--- conflicted
+++ resolved
@@ -115,13 +115,8 @@
     special_cases    = su2io.get_specialCases(konfig)
 
     # get history
-<<<<<<< HEAD
-    history = su2io.read_history( history_filename )
-
-=======
     history = su2io.read_history( history_filename, config.NZONES )
     
->>>>>>> e8f1a741
     # update super config
     config.update({ 'MATH_PROBLEM' : konfig['MATH_PROBLEM'] ,
                     'OBJECTIVE_FUNCTION'  : konfig['OBJECTIVE_FUNCTION']   })
