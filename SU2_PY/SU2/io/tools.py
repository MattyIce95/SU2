--- conflicted
+++ resolved
@@ -583,17 +583,11 @@
                  "THRUST"                  : "ct"        ,
                  "TORQUE"                  : "cq"        ,
                  "FIGURE_OF_MERIT"         : "merit"     ,
-<<<<<<< HEAD
-                 "AVG_TOTAL_PRESSURE"      : "pt"        ,
-                 "AVG_OUTLET_PRESSURE"     : "pe"        ,
-                 "MASS_FLOW_RATE"          : "mfr"       ,
                  "NOISE"                   : "no"        ,
-=======
                  "SURFACE_TOTAL_PRESSURE"  : "pt"        ,
                  "SURFACE_STATIC_PRESSURE" : "pe"        ,
                  "SURFACE_MASSFLOW"        : "mfr"       ,
                  "SURFACE_MACH"            : "mach"      ,
->>>>>>> e8f1a741
                  "OUTFLOW_GENERALIZED"     : "chn"       ,
                  "CUSTOM_OBJFUNC"          : "custom"    ,
                  "KINETIC_ENERGY_LOSS"     : "ke"        ,
@@ -1029,7 +1023,7 @@
 def expand_time(name,config):
     if 'UNSTEADY_SIMULATION' in get_specialCases(config):
         n_time = config['UNST_ADJOINT_ITER']
-        if (config.SOLUTION_ADJ_FILENAME.split(".")[0] in name) or (config.RESTART_ADJ_FILENAME.split(".")[0] in name):
+        if (config.SOLUTION_ADJ_FILENAME.split(".")[0] in add_suffix(name[0], get_adjointSuffix(config['OBJECTIVE_FUNCTION']))) or (config.RESTART_ADJ_FILENAME.split(".")[0] in add_suffix(name[0], get_adjointSuffix(config['OBJECTIVE_FUNCTION']))):
           n_time = config['ITER_AVERAGE_OBJ']
 
         if not isinstance(name, list):
@@ -1039,6 +1033,7 @@
             for n in range(len(name)):
                 name_pat = add_suffix(name[n], '%05d')
                 names    = [name_pat%i for i in range(n_time)]
+       # print names 
     else:
         if not isinstance(name, list):
             names = [name]
