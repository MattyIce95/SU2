--- conflicted
+++ resolved
@@ -1,24 +1,4 @@
 {\rtf1\ansi\ansicpg1252\cocoartf1187\cocoasubrtf390
-<<<<<<< HEAD
-\cocoascreenfonts1{\fonttbl\f0\fswiss\fcharset0 Helvetica;\f1\fmodern\fcharset0 Courier;\f2\fnil\fcharset0 LucidaGrande;
-}
-{\colortbl;\red255\green255\blue255;\red40\green43\blue32;}
-{\*\listtable{\list\listtemplateid1\listhybrid{\listlevel\levelnfc23\levelnfcn23\leveljc0\leveljcn0\levelfollow0\levelstartat1\levelspace360\levelindent0{\*\levelmarker \{square\}}{\leveltext\leveltemplateid1\'01\uc0\u9642 ;}{\levelnumbers;}\fi-360\li720\lin720 }{\listname ;}\listid1}
-{\list\listtemplateid2\listhybrid{\listlevel\levelnfc23\levelnfcn23\leveljc0\leveljcn0\levelfollow0\levelstartat1\levelspace360\levelindent0{\*\levelmarker \{square\}}{\leveltext\leveltemplateid101\'01\uc0\u9642 ;}{\levelnumbers;}\fi-360\li720\lin720 }{\listname ;}\listid2}
-{\list\listtemplateid3\listhybrid{\listlevel\levelnfc23\levelnfcn23\leveljc0\leveljcn0\levelfollow0\levelstartat1\levelspace360\levelindent0{\*\levelmarker \{square\}}{\leveltext\leveltemplateid201\'01\uc0\u9642 ;}{\levelnumbers;}\fi-360\li720\lin720 }{\listname ;}\listid3}}
-{\*\listoverridetable{\listoverride\listid1\listoverridecount0\ls1}{\listoverride\listid2\listoverridecount0\ls2}{\listoverride\listid3\listoverridecount0\ls3}}
-\margl1440\margr1440\vieww24260\viewh17120\viewkind0
-\deftab720
-\pard\pardeftab720\sa500
-
-\f0\b\fs52 \cf2 GNU LESSER GENERAL PUBLIC LICENSE\
-\pard\pardeftab720\sa320
-
-\b0\fs32 \cf2 Version 2.1, February 1999\
-\pard\pardeftab720
-
-\f1\fs26 \cf2 Copyright (C) 1991, 1999 Free Software Foundation, Inc.\
-=======
 \cocoascreenfonts1{\fonttbl\f0\froman\fcharset0 Times-Roman;\f1\fmodern\fcharset0 Courier;}
 {\colortbl;\red255\green255\blue255;}
 {\*\listtable{\list\listtemplateid1\listhybrid{\listlevel\levelnfc23\levelnfcn23\leveljc0\leveljcn0\levelfollow0\levelstartat1\levelspace360\levelindent0{\*\levelmarker \{disc\}}{\leveltext\leveltemplateid1\'01\uc0\u8226 ;}{\levelnumbers;}\fi-360\li720\lin720 }{\listname ;}\listid1}
@@ -36,7 +16,6 @@
 \pard\pardeftab720
 
 \f1\fs26 \cf0 Copyright (C) 1991, 1999 Free Software Foundation, Inc.\
->>>>>>> 3384cf29
 51 Franklin Street, Fifth Floor, Boston, MA  02110-1301  USA\
 Everyone is permitted to copy and distribute verbatim copies\
 of this license document, but changing it is not allowed.\
@@ -45,22 +24,12 @@
  as the successor of the GNU Library Public License, version 2, hence\
  the version number 2.1.]\
 \
-<<<<<<< HEAD
-\
-\pard\pardeftab720\sa500
-
-\f0\b\fs52 \cf2 Preamble\
-\pard\pardeftab720\sa320
-
-\b0\fs32 \cf2 The licenses for most software are designed to take away your freedom to share and change it. By contrast, the GNU General Public Licenses are intended to guarantee your freedom to share and change free software--to make sure the software is free for all its users.\
-=======
 \pard\pardeftab720\sa360
 
 \f0\b\fs38 \cf0 Preamble\
 \pard\pardeftab720\sa320
 
 \b0\fs32 \cf0 The licenses for most software are designed to take away your freedom to share and change it. By contrast, the GNU General Public Licenses are intended to guarantee your freedom to share and change free software--to make sure the software is free for all its users.\
->>>>>>> 3384cf29
 This license, the Lesser General Public License, applies to some specially designated software packages--typically libraries--of the Free Software Foundation and other authors who decide to use it. You can use it too, but we suggest you first think carefully about whether this license or the ordinary General Public License is the better strategy to use in any particular case, based on the explanations below.\
 When we speak of free software, we are referring to freedom of use, not price. Our General Public Licenses are designed to make sure that you have the freedom to distribute copies of free software (and charge for this service if you wish); that you receive source code or can get it if you want it; that you can change the software and use pieces of it in new free programs; and that you are informed that you can do these things.\
 To protect your rights, we need to make restrictions that forbid distributors to deny you these rights or to ask you to surrender these rights. These restrictions translate to certain responsibilities for you if you distribute copies of the library or if you modify it.\
@@ -75,21 +44,12 @@
 In other cases, permission to use a particular library in non-free programs enables a greater number of people to use a large body of free software. For example, permission to use the GNU C Library in non-free programs enables many more people to use the whole GNU operating system, as well as its variant, the GNU/Linux operating system.\
 Although the Lesser General Public License is Less protective of the users' freedom, it does ensure that the user of a program that is linked with the Library has the freedom and the wherewithal to run that program using a modified version of the Library.\
 The precise terms and conditions for copying, distribution and modification follow. Pay close attention to the difference between a "work based on the library" and a "work that uses the library". The former contains code derived from the library, whereas the latter must be combined with the library in order to run.\
-<<<<<<< HEAD
-\pard\pardeftab720\sa500
-
-\b\fs52 \cf2 TERMS AND CONDITIONS FOR COPYING, DISTRIBUTION AND MODIFICATION\
-\pard\pardeftab720\sa320
-
-\fs32 \cf2 0.
-=======
 \pard\pardeftab720\sa360
 
 \b\fs38 \cf0 TERMS AND CONDITIONS FOR COPYING, DISTRIBUTION AND MODIFICATION\
 \pard\pardeftab720\sa320
 
 \fs32 \cf0 0.
->>>>>>> 3384cf29
 \b0  This License Agreement applies to any software library or other program which contains a notice placed by the copyright holder or other authorized party saying it may be distributed under the terms of this Lesser General Public License (also called "this License"). Each licensee is addressed as "you".\
 A "library" means a collection of software functions and/or data prepared so as to be conveniently linked with application programs (which use some of those functions and data) to form executables.\
 The "Library", below, refers to any such software library or work which has been distributed under these terms. A "work based on the Library" means either the Library or any derivative work under copyright law: that is to say, a work containing the Library or a portion of it, either verbatim or with modifications and/or translated straightforwardly into another language. (Hereinafter, translation is included without limitation in the term "modification".)\
@@ -104,29 +64,6 @@
 \b0  You may modify your copy or copies of the Library or any portion of it, thus forming a work based on the Library, and copy and distribute such modifications or work under the terms of Section 1 above, provided that you also meet all of these conditions:\
 \pard\tx220\tx720\pardeftab720\li720\fi-720
 \ls1\ilvl0
-<<<<<<< HEAD
-\b \cf2 {\listtext	
-\f2 \uc0\u9642 
-\f0 	}a)
-\b0  The modified work must itself be a software library.\
-\ls1\ilvl0
-\b {\listtext	
-\f2 \uc0\u9642 
-\f0 	}b)
-\b0  You must cause the files modified to carry prominent notices stating that you changed the files and the date of any change.\
-\ls1\ilvl0
-\b {\listtext	
-\f2 \uc0\u9642 
-\f0 	}c)
-\b0  You must cause the whole of the work to be licensed at no charge to all third parties under the terms of this License.\
-\ls1\ilvl0
-\b {\listtext	
-\f2 \uc0\u9642 
-\f0 	}d)
-\b0  If a facility in the modified Library refers to a function or a table of data to be supplied by an application program that uses the facility, other than as an argument passed when the facility is invoked, then you must make a good faith effort to ensure that, in the event an application does not supply such function or table, the facility still operates, and performs whatever part of its purpose remains meaningful. (For example, a function in a library to compute square roots has a purpose that is entirely well-defined independent of the application. Therefore, Subsection 2d requires that any application-supplied function or table used by this function must be optional: if the application does not supply it, the square root function must still compute square roots.)\
-\pard\pardeftab720\sa320
-\cf2 These requirements apply to the modified work as a whole. If identifiable sections of that work are not derived from the Library, and can be reasonably considered independent and separate works in themselves, then this License, and its terms, do not apply to those sections when you distribute them as separate works. But when you distribute the same sections as part of a whole which is a work based on the Library, the distribution of the whole must be on the terms of this License, whose permissions for other licensees extend to the entire whole, and thus to each and every part regardless of who wrote it.\
-=======
 \b \cf0 {\listtext	\'95	}a)
 \b0  The modified work must itself be a software library.\
 \ls1\ilvl0
@@ -140,16 +77,11 @@
 \b0  If a facility in the modified Library refers to a function or a table of data to be supplied by an application program that uses the facility, other than as an argument passed when the facility is invoked, then you must make a good faith effort to ensure that, in the event an application does not supply such function or table, the facility still operates, and performs whatever part of its purpose remains meaningful. (For example, a function in a library to compute square roots has a purpose that is entirely well-defined independent of the application. Therefore, Subsection 2d requires that any application-supplied function or table used by this function must be optional: if the application does not supply it, the square root function must still compute square roots.)\
 \pard\pardeftab720\sa320
 \cf0 These requirements apply to the modified work as a whole. If identifiable sections of that work are not derived from the Library, and can be reasonably considered independent and separate works in themselves, then this License, and its terms, do not apply to those sections when you distribute them as separate works. But when you distribute the same sections as part of a whole which is a work based on the Library, the distribution of the whole must be on the terms of this License, whose permissions for other licensees extend to the entire whole, and thus to each and every part regardless of who wrote it.\
->>>>>>> 3384cf29
 Thus, it is not the intent of this section to claim rights or contest your rights to work written entirely by you; rather, the intent is to exercise the right to control the distribution of derivative or collective works based on the Library.\
 In addition, mere aggregation of another work not based on the Library with the Library (or with a work based on the Library) on a volume of a storage or distribution medium does not bring the other work under the scope of this License.\
 \pard\pardeftab720\sa320
 
-<<<<<<< HEAD
-\b \cf2 3.
-=======
 \b \cf0 3.
->>>>>>> 3384cf29
 \b0  You may opt to apply the terms of the ordinary GNU General Public License instead of this License to a given copy of the Library. To do this, you must alter all the notices that refer to this License, so that they refer to the ordinary GNU General Public License, version 2, instead of to this License. (If a newer version than version 2 of the ordinary GNU General Public License has appeared, then you can specify that version instead if you wish.) Do not make any other change in these notices.\
 Once this change is made in a given copy, it is irreversible for that copy, so the ordinary GNU General Public License applies to all subsequent copies and derivative works made from that copy.\
 This option is useful when you wish to copy part of the code of the Library into a program that is not a library.\
@@ -170,53 +102,6 @@
 You must give prominent notice with each copy of the work that the Library is used in it and that the Library and its use are covered by this License. You must supply a copy of this License. If the work during execution displays copyright notices, you must include the copyright notice for the Library among them, as well as a reference directing the user to the copy of this License. Also, you must do one of these things:\
 \pard\tx220\tx720\pardeftab720\li720\fi-720
 \ls2\ilvl0
-<<<<<<< HEAD
-\b \cf2 {\listtext	
-\f2 \uc0\u9642 
-\f0 	}a)
-\b0  Accompany the work with the complete corresponding machine-readable source code for the Library including whatever changes were used in the work (which must be distributed under Sections 1 and 2 above); and, if the work is an executable linked with the Library, with the complete machine-readable "work that uses the Library", as object code and/or source code, so that the user can modify the Library and then relink to produce a modified executable containing the modified Library. (It is understood that the user who changes the contents of definitions files in the Library will not necessarily be able to recompile the application to use the modified definitions.)\
-\ls2\ilvl0
-\b {\listtext	
-\f2 \uc0\u9642 
-\f0 	}b)
-\b0  Use a suitable shared library mechanism for linking with the Library. A suitable mechanism is one that (1) uses at run time a copy of the library already present on the user's computer system, rather than copying library functions into the executable, and (2) will operate properly with a modified version of the library, if the user installs one, as long as the modified version is interface-compatible with the version that the work was made with.\
-\ls2\ilvl0
-\b {\listtext	
-\f2 \uc0\u9642 
-\f0 	}c)
-\b0  Accompany the work with a written offer, valid for at least three years, to give the same user the materials specified in Subsection 6a, above, for a charge no more than the cost of performing this distribution.\
-\ls2\ilvl0
-\b {\listtext	
-\f2 \uc0\u9642 
-\f0 	}d)
-\b0  If distribution of the work is made by offering access to copy from a designated place, offer equivalent access to copy the above specified materials from the same place.\
-\ls2\ilvl0
-\b {\listtext	
-\f2 \uc0\u9642 
-\f0 	}e)
-\b0  Verify that the user has already received a copy of these materials or that you have already sent this user a copy.\
-\pard\pardeftab720\sa320
-\cf2 For an executable, the required form of the "work that uses the Library" must include any data and utility programs needed for reproducing the executable from it. However, as a special exception, the materials to be distributed need not include anything that is normally distributed (in either source or binary form) with the major components (compiler, kernel, and so on) of the operating system on which the executable runs, unless that component itself accompanies the executable.\
-It may happen that this requirement contradicts the license restrictions of other proprietary libraries that do not normally accompany the operating system. Such a contradiction means you cannot use both them and the Library together in an executable that you distribute.\
-\pard\pardeftab720\sa320
-
-\b \cf2 7.
-\b0  You may place library facilities that are a work based on the Library side-by-side in a single library together with other library facilities not covered by this License, and distribute such a combined library, provided that the separate distribution of the work based on the Library and of the other library facilities is otherwise permitted, and provided that you do these two things:\
-\pard\tx220\tx720\pardeftab720\li720\fi-720
-\ls3\ilvl0
-\b \cf2 {\listtext	
-\f2 \uc0\u9642 
-\f0 	}a)
-\b0  Accompany the combined library with a copy of the same work based on the Library, uncombined with any other library facilities. This must be distributed under the terms of the Sections above.\
-\ls3\ilvl0
-\b {\listtext	
-\f2 \uc0\u9642 
-\f0 	}b)
-\b0  Give prominent notice with the combined library of the fact that part of it is a work based on the Library, and explaining where to find the accompanying uncombined form of the same work.\
-\pard\pardeftab720\sa320
-
-\b \cf2 8.
-=======
 \b \cf0 {\listtext	\'95	}a)
 \b0  Accompany the work with the complete corresponding machine-readable source code for the Library including whatever changes were used in the work (which must be distributed under Sections 1 and 2 above); and, if the work is an executable linked with the Library, with the complete machine-readable "work that uses the Library", as object code and/or source code, so that the user can modify the Library and then relink to produce a modified executable containing the modified Library. (It is understood that the user who changes the contents of definitions files in the Library will not necessarily be able to recompile the application to use the modified definitions.)\
 \ls2\ilvl0
@@ -248,7 +133,6 @@
 \pard\pardeftab720\sa320
 
 \b \cf0 8.
->>>>>>> 3384cf29
 \b0  You may not copy, modify, sublicense, link with, or distribute the Library except as expressly provided under this License. Any attempt otherwise to copy, modify, sublicense, link with, or distribute the Library is void, and will automatically terminate your rights under this License. However, parties who have received copies, or rights, from you under this License will not have their licenses terminated so long as such parties remain in full compliance.\
 
 \b 9.
@@ -281,12 +165,6 @@
 
 \b 16.
 \b0  IN NO EVENT UNLESS REQUIRED BY APPLICABLE LAW OR AGREED TO IN WRITING WILL ANY COPYRIGHT HOLDER, OR ANY OTHER PARTY WHO MAY MODIFY AND/OR REDISTRIBUTE THE LIBRARY AS PERMITTED ABOVE, BE LIABLE TO YOU FOR DAMAGES, INCLUDING ANY GENERAL, SPECIAL, INCIDENTAL OR CONSEQUENTIAL DAMAGES ARISING OUT OF THE USE OR INABILITY TO USE THE LIBRARY (INCLUDING BUT NOT LIMITED TO LOSS OF DATA OR DATA BEING RENDERED INACCURATE OR LOSSES SUSTAINED BY YOU OR THIRD PARTIES OR A FAILURE OF THE LIBRARY TO OPERATE WITH ANY OTHER SOFTWARE), EVEN IF SUCH HOLDER OR OTHER PARTY HAS BEEN ADVISED OF THE POSSIBILITY OF SUCH DAMAGES.\
-<<<<<<< HEAD
-\pard\pardeftab720\sa500
-
-\b\fs52 \cf2 END OF TERMS AND CONDITIONS}
-=======
 \pard\pardeftab720\sa360
 
-\b\fs38 \cf0 END OF TERMS AND CONDITIONS}
->>>>>>> 3384cf29
+\b\fs38 \cf0 END OF TERMS AND CONDITIONS}