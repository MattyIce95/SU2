--- conflicted
+++ resolved
@@ -875,13 +875,8 @@
     channel_2D           = TestCase('channel_2D')
     channel_2D.cfg_dir   = "sliding_interface/channel_2D"
     channel_2D.cfg_file  = "channel_2D_WA.cfg"
-<<<<<<< HEAD
     channel_2D.test_iter = 2
     channel_2D.test_vals = [2.000000, 0.000000, 0.400157, 0.352002, 0.407541] #last 4 columns
-=======
-    channel_2D.test_iter = 4
-    channel_2D.test_vals = [-1.656871, 4.263104, 0.000000, 0.000000] #last 4 columns
->>>>>>> 27882a4d
     channel_2D.su2_exec  = "parallel_computation.py -f"
     channel_2D.timeout   = 100
     channel_2D.tol       = 0.00001
@@ -920,11 +915,7 @@
     rotating_cylinders.cfg_dir   = "sliding_interface/rotating_cylinders"
     rotating_cylinders.cfg_file  = "rot_cylinders_WA.cfg"
     rotating_cylinders.test_iter = 3
-<<<<<<< HEAD
     rotating_cylinders.test_vals = [3.000000, 0.000000, 0.716123, 1.095620, 1.136616] #last 4 columns
-=======
-    rotating_cylinders.test_vals = [-1.254581, 4.531726, 0.000000, 0.000000] #last 4 columns
->>>>>>> 27882a4d
     rotating_cylinders.su2_exec  = "parallel_computation.py -f"
     rotating_cylinders.timeout   = 1600
     rotating_cylinders.tol       = 0.00001
@@ -937,11 +928,7 @@
     supersonic_vortex_shedding.cfg_dir   = "sliding_interface/supersonic_vortex_shedding"
     supersonic_vortex_shedding.cfg_file  = "sup_vor_shed_WA.cfg"
     supersonic_vortex_shedding.test_iter = 5
-<<<<<<< HEAD
-    supersonic_vortex_shedding.test_vals = [5.000000, 0.000000, 1.208652, 1.128007] #last 4 columns
-=======
     supersonic_vortex_shedding.test_vals = [-1.124330, 4.605307, 0.000000, 0.000000] #last 4 columns
->>>>>>> 27882a4d
     supersonic_vortex_shedding.su2_exec  = "parallel_computation.py -f"
     supersonic_vortex_shedding.timeout   = 1600
     supersonic_vortex_shedding.tol       = 0.00001
