--- conflicted
+++ resolved
@@ -438,7 +438,6 @@
     /*--- Check if the node belongs to the domain (i.e, not a halo node) ---*/
     if (geometry->nodes->GetDomain(iPoint)) {
 
-<<<<<<< HEAD
       if (rough_wall) {
 
         /*--- Set wall values ---*/
@@ -472,25 +471,16 @@
 
          /*--- Modify the omega to account for a rough wall. ---*/
           Solution[1] = FrictionVel*FrictionVel*S_R/(laminar_viscosity/density);
+
         } else {
           /*--- distance to closest neighbor ---*/
           jPoint = geometry->vertex[val_marker][iVertex]->GetNormal_Neighbor();
           distance = 0.0;
           for (iDim = 0; iDim < nDim; iDim++) {
-            distance += pow(geometry->node[iPoint]->GetCoord(iDim)-
-                       geometry->node[jPoint]->GetCoord(iDim), 2);
+            distance += pow(geometry->nodes->GetCoord(iPoint,iDim)-
+                       geometry->nodes->GetCoord(jPoint, iDim), 2);
           }
           distance = sqrt(distance);
-=======
-      /*--- distance to closest neighbor ---*/
-      jPoint = geometry->vertex[val_marker][iVertex]->GetNormal_Neighbor();
-      distance = 0.0;
-      for (iDim = 0; iDim < nDim; iDim++) {
-        distance += pow(geometry->nodes->GetCoord(iPoint, iDim)-
-                        geometry->nodes->GetCoord(jPoint, iDim), 2);
-      }
-      distance = sqrt(distance);
->>>>>>> 31e55ed9
 
           /*--- Set wall values ---*/
 
@@ -537,7 +527,6 @@
     /*--- Check if the node belongs to the domain (i.e, not a halo node) ---*/
     if (geometry->nodes->GetDomain(iPoint)) {
 
-<<<<<<< HEAD
       if (rough_wall) {
 
         /*--- Set wall values ---*/
@@ -576,23 +565,12 @@
         jPoint = geometry->vertex[val_marker][iVertex]->GetNormal_Neighbor();
         distance = 0.0;
         for (iDim = 0; iDim < nDim; iDim++) {
-          distance += pow(geometry->node[iPoint]->GetCoord(iDim)-
-                      geometry->node[jPoint]->GetCoord(iDim), 2);
+          distance += pow(geometry->nodes->GetCoord(iPoint,iDim)-
+                      geometry->nodes->GetCoord(jPoint, iDim), 2);
         }
         distance = sqrt(distance);
 
         /*--- Set wall values ---*/
-=======
-      /*--- distance to closest neighbor ---*/
-      jPoint = geometry->vertex[val_marker][iVertex]->GetNormal_Neighbor();
-      distance = 0.0;
-      for (iDim = 0; iDim < nDim; iDim++) {
-        distance += (geometry->nodes->GetCoord(iPoint, iDim) - geometry->nodes->GetCoord(jPoint, iDim))*
-        (geometry->nodes->GetCoord(iPoint, iDim) - geometry->nodes->GetCoord(jPoint, iDim));
-      }
-      distance = sqrt(distance);
->>>>>>> 31e55ed9
-
         density = solver_container[FLOW_SOL]->GetNodes()->GetDensity(jPoint);
         laminar_viscosity = solver_container[FLOW_SOL]->GetNodes()->GetLaminarViscosity(jPoint);
 
