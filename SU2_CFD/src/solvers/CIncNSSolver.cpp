/*!
 * \file CIncNSSolver.cpp
 * \brief Main subroutines for solving Navier-Stokes incompressible flow.
 * \author F. Palacios, T. Economon
 * \version 7.0.1 "Blackbird"
 *
 * SU2 Project Website: https://su2code.github.io
 *
 * The SU2 Project is maintained by the SU2 Foundation
 * (http://su2foundation.org)
 *
 * Copyright 2012-2019, SU2 Contributors (cf. AUTHORS.md)
 *
 * SU2 is free software; you can redistribute it and/or
 * modify it under the terms of the GNU Lesser General Public
 * License as published by the Free Software Foundation; either
 * version 2.1 of the License, or (at your option) any later version.
 *
 * SU2 is distributed in the hope that it will be useful,
 * but WITHOUT ANY WARRANTY; without even the implied warranty of
 * MERCHANTABILITY or FITNESS FOR A PARTICULAR PURPOSE. See the GNU
 * Lesser General Public License for more details.
 *
 * You should have received a copy of the GNU Lesser General Public
 * License along with SU2. If not, see <http://www.gnu.org/licenses/>.
 */


#include "../../include/solvers/CIncNSSolver.hpp"
#include "../../include/variables/CIncNSVariable.hpp"
#include "../../../Common/include/toolboxes/printing_toolbox.hpp"

CIncNSSolver::CIncNSSolver(void) : CIncEulerSolver() {

  /*--- Basic array initialization ---*/

  CD_Visc = NULL; CL_Visc = NULL; CSF_Visc = NULL; CEff_Visc = NULL;
  CMx_Visc = NULL;   CMy_Visc = NULL;   CMz_Visc = NULL;
  CFx_Visc = NULL;   CFy_Visc = NULL;   CFz_Visc = NULL;
  CoPx_Visc = NULL;   CoPy_Visc = NULL;   CoPz_Visc = NULL;

  ForceViscous = NULL; MomentViscous = NULL; CSkinFriction = NULL;

  /*--- Surface based array initialization ---*/

  Surface_CL_Visc = NULL; Surface_CD_Visc = NULL; Surface_CSF_Visc = NULL; Surface_CEff_Visc = NULL;
  Surface_CFx_Visc = NULL;   Surface_CFy_Visc = NULL;   Surface_CFz_Visc = NULL;
  Surface_CMx_Visc = NULL;   Surface_CMy_Visc = NULL;   Surface_CMz_Visc = NULL;
  Surface_HF_Visc = NULL; Surface_MaxHF_Visc = NULL;

  /*--- Rotorcraft simulation array initialization ---*/

  CMerit_Visc = NULL; CT_Visc = NULL; CQ_Visc = NULL;

  SlidingState      = NULL;
  SlidingStateNodes = NULL;

}

CIncNSSolver::CIncNSSolver(CGeometry *geometry, CConfig *config, unsigned short iMesh) : CIncEulerSolver() {

  unsigned long iPoint, iVertex;
  unsigned short iVar, iDim, iMarker, nLineLets;
  ifstream restart_file;
  unsigned short nZone = geometry->GetnZone();
  bool restart   = (config->GetRestart() || config->GetRestart_Flow());
  int Unst_RestartIter;
  unsigned short iZone = config->GetiZone();
  bool dual_time = ((config->GetTime_Marching() == DT_STEPPING_1ST) ||
                    (config->GetTime_Marching() == DT_STEPPING_2ND));
  bool time_stepping = config->GetTime_Marching() == TIME_STEPPING;
  bool adjoint = (config->GetContinuous_Adjoint()) || (config->GetDiscrete_Adjoint());
  string filename_ = config->GetSolution_FileName();

  /* A grid is defined as dynamic if there's rigid grid movement or grid deformation AND the problem is time domain */
  dynamic_grid = config->GetDynamic_Grid();

  unsigned short direct_diff = config->GetDirectDiff();

  /*--- Store the multigrid level. ---*/
  MGLevel = iMesh;

  /*--- Check for a restart file to evaluate if there is a change in the angle of attack
   before computing all the non-dimesional quantities. ---*/

  if (!(!restart || (iMesh != MESH_0) || nZone > 1)) {

    /*--- Multizone problems require the number of the zone to be appended. ---*/

    if (nZone > 1) filename_ = config->GetMultizone_FileName(filename_, iZone, ".dat");

    /*--- Modify file name for a dual-time unsteady restart ---*/

    if (dual_time) {
      if (adjoint) Unst_RestartIter = SU2_TYPE::Int(config->GetUnst_AdjointIter())-1;
      else if (config->GetTime_Marching() == DT_STEPPING_1ST)
        Unst_RestartIter = SU2_TYPE::Int(config->GetRestart_Iter())-1;
      else Unst_RestartIter = SU2_TYPE::Int(config->GetRestart_Iter())-2;
      filename_ = config->GetUnsteady_FileName(filename_, Unst_RestartIter, ".dat");
    }

    /*--- Modify file name for a time stepping unsteady restart ---*/

    if (time_stepping) {
      if (adjoint) Unst_RestartIter = SU2_TYPE::Int(config->GetUnst_AdjointIter())-1;
      else Unst_RestartIter = SU2_TYPE::Int(config->GetRestart_Iter())-1;
      filename_ = config->GetUnsteady_FileName(filename_, Unst_RestartIter, ".dat");
    }

    /*--- Read and store the restart metadata. ---*/

//    Read_SU2_Restart_Metadata(geometry, config, false, filename_);

  }

  /*--- Array initialization ---*/

  CD_Visc = NULL; CL_Visc = NULL; CSF_Visc = NULL; CEff_Visc = NULL;
  CMx_Visc = NULL;   CMy_Visc = NULL;   CMz_Visc = NULL;
  CFx_Visc = NULL;   CFy_Visc = NULL;   CFz_Visc = NULL;
  CoPx_Visc = NULL;   CoPy_Visc = NULL;   CoPz_Visc = NULL;

  Surface_CL_Visc = NULL; Surface_CD_Visc = NULL; Surface_CSF_Visc = NULL; Surface_CEff_Visc = NULL;
  Surface_CFx_Visc = NULL;   Surface_CFy_Visc = NULL;   Surface_CFz_Visc = NULL;
  Surface_CMx_Visc = NULL;   Surface_CMy_Visc = NULL;   Surface_CMz_Visc = NULL;
  Surface_HF_Visc = NULL; Surface_MaxHF_Visc = NULL;

  CMerit_Visc = NULL;      CT_Visc = NULL;      CQ_Visc = NULL;
  MaxHF_Visc = NULL; ForceViscous = NULL; MomentViscous = NULL;
  CSkinFriction = NULL; HF_Visc = NULL;

  /*--- Set the gamma value ---*/

  Gamma = config->GetGamma();
  Gamma_Minus_One = Gamma - 1.0;

  /*--- Define geometry constants in the solver structure
   * Incompressible flow, primitive variables (P, vx, vy, vz, T, rho, beta, lamMu, EddyMu, Kt_eff, Cp, Cv) --- */

  nDim = geometry->GetnDim();

  nVar = nDim+2; nPrimVar = nDim+9; nPrimVarGrad = nDim+4;

  /*--- Initialize nVarGrad for deallocation ---*/

  nVarGrad = nPrimVarGrad;

  nMarker      = config->GetnMarker_All();
  nPoint       = geometry->GetnPoint();
  nPointDomain = geometry->GetnPointDomain();

  /*--- Store the number of vertices on each marker for deallocation later ---*/

  nVertex = new unsigned long[nMarker];
  for (iMarker = 0; iMarker < nMarker; iMarker++)
    nVertex[iMarker] = geometry->nVertex[iMarker];

  /*--- Fluid model intialization. ---*/

  FluidModel = NULL;

  /*--- Perform the non-dimensionalization for the flow equations using the
   specified reference values. ---*/

  SetNondimensionalization(config, iMesh);

  /*--- Check if we are executing a verification case. If so, the
   VerificationSolution object will be instantiated for a particular
   option from the available library of verification solutions. Note
   that this is done after SetNondim(), as problem-specific initial
   parameters are needed by the solution constructors. ---*/

  SetVerificationSolution(nDim, nVar, config);

  /*--- Define some auxiliar vector related with the residual ---*/

  Residual      = new su2double[nVar]; for (iVar = 0; iVar < nVar; iVar++) Residual[iVar]      = 0.0;
  Residual_RMS  = new su2double[nVar]; for (iVar = 0; iVar < nVar; iVar++) Residual_RMS[iVar]  = 0.0;
  Residual_Max  = new su2double[nVar]; for (iVar = 0; iVar < nVar; iVar++) Residual_Max[iVar]  = 0.0;
  Res_Conv      = new su2double[nVar]; for (iVar = 0; iVar < nVar; iVar++) Res_Conv[iVar]      = 0.0;
  Res_Visc      = new su2double[nVar]; for (iVar = 0; iVar < nVar; iVar++) Res_Visc[iVar]      = 0.0;
  Res_Sour      = new su2double[nVar]; for (iVar = 0; iVar < nVar; iVar++) Res_Sour[iVar]      = 0.0;

  /*--- Define some structures for locating max residuals ---*/

  Point_Max     = new unsigned long[nVar];  for (iVar = 0; iVar < nVar; iVar++) Point_Max[iVar]     = 0;
  Point_Max_Coord = new su2double*[nVar];
  for (iVar = 0; iVar < nVar; iVar++) {
    Point_Max_Coord[iVar] = new su2double[nDim];
    for (iDim = 0; iDim < nDim; iDim++) Point_Max_Coord[iVar][iDim] = 0.0;
  }

  /*--- Define some auxiliary vectors related to the solution ---*/

  Solution   = new su2double[nVar]; for (iVar = 0; iVar < nVar; iVar++) Solution[iVar]   = 0.0;
  Solution_i = new su2double[nVar]; for (iVar = 0; iVar < nVar; iVar++) Solution_i[iVar] = 0.0;
  Solution_j = new su2double[nVar]; for (iVar = 0; iVar < nVar; iVar++) Solution_j[iVar] = 0.0;

  /*--- Define some auxiliary vectors related to the geometry ---*/

  Vector   = new su2double[nDim]; for (iDim = 0; iDim < nDim; iDim++) Vector[iDim]   = 0.0;
  Vector_i = new su2double[nDim]; for (iDim = 0; iDim < nDim; iDim++) Vector_i[iDim] = 0.0;
  Vector_j = new su2double[nDim]; for (iDim = 0; iDim < nDim; iDim++) Vector_j[iDim] = 0.0;

  /*--- Define some auxiliary vectors related to the primitive solution ---*/

  Primitive   = new su2double[nPrimVar]; for (iVar = 0; iVar < nPrimVar; iVar++) Primitive[iVar]   = 0.0;
  Primitive_i = new su2double[nPrimVar]; for (iVar = 0; iVar < nPrimVar; iVar++) Primitive_i[iVar] = 0.0;
  Primitive_j = new su2double[nPrimVar]; for (iVar = 0; iVar < nPrimVar; iVar++) Primitive_j[iVar] = 0.0;

  /*--- Define some auxiliar vector related with the undivided lapalacian computation ---*/

  if (config->GetKind_ConvNumScheme_Flow() == SPACE_CENTERED) {
    iPoint_UndLapl = new su2double [nPoint];
    jPoint_UndLapl = new su2double [nPoint];
  }

  Preconditioner = new su2double* [nVar];
  for (iVar = 0; iVar < nVar; iVar ++)
    Preconditioner[iVar] = new su2double[nVar];

  /*--- Initialize the solution and right hand side vectors for storing
   the residuals and updating the solution (always needed even for
   explicit schemes). ---*/

  LinSysSol.Initialize(nPoint, nPointDomain, nVar, 0.0);
  LinSysRes.Initialize(nPoint, nPointDomain, nVar, 0.0);

  /*--- Jacobians and vector structures for implicit computations ---*/

  if (config->GetKind_TimeIntScheme_Flow() == EULER_IMPLICIT) {

    Jacobian_i = new su2double* [nVar];
    Jacobian_j = new su2double* [nVar];
    for (iVar = 0; iVar < nVar; iVar++) {
      Jacobian_i[iVar] = new su2double [nVar];
      Jacobian_j[iVar] = new su2double [nVar];
    }

    if (rank == MASTER_NODE) cout << "Initialize Jacobian structure (Navier-Stokes). MG level: " << iMesh <<"." << endl;
    Jacobian.Initialize(nPoint, nPointDomain, nVar, nVar, true, geometry, config);

    if (config->GetKind_Linear_Solver_Prec() == LINELET) {
      nLineLets = Jacobian.BuildLineletPreconditioner(geometry, config);
      if (rank == MASTER_NODE) cout << "Compute linelet structure. " << nLineLets << " elements in each line (average)." << endl;
    }

  }

  else {
    if (rank == MASTER_NODE)
      cout << "Explicit scheme. No Jacobian structure (Navier-Stokes). MG level: " << iMesh <<"." << endl;
  }

  /*--- Define some auxiliary vectors for computing flow variable
   gradients by least squares, S matrix := inv(R)*traspose(inv(R)),
   c vector := transpose(WA)*(Wb) ---*/

  if (config->GetLeastSquaresRequired()) {
    Smatrix = new su2double* [nDim];
    for (iDim = 0; iDim < nDim; iDim++)
      Smatrix[iDim] = new su2double [nDim];

    Cvector = new su2double* [nPrimVarGrad];
    for (iVar = 0; iVar < nPrimVarGrad; iVar++)
      Cvector[iVar] = new su2double [nDim];
  }

  /*--- Store the value of the characteristic primitive variables at the boundaries ---*/

  CharacPrimVar = new su2double** [nMarker];
  for (iMarker = 0; iMarker < nMarker; iMarker++) {
    CharacPrimVar[iMarker] = new su2double* [geometry->nVertex[iMarker]];
    for (iVertex = 0; iVertex < geometry->nVertex[iMarker]; iVertex++) {
      CharacPrimVar[iMarker][iVertex] = new su2double [nPrimVar];
      for (iVar = 0; iVar < nPrimVar; iVar++) {
        CharacPrimVar[iMarker][iVertex][iVar] = 0.0;
      }
    }
  }

  /*--- Store the values of the temperature and the heat flux density at the boundaries,
   used for coupling with a solid donor cell ---*/
  unsigned short nHeatConjugateVar = 4;

  HeatConjugateVar = new su2double** [nMarker];
  for (iMarker = 0; iMarker < nMarker; iMarker++) {
    HeatConjugateVar[iMarker] = new su2double* [geometry->nVertex[iMarker]];
    for (iVertex = 0; iVertex < geometry->nVertex[iMarker]; iVertex++) {

      HeatConjugateVar[iMarker][iVertex] = new su2double [nHeatConjugateVar];
      for (iVar = 1; iVar < nHeatConjugateVar ; iVar++) {
        HeatConjugateVar[iMarker][iVertex][iVar] = 0.0;
      }
      HeatConjugateVar[iMarker][iVertex][0] = config->GetTemperature_FreeStreamND();
    }
  }

  /*--- Inviscid force definition and coefficient in all the markers ---*/

  CPressure = new su2double* [nMarker];
  CPressureTarget = new su2double* [nMarker];
  for (iMarker = 0; iMarker < nMarker; iMarker++) {
    CPressure[iMarker] = new su2double [geometry->nVertex[iMarker]];
    CPressureTarget[iMarker] = new su2double [geometry->nVertex[iMarker]];
    for (iVertex = 0; iVertex < geometry->nVertex[iMarker]; iVertex++) {
      CPressure[iMarker][iVertex] = 0.0;
      CPressureTarget[iMarker][iVertex] = 0.0;
    }
  }

  /*--- Heat flux in all the markers ---*/

  HeatFlux = new su2double* [nMarker];
  HeatFluxTarget = new su2double* [nMarker];
  for (iMarker = 0; iMarker < nMarker; iMarker++) {
    HeatFlux[iMarker] = new su2double [geometry->nVertex[iMarker]];
    HeatFluxTarget[iMarker] = new su2double [geometry->nVertex[iMarker]];
    for (iVertex = 0; iVertex < geometry->nVertex[iMarker]; iVertex++) {
      HeatFlux[iMarker][iVertex] = 0.0;
      HeatFluxTarget[iMarker][iVertex] = 0.0;
    }
  }

  /*--- Y plus in all the markers ---*/

  YPlus = new su2double* [nMarker];
  for (iMarker = 0; iMarker < nMarker; iMarker++) {
    YPlus[iMarker] = new su2double [geometry->nVertex[iMarker]];
    for (iVertex = 0; iVertex < geometry->nVertex[iMarker]; iVertex++) {
      YPlus[iMarker][iVertex] = 0.0;
    }
  }

  /*--- Skin friction in all the markers ---*/

  CSkinFriction = new su2double** [nMarker];
  for (iMarker = 0; iMarker < nMarker; iMarker++) {
    CSkinFriction[iMarker] = new su2double*[nDim];
    for (iDim = 0; iDim < nDim; iDim++) {
      CSkinFriction[iMarker][iDim] = new su2double[geometry->nVertex[iMarker]];
      for (iVertex = 0; iVertex < geometry->nVertex[iMarker]; iVertex++) {
        CSkinFriction[iMarker][iDim][iVertex] = 0.0;
      }
    }
  }

  /*--- Store the value of the Total Pressure at the inlet BC ---*/

  Inlet_Ttotal = new su2double* [nMarker];
  for (iMarker = 0; iMarker < nMarker; iMarker++) {
    Inlet_Ttotal[iMarker] = new su2double [geometry->nVertex[iMarker]];
    for (iVertex = 0; iVertex < geometry->nVertex[iMarker]; iVertex++) {
      Inlet_Ttotal[iMarker][iVertex] = 0;
    }
  }

  /*--- Store the value of the Total Temperature at the inlet BC ---*/

  Inlet_Ptotal = new su2double* [nMarker];
  for (iMarker = 0; iMarker < nMarker; iMarker++) {
    Inlet_Ptotal[iMarker] = new su2double [geometry->nVertex[iMarker]];
    for (iVertex = 0; iVertex < geometry->nVertex[iMarker]; iVertex++) {
      Inlet_Ptotal[iMarker][iVertex] = 0;
    }
  }

  /*--- Store the value of the Flow direction at the inlet BC ---*/

  Inlet_FlowDir = new su2double** [nMarker];
  for (iMarker = 0; iMarker < nMarker; iMarker++) {
    Inlet_FlowDir[iMarker] = new su2double* [geometry->nVertex[iMarker]];
    for (iVertex = 0; iVertex < geometry->nVertex[iMarker]; iVertex++) {
      Inlet_FlowDir[iMarker][iVertex] = new su2double [nDim];
      for (iDim = 0; iDim < nDim; iDim++) {
        Inlet_FlowDir[iMarker][iVertex][iDim] = 0;
      }
    }
  }

  /*--- Non dimensional coefficients ---*/

  ForceInviscid  = new su2double[3];
  MomentInviscid = new su2double[3];
  CD_Inv      = new su2double[nMarker];
  CL_Inv      = new su2double[nMarker];
  CSF_Inv = new su2double[nMarker];
  CMx_Inv        = new su2double[nMarker];
  CMy_Inv        = new su2double[nMarker];
  CMz_Inv        = new su2double[nMarker];
  CEff_Inv       = new su2double[nMarker];
  CFx_Inv        = new su2double[nMarker];
  CFy_Inv        = new su2double[nMarker];
  CFz_Inv        = new su2double[nMarker];
  CoPx_Inv        = new su2double[nMarker];
  CoPy_Inv        = new su2double[nMarker];
  CoPz_Inv        = new su2double[nMarker];

  ForceMomentum  = new su2double[3];
  MomentMomentum = new su2double[3];
  CD_Mnt      = new su2double[nMarker];
  CL_Mnt      = new su2double[nMarker];
  CSF_Mnt = new su2double[nMarker];
  CMx_Mnt        = new su2double[nMarker];
  CMy_Mnt        = new su2double[nMarker];
  CMz_Mnt        = new su2double[nMarker];
  CEff_Mnt       = new su2double[nMarker];
  CFx_Mnt        = new su2double[nMarker];
  CFy_Mnt        = new su2double[nMarker];
  CFz_Mnt        = new su2double[nMarker];
  CoPx_Mnt        = new su2double[nMarker];
  CoPy_Mnt        = new su2double[nMarker];
  CoPz_Mnt        = new su2double[nMarker];

  ForceViscous     = new su2double[3];
  MomentViscous    = new su2double[3];
  CD_Visc       = new su2double[nMarker];
  CL_Visc       = new su2double[nMarker];
  CSF_Visc  = new su2double[nMarker];
  CMx_Visc         = new su2double[nMarker];
  CMy_Visc         = new su2double[nMarker];
  CMz_Visc         = new su2double[nMarker];
  CEff_Visc        = new su2double[nMarker];
  CFx_Visc         = new su2double[nMarker];
  CFy_Visc         = new su2double[nMarker];
  CFz_Visc         = new su2double[nMarker];
  CoPx_Visc         = new su2double[nMarker];
  CoPy_Visc         = new su2double[nMarker];
  CoPz_Visc         = new su2double[nMarker];

  Surface_CL_Inv      = new su2double[config->GetnMarker_Monitoring()];
  Surface_CD_Inv      = new su2double[config->GetnMarker_Monitoring()];
  Surface_CSF_Inv = new su2double[config->GetnMarker_Monitoring()];
  Surface_CEff_Inv       = new su2double[config->GetnMarker_Monitoring()];
  Surface_CFx_Inv        = new su2double[config->GetnMarker_Monitoring()];
  Surface_CFy_Inv        = new su2double[config->GetnMarker_Monitoring()];
  Surface_CFz_Inv        = new su2double[config->GetnMarker_Monitoring()];
  Surface_CMx_Inv        = new su2double[config->GetnMarker_Monitoring()];
  Surface_CMy_Inv        = new su2double[config->GetnMarker_Monitoring()];
  Surface_CMz_Inv        = new su2double[config->GetnMarker_Monitoring()];

  Surface_CL_Mnt      = new su2double[config->GetnMarker_Monitoring()];
  Surface_CD_Mnt      = new su2double[config->GetnMarker_Monitoring()];
  Surface_CSF_Mnt = new su2double[config->GetnMarker_Monitoring()];
  Surface_CEff_Mnt       = new su2double[config->GetnMarker_Monitoring()];
  Surface_CFx_Mnt        = new su2double[config->GetnMarker_Monitoring()];
  Surface_CFy_Mnt        = new su2double[config->GetnMarker_Monitoring()];
  Surface_CFz_Mnt        = new su2double[config->GetnMarker_Monitoring()];
  Surface_CMx_Mnt        = new su2double[config->GetnMarker_Monitoring()];
  Surface_CMy_Mnt        = new su2double[config->GetnMarker_Monitoring()];
  Surface_CMz_Mnt        = new su2double[config->GetnMarker_Monitoring()];

  Surface_CL          = new su2double[config->GetnMarker_Monitoring()];
  Surface_CD          = new su2double[config->GetnMarker_Monitoring()];
  Surface_CSF     = new su2double[config->GetnMarker_Monitoring()];
  Surface_CEff           = new su2double[config->GetnMarker_Monitoring()];
  Surface_CFx            = new su2double[config->GetnMarker_Monitoring()];
  Surface_CFy            = new su2double[config->GetnMarker_Monitoring()];
  Surface_CFz            = new su2double[config->GetnMarker_Monitoring()];
  Surface_CMx            = new su2double[config->GetnMarker_Monitoring()];
  Surface_CMy            = new su2double[config->GetnMarker_Monitoring()];
  Surface_CMz            = new su2double[config->GetnMarker_Monitoring()];

  Surface_CL_Visc      = new su2double[config->GetnMarker_Monitoring()];
  Surface_CD_Visc      = new su2double[config->GetnMarker_Monitoring()];
  Surface_CSF_Visc = new su2double[config->GetnMarker_Monitoring()];
  Surface_CEff_Visc       = new su2double[config->GetnMarker_Monitoring()];
  Surface_CFx_Visc        = new su2double[config->GetnMarker_Monitoring()];
  Surface_CFy_Visc        = new su2double[config->GetnMarker_Monitoring()];
  Surface_CFz_Visc        = new su2double[config->GetnMarker_Monitoring()];
  Surface_CMx_Visc        = new su2double[config->GetnMarker_Monitoring()];
  Surface_CMy_Visc        = new su2double[config->GetnMarker_Monitoring()];
  Surface_CMz_Visc        = new su2double[config->GetnMarker_Monitoring()];
  Surface_HF_Visc         = new su2double[config->GetnMarker_Monitoring()];
  Surface_MaxHF_Visc      = new su2double[config->GetnMarker_Monitoring()];

  /*--- Rotorcraft coefficients ---*/

  CT_Inv           = new su2double[nMarker];
  CQ_Inv           = new su2double[nMarker];
  CMerit_Inv       = new su2double[nMarker];

  CT_Mnt           = new su2double[nMarker];
  CQ_Mnt           = new su2double[nMarker];
  CMerit_Mnt       = new su2double[nMarker];

  CMerit_Visc      = new su2double[nMarker];
  CT_Visc          = new su2double[nMarker];
  CQ_Visc          = new su2double[nMarker];

  /*--- Heat based coefficients ---*/

  HF_Visc    = new su2double[nMarker];
  MaxHF_Visc = new su2double[nMarker];

  /*--- Init total coefficients ---*/

  Total_CD       = 0.0;  Total_CL           = 0.0;  Total_CSF            = 0.0;
  Total_CMx      = 0.0;  Total_CMy          = 0.0;  Total_CMz            = 0.0;
  Total_CoPx     = 0.0;  Total_CoPy         = 0.0;  Total_CoPz           = 0.0;
  Total_CEff     = 0.0;
  Total_CFx      = 0.0;  Total_CFy          = 0.0;  Total_CFz            = 0.0;
  Total_CT       = 0.0;  Total_CQ           = 0.0;  Total_CMerit         = 0.0;
  Total_MaxHeat  = 0.0;  Total_Heat         = 0.0;  Total_ComboObj       = 0.0;
  Total_CpDiff   = 0.0;  Total_HeatFluxDiff = 0.0;  Total_Custom_ObjFunc = 0.0;

  /*--- Read farfield conditions from config ---*/

  Density_Inf     = config->GetDensity_FreeStreamND();
  Pressure_Inf    = config->GetPressure_FreeStreamND();
  Temperature_Inf = config->GetTemperature_FreeStreamND();
  Velocity_Inf    = config->GetVelocity_FreeStreamND();
  Viscosity_Inf   = config->GetViscosity_FreeStreamND();
  Tke_Inf         = config->GetTke_FreeStreamND();

  /*--- Initialize the secondary values for direct derivative approxiations ---*/

  switch(direct_diff){
    case NO_DERIVATIVE:
      break;
    case D_DENSITY:
      SU2_TYPE::SetDerivative(Density_Inf, 1.0);
      break;
    case D_PRESSURE:
      SU2_TYPE::SetDerivative(Pressure_Inf, 1.0);
      break;
    case D_TEMPERATURE:
      SU2_TYPE::SetDerivative(Temperature_Inf, 1.0);
      break;
    case D_VISCOSITY:
      SU2_TYPE::SetDerivative(Viscosity_Inf, 1.0);
      break;
    case D_MACH: case D_AOA:
    case D_SIDESLIP: case D_REYNOLDS:
    case D_TURB2LAM: case D_DESIGN:
      /*--- Already done in postprocessing of config ---*/
      break;
    default:
      break;
  }

  /*--- Initializate quantities for SlidingMesh Interface ---*/

  SlidingState       = new su2double*** [nMarker];
  SlidingStateNodes  = new int*         [nMarker];

  for (iMarker = 0; iMarker < nMarker; iMarker++){

    SlidingState[iMarker]      = NULL;
    SlidingStateNodes[iMarker] = NULL;

    if (config->GetMarker_All_KindBC(iMarker) == FLUID_INTERFACE){

      SlidingState[iMarker]       = new su2double**[geometry->GetnVertex(iMarker)];
      SlidingStateNodes[iMarker]  = new int        [geometry->GetnVertex(iMarker)];

      for (iPoint = 0; iPoint < geometry->GetnVertex(iMarker); iPoint++){
        SlidingState[iMarker][iPoint] = new su2double*[nPrimVar+1];

        SlidingStateNodes[iMarker][iPoint] = 0;
        for (iVar = 0; iVar < nPrimVar+1; iVar++)
          SlidingState[iMarker][iPoint][iVar] = NULL;
      }

    }
  }

  /*--- Only initialize when there is a Marker_Fluid_Load defined
   *--- (this avoids overhead in all other cases while a more permanent structure is being developed) ---*/
  if((config->GetnMarker_Fluid_Load() > 0) && (MGLevel == MESH_0)){

    InitVertexTractionContainer(geometry, config);

    if (config->GetDiscrete_Adjoint())
      InitVertexTractionAdjointContainer(geometry, config);

  }

  /*--- Initialize the solution to the far-field state everywhere. ---*/

  nodes = new CIncNSVariable(Pressure_Inf, Velocity_Inf, Temperature_Inf, nPoint, nDim, nVar, config);
  SetBaseClassPointerToNodes();

  /*--- Initialize the BGS residuals in FSI problems. ---*/
  if (config->GetMultizone_Residual()){
    Residual_BGS      = new su2double[nVar];         for (iVar = 0; iVar < nVar; iVar++) Residual_RMS[iVar]  = 0.0;
    Residual_Max_BGS  = new su2double[nVar];         for (iVar = 0; iVar < nVar; iVar++) Residual_Max_BGS[iVar]  = 0.0;

    /*--- Define some structures for locating max residuals ---*/

    Point_Max_BGS       = new unsigned long[nVar];  for (iVar = 0; iVar < nVar; iVar++) Point_Max_BGS[iVar]  = 0;
    Point_Max_Coord_BGS = new su2double*[nVar];
    for (iVar = 0; iVar < nVar; iVar++) {
      Point_Max_Coord_BGS[iVar] = new su2double[nDim];
      for (iDim = 0; iDim < nDim; iDim++) Point_Max_Coord_BGS[iVar][iDim] = 0.0;
    }
  }

  /*--- Define solver parameters needed for execution of destructor ---*/

  if (config->GetKind_ConvNumScheme_Flow() == SPACE_CENTERED) space_centered = true;
  else space_centered = false;

  if (config->GetKind_TimeIntScheme_Flow() == EULER_IMPLICIT) euler_implicit = true;
  else euler_implicit = false;

  if (config->GetKind_Gradient_Method() == WEIGHTED_LEAST_SQUARES) least_squares = true;
  else least_squares = false;

  /*--- Communicate and store volume and the number of neighbors for
   any dual CVs that lie on on periodic markers. ---*/

  for (unsigned short iPeriodic = 1; iPeriodic <= config->GetnMarker_Periodic()/2; iPeriodic++) {
    InitiatePeriodicComms(geometry, config, iPeriodic, PERIODIC_VOLUME);
    CompletePeriodicComms(geometry, config, iPeriodic, PERIODIC_VOLUME);
    InitiatePeriodicComms(geometry, config, iPeriodic, PERIODIC_NEIGHBORS);
    CompletePeriodicComms(geometry, config, iPeriodic, PERIODIC_NEIGHBORS);
  }
  SetImplicitPeriodic(euler_implicit);
  if (iMesh == MESH_0) SetRotatePeriodic(true);

  /*--- Perform the MPI communication of the solution ---*/

  InitiateComms(geometry, config, SOLUTION);
  CompleteComms(geometry, config, SOLUTION);

  /* Store the initial CFL number for all grid points. */

  const su2double CFL = config->GetCFL(MGLevel);
  for (iPoint = 0; iPoint < nPoint; iPoint++) {
    nodes->SetLocalCFL(iPoint, CFL);
  }
  Min_CFL_Local = CFL;
  Max_CFL_Local = CFL;
  Avg_CFL_Local = CFL;

  /*--- Add the solver name (max 8 characters) ---*/
  SolverName = "INC.FLOW";

}

CIncNSSolver::~CIncNSSolver(void) {

  unsigned short iMarker, iDim;

  unsigned long iVertex;

  if (CD_Visc != NULL)       delete [] CD_Visc;
  if (CL_Visc != NULL)       delete [] CL_Visc;
  if (CSF_Visc != NULL)  delete [] CSF_Visc;
  if (CMx_Visc != NULL)         delete [] CMx_Visc;
  if (CMy_Visc != NULL)         delete [] CMy_Visc;
  if (CMz_Visc != NULL)         delete [] CMz_Visc;
  if (CoPx_Visc != NULL)        delete [] CoPx_Visc;
  if (CoPy_Visc != NULL)        delete [] CoPy_Visc;
  if (CoPz_Visc != NULL)        delete [] CoPz_Visc;
  if (CFx_Visc != NULL)         delete [] CFx_Visc;
  if (CFy_Visc != NULL)         delete [] CFy_Visc;
  if (CFz_Visc != NULL)         delete [] CFz_Visc;
  if (CEff_Visc != NULL)        delete [] CEff_Visc;
  if (CMerit_Visc != NULL)      delete [] CMerit_Visc;
  if (CT_Visc != NULL)          delete [] CT_Visc;
  if (CQ_Visc != NULL)          delete [] CQ_Visc;
  if (HF_Visc != NULL)        delete [] HF_Visc;
  if (MaxHF_Visc != NULL) delete [] MaxHF_Visc;
  if (ForceViscous != NULL)     delete [] ForceViscous;
  if (MomentViscous != NULL)    delete [] MomentViscous;

  if (Surface_CL_Visc != NULL)      delete [] Surface_CL_Visc;
  if (Surface_CD_Visc != NULL)      delete [] Surface_CD_Visc;
  if (Surface_CSF_Visc != NULL) delete [] Surface_CSF_Visc;
  if (Surface_CEff_Visc != NULL)       delete [] Surface_CEff_Visc;
  if (Surface_CFx_Visc != NULL)        delete [] Surface_CFx_Visc;
  if (Surface_CFy_Visc != NULL)        delete [] Surface_CFy_Visc;
  if (Surface_CFz_Visc != NULL)        delete [] Surface_CFz_Visc;
  if (Surface_CMx_Visc != NULL)        delete [] Surface_CMx_Visc;
  if (Surface_CMy_Visc != NULL)        delete [] Surface_CMy_Visc;
  if (Surface_CMz_Visc != NULL)        delete [] Surface_CMz_Visc;
  if (Surface_HF_Visc != NULL)      delete [] Surface_HF_Visc;
  if (Surface_MaxHF_Visc != NULL)   delete [] Surface_MaxHF_Visc;

  if (CSkinFriction != NULL) {
    for (iMarker = 0; iMarker < nMarker; iMarker++) {
      for (iDim = 0; iDim < nDim; iDim++) {
        delete [] CSkinFriction[iMarker][iDim];
      }
      delete [] CSkinFriction[iMarker];
    }
    delete [] CSkinFriction;
  }

  if (HeatConjugateVar != NULL) {
    for (iMarker = 0; iMarker < nMarker; iMarker++) {
      for (iVertex = 0; iVertex < nVertex[iMarker]; iVertex++) {
        delete [] HeatConjugateVar[iMarker][iVertex];
      }
      delete [] HeatConjugateVar[iMarker];
    }
    delete [] HeatConjugateVar;
  }

}

void CIncNSSolver::Preprocessing(CGeometry *geometry, CSolver **solver_container, CConfig *config, unsigned short iMesh, unsigned short iRKStep, unsigned short RunTime_EqSystem, bool Output) {

  unsigned long iPoint, ErrorCounter = 0;
  su2double StrainMag = 0.0, Omega = 0.0, *Vorticity;

  unsigned long InnerIter     = config->GetInnerIter();
  bool cont_adjoint         = config->GetContinuous_Adjoint();
  bool disc_adjoint         = config->GetDiscrete_Adjoint();
  bool implicit             = (config->GetKind_TimeIntScheme_Flow() == EULER_IMPLICIT);
  bool center               = ((config->GetKind_ConvNumScheme_Flow() == SPACE_CENTERED) || (cont_adjoint && config->GetKind_ConvNumScheme_AdjFlow() == SPACE_CENTERED));
  bool center_jst           = center && config->GetKind_Centered_Flow() == JST;
  bool limiter_flow         = (config->GetKind_SlopeLimit_Flow() != NO_LIMITER) && (InnerIter <= config->GetLimiterIter());
  bool limiter_turb         = (config->GetKind_SlopeLimit_Turb() != NO_LIMITER) && (InnerIter <= config->GetLimiterIter());
  bool limiter_adjflow      = (cont_adjoint && (config->GetKind_SlopeLimit_AdjFlow() != NO_LIMITER) && (InnerIter <= config->GetLimiterIter()));
  bool van_albada           = config->GetKind_SlopeLimit_Flow() == VAN_ALBADA_EDGE;
  bool outlet               = ((config->GetnMarker_Outlet() != 0));

  /*--- Set the primitive variables ---*/

  ErrorCounter = SetPrimitive_Variables(solver_container, config, Output);

  /*--- Compute gradient for MUSCL reconstruction. ---*/

  if (config->GetReconstructionGradientRequired() && (iMesh == MESH_0)) {
    if (config->GetKind_Gradient_Method_Recon() == GREEN_GAUSS)
      SetPrimitive_Gradient_GG(geometry, config, true);
    if (config->GetKind_Gradient_Method_Recon() == LEAST_SQUARES)
      SetPrimitive_Gradient_LS(geometry, config, true);
    if (config->GetKind_Gradient_Method_Recon() == WEIGHTED_LEAST_SQUARES)
      SetPrimitive_Gradient_LS(geometry, config, true);
  }

  /*--- Compute gradient of the primitive variables ---*/

  if (config->GetKind_Gradient_Method() == GREEN_GAUSS) {
    SetPrimitive_Gradient_GG(geometry, config);
  }
  if (config->GetKind_Gradient_Method() == WEIGHTED_LEAST_SQUARES) {
    SetPrimitive_Gradient_LS(geometry, config);
  }

  /*--- Compute the limiter in case we need it in the turbulence model
   or to limit the viscous terms (check this logic with JST and 2nd order turbulence model) ---*/

  if ((iMesh == MESH_0) && (limiter_flow || limiter_turb || limiter_adjflow)
      && !Output && !van_albada) { SetPrimitive_Limiter(geometry, config); }

  /*--- Artificial dissipation for centered schemes. ---*/

  if (center && !Output) {
    SetMax_Eigenvalue(geometry, config);
    if ((center_jst) && (iMesh == MESH_0)) {
      SetCentered_Dissipation_Sensor(geometry, config);
      SetUndivided_Laplacian(geometry, config);
    }
  }

  /*--- Update the beta value based on the maximum velocity / viscosity. ---*/

  SetBeta_Parameter(geometry, solver_container, config, iMesh);

  /*--- Compute properties needed for mass flow BCs. ---*/

  if (outlet) GetOutlet_Properties(geometry, config, iMesh, Output);

  /*--- Evaluate the vorticity and strain rate magnitude ---*/

  GetNodes()->SetVorticity_StrainMag();

  StrainMag_Max = 0.0; Omega_Max = 0.0;
  for (iPoint = 0; iPoint < nPoint; iPoint++) {

    StrainMag = GetNodes()->GetStrainMag(iPoint);
    Vorticity = GetNodes()->GetVorticity(iPoint);
    Omega = sqrt(Vorticity[0]*Vorticity[0]+ Vorticity[1]*Vorticity[1]+ Vorticity[2]*Vorticity[2]);

    StrainMag_Max = max(StrainMag_Max, StrainMag);
    Omega_Max = max(Omega_Max, Omega);

  }

  /*--- Initialize the Jacobian matrices ---*/

  if (implicit && !disc_adjoint) Jacobian.SetValZero();

  /*--- Error message ---*/

  if (config->GetComm_Level() == COMM_FULL) {

#ifdef HAVE_MPI
    unsigned long MyErrorCounter = ErrorCounter; ErrorCounter = 0;
    su2double MyOmega_Max = Omega_Max; Omega_Max = 0.0;
    su2double MyStrainMag_Max = StrainMag_Max; StrainMag_Max = 0.0;

    SU2_MPI::Allreduce(&MyErrorCounter, &ErrorCounter, 1, MPI_UNSIGNED_LONG, MPI_SUM, MPI_COMM_WORLD);
    SU2_MPI::Allreduce(&MyStrainMag_Max, &StrainMag_Max, 1, MPI_DOUBLE, MPI_MAX, MPI_COMM_WORLD);
    SU2_MPI::Allreduce(&MyOmega_Max, &Omega_Max, 1, MPI_DOUBLE, MPI_MAX, MPI_COMM_WORLD);
#endif

    if (iMesh == MESH_0)
      config->SetNonphysical_Points(ErrorCounter);
<<<<<<< HEAD
      SetStrainMag_Max(StrainMag_Max);
      SetOmega_Max(Omega_Max);
    }
=======
>>>>>>> d9e85dbf

  }

}

unsigned long CIncNSSolver::SetPrimitive_Variables(CSolver **solver_container, CConfig *config, bool Output) {

  unsigned long iPoint, nonPhysicalPoints = 0;
  su2double eddy_visc = 0.0, turb_ke = 0.0, DES_LengthScale = 0.0;
  unsigned short turb_model = config->GetKind_Turb_Model();
  bool physical = true;

  bool tkeNeeded = ((turb_model == SST) || (turb_model == SST_SUST));

  for (iPoint = 0; iPoint < nPoint; iPoint++) {

    /*--- Retrieve the value of the kinetic energy (if needed) ---*/

    if (turb_model != NONE && solver_container[TURB_SOL] != nullptr) {
      eddy_visc = solver_container[TURB_SOL]->GetNodes()->GetmuT(iPoint);
      if (tkeNeeded) turb_ke = solver_container[TURB_SOL]->GetNodes()->GetSolution(iPoint,0);

      if (config->GetKind_HybridRANSLES() != NO_HYBRIDRANSLES){
        DES_LengthScale = solver_container[TURB_SOL]->GetNodes()->GetDES_LengthScale(iPoint);
      }
    }

    /*--- Incompressible flow, primitive variables --- */

    physical = static_cast<CIncNSVariable*>(nodes)->SetPrimVar(iPoint,eddy_visc, turb_ke, FluidModel);

    /* Check for non-realizable states for reporting. */

    if (!physical) nonPhysicalPoints++;

    /*--- Set the DES length scale ---*/

    nodes->SetDES_LengthScale(iPoint,DES_LengthScale);

    /*--- Initialize the convective, source and viscous residual vector ---*/

    if (!Output) LinSysRes.SetBlock_Zero(iPoint);

  }

  return nonPhysicalPoints;

}

void CIncNSSolver::SetTime_Step(CGeometry *geometry, CSolver **solver_container, CConfig *config, unsigned short iMesh, unsigned long Iteration) {

  su2double Mean_BetaInc2, *Normal, Area, Vol, Mean_SoundSpeed = 0.0, Mean_ProjVel = 0.0, Lambda, Local_Delta_Time, Local_Delta_Time_Visc,
  Global_Delta_Time = 1E6, Mean_LaminarVisc = 0.0, Mean_EddyVisc = 0.0, Mean_Density = 0.0, Mean_Thermal_Conductivity = 0.0, Mean_Cv = 0.0, Lambda_1, Lambda_2, K_v = 0.25, Global_Delta_UnstTimeND;
  unsigned long iEdge, iVertex, iPoint = 0, jPoint = 0;
  unsigned short iDim, iMarker;
  su2double ProjVel, ProjVel_i, ProjVel_j;

  bool implicit = (config->GetKind_TimeIntScheme_Flow() == EULER_IMPLICIT);
  bool dual_time = ((config->GetTime_Marching() == DT_STEPPING_1ST) ||
                    (config->GetTime_Marching() == DT_STEPPING_2ND));
  bool energy = config->GetEnergy_Equation();

  Min_Delta_Time = 1.E30; Max_Delta_Time = 0.0;

  /*--- Set maximum inviscid eigenvalue to zero, and compute sound speed and viscosity ---*/

  for (iPoint = 0; iPoint < nPointDomain; iPoint++) {
    nodes->SetMax_Lambda_Inv(iPoint,0.0);
    nodes->SetMax_Lambda_Visc(iPoint,0.0);
  }

  /*--- Loop interior edges ---*/

  for (iEdge = 0; iEdge < geometry->GetnEdge(); iEdge++) {

    /*--- Point identification, Normal vector and area ---*/

    iPoint = geometry->edge[iEdge]->GetNode(0);
    jPoint = geometry->edge[iEdge]->GetNode(1);

    Normal = geometry->edge[iEdge]->GetNormal();
    Area = 0; for (iDim = 0; iDim < nDim; iDim++) Area += Normal[iDim]*Normal[iDim]; Area = sqrt(Area);

    /*--- Mean Values ---*/

    Mean_ProjVel    = 0.5 * (nodes->GetProjVel(iPoint,Normal) + nodes->GetProjVel(jPoint,Normal));
    Mean_BetaInc2   = 0.5 * (nodes->GetBetaInc2(iPoint)       + nodes->GetBetaInc2(jPoint));
    Mean_Density    = 0.5 * (nodes->GetDensity(iPoint)        + nodes->GetDensity(jPoint));
    Mean_SoundSpeed = sqrt(Mean_BetaInc2*Area*Area);

    /*--- Adjustment for grid movement ---*/

    if (dynamic_grid) {
      su2double *GridVel_i = geometry->node[iPoint]->GetGridVel();
      su2double *GridVel_j = geometry->node[jPoint]->GetGridVel();
      ProjVel_i = 0.0; ProjVel_j =0.0;
      for (iDim = 0; iDim < nDim; iDim++) {
        ProjVel_i += GridVel_i[iDim]*Normal[iDim];
        ProjVel_j += GridVel_j[iDim]*Normal[iDim];
      }
      Mean_ProjVel -= 0.5 * (ProjVel_i + ProjVel_j);
    }

    /*--- Inviscid contribution ---*/

    Lambda = fabs(Mean_ProjVel) + Mean_SoundSpeed;
    if (geometry->node[iPoint]->GetDomain()) nodes->AddMax_Lambda_Inv(iPoint,Lambda);
    if (geometry->node[jPoint]->GetDomain()) nodes->AddMax_Lambda_Inv(jPoint,Lambda);

    /*--- Viscous contribution ---*/

    Mean_LaminarVisc          = 0.5*(nodes->GetLaminarViscosity(iPoint)    + nodes->GetLaminarViscosity(jPoint));
    Mean_EddyVisc             = 0.5*(nodes->GetEddyViscosity(iPoint)       + nodes->GetEddyViscosity(jPoint));
    Mean_Density              = 0.5*(nodes->GetDensity(iPoint)             + nodes->GetDensity(jPoint));
    Mean_Thermal_Conductivity = 0.5*(nodes->GetThermalConductivity(iPoint) + nodes->GetThermalConductivity(jPoint));
    Mean_Cv                   = 0.5*(nodes->GetSpecificHeatCv(iPoint)      + nodes->GetSpecificHeatCv(jPoint));

    Lambda_1 = (4.0/3.0)*(Mean_LaminarVisc + Mean_EddyVisc);
    Lambda_2 = 0.0;
    if (energy) Lambda_2 = (1.0/Mean_Cv)*Mean_Thermal_Conductivity;
    Lambda = (Lambda_1 + Lambda_2)*Area*Area/Mean_Density;

    if (geometry->node[iPoint]->GetDomain()) nodes->AddMax_Lambda_Visc(iPoint,Lambda);
    if (geometry->node[jPoint]->GetDomain()) nodes->AddMax_Lambda_Visc(jPoint,Lambda);

  }

  /*--- Loop boundary edges ---*/

  for (iMarker = 0; iMarker < geometry->GetnMarker(); iMarker++) {
    if ((config->GetMarker_All_KindBC(iMarker) != INTERNAL_BOUNDARY) &&
        (config->GetMarker_All_KindBC(iMarker) != PERIODIC_BOUNDARY)) {
    for (iVertex = 0; iVertex < geometry->GetnVertex(iMarker); iVertex++) {

      /*--- Point identification, Normal vector and area ---*/

      iPoint = geometry->vertex[iMarker][iVertex]->GetNode();
      Normal = geometry->vertex[iMarker][iVertex]->GetNormal();
      Area = 0.0; for (iDim = 0; iDim < nDim; iDim++) Area += Normal[iDim]*Normal[iDim]; Area = sqrt(Area);

      /*--- Mean Values ---*/

      Mean_ProjVel    = nodes->GetProjVel(iPoint,Normal);
      Mean_BetaInc2   = nodes->GetBetaInc2(iPoint);
      Mean_Density    = nodes->GetDensity(iPoint);
      Mean_SoundSpeed = sqrt(Mean_BetaInc2*Area*Area);

      /*--- Adjustment for grid movement ---*/

      if (dynamic_grid) {
        su2double *GridVel = geometry->node[iPoint]->GetGridVel();
        ProjVel = 0.0;
        for (iDim = 0; iDim < nDim; iDim++)
          ProjVel += GridVel[iDim]*Normal[iDim];
        Mean_ProjVel -= ProjVel;
      }

      /*--- Inviscid contribution ---*/

      Lambda = fabs(Mean_ProjVel) + Mean_SoundSpeed;
      if (geometry->node[iPoint]->GetDomain()) {
        nodes->AddMax_Lambda_Inv(iPoint,Lambda);
      }

      /*--- Viscous contribution ---*/

      Mean_LaminarVisc          = nodes->GetLaminarViscosity(iPoint);
      Mean_EddyVisc             = nodes->GetEddyViscosity(iPoint);
      Mean_Density              = nodes->GetDensity(iPoint);
      Mean_Thermal_Conductivity = nodes->GetThermalConductivity(iPoint);
      Mean_Cv                   = nodes->GetSpecificHeatCv(iPoint);

      Lambda_1 = (4.0/3.0)*(Mean_LaminarVisc + Mean_EddyVisc);
      Lambda_2 = 0.0;
      if (energy) Lambda_2 = (1.0/Mean_Cv)*Mean_Thermal_Conductivity;
      Lambda = (Lambda_1 + Lambda_2)*Area*Area/Mean_Density;

      if (geometry->node[iPoint]->GetDomain()) nodes->AddMax_Lambda_Visc(iPoint,Lambda);

    }
    }
  }

  /*--- Each element uses their own speed, steady state simulation ---*/

  for (iPoint = 0; iPoint < nPointDomain; iPoint++) {

    Vol = geometry->node[iPoint]->GetVolume();

    if (Vol != 0.0) {
      Local_Delta_Time = nodes->GetLocalCFL(iPoint)*Vol / nodes->GetMax_Lambda_Inv(iPoint);
      Local_Delta_Time_Visc = nodes->GetLocalCFL(iPoint)*K_v*Vol*Vol/ nodes->GetMax_Lambda_Visc(iPoint);
      Local_Delta_Time = min(Local_Delta_Time, Local_Delta_Time_Visc);
      Global_Delta_Time = min(Global_Delta_Time, Local_Delta_Time);
      Min_Delta_Time = min(Min_Delta_Time, Local_Delta_Time);
      Max_Delta_Time = max(Max_Delta_Time, Local_Delta_Time);
      if (Local_Delta_Time > config->GetMax_DeltaTime())
        Local_Delta_Time = config->GetMax_DeltaTime();
      nodes->SetDelta_Time(iPoint,Local_Delta_Time);
    }
    else {
      nodes->SetDelta_Time(iPoint,0.0);
    }

  }

  /*--- Compute the max and the min dt (in parallel) ---*/
  if (config->GetComm_Level() == COMM_FULL) {
#ifdef HAVE_MPI
    su2double rbuf_time, sbuf_time;
    sbuf_time = Min_Delta_Time;
    SU2_MPI::Reduce(&sbuf_time, &rbuf_time, 1, MPI_DOUBLE, MPI_MIN, MASTER_NODE, MPI_COMM_WORLD);
    SU2_MPI::Bcast(&rbuf_time, 1, MPI_DOUBLE, MASTER_NODE, MPI_COMM_WORLD);
    Min_Delta_Time = rbuf_time;

    sbuf_time = Max_Delta_Time;
    SU2_MPI::Reduce(&sbuf_time, &rbuf_time, 1, MPI_DOUBLE, MPI_MAX, MASTER_NODE, MPI_COMM_WORLD);
    SU2_MPI::Bcast(&rbuf_time, 1, MPI_DOUBLE, MASTER_NODE, MPI_COMM_WORLD);
    Max_Delta_Time = rbuf_time;
#endif
  }

  /*--- For exact time solution use the minimum delta time of the whole mesh ---*/
  if (config->GetTime_Marching() == TIME_STEPPING) {
#ifdef HAVE_MPI
    su2double rbuf_time, sbuf_time;
    sbuf_time = Global_Delta_Time;
    SU2_MPI::Reduce(&sbuf_time, &rbuf_time, 1, MPI_DOUBLE, MPI_MIN, MASTER_NODE, MPI_COMM_WORLD);
    SU2_MPI::Bcast(&rbuf_time, 1, MPI_DOUBLE, MASTER_NODE, MPI_COMM_WORLD);
    Global_Delta_Time = rbuf_time;
#endif
    /*--- If the unsteady CFL is set to zero, it uses the defined
     unsteady time step, otherwise it computes the time step based
     on the unsteady CFL ---*/

    if (config->GetUnst_CFL() == 0.0) {
      Global_Delta_Time = config->GetDelta_UnstTime();
    }
    config->SetDelta_UnstTimeND(Global_Delta_Time);
    for (iPoint = 0; iPoint < nPointDomain; iPoint++){

      /*--- Sets the regular CFL equal to the unsteady CFL ---*/

      nodes->SetLocalCFL(iPoint, config->GetUnst_CFL());
      nodes->SetDelta_Time(iPoint, Global_Delta_Time);
      Min_Delta_Time = Global_Delta_Time;
      Max_Delta_Time = Global_Delta_Time;

    }
  }

  /*--- Recompute the unsteady time step for the dual time strategy
   if the unsteady CFL is diferent from 0 ---*/
  if ((dual_time) && (Iteration == 0) && (config->GetUnst_CFL() != 0.0) && (iMesh == MESH_0)) {

    Global_Delta_UnstTimeND = 1e30;
    for (iPoint = 0; iPoint < nPointDomain; iPoint++){
      Global_Delta_UnstTimeND = min(Global_Delta_UnstTimeND,config->GetUnst_CFL()*Global_Delta_Time/nodes->GetLocalCFL(iPoint));
    }

#ifdef HAVE_MPI
    su2double rbuf_time, sbuf_time;
    sbuf_time = Global_Delta_UnstTimeND;
    SU2_MPI::Reduce(&sbuf_time, &rbuf_time, 1, MPI_DOUBLE, MPI_MIN, MASTER_NODE, MPI_COMM_WORLD);
    SU2_MPI::Bcast(&rbuf_time, 1, MPI_DOUBLE, MASTER_NODE, MPI_COMM_WORLD);
    Global_Delta_UnstTimeND = rbuf_time;
#endif
    config->SetDelta_UnstTimeND(Global_Delta_UnstTimeND);
  }

  /*--- The pseudo local time (explicit integration) cannot be greater than the physical time ---*/
  if (dual_time)
    for (iPoint = 0; iPoint < nPointDomain; iPoint++) {
      if (!implicit) {
        Local_Delta_Time = min((2.0/3.0)*config->GetDelta_UnstTimeND(), nodes->GetDelta_Time(iPoint));
        nodes->SetDelta_Time(iPoint,Local_Delta_Time);
      }
    }

}

void CIncNSSolver::Viscous_Residual(CGeometry *geometry, CSolver **solver_container, CNumerics **numerics_container,
                                    CConfig *config, unsigned short iMesh, unsigned short iRKStep) {

  CNumerics* numerics = numerics_container[VISC_TERM];

  unsigned long iPoint, jPoint, iEdge;

  bool implicit = (config->GetKind_TimeIntScheme_Flow() == EULER_IMPLICIT);

  for (iEdge = 0; iEdge < geometry->GetnEdge(); iEdge++) {

    /*--- Points, coordinates and normal vector in edge ---*/

    iPoint = geometry->edge[iEdge]->GetNode(0);
    jPoint = geometry->edge[iEdge]->GetNode(1);
    numerics->SetCoord(geometry->node[iPoint]->GetCoord(),
                       geometry->node[jPoint]->GetCoord());
    numerics->SetNormal(geometry->edge[iEdge]->GetNormal());

    /*--- Primitive and secondary variables ---*/

    numerics->SetPrimitive(nodes->GetPrimitive(iPoint),
                           nodes->GetPrimitive(jPoint));

    /*--- Gradient and limiters ---*/

    numerics->SetPrimVarGradient(nodes->GetGradient_Primitive(iPoint),
                                 nodes->GetGradient_Primitive(jPoint));

    /*--- Turbulent kinetic energy ---*/

    if ((config->GetKind_Turb_Model() == SST) || (config->GetKind_Turb_Model() == SST_SUST))
      numerics->SetTurbKineticEnergy(solver_container[TURB_SOL]->GetNodes()->GetSolution(iPoint,0),
                                     solver_container[TURB_SOL]->GetNodes()->GetSolution(jPoint,0));

    /*--- Compute and update residual ---*/

    auto residual = numerics->ComputeResidual(config);

    LinSysRes.SubtractBlock(iPoint, residual);
    LinSysRes.AddBlock(jPoint, residual);

    /*--- Implicit part ---*/

    if (implicit) {
      Jacobian.UpdateBlocksSub(iEdge, iPoint, jPoint, residual.jacobian_i, residual.jacobian_j);
    }

  }

}

void CIncNSSolver::Friction_Forces(CGeometry *geometry, CConfig *config) {

  unsigned long iVertex, iPoint, iPointNormal;
  unsigned short Boundary, Monitoring, iMarker, iMarker_Monitoring, iDim, jDim;
  su2double Viscosity = 0.0, div_vel, *Normal, MomentDist[3] = {0.0, 0.0, 0.0}, WallDist[3] = {0.0, 0.0, 0.0},
  *Coord, *Coord_Normal, Area, WallShearStress, TauNormal, factor, RefVel2 = 0.0,
  RefDensity = 0.0, Density = 0.0, WallDistMod, FrictionVel, UnitNormal[3] = {0.0, 0.0, 0.0}, TauElem[3] = {0.0, 0.0, 0.0}, TauTangent[3] = {0.0, 0.0, 0.0},
  Tau[3][3] = {{0.0, 0.0, 0.0},{0.0, 0.0, 0.0},{0.0, 0.0, 0.0}}, Force[3] = {0.0, 0.0, 0.0},
  Grad_Vel[3][3] = {{0.0, 0.0, 0.0},{0.0, 0.0, 0.0},{0.0, 0.0, 0.0}},
  delta[3][3] = {{1.0, 0.0, 0.0},{0.0,1.0,0.0},{0.0,0.0,1.0}},
  Grad_Temp[3] = {0.0, 0.0, 0.0}, GradTemperature, thermal_conductivity, MaxNorm = 8.0;
  su2double MomentX_Force[3] = {0.0,0.0,0.0}, MomentY_Force[3] = {0.0,0.0,0.0}, MomentZ_Force[3] = {0.0,0.0,0.0};
  su2double AxiFactor;

#ifdef HAVE_MPI
  su2double MyAllBound_CD_Visc, MyAllBound_CL_Visc, MyAllBound_CSF_Visc, MyAllBound_CMx_Visc, MyAllBound_CMy_Visc, MyAllBound_CMz_Visc, MyAllBound_CoPx_Visc, MyAllBound_CoPy_Visc, MyAllBound_CoPz_Visc, MyAllBound_CFx_Visc, MyAllBound_CFy_Visc, MyAllBound_CFz_Visc, MyAllBound_CT_Visc, MyAllBound_CQ_Visc, MyAllBound_HF_Visc, MyAllBound_MaxHF_Visc, *MySurface_CL_Visc = NULL, *MySurface_CD_Visc = NULL, *MySurface_CSF_Visc = NULL, *MySurface_CEff_Visc = NULL, *MySurface_CFx_Visc = NULL, *MySurface_CFy_Visc = NULL, *MySurface_CFz_Visc = NULL, *MySurface_CMx_Visc = NULL, *MySurface_CMy_Visc = NULL, *MySurface_CMz_Visc = NULL, *MySurface_HF_Visc = NULL, *MySurface_MaxHF_Visc = NULL;
#endif

  string Marker_Tag, Monitoring_Tag;

  su2double Alpha       = config->GetAoA()*PI_NUMBER/180.0;
  su2double Beta        = config->GetAoS()*PI_NUMBER/180.0;
  su2double RefArea     = config->GetRefArea();
  su2double RefLength   = config->GetRefLength();
  su2double RefHeatFlux = config->GetHeat_Flux_Ref();
  su2double *Origin = NULL;

  if (config->GetnMarker_Monitoring() != 0) { Origin = config->GetRefOriginMoment(0); }

  bool axisymmetric = config->GetAxisymmetric();
  bool energy       = config->GetEnergy_Equation();

  /*--- Evaluate reference values for non-dimensionalization.
   For dimensional or non-dim based on initial values, use
   the far-field state (inf). For a custom non-dim based
   on user-provided reference values, use the ref values
   to compute the forces. ---*/

  if ((config->GetRef_Inc_NonDim() == DIMENSIONAL) ||
      (config->GetRef_Inc_NonDim() == INITIAL_VALUES)) {
    RefDensity  = Density_Inf;
    RefVel2 = 0.0;
    for (iDim = 0; iDim < nDim; iDim++)
      RefVel2  += Velocity_Inf[iDim]*Velocity_Inf[iDim];
  }
  else if (config->GetRef_Inc_NonDim() == REFERENCE_VALUES) {
    RefDensity = config->GetInc_Density_Ref();
    RefVel2    = config->GetInc_Velocity_Ref()*config->GetInc_Velocity_Ref();
  }

  /*--- Compute factor for force coefficients. ---*/

  factor = 1.0 / (0.5*RefDensity*RefArea*RefVel2);

  /*--- Variables initialization ---*/

  AllBound_CD_Visc = 0.0;    AllBound_CL_Visc = 0.0;       AllBound_CSF_Visc = 0.0;
  AllBound_CMx_Visc = 0.0;      AllBound_CMy_Visc = 0.0;         AllBound_CMz_Visc = 0.0;
  AllBound_CFx_Visc = 0.0;      AllBound_CFy_Visc = 0.0;         AllBound_CFz_Visc = 0.0;
  AllBound_CoPx_Visc = 0.0;      AllBound_CoPy_Visc = 0.0;         AllBound_CoPz_Visc = 0.0;
  AllBound_CT_Visc = 0.0;       AllBound_CQ_Visc = 0.0;          AllBound_CMerit_Visc = 0.0;
  AllBound_HF_Visc = 0.0; AllBound_MaxHF_Visc = 0.0; AllBound_CEff_Visc = 0.0;

  for (iMarker_Monitoring = 0; iMarker_Monitoring < config->GetnMarker_Monitoring(); iMarker_Monitoring++) {
    Surface_CL_Visc[iMarker_Monitoring]      = 0.0; Surface_CD_Visc[iMarker_Monitoring]      = 0.0;
    Surface_CSF_Visc[iMarker_Monitoring] = 0.0; Surface_CEff_Visc[iMarker_Monitoring]       = 0.0;
    Surface_CFx_Visc[iMarker_Monitoring]        = 0.0; Surface_CFy_Visc[iMarker_Monitoring]        = 0.0;
    Surface_CFz_Visc[iMarker_Monitoring]        = 0.0; Surface_CMx_Visc[iMarker_Monitoring]        = 0.0;
    Surface_CMy_Visc[iMarker_Monitoring]        = 0.0; Surface_CMz_Visc[iMarker_Monitoring]        = 0.0;
    Surface_HF_Visc[iMarker_Monitoring]              = 0.0; Surface_MaxHF_Visc[iMarker_Monitoring]           = 0.0;
  }

  /*--- Loop over the Navier-Stokes markers ---*/

  for (iMarker = 0; iMarker < nMarker; iMarker++) {

    Boundary = config->GetMarker_All_KindBC(iMarker);
    Monitoring = config->GetMarker_All_Monitoring(iMarker);

    /*--- Obtain the origin for the moment computation for a particular marker ---*/

    if (Monitoring == YES) {
      for (iMarker_Monitoring = 0; iMarker_Monitoring < config->GetnMarker_Monitoring(); iMarker_Monitoring++) {
        Monitoring_Tag = config->GetMarker_Monitoring_TagBound(iMarker_Monitoring);
        Marker_Tag = config->GetMarker_All_TagBound(iMarker);
        if (Marker_Tag == Monitoring_Tag)
          Origin = config->GetRefOriginMoment(iMarker_Monitoring);
      }
    }

    if ((Boundary == HEAT_FLUX) || (Boundary == ISOTHERMAL) || (Boundary == CHT_WALL_INTERFACE)) {

      /*--- Forces initialization at each Marker ---*/

      CD_Visc[iMarker] = 0.0; CL_Visc[iMarker] = 0.0;       CSF_Visc[iMarker] = 0.0;
      CMx_Visc[iMarker] = 0.0;   CMy_Visc[iMarker] = 0.0;         CMz_Visc[iMarker] = 0.0;
      CFx_Visc[iMarker] = 0.0;   CFy_Visc[iMarker] = 0.0;         CFz_Visc[iMarker] = 0.0;
      CoPx_Visc[iMarker] = 0.0;  CoPy_Visc[iMarker] = 0.0;       CoPz_Visc[iMarker] = 0.0;
      CT_Visc[iMarker] = 0.0;    CQ_Visc[iMarker] = 0.0;          CMerit_Visc[iMarker] = 0.0;
      HF_Visc[iMarker] = 0.0;  MaxHF_Visc[iMarker] = 0.0; CEff_Visc[iMarker] = 0.0;

      for (iDim = 0; iDim < nDim; iDim++) ForceViscous[iDim] = 0.0;
      MomentViscous[0] = 0.0; MomentViscous[1] = 0.0; MomentViscous[2] = 0.0;
      MomentX_Force[0] = 0.0; MomentX_Force[1] = 0.0; MomentX_Force[2] = 0.0;
      MomentY_Force[0] = 0.0; MomentY_Force[1] = 0.0; MomentY_Force[2] = 0.0;
      MomentZ_Force[0] = 0.0; MomentZ_Force[1] = 0.0; MomentZ_Force[2] = 0.0;

      /*--- Loop over the vertices to compute the forces ---*/

      for (iVertex = 0; iVertex < geometry->nVertex[iMarker]; iVertex++) {

        iPoint = geometry->vertex[iMarker][iVertex]->GetNode();
        iPointNormal = geometry->vertex[iMarker][iVertex]->GetNormal_Neighbor();

        Coord = geometry->node[iPoint]->GetCoord();
        Coord_Normal = geometry->node[iPointNormal]->GetCoord();

        Normal = geometry->vertex[iMarker][iVertex]->GetNormal();

        for (iDim = 0; iDim < nDim; iDim++) {
          for (jDim = 0 ; jDim < nDim; jDim++) {
            Grad_Vel[iDim][jDim] = nodes->GetGradient_Primitive(iPoint,iDim+1, jDim);
          }
          Grad_Temp[iDim] = nodes->GetGradient_Primitive(iPoint,nDim+1, iDim);
        }

        Viscosity = nodes->GetLaminarViscosity(iPoint);
        Density = nodes->GetDensity(iPoint);

        Area = 0.0; for (iDim = 0; iDim < nDim; iDim++) Area += Normal[iDim]*Normal[iDim]; Area = sqrt(Area);
        for (iDim = 0; iDim < nDim; iDim++) {
          UnitNormal[iDim] = Normal[iDim]/Area;
        }

        /*--- Evaluate Tau ---*/

        div_vel = 0.0; for (iDim = 0; iDim < nDim; iDim++) div_vel += Grad_Vel[iDim][iDim];

        for (iDim = 0; iDim < nDim; iDim++) {
          for (jDim = 0 ; jDim < nDim; jDim++) {
            Tau[iDim][jDim] = Viscosity*(Grad_Vel[jDim][iDim] + Grad_Vel[iDim][jDim]) - TWO3*Viscosity*div_vel*delta[iDim][jDim];
          }
        }

        /*--- Project Tau in each surface element ---*/

        for (iDim = 0; iDim < nDim; iDim++) {
          TauElem[iDim] = 0.0;
          for (jDim = 0; jDim < nDim; jDim++) {
            TauElem[iDim] += Tau[iDim][jDim]*UnitNormal[jDim];
          }
        }

        /*--- Compute wall shear stress (using the stress tensor). Compute wall skin friction coefficient, and heat flux on the wall ---*/

        TauNormal = 0.0;
        for (iDim = 0; iDim < nDim; iDim++)
          TauNormal += TauElem[iDim] * UnitNormal[iDim];

        WallShearStress = 0.0;
        for (iDim = 0; iDim < nDim; iDim++) {
          TauTangent[iDim] = TauElem[iDim] - TauNormal * UnitNormal[iDim];
          CSkinFriction[iMarker][iDim][iVertex] = TauTangent[iDim] / (0.5*RefDensity*RefVel2);
          WallShearStress += TauTangent[iDim] * TauTangent[iDim];
        }
        WallShearStress = sqrt(WallShearStress);

        for (iDim = 0; iDim < nDim; iDim++) WallDist[iDim] = (Coord[iDim] - Coord_Normal[iDim]);
        WallDistMod = 0.0; for (iDim = 0; iDim < nDim; iDim++) WallDistMod += WallDist[iDim]*WallDist[iDim]; WallDistMod = sqrt(WallDistMod);

        /*--- Compute y+ and non-dimensional velocity ---*/

        FrictionVel = sqrt(fabs(WallShearStress)/Density);
        YPlus[iMarker][iVertex] = WallDistMod*FrictionVel/(Viscosity/Density);

        /*--- Compute total and maximum heat flux on the wall ---*/

        GradTemperature = 0.0;
        if (energy) {
        for (iDim = 0; iDim < nDim; iDim++)
          GradTemperature -= Grad_Temp[iDim]*UnitNormal[iDim];
        }

        thermal_conductivity       = nodes->GetThermalConductivity(iPoint);
        HeatFlux[iMarker][iVertex] = -thermal_conductivity*GradTemperature*RefHeatFlux;

        /*--- Note that y+, and heat are computed at the
         halo cells (for visualization purposes), but not the forces ---*/

        if ((geometry->node[iPoint]->GetDomain()) && (Monitoring == YES)) {

          /*--- Axisymmetric simulations ---*/

          if (axisymmetric) AxiFactor = 2.0*PI_NUMBER*geometry->node[iPoint]->GetCoord(1);
          else AxiFactor = 1.0;

          /*--- Force computation ---*/

          for (iDim = 0; iDim < nDim; iDim++) {
            Force[iDim] = TauElem[iDim] * Area * factor * AxiFactor;
            ForceViscous[iDim] += Force[iDim];
            MomentDist[iDim] = Coord[iDim] - Origin[iDim];
          }

          /*--- Moment with respect to the reference axis ---*/

          if (iDim == 3) {
            MomentViscous[0] += (Force[2]*MomentDist[1] - Force[1]*MomentDist[2])/RefLength;
            MomentX_Force[1] += (-Force[1]*Coord[2]);
            MomentX_Force[2] += (Force[2]*Coord[1]);

            MomentViscous[1] += (Force[0]*MomentDist[2] - Force[2]*MomentDist[0])/RefLength;
            MomentY_Force[2] += (-Force[2]*Coord[0]);
            MomentY_Force[0] += (Force[0]*Coord[2]);
          }
          MomentViscous[2] += (Force[1]*MomentDist[0] - Force[0]*MomentDist[1])/RefLength;
          MomentZ_Force[0] += (-Force[0]*Coord[1]);
          MomentZ_Force[1] += (Force[1]*Coord[0]);

          HF_Visc[iMarker]          += HeatFlux[iMarker][iVertex]*Area;
          MaxHF_Visc[iMarker]       += pow(HeatFlux[iMarker][iVertex], MaxNorm);

        }

      }

      /*--- Project forces and store the non-dimensional coefficients ---*/

      if (Monitoring == YES) {
        if (nDim == 2) {
          CD_Visc[iMarker]       =  ForceViscous[0]*cos(Alpha) + ForceViscous[1]*sin(Alpha);
          CL_Visc[iMarker]       = -ForceViscous[0]*sin(Alpha) + ForceViscous[1]*cos(Alpha);
          CEff_Visc[iMarker]        = CL_Visc[iMarker] / (CD_Visc[iMarker]+EPS);
          CMz_Visc[iMarker]         = MomentViscous[2];
          CFx_Visc[iMarker]         = ForceViscous[0];
          CFy_Visc[iMarker]         = ForceViscous[1];
          CoPx_Visc[iMarker]        = MomentZ_Force[1];
          CoPy_Visc[iMarker]        = -MomentZ_Force[0];
          CT_Visc[iMarker]          = -CFx_Visc[iMarker];
          CQ_Visc[iMarker]          = -CMz_Visc[iMarker];
          CMerit_Visc[iMarker]      = CT_Visc[iMarker] / (CQ_Visc[iMarker]+EPS);
          MaxHF_Visc[iMarker] = pow(MaxHF_Visc[iMarker], 1.0/MaxNorm);
        }
        if (nDim == 3) {
          CD_Visc[iMarker]       =  ForceViscous[0]*cos(Alpha)*cos(Beta) + ForceViscous[1]*sin(Beta) + ForceViscous[2]*sin(Alpha)*cos(Beta);
          CL_Visc[iMarker]       = -ForceViscous[0]*sin(Alpha) + ForceViscous[2]*cos(Alpha);
          CSF_Visc[iMarker]  = -ForceViscous[0]*sin(Beta)*cos(Alpha) + ForceViscous[1]*cos(Beta) - ForceViscous[2]*sin(Beta)*sin(Alpha);
          CEff_Visc[iMarker]        = CL_Visc[iMarker]/(CD_Visc[iMarker] + EPS);
          CMx_Visc[iMarker]         = MomentViscous[0];
          CMy_Visc[iMarker]         = MomentViscous[1];
          CMz_Visc[iMarker]         = MomentViscous[2];
          CFx_Visc[iMarker]         = ForceViscous[0];
          CFy_Visc[iMarker]         = ForceViscous[1];
          CFz_Visc[iMarker]         = ForceViscous[2];
          CoPx_Visc[iMarker]        =  -MomentY_Force[0];
          CoPz_Visc[iMarker]        = MomentY_Force[2];
          CT_Visc[iMarker]          = -CFz_Visc[iMarker];
          CQ_Visc[iMarker]          = -CMz_Visc[iMarker];
          CMerit_Visc[iMarker]      = CT_Visc[iMarker] / (CQ_Visc[iMarker] + EPS);
          MaxHF_Visc[iMarker] = pow(MaxHF_Visc[iMarker], 1.0/MaxNorm);
        }

        AllBound_CD_Visc       += CD_Visc[iMarker];
        AllBound_CL_Visc       += CL_Visc[iMarker];
        AllBound_CSF_Visc  += CSF_Visc[iMarker];
        AllBound_CMx_Visc         += CMx_Visc[iMarker];
        AllBound_CMy_Visc         += CMy_Visc[iMarker];
        AllBound_CMz_Visc         += CMz_Visc[iMarker];
        AllBound_CFx_Visc         += CFx_Visc[iMarker];
        AllBound_CFy_Visc         += CFy_Visc[iMarker];
        AllBound_CFz_Visc         += CFz_Visc[iMarker];
        AllBound_CoPx_Visc        += CoPx_Visc[iMarker];
        AllBound_CoPy_Visc        += CoPy_Visc[iMarker];
        AllBound_CoPz_Visc        += CoPz_Visc[iMarker];
        AllBound_CT_Visc          += CT_Visc[iMarker];
        AllBound_CQ_Visc          += CQ_Visc[iMarker];
        AllBound_HF_Visc    += HF_Visc[iMarker];
        AllBound_MaxHF_Visc += pow(MaxHF_Visc[iMarker], MaxNorm);

        /*--- Compute the coefficients per surface ---*/

        for (iMarker_Monitoring = 0; iMarker_Monitoring < config->GetnMarker_Monitoring(); iMarker_Monitoring++) {
          Monitoring_Tag = config->GetMarker_Monitoring_TagBound(iMarker_Monitoring);
          Marker_Tag = config->GetMarker_All_TagBound(iMarker);
          if (Marker_Tag == Monitoring_Tag) {
            Surface_CL_Visc[iMarker_Monitoring]      += CL_Visc[iMarker];
            Surface_CD_Visc[iMarker_Monitoring]      += CD_Visc[iMarker];
            Surface_CSF_Visc[iMarker_Monitoring] += CSF_Visc[iMarker];
            Surface_CEff_Visc[iMarker_Monitoring]       += CEff_Visc[iMarker];
            Surface_CFx_Visc[iMarker_Monitoring]        += CFx_Visc[iMarker];
            Surface_CFy_Visc[iMarker_Monitoring]        += CFy_Visc[iMarker];
            Surface_CFz_Visc[iMarker_Monitoring]        += CFz_Visc[iMarker];
            Surface_CMx_Visc[iMarker_Monitoring]        += CMx_Visc[iMarker];
            Surface_CMy_Visc[iMarker_Monitoring]        += CMy_Visc[iMarker];
            Surface_CMz_Visc[iMarker_Monitoring]        += CMz_Visc[iMarker];
            Surface_HF_Visc[iMarker_Monitoring]         += HF_Visc[iMarker];
            Surface_MaxHF_Visc[iMarker_Monitoring]      += pow(MaxHF_Visc[iMarker],MaxNorm);
          }
        }

      }

    }
  }

  /*--- Update some global coeffients ---*/

  AllBound_CEff_Visc = AllBound_CL_Visc / (AllBound_CD_Visc + EPS);
  AllBound_CMerit_Visc = AllBound_CT_Visc / (AllBound_CQ_Visc + EPS);
  AllBound_MaxHF_Visc = pow(AllBound_MaxHF_Visc, 1.0/MaxNorm);


#ifdef HAVE_MPI

  /*--- Add AllBound information using all the nodes ---*/

  MyAllBound_CD_Visc        = AllBound_CD_Visc;                      AllBound_CD_Visc = 0.0;
  MyAllBound_CL_Visc        = AllBound_CL_Visc;                      AllBound_CL_Visc = 0.0;
  MyAllBound_CSF_Visc   = AllBound_CSF_Visc;                 AllBound_CSF_Visc = 0.0;
  AllBound_CEff_Visc = 0.0;
  MyAllBound_CMx_Visc          = AllBound_CMx_Visc;                        AllBound_CMx_Visc = 0.0;
  MyAllBound_CMy_Visc          = AllBound_CMy_Visc;                        AllBound_CMy_Visc = 0.0;
  MyAllBound_CMz_Visc          = AllBound_CMz_Visc;                        AllBound_CMz_Visc = 0.0;
  MyAllBound_CFx_Visc          = AllBound_CFx_Visc;                        AllBound_CFx_Visc = 0.0;
  MyAllBound_CFy_Visc          = AllBound_CFy_Visc;                        AllBound_CFy_Visc = 0.0;
  MyAllBound_CFz_Visc          = AllBound_CFz_Visc;                        AllBound_CFz_Visc = 0.0;
  MyAllBound_CoPx_Visc          = AllBound_CoPx_Visc;                        AllBound_CoPx_Visc = 0.0;
  MyAllBound_CoPy_Visc          = AllBound_CoPy_Visc;                        AllBound_CoPy_Visc = 0.0;
  MyAllBound_CoPz_Visc          = AllBound_CoPz_Visc;                        AllBound_CoPz_Visc = 0.0;
  MyAllBound_CT_Visc           = AllBound_CT_Visc;                         AllBound_CT_Visc = 0.0;
  MyAllBound_CQ_Visc           = AllBound_CQ_Visc;                         AllBound_CQ_Visc = 0.0;
  AllBound_CMerit_Visc = 0.0;
  MyAllBound_HF_Visc     = AllBound_HF_Visc;                   AllBound_HF_Visc = 0.0;
  MyAllBound_MaxHF_Visc  = pow(AllBound_MaxHF_Visc, MaxNorm);  AllBound_MaxHF_Visc = 0.0;

  if (config->GetComm_Level() == COMM_FULL) {
    SU2_MPI::Allreduce(&MyAllBound_CD_Visc, &AllBound_CD_Visc, 1, MPI_DOUBLE, MPI_SUM, MPI_COMM_WORLD);
    SU2_MPI::Allreduce(&MyAllBound_CL_Visc, &AllBound_CL_Visc, 1, MPI_DOUBLE, MPI_SUM, MPI_COMM_WORLD);
    SU2_MPI::Allreduce(&MyAllBound_CSF_Visc, &AllBound_CSF_Visc, 1, MPI_DOUBLE, MPI_SUM, MPI_COMM_WORLD);
    AllBound_CEff_Visc = AllBound_CL_Visc / (AllBound_CD_Visc + EPS);
    SU2_MPI::Allreduce(&MyAllBound_CMx_Visc, &AllBound_CMx_Visc, 1, MPI_DOUBLE, MPI_SUM, MPI_COMM_WORLD);
    SU2_MPI::Allreduce(&MyAllBound_CMy_Visc, &AllBound_CMy_Visc, 1, MPI_DOUBLE, MPI_SUM, MPI_COMM_WORLD);
    SU2_MPI::Allreduce(&MyAllBound_CMz_Visc, &AllBound_CMz_Visc, 1, MPI_DOUBLE, MPI_SUM, MPI_COMM_WORLD);
    SU2_MPI::Allreduce(&MyAllBound_CFx_Visc, &AllBound_CFx_Visc, 1, MPI_DOUBLE, MPI_SUM, MPI_COMM_WORLD);
    SU2_MPI::Allreduce(&MyAllBound_CFy_Visc, &AllBound_CFy_Visc, 1, MPI_DOUBLE, MPI_SUM, MPI_COMM_WORLD);
    SU2_MPI::Allreduce(&MyAllBound_CFz_Visc, &AllBound_CFz_Visc, 1, MPI_DOUBLE, MPI_SUM, MPI_COMM_WORLD);
    SU2_MPI::Allreduce(&MyAllBound_CoPx_Visc, &AllBound_CoPx_Visc, 1, MPI_DOUBLE, MPI_SUM, MPI_COMM_WORLD);
    SU2_MPI::Allreduce(&MyAllBound_CoPy_Visc, &AllBound_CoPy_Visc, 1, MPI_DOUBLE, MPI_SUM, MPI_COMM_WORLD);
    SU2_MPI::Allreduce(&MyAllBound_CoPz_Visc, &AllBound_CoPz_Visc, 1, MPI_DOUBLE, MPI_SUM, MPI_COMM_WORLD);
    SU2_MPI::Allreduce(&MyAllBound_CT_Visc, &AllBound_CT_Visc, 1, MPI_DOUBLE, MPI_SUM, MPI_COMM_WORLD);
    SU2_MPI::Allreduce(&MyAllBound_CQ_Visc, &AllBound_CQ_Visc, 1, MPI_DOUBLE, MPI_SUM, MPI_COMM_WORLD);
    AllBound_CMerit_Visc = AllBound_CT_Visc / (AllBound_CQ_Visc + EPS);
    SU2_MPI::Allreduce(&MyAllBound_HF_Visc, &AllBound_HF_Visc, 1, MPI_DOUBLE, MPI_SUM, MPI_COMM_WORLD);
    SU2_MPI::Allreduce(&MyAllBound_MaxHF_Visc, &AllBound_MaxHF_Visc, 1, MPI_DOUBLE, MPI_SUM, MPI_COMM_WORLD);
    AllBound_MaxHF_Visc = pow(AllBound_MaxHF_Visc, 1.0/MaxNorm);
  }

  /*--- Add the forces on the surfaces using all the nodes ---*/

  MySurface_CL_Visc      = new su2double[config->GetnMarker_Monitoring()];
  MySurface_CD_Visc      = new su2double[config->GetnMarker_Monitoring()];
  MySurface_CSF_Visc = new su2double[config->GetnMarker_Monitoring()];
  MySurface_CEff_Visc       = new su2double[config->GetnMarker_Monitoring()];
  MySurface_CFx_Visc        = new su2double[config->GetnMarker_Monitoring()];
  MySurface_CFy_Visc        = new su2double[config->GetnMarker_Monitoring()];
  MySurface_CFz_Visc        = new su2double[config->GetnMarker_Monitoring()];
  MySurface_CMx_Visc        = new su2double[config->GetnMarker_Monitoring()];
  MySurface_CMy_Visc        = new su2double[config->GetnMarker_Monitoring()];
  MySurface_CMz_Visc        = new su2double[config->GetnMarker_Monitoring()];
  MySurface_HF_Visc         = new su2double[config->GetnMarker_Monitoring()];
  MySurface_MaxHF_Visc      = new su2double[config->GetnMarker_Monitoring()];

  for (iMarker_Monitoring = 0; iMarker_Monitoring < config->GetnMarker_Monitoring(); iMarker_Monitoring++) {

    MySurface_CL_Visc[iMarker_Monitoring]      = Surface_CL_Visc[iMarker_Monitoring];
    MySurface_CD_Visc[iMarker_Monitoring]      = Surface_CD_Visc[iMarker_Monitoring];
    MySurface_CSF_Visc[iMarker_Monitoring] = Surface_CSF_Visc[iMarker_Monitoring];
    MySurface_CEff_Visc[iMarker_Monitoring]       = Surface_CEff_Visc[iMarker_Monitoring];
    MySurface_CFx_Visc[iMarker_Monitoring]        = Surface_CFx_Visc[iMarker_Monitoring];
    MySurface_CFy_Visc[iMarker_Monitoring]        = Surface_CFy_Visc[iMarker_Monitoring];
    MySurface_CFz_Visc[iMarker_Monitoring]        = Surface_CFz_Visc[iMarker_Monitoring];
    MySurface_CMx_Visc[iMarker_Monitoring]        = Surface_CMx_Visc[iMarker_Monitoring];
    MySurface_CMy_Visc[iMarker_Monitoring]        = Surface_CMy_Visc[iMarker_Monitoring];
    MySurface_CMz_Visc[iMarker_Monitoring]        = Surface_CMz_Visc[iMarker_Monitoring];
    MySurface_HF_Visc[iMarker_Monitoring]         = Surface_HF_Visc[iMarker_Monitoring];
    MySurface_MaxHF_Visc[iMarker_Monitoring]      = Surface_MaxHF_Visc[iMarker_Monitoring];

    Surface_CL_Visc[iMarker_Monitoring]      = 0.0;
    Surface_CD_Visc[iMarker_Monitoring]      = 0.0;
    Surface_CSF_Visc[iMarker_Monitoring] = 0.0;
    Surface_CEff_Visc[iMarker_Monitoring]       = 0.0;
    Surface_CFx_Visc[iMarker_Monitoring]        = 0.0;
    Surface_CFy_Visc[iMarker_Monitoring]        = 0.0;
    Surface_CFz_Visc[iMarker_Monitoring]        = 0.0;
    Surface_CMx_Visc[iMarker_Monitoring]        = 0.0;
    Surface_CMy_Visc[iMarker_Monitoring]        = 0.0;
    Surface_CMz_Visc[iMarker_Monitoring]        = 0.0;
    Surface_HF_Visc[iMarker_Monitoring]         = 0.0;
    Surface_MaxHF_Visc[iMarker_Monitoring]      = 0.0;
  }

  if (config->GetComm_Level() == COMM_FULL) {
    SU2_MPI::Allreduce(MySurface_CL_Visc, Surface_CL_Visc, config->GetnMarker_Monitoring(), MPI_DOUBLE, MPI_SUM, MPI_COMM_WORLD);
    SU2_MPI::Allreduce(MySurface_CD_Visc, Surface_CD_Visc, config->GetnMarker_Monitoring(), MPI_DOUBLE, MPI_SUM, MPI_COMM_WORLD);
    SU2_MPI::Allreduce(MySurface_CSF_Visc, Surface_CSF_Visc, config->GetnMarker_Monitoring(), MPI_DOUBLE, MPI_SUM, MPI_COMM_WORLD);
    for (iMarker_Monitoring = 0; iMarker_Monitoring < config->GetnMarker_Monitoring(); iMarker_Monitoring++)
      Surface_CEff_Visc[iMarker_Monitoring] = Surface_CL_Visc[iMarker_Monitoring] / (Surface_CD_Visc[iMarker_Monitoring] + EPS);
    SU2_MPI::Allreduce(MySurface_CFx_Visc, Surface_CFx_Visc, config->GetnMarker_Monitoring(), MPI_DOUBLE, MPI_SUM, MPI_COMM_WORLD);
    SU2_MPI::Allreduce(MySurface_CFy_Visc, Surface_CFy_Visc, config->GetnMarker_Monitoring(), MPI_DOUBLE, MPI_SUM, MPI_COMM_WORLD);
    SU2_MPI::Allreduce(MySurface_CFz_Visc, Surface_CFz_Visc, config->GetnMarker_Monitoring(), MPI_DOUBLE, MPI_SUM, MPI_COMM_WORLD);
    SU2_MPI::Allreduce(MySurface_CMx_Visc, Surface_CMx_Visc, config->GetnMarker_Monitoring(), MPI_DOUBLE, MPI_SUM, MPI_COMM_WORLD);
    SU2_MPI::Allreduce(MySurface_CMy_Visc, Surface_CMy_Visc, config->GetnMarker_Monitoring(), MPI_DOUBLE, MPI_SUM, MPI_COMM_WORLD);
    SU2_MPI::Allreduce(MySurface_CMz_Visc, Surface_CMz_Visc, config->GetnMarker_Monitoring(), MPI_DOUBLE, MPI_SUM, MPI_COMM_WORLD);
    SU2_MPI::Allreduce(MySurface_HF_Visc, Surface_HF_Visc, config->GetnMarker_Monitoring(), MPI_DOUBLE, MPI_SUM, MPI_COMM_WORLD);
    SU2_MPI::Allreduce(MySurface_MaxHF_Visc, Surface_MaxHF_Visc, config->GetnMarker_Monitoring(), MPI_DOUBLE, MPI_SUM, MPI_COMM_WORLD);
  }

  delete [] MySurface_CL_Visc; delete [] MySurface_CD_Visc; delete [] MySurface_CSF_Visc;
  delete [] MySurface_CEff_Visc;  delete [] MySurface_CFx_Visc;   delete [] MySurface_CFy_Visc;
  delete [] MySurface_CFz_Visc;   delete [] MySurface_CMx_Visc;   delete [] MySurface_CMy_Visc;
  delete [] MySurface_CMz_Visc; delete [] MySurface_HF_Visc; delete [] MySurface_MaxHF_Visc;

#endif

  /*--- Update the total coefficients (note that all the nodes have the same value)---*/

  Total_CD          += AllBound_CD_Visc;
  Total_CL          += AllBound_CL_Visc;
  Total_CSF         += AllBound_CSF_Visc;
  Total_CEff        = Total_CL / (Total_CD + EPS);
  Total_CMx         += AllBound_CMx_Visc;
  Total_CMy         += AllBound_CMy_Visc;
  Total_CMz         += AllBound_CMz_Visc;
  Total_CFx         += AllBound_CFx_Visc;
  Total_CFy         += AllBound_CFy_Visc;
  Total_CFz         += AllBound_CFz_Visc;
  Total_CoPx        += AllBound_CoPx_Visc;
  Total_CoPy        += AllBound_CoPy_Visc;
  Total_CoPz        += AllBound_CoPz_Visc;
  Total_CT          += AllBound_CT_Visc;
  Total_CQ          += AllBound_CQ_Visc;
  Total_CMerit      = AllBound_CT_Visc / (AllBound_CQ_Visc + EPS);
  Total_Heat        = AllBound_HF_Visc;
  Total_MaxHeat     = AllBound_MaxHF_Visc;

  /*--- Update the total coefficients per surface (note that all the nodes have the same value)---*/

  for (iMarker_Monitoring = 0; iMarker_Monitoring < config->GetnMarker_Monitoring(); iMarker_Monitoring++) {
    Surface_CL[iMarker_Monitoring]      += Surface_CL_Visc[iMarker_Monitoring];
    Surface_CD[iMarker_Monitoring]      += Surface_CD_Visc[iMarker_Monitoring];
    Surface_CSF[iMarker_Monitoring] += Surface_CSF_Visc[iMarker_Monitoring];
    Surface_CEff[iMarker_Monitoring]       = Surface_CL[iMarker_Monitoring] / (Surface_CD[iMarker_Monitoring] + EPS);
    Surface_CFx[iMarker_Monitoring]        += Surface_CFx_Visc[iMarker_Monitoring];
    Surface_CFy[iMarker_Monitoring]        += Surface_CFy_Visc[iMarker_Monitoring];
    Surface_CFz[iMarker_Monitoring]        += Surface_CFz_Visc[iMarker_Monitoring];
    Surface_CMx[iMarker_Monitoring]        += Surface_CMx_Visc[iMarker_Monitoring];
    Surface_CMy[iMarker_Monitoring]        += Surface_CMy_Visc[iMarker_Monitoring];
    Surface_CMz[iMarker_Monitoring]        += Surface_CMz_Visc[iMarker_Monitoring];
  }

}

void CIncNSSolver::BC_HeatFlux_Wall(CGeometry *geometry, CSolver **solver_container, CNumerics *conv_numerics,
                                    CNumerics *visc_numerics, CConfig *config, unsigned short val_marker) {

  unsigned short iDim, iVar, jVar;// Wall_Function;
  unsigned long iVertex, iPoint, total_index;

  su2double *GridVel, *Normal, Area, Wall_HeatFlux;

  bool implicit      = (config->GetKind_TimeIntScheme_Flow() == EULER_IMPLICIT);
  bool energy        = config->GetEnergy_Equation();

  /*--- Identify the boundary by string name ---*/

  string Marker_Tag = config->GetMarker_All_TagBound(val_marker);

  /*--- Get the specified wall heat flux from config ---*/

  Wall_HeatFlux = config->GetWall_HeatFlux(Marker_Tag)/config->GetHeat_Flux_Ref();

//  /*--- Get wall function treatment from config. ---*/
//
//  Wall_Function = config->GetWallFunction_Treatment(Marker_Tag);
//  if (Wall_Function != NO_WALL_FUNCTION) {
//    SU2_MPI::Error("Wall function treament not implemented yet", CURRENT_FUNCTION);
//  }

  /*--- Loop over all of the vertices on this boundary marker ---*/

  for (iVertex = 0; iVertex < geometry->nVertex[val_marker]; iVertex++) {
    iPoint = geometry->vertex[val_marker][iVertex]->GetNode();

    /*--- Check if the node belongs to the domain (i.e, not a halo node) ---*/

    if (geometry->node[iPoint]->GetDomain()) {

      /*--- Compute dual-grid area and boundary normal ---*/

      Normal = geometry->vertex[val_marker][iVertex]->GetNormal();

      Area = 0.0;
      for (iDim = 0; iDim < nDim; iDim++)
        Area += Normal[iDim]*Normal[iDim];
      Area = sqrt (Area);

      /*--- Initialize the convective & viscous residuals to zero ---*/

      for (iVar = 0; iVar < nVar; iVar++) {
        Res_Conv[iVar] = 0.0;
        Res_Visc[iVar] = 0.0;
        if (implicit) {
          for (jVar = 0; jVar < nVar; jVar++)
            Jacobian_i[iVar][jVar] = 0.0;
        }
      }

      /*--- Store the corrected velocity at the wall which will
       be zero (v = 0), unless there are moving walls (v = u_wall)---*/

      if (dynamic_grid) {
        GridVel = geometry->node[iPoint]->GetGridVel();
        for (iDim = 0; iDim < nDim; iDim++) Vector[iDim] = GridVel[iDim];
      } else {
        for (iDim = 0; iDim < nDim; iDim++) Vector[iDim] = 0.0;
      }

      /*--- Impose the value of the velocity as a strong boundary
       condition (Dirichlet). Fix the velocity and remove any
       contribution to the residual at this node. ---*/

      nodes->SetVelocity_Old(iPoint,Vector);

      for (iDim = 0; iDim < nDim; iDim++)
        LinSysRes.SetBlock_Zero(iPoint, iDim+1);
      nodes->SetVel_ResTruncError_Zero(iPoint);

      if (energy) {

        /*--- Apply a weak boundary condition for the energy equation.
        Compute the residual due to the prescribed heat flux. ---*/

        Res_Visc[nDim+1] = Wall_HeatFlux*Area;

        /*--- Viscous contribution to the residual at the wall ---*/

        LinSysRes.SubtractBlock(iPoint, Res_Visc);

      }

      /*--- Enforce the no-slip boundary condition in a strong way by
       modifying the velocity-rows of the Jacobian (1 on the diagonal). ---*/

      if (implicit) {
        for (iVar = 1; iVar <= nDim; iVar++) {
          total_index = iPoint*nVar+iVar;
          Jacobian.DeleteValsRowi(total_index);
        }
      }

    }
  }
}

void CIncNSSolver::BC_Isothermal_Wall(CGeometry *geometry, CSolver **solver_container, CNumerics *conv_numerics,
                                      CNumerics *visc_numerics, CConfig *config, unsigned short val_marker) {

  unsigned short iDim, iVar, jVar, Wall_Function;
  unsigned long iVertex, iPoint, Point_Normal, total_index;

  su2double *GridVel;
  su2double *Normal, *Coord_i, *Coord_j, Area, dist_ij;
  su2double Twall, dTdn;
  su2double thermal_conductivity;

  bool implicit      = (config->GetKind_TimeIntScheme_Flow() == EULER_IMPLICIT);
  bool energy        = config->GetEnergy_Equation();

  /*--- Identify the boundary by string name ---*/

  string Marker_Tag = config->GetMarker_All_TagBound(val_marker);

  /*--- Retrieve the specified wall temperature ---*/

  Twall = config->GetIsothermal_Temperature(Marker_Tag)/config->GetTemperature_Ref();

  /*--- Get wall function treatment from config. ---*/

  Wall_Function = config->GetWallFunction_Treatment(Marker_Tag);
  if (Wall_Function != NO_WALL_FUNCTION) {
    SU2_MPI::Error("Wall function treatment not implemented yet.", CURRENT_FUNCTION);
  }

  /*--- Loop over all of the vertices on this boundary marker ---*/

  for (iVertex = 0; iVertex < geometry->nVertex[val_marker]; iVertex++) {

    iPoint = geometry->vertex[val_marker][iVertex]->GetNode();

    /*--- Check if the node belongs to the domain (i.e, not a halo node) ---*/

    if (geometry->node[iPoint]->GetDomain()) {

      /*--- Initialize the convective & viscous residuals to zero ---*/

      for (iVar = 0; iVar < nVar; iVar++) {
        Res_Conv[iVar] = 0.0;
        Res_Visc[iVar] = 0.0;
        if (implicit) {
          for (jVar = 0; jVar < nVar; jVar++)
            Jacobian_i[iVar][jVar] = 0.0;
        }
      }

      /*--- Store the corrected velocity at the wall which will
       be zero (v = 0), unless there are moving walls (v = u_wall)---*/

      if (dynamic_grid) {
        GridVel = geometry->node[iPoint]->GetGridVel();
        for (iDim = 0; iDim < nDim; iDim++) Vector[iDim] = GridVel[iDim];
      } else {
        for (iDim = 0; iDim < nDim; iDim++) Vector[iDim] = 0.0;
      }

      /*--- Impose the value of the velocity as a strong boundary
       condition (Dirichlet). Fix the velocity and remove any
       contribution to the residual at this node. ---*/

      nodes->SetVelocity_Old(iPoint,Vector);

      for (iDim = 0; iDim < nDim; iDim++)
        LinSysRes.SetBlock_Zero(iPoint, iDim+1);
      nodes->SetVel_ResTruncError_Zero(iPoint);

      if (energy) {

        /*--- Compute dual grid area and boundary normal ---*/

        Normal = geometry->vertex[val_marker][iVertex]->GetNormal();

        Area = 0.0;
        for (iDim = 0; iDim < nDim; iDim++)
          Area += Normal[iDim]*Normal[iDim];
        Area = sqrt (Area);

        /*--- Compute closest normal neighbor ---*/

        Point_Normal = geometry->vertex[val_marker][iVertex]->GetNormal_Neighbor();

        /*--- Get coordinates of i & nearest normal and compute distance ---*/

        Coord_i = geometry->node[iPoint]->GetCoord();
        Coord_j = geometry->node[Point_Normal]->GetCoord();
        dist_ij = 0;
        for (iDim = 0; iDim < nDim; iDim++)
          dist_ij += (Coord_j[iDim]-Coord_i[iDim])*(Coord_j[iDim]-Coord_i[iDim]);
        dist_ij = sqrt(dist_ij);

        /*--- Compute the normal gradient in temperature using Twall ---*/

        dTdn = -(nodes->GetTemperature(Point_Normal) - Twall)/dist_ij;

        /*--- Get thermal conductivity ---*/

        thermal_conductivity = nodes->GetThermalConductivity(iPoint);

        /*--- Apply a weak boundary condition for the energy equation.
        Compute the residual due to the prescribed heat flux. ---*/

        Res_Visc[nDim+1] = thermal_conductivity*dTdn*Area;

        /*--- Jacobian contribution for temperature equation. ---*/

        if (implicit) {
          su2double Edge_Vector[3];
          su2double dist_ij_2 = 0, proj_vector_ij = 0;
          for (iDim = 0; iDim < nDim; iDim++) {
            Edge_Vector[iDim] = Coord_j[iDim]-Coord_i[iDim];
            dist_ij_2 += Edge_Vector[iDim]*Edge_Vector[iDim];
            proj_vector_ij += Edge_Vector[iDim]*Normal[iDim];
          }
          if (dist_ij_2 == 0.0) proj_vector_ij = 0.0;
          else proj_vector_ij = proj_vector_ij/dist_ij_2;

          Jacobian_i[nDim+1][nDim+1] = -thermal_conductivity*proj_vector_ij;

          Jacobian.SubtractBlock2Diag(iPoint, Jacobian_i);
        }

        /*--- Viscous contribution to the residual at the wall ---*/

        LinSysRes.SubtractBlock(iPoint, Res_Visc);

      }

      /*--- Enforce the no-slip boundary condition in a strong way by
       modifying the velocity-rows of the Jacobian (1 on the diagonal). ---*/

      if (implicit) {
        for (iVar = 1; iVar <= nDim; iVar++) {
          total_index = iPoint*nVar+iVar;
          Jacobian.DeleteValsRowi(total_index);
        }
      }

    }
  }
}


void CIncNSSolver::BC_ConjugateHeat_Interface(CGeometry *geometry, CSolver **solver_container, CNumerics *conv_numerics,
                                              CConfig *config, unsigned short val_marker) {

  unsigned short iVar, jVar, iDim, Wall_Function;
  unsigned long iVertex, iPoint, total_index, Point_Normal;

  su2double *Coord_i, *Coord_j, dist_ij;
  su2double *GridVel, There, Tconjugate, Twall= 0.0, Temperature_Ref, thermal_conductivity, HF_FactorHere, HF_FactorConjugate;

  Temperature_Ref = config->GetTemperature_Ref();

  bool implicit      = (config->GetKind_TimeIntScheme_Flow() == EULER_IMPLICIT);
  bool energy        = config->GetEnergy_Equation();

  /*--- Identify the boundary ---*/

  string Marker_Tag = config->GetMarker_All_TagBound(val_marker);

  /*--- Retrieve the specified wall function treatment.---*/

  Wall_Function = config->GetWallFunction_Treatment(Marker_Tag);
  if(Wall_Function != NO_WALL_FUNCTION) {
      SU2_MPI::Error("Wall function treament not implemented yet", CURRENT_FUNCTION);
  }

  /*--- Loop over boundary points ---*/

  for (iVertex = 0; iVertex < geometry->nVertex[val_marker]; iVertex++) {

    iPoint = geometry->vertex[val_marker][iVertex]->GetNode();

    if (geometry->node[iPoint]->GetDomain()) {

      /*--- Initialize the convective & viscous residuals to zero ---*/

      for (iVar = 0; iVar < nVar; iVar++) {
        Res_Conv[iVar] = 0.0;
        Res_Visc[iVar] = 0.0;
        if (implicit) {
          for (jVar = 0; jVar < nVar; jVar++)
            Jacobian_i[iVar][jVar] = 0.0;
        }
      }

      /*--- Store the corrected velocity at the wall which will
       be zero (v = 0), unless there are moving walls (v = u_wall)---*/

      if (dynamic_grid) {
        GridVel = geometry->node[iPoint]->GetGridVel();
        for (iDim = 0; iDim < nDim; iDim++) Vector[iDim] = GridVel[iDim];
      } else {
        for (iDim = 0; iDim < nDim; iDim++) Vector[iDim] = 0.0;
      }

      /*--- Impose the value of the velocity as a strong boundary
       condition (Dirichlet). Fix the velocity and remove any
       contribution to the residual at this node. ---*/

      nodes->SetVelocity_Old(iPoint,Vector);

      for (iDim = 0; iDim < nDim; iDim++)
        LinSysRes.SetBlock_Zero(iPoint, iDim+1);
      nodes->SetVel_ResTruncError_Zero(iPoint);

      if (energy) {

        Tconjugate = GetConjugateHeatVariable(val_marker, iVertex, 0)/Temperature_Ref;

        if ((config->GetKind_CHT_Coupling() == AVERAGED_TEMPERATURE_NEUMANN_HEATFLUX) ||
            (config->GetKind_CHT_Coupling() == AVERAGED_TEMPERATURE_ROBIN_HEATFLUX)) {

          /*--- Compute closest normal neighbor ---*/

          Point_Normal = geometry->vertex[val_marker][iVertex]->GetNormal_Neighbor();

          /*--- Get coordinates of i & nearest normal and compute distance ---*/

          Coord_i = geometry->node[iPoint]->GetCoord();
          Coord_j = geometry->node[Point_Normal]->GetCoord();
          dist_ij = 0;
          for (iDim = 0; iDim < nDim; iDim++)
            dist_ij += (Coord_j[iDim]-Coord_i[iDim])*(Coord_j[iDim]-Coord_i[iDim]);
          dist_ij = sqrt(dist_ij);

          /*--- Compute wall temperature from both temperatures ---*/

          thermal_conductivity = nodes->GetThermalConductivity(iPoint);
          There = nodes->GetTemperature(Point_Normal);
          HF_FactorHere = thermal_conductivity*config->GetViscosity_Ref()/dist_ij;
          HF_FactorConjugate = GetConjugateHeatVariable(val_marker, iVertex, 2);

          Twall = (There*HF_FactorHere + Tconjugate*HF_FactorConjugate)/(HF_FactorHere + HF_FactorConjugate);
        }
        else if ((config->GetKind_CHT_Coupling() == DIRECT_TEMPERATURE_NEUMANN_HEATFLUX) ||
                 (config->GetKind_CHT_Coupling() == DIRECT_TEMPERATURE_ROBIN_HEATFLUX)) {

          /*--- (Directly) Set wall temperature to conjugate temperature. ---*/

          Twall = Tconjugate;
        }
        else {
          Twall = 0.0;
          SU2_MPI::Error("Unknown CHT coupling method.", CURRENT_FUNCTION);
        }

        /*--- Strong imposition of the temperature on the fluid zone. ---*/

        LinSysRes.SetBlock_Zero(iPoint, nDim+1);
        nodes->SetSolution_Old(iPoint, nDim+1, Twall);
        nodes->SetEnergy_ResTruncError_Zero(iPoint);
      }

      /*--- Enforce the no-slip boundary condition in a strong way by
       modifying the velocity-rows of the Jacobian (1 on the diagonal). ---*/

      if (implicit) {
        for (iVar = 1; iVar <= nDim; iVar++) {
          total_index = iPoint*nVar+iVar;
          Jacobian.DeleteValsRowi(total_index);
        }
        if(energy) {
          total_index = iPoint*nVar+nDim+1;
          Jacobian.DeleteValsRowi(total_index);
        }
      }
    }
  }
}<|MERGE_RESOLUTION|>--- conflicted
+++ resolved
@@ -802,12 +802,6 @@
 
     if (iMesh == MESH_0)
       config->SetNonphysical_Points(ErrorCounter);
-<<<<<<< HEAD
-      SetStrainMag_Max(StrainMag_Max);
-      SetOmega_Max(Omega_Max);
-    }
-=======
->>>>>>> d9e85dbf
 
   }
 
