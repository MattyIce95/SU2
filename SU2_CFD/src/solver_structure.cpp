--- conflicted
+++ resolved
@@ -108,14 +108,11 @@
   Restart_Data       = NULL;
   base_nodes         = nullptr;
   nOutputVariables   = 0;
-<<<<<<< HEAD
 #ifdef HAVE_LIBROM
   u_basis_generator  = NULL;
 #endif
-=======
   valResidual        = 0.0;
   
->>>>>>> efaf499d
 
   /*--- Inlet profile data structures. ---*/
 
@@ -5167,13 +5164,12 @@
   
 }
 
-<<<<<<< HEAD
 #ifdef HAVE_LIBROM
 void CSolver::SavelibROM(CSolver** solver, CGeometry *geometry, CConfig *config, bool converged) {
    
-   bool dual_time = ((config->GetUnsteady_Simulation() == DT_STEPPING_1ST) ||
-                     (config->GetUnsteady_Simulation() == DT_STEPPING_2ND));
-   bool time_stepping = config->GetUnsteady_Simulation() == TIME_STEPPING;
+   bool dual_time = ((config->GetTime_Marching() == DT_STEPPING_1ST) ||
+                     (config->GetTime_Marching() == DT_STEPPING_2ND));
+   bool time_stepping = config->GetTime_Marching() == TIME_STEPPING;
    unsigned long iPoint, total_index;
    unsigned short iVar;
    string filename = config->GetlibROMbase_FileName();
@@ -5268,7 +5264,7 @@
    }
 }
 #endif
-=======
+
 void CSolver::ComputeVertexTractions(CGeometry *geometry, CConfig *config){
 
   /*--- Compute the constant factor to dimensionalize pressure and shear stress. ---*/
@@ -5449,7 +5445,6 @@
 
 }
 
->>>>>>> efaf499d
 
 void CSolver::SetVerificationSolution(unsigned short nDim,
                                       unsigned short nVar,
