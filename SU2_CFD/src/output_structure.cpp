/*!
 * \file output_structure.cpp
 * \brief Main subroutines for output solver information
 * \author F. Palacios, T. Economon
 * \version 4.1.0 "Cardinal"
 *
 * SU2 Lead Developers: Dr. Francisco Palacios (Francisco.D.Palacios@boeing.com).
 *                      Dr. Thomas D. Economon (economon@stanford.edu).
 *
 * SU2 Developers: Prof. Juan J. Alonso's group at Stanford University.
 *                 Prof. Piero Colonna's group at Delft University of Technology.
 *                 Prof. Nicolas R. Gauger's group at Kaiserslautern University of Technology.
 *                 Prof. Alberto Guardone's group at Polytechnic University of Milan.
 *                 Prof. Rafael Palacios' group at Imperial College London.
 *
 * Copyright (C) 2012-2015 SU2, the open-source CFD code.
 *
 * SU2 is free software; you can redistribute it and/or
 * modify it under the terms of the GNU Lesser General Public
 * License as published by the Free Software Foundation; either
 * version 2.1 of the License, or (at your option) any later version.
 *
 * SU2 is distributed in the hope that it will be useful,
 * but WITHOUT ANY WARRANTY; without even the implied warranty of
 * MERCHANTABILITY or FITNESS FOR A PARTICULAR PURPOSE. See the GNU
 * Lesser General Public License for more details.
 *
 * You should have received a copy of the GNU Lesser General Public
 * License along with SU2. If not, see <http://www.gnu.org/licenses/>.
 */

#include "../include/output_structure.hpp"

COutput::COutput(void) {
  
  /*--- Initialize point and connectivity counters to zero. ---*/
  
  nGlobal_Poin      = 0;
  nSurf_Poin        = 0;
  nGlobal_Elem      = 0;
  nSurf_Elem        = 0;
  nGlobal_Tria      = 0;
  nGlobal_Quad      = 0;
  nGlobal_Tetr      = 0;
  nGlobal_Hexa      = 0;
  nGlobal_Pris      = 0;
  nGlobal_Pyra      = 0;
  nGlobal_Line      = 0;
  nGlobal_BoundTria = 0;
  nGlobal_BoundQuad = 0;
  
  /*--- Initialize CGNS write flag ---*/
  
  wrote_base_file = false;
  
  /*--- Initialize CGNS write flag ---*/
  
  wrote_CGNS_base = false;
  
  /*--- Initialize Tecplot surface flag ---*/
  
  wrote_surf_file = false;
  
  /*--- Initialize Paraview write flag ---*/
  
  wrote_Paraview_base = false;
  
  /*--- Initialize residual ---*/

  RhoRes_New = EPS;
  RhoRes_Old = EPS;
  
}

COutput::~COutput(void) { }

void COutput::SetSurfaceCSV_Flow(CConfig *config, CGeometry *geometry,
                                 CSolver *FlowSolver, unsigned long iExtIter,
                                 unsigned short val_iZone) {
  
  unsigned short iMarker;
  unsigned long iPoint, iVertex, Global_Index;
  su2double PressCoeff = 0.0, SkinFrictionCoeff;
  su2double xCoord = 0.0, yCoord = 0.0, zCoord = 0.0, Mach, Pressure;
  char cstr[200];
  
  unsigned short solver = config->GetKind_Solver();
  unsigned short nDim = geometry->GetnDim();
  
#ifndef HAVE_MPI
  
  su2double HeatFlux;
  char buffer [50];
  ofstream SurfFlow_file;
  
  /*--- Write file name with extension if unsteady ---*/
  strcpy (cstr, config->GetSurfFlowCoeff_FileName().c_str());
  
  if (config->GetUnsteady_Simulation() == TIME_SPECTRAL) {
    if (SU2_TYPE::Int(val_iZone) < 10) SPRINTF (buffer, "_0000%d.csv", SU2_TYPE::Int(val_iZone));
    if ((SU2_TYPE::Int(val_iZone) >= 10)   && (SU2_TYPE::Int(val_iZone) < 100))   SPRINTF (buffer, "_000%d.csv", SU2_TYPE::Int(val_iZone));
    if ((SU2_TYPE::Int(val_iZone) >= 100)  && (SU2_TYPE::Int(val_iZone) < 1000))  SPRINTF (buffer, "_00%d.csv", SU2_TYPE::Int(val_iZone));
    if ((SU2_TYPE::Int(val_iZone) >= 1000) && (SU2_TYPE::Int(val_iZone) < 10000)) SPRINTF (buffer, "_0%d.csv", SU2_TYPE::Int(val_iZone));
    if (SU2_TYPE::Int(val_iZone) >= 10000) SPRINTF (buffer, "_%d.csv", SU2_TYPE::Int(val_iZone));
    
  } else if (config->GetUnsteady_Simulation() && config->GetWrt_Unsteady()) {
    if ((SU2_TYPE::Int(iExtIter) >= 0)    && (SU2_TYPE::Int(iExtIter) < 10))    SPRINTF (buffer, "_0000%d.csv", SU2_TYPE::Int(iExtIter));
    if ((SU2_TYPE::Int(iExtIter) >= 10)   && (SU2_TYPE::Int(iExtIter) < 100))   SPRINTF (buffer, "_000%d.csv",  SU2_TYPE::Int(iExtIter));
    if ((SU2_TYPE::Int(iExtIter) >= 100)  && (SU2_TYPE::Int(iExtIter) < 1000))  SPRINTF (buffer, "_00%d.csv",   SU2_TYPE::Int(iExtIter));
    if ((SU2_TYPE::Int(iExtIter) >= 1000) && (SU2_TYPE::Int(iExtIter) < 10000)) SPRINTF (buffer, "_0%d.csv",    SU2_TYPE::Int(iExtIter));
    if (SU2_TYPE::Int(iExtIter) >= 10000) SPRINTF (buffer, "_%d.csv", SU2_TYPE::Int(iExtIter));
  }
  else
    SPRINTF (buffer, ".csv");
  
  strcat (cstr, buffer);
  SurfFlow_file.precision(15);
  SurfFlow_file.open(cstr, ios::out);
  
  SurfFlow_file << "\"Global_Index\", \"x_coord\", \"y_coord\", ";
  if (nDim == 3) SurfFlow_file << "\"z_coord\", ";
  SurfFlow_file << "\"Pressure\", \"Pressure_Coefficient\", ";
  
  switch (solver) {
    case EULER : SurfFlow_file <<  "\"Mach_Number\"" << endl; break;
    case NAVIER_STOKES: case RANS: SurfFlow_file <<  "\"Skin_Friction_Coefficient\", \"Heat_Flux\"" << endl; break;
  }
  
  for (iMarker = 0; iMarker < config->GetnMarker_All(); iMarker++) {
    if (config->GetMarker_All_Plotting(iMarker) == YES) {
      for (iVertex = 0; iVertex < geometry->nVertex[iMarker]; iVertex++) {
        iPoint = geometry->vertex[iMarker][iVertex]->GetNode();
        Global_Index = geometry->node[iPoint]->GetGlobalIndex();
        xCoord = geometry->node[iPoint]->GetCoord(0);
        yCoord = geometry->node[iPoint]->GetCoord(1);
        if (nDim == 3) zCoord = geometry->node[iPoint]->GetCoord(2);
        
        /*--- The output should be in inches ---*/
        
        if (config->GetSystemMeasurements() == US) {
          xCoord *= 12.0; yCoord *= 12.0;
          if (nDim == 3) zCoord *= 12.0;
        }
        
        Pressure = FlowSolver->node[iPoint]->GetPressure();
        PressCoeff = FlowSolver->GetCPressure(iMarker, iVertex);
        SurfFlow_file << scientific << Global_Index << ", " << xCoord << ", " << yCoord << ", ";
        if (nDim == 3) SurfFlow_file << scientific << zCoord << ", ";
        SurfFlow_file << scientific << Pressure << ", " << PressCoeff << ", ";
        switch (solver) {
          case EULER :
            Mach = sqrt(FlowSolver->node[iPoint]->GetVelocity2()) / FlowSolver->node[iPoint]->GetSoundSpeed();
            SurfFlow_file << scientific << Mach << endl;
            break;
          case NAVIER_STOKES: case RANS:
            SkinFrictionCoeff = FlowSolver->GetCSkinFriction(iMarker, iVertex);
            HeatFlux = FlowSolver->GetHeatFlux(iMarker, iVertex);
            SurfFlow_file << scientific << SkinFrictionCoeff << ", " << HeatFlux << endl;
            break;
        }
      }
    }
  }
  
  SurfFlow_file.close();
  
#else
  
  int rank, iProcessor, nProcessor;
  MPI_Comm_rank(MPI_COMM_WORLD, &rank);
  MPI_Comm_size(MPI_COMM_WORLD, &nProcessor);
  
  unsigned long Buffer_Send_nVertex[1], *Buffer_Recv_nVertex = NULL;
  unsigned long nVertex_Surface = 0, nLocalVertex_Surface = 0;
  unsigned long MaxLocalVertex_Surface = 0;
  
  /*--- Find the max number of surface vertices among all
   partitions and set up buffers. The master node will handle the
   writing of the CSV file after gathering all of the data. ---*/
  
  nLocalVertex_Surface = 0;
  for (iMarker = 0; iMarker < config->GetnMarker_All(); iMarker++)
    if (config->GetMarker_All_Plotting(iMarker) == YES)
      for (iVertex = 0; iVertex < geometry->GetnVertex(iMarker); iVertex++) {
        iPoint = geometry->vertex[iMarker][iVertex]->GetNode();
        if (geometry->node[iPoint]->GetDomain()) nLocalVertex_Surface++;
      }
  
  /*--- Communicate the number of local vertices on each partition
   to the master node ---*/
  
  Buffer_Send_nVertex[0] = nLocalVertex_Surface;
  if (rank == MASTER_NODE) Buffer_Recv_nVertex = new unsigned long [nProcessor];
  
  SU2_MPI::Allreduce(&nLocalVertex_Surface, &MaxLocalVertex_Surface, 1, MPI_UNSIGNED_LONG, MPI_MAX, MPI_COMM_WORLD);
  SU2_MPI::Gather(&Buffer_Send_nVertex, 1, MPI_UNSIGNED_LONG, Buffer_Recv_nVertex, 1, MPI_UNSIGNED_LONG, MASTER_NODE, MPI_COMM_WORLD);
  
  /*--- Send and Recv buffers ---*/
  
  su2double *Buffer_Send_Coord_x = new su2double [MaxLocalVertex_Surface];
  su2double *Buffer_Recv_Coord_x = NULL;
  
  su2double *Buffer_Send_Coord_y = new su2double [MaxLocalVertex_Surface];
  su2double *Buffer_Recv_Coord_y = NULL;
  
  su2double *Buffer_Send_Coord_z = new su2double [MaxLocalVertex_Surface];
  su2double *Buffer_Recv_Coord_z = NULL;
  
  su2double *Buffer_Send_Press = new su2double [MaxLocalVertex_Surface];
  su2double *Buffer_Recv_Press = NULL;
  
  su2double *Buffer_Send_CPress = new su2double [MaxLocalVertex_Surface];
  su2double *Buffer_Recv_CPress = NULL;
  
  su2double *Buffer_Send_Mach = new su2double [MaxLocalVertex_Surface];
  su2double *Buffer_Recv_Mach = NULL;
  
  su2double *Buffer_Send_SkinFriction = new su2double [MaxLocalVertex_Surface];
  su2double *Buffer_Recv_SkinFriction = NULL;
  
  su2double *Buffer_Send_HeatTransfer = new su2double [MaxLocalVertex_Surface];
  su2double *Buffer_Recv_HeatTransfer = NULL;
  
  unsigned long *Buffer_Send_GlobalIndex = new unsigned long [MaxLocalVertex_Surface];
  unsigned long *Buffer_Recv_GlobalIndex = NULL;
  
  /*--- Prepare the receive buffers on the master node only. ---*/
  
  if (rank == MASTER_NODE) {
    Buffer_Recv_Coord_x = new su2double [nProcessor*MaxLocalVertex_Surface];
    Buffer_Recv_Coord_y = new su2double [nProcessor*MaxLocalVertex_Surface];
    if (nDim == 3) Buffer_Recv_Coord_z = new su2double [nProcessor*MaxLocalVertex_Surface];
    Buffer_Recv_Press   = new su2double [nProcessor*MaxLocalVertex_Surface];
    Buffer_Recv_CPress  = new su2double [nProcessor*MaxLocalVertex_Surface];
    Buffer_Recv_Mach    = new su2double [nProcessor*MaxLocalVertex_Surface];
    Buffer_Recv_SkinFriction = new su2double [nProcessor*MaxLocalVertex_Surface];
    Buffer_Recv_HeatTransfer = new su2double [nProcessor*MaxLocalVertex_Surface];
    Buffer_Recv_GlobalIndex  = new unsigned long [nProcessor*MaxLocalVertex_Surface];
  }
  
  /*--- Loop over all vertices in this partition and load the
   data of the specified type into the buffer to be sent to
   the master node. ---*/
  
  nVertex_Surface = 0;
  for (iMarker = 0; iMarker < config->GetnMarker_All(); iMarker++)
    if (config->GetMarker_All_Plotting(iMarker) == YES)
      for (iVertex = 0; iVertex < geometry->GetnVertex(iMarker); iVertex++) {
        iPoint = geometry->vertex[iMarker][iVertex]->GetNode();
        if (geometry->node[iPoint]->GetDomain()) {
          Buffer_Send_Press[nVertex_Surface] = FlowSolver->node[iPoint]->GetPressure();
          Buffer_Send_CPress[nVertex_Surface] = FlowSolver->GetCPressure(iMarker, iVertex);
          Buffer_Send_Coord_x[nVertex_Surface] = geometry->node[iPoint]->GetCoord(0);
          Buffer_Send_Coord_y[nVertex_Surface] = geometry->node[iPoint]->GetCoord(1);
          if (nDim == 3) { Buffer_Send_Coord_z[nVertex_Surface] = geometry->node[iPoint]->GetCoord(2); }
          
          /*--- If US system, the output should be in inches ---*/
          
          if (config->GetSystemMeasurements() == US) {
            Buffer_Send_Coord_x[nVertex_Surface] *= 12.0;
            Buffer_Send_Coord_y[nVertex_Surface] *= 12.0;
            if (nDim == 3) Buffer_Send_Coord_z[nVertex_Surface] *= 12.0;
          }
          
          Buffer_Send_GlobalIndex[nVertex_Surface] = geometry->node[iPoint]->GetGlobalIndex();
          
          if (solver == EULER)
            Buffer_Send_Mach[nVertex_Surface] = sqrt(FlowSolver->node[iPoint]->GetVelocity2()) / FlowSolver->node[iPoint]->GetSoundSpeed();
          if ((solver == NAVIER_STOKES) || (solver == RANS))
            Buffer_Send_SkinFriction[nVertex_Surface] = FlowSolver->GetCSkinFriction(iMarker, iVertex);
          nVertex_Surface++;
        }
      }
  
  /*--- Send the information to the master node ---*/
  
  SU2_MPI::Gather(Buffer_Send_Coord_x, MaxLocalVertex_Surface, MPI_DOUBLE, Buffer_Recv_Coord_x, MaxLocalVertex_Surface, MPI_DOUBLE, MASTER_NODE, MPI_COMM_WORLD);
  SU2_MPI::Gather(Buffer_Send_Coord_y, MaxLocalVertex_Surface, MPI_DOUBLE, Buffer_Recv_Coord_y, MaxLocalVertex_Surface, MPI_DOUBLE, MASTER_NODE, MPI_COMM_WORLD);
  if (nDim == 3) SU2_MPI::Gather(Buffer_Send_Coord_z, MaxLocalVertex_Surface, MPI_DOUBLE, Buffer_Recv_Coord_z, MaxLocalVertex_Surface, MPI_DOUBLE, MASTER_NODE, MPI_COMM_WORLD);
  SU2_MPI::Gather(Buffer_Send_Press, MaxLocalVertex_Surface, MPI_DOUBLE, Buffer_Recv_Press, MaxLocalVertex_Surface, MPI_DOUBLE, MASTER_NODE, MPI_COMM_WORLD);
  SU2_MPI::Gather(Buffer_Send_CPress, MaxLocalVertex_Surface, MPI_DOUBLE, Buffer_Recv_CPress, MaxLocalVertex_Surface, MPI_DOUBLE, MASTER_NODE, MPI_COMM_WORLD);
  if (solver == EULER) SU2_MPI::Gather(Buffer_Send_Mach, MaxLocalVertex_Surface, MPI_DOUBLE, Buffer_Recv_Mach, MaxLocalVertex_Surface, MPI_DOUBLE, MASTER_NODE, MPI_COMM_WORLD);
  if ((solver == NAVIER_STOKES) || (solver == RANS)) SU2_MPI::Gather(Buffer_Send_SkinFriction, MaxLocalVertex_Surface, MPI_DOUBLE, Buffer_Recv_SkinFriction, MaxLocalVertex_Surface, MPI_DOUBLE, MASTER_NODE, MPI_COMM_WORLD);
  SU2_MPI::Gather(Buffer_Send_GlobalIndex, MaxLocalVertex_Surface, MPI_UNSIGNED_LONG, Buffer_Recv_GlobalIndex, MaxLocalVertex_Surface, MPI_UNSIGNED_LONG, MASTER_NODE, MPI_COMM_WORLD);
  
  /*--- The master node unpacks the data and writes the surface CSV file ---*/
  
  if (rank == MASTER_NODE) {
    
    /*--- Write file name with extension if unsteady ---*/
    char buffer[50];
    string filename = config->GetSurfFlowCoeff_FileName();
    ofstream SurfFlow_file;
    
    /*--- Write file name with extension if unsteady ---*/
    strcpy (cstr, filename.c_str());
    if (config->GetUnsteady_Simulation() == TIME_SPECTRAL) {
      if (SU2_TYPE::Int(val_iZone) < 10) SPRINTF (buffer, "_0000%d.csv", SU2_TYPE::Int(val_iZone));
      if ((SU2_TYPE::Int(val_iZone) >= 10) && (SU2_TYPE::Int(val_iZone) < 100)) SPRINTF (buffer, "_000%d.csv", SU2_TYPE::Int(val_iZone));
      if ((SU2_TYPE::Int(val_iZone) >= 100) && (SU2_TYPE::Int(val_iZone) < 1000)) SPRINTF (buffer, "_00%d.csv", SU2_TYPE::Int(val_iZone));
      if ((SU2_TYPE::Int(val_iZone) >= 1000) && (SU2_TYPE::Int(val_iZone) < 10000)) SPRINTF (buffer, "_0%d.csv", SU2_TYPE::Int(val_iZone));
      if (SU2_TYPE::Int(val_iZone) >= 10000) SPRINTF (buffer, "_%d.csv", SU2_TYPE::Int(val_iZone));
      
    } else if (config->GetUnsteady_Simulation() && config->GetWrt_Unsteady()) {
      if ((SU2_TYPE::Int(iExtIter) >= 0)    && (SU2_TYPE::Int(iExtIter) < 10))    SPRINTF (buffer, "_0000%d.csv", SU2_TYPE::Int(iExtIter));
      if ((SU2_TYPE::Int(iExtIter) >= 10)   && (SU2_TYPE::Int(iExtIter) < 100))   SPRINTF (buffer, "_000%d.csv",  SU2_TYPE::Int(iExtIter));
      if ((SU2_TYPE::Int(iExtIter) >= 100)  && (SU2_TYPE::Int(iExtIter) < 1000))  SPRINTF (buffer, "_00%d.csv",   SU2_TYPE::Int(iExtIter));
      if ((SU2_TYPE::Int(iExtIter) >= 1000) && (SU2_TYPE::Int(iExtIter) < 10000)) SPRINTF (buffer, "_0%d.csv",    SU2_TYPE::Int(iExtIter));
      if (SU2_TYPE::Int(iExtIter) >= 10000) SPRINTF (buffer, "_%d.csv", SU2_TYPE::Int(iExtIter));
    }
    else
      SPRINTF (buffer, ".csv");
    
    strcat (cstr, buffer);
    SurfFlow_file.precision(15);
    SurfFlow_file.open(cstr, ios::out);
    
    SurfFlow_file << "\"Global_Index\", \"x_coord\", \"y_coord\", ";
    if (nDim == 3) SurfFlow_file << "\"z_coord\", ";
    SurfFlow_file << "\"Pressure\", \"Pressure_Coefficient\", ";
    
    switch (solver) {
      case EULER : SurfFlow_file <<  "\"Mach_Number\"" << endl; break;
      case NAVIER_STOKES: case RANS: SurfFlow_file <<  "\"Skin_Friction_Coefficient\"" << endl; break;
    }
    
    /*--- Loop through all of the collected data and write each node's values ---*/
    
    unsigned long Total_Index;
    for (iProcessor = 0; iProcessor < nProcessor; iProcessor++) {
      for (iVertex = 0; iVertex < Buffer_Recv_nVertex[iProcessor]; iVertex++) {
        
        /*--- Current index position and global index ---*/
        Total_Index  = iProcessor*MaxLocalVertex_Surface+iVertex;
        Global_Index = Buffer_Recv_GlobalIndex[Total_Index];
        
        /*--- Retrieve the merged data for this node ---*/
        xCoord = Buffer_Recv_Coord_x[Total_Index];
        yCoord = Buffer_Recv_Coord_y[Total_Index];
        if (nDim == 3) zCoord = Buffer_Recv_Coord_z[Total_Index];
        Pressure   = Buffer_Recv_Press[Total_Index];
        PressCoeff = Buffer_Recv_CPress[Total_Index];
        
        /*--- Write the first part of the data ---*/
        SurfFlow_file << scientific << Global_Index << ", " << xCoord << ", " << yCoord << ", ";
        if (nDim == 3) SurfFlow_file << scientific << zCoord << ", ";
        SurfFlow_file << scientific << Pressure << ", " << PressCoeff << ", ";
        
        /*--- Write the solver-dependent part of the data ---*/
        switch (solver) {
          case EULER :
            Mach = Buffer_Recv_Mach[Total_Index];
            SurfFlow_file << scientific << Mach << endl;
            break;
          case NAVIER_STOKES: case RANS:
            SkinFrictionCoeff = Buffer_Recv_SkinFriction[Total_Index];
            SurfFlow_file << scientific << SkinFrictionCoeff << endl;
            break;
        }
      }
    }
    
    /*--- Close the CSV file ---*/
    SurfFlow_file.close();
    
    /*--- Release the recv buffers on the master node ---*/
    
    delete [] Buffer_Recv_Coord_x;
    delete [] Buffer_Recv_Coord_y;
    if (nDim == 3) delete [] Buffer_Recv_Coord_z;
    delete [] Buffer_Recv_Press;
    delete [] Buffer_Recv_CPress;
    delete [] Buffer_Recv_Mach;
    delete [] Buffer_Recv_SkinFriction;
    delete [] Buffer_Recv_HeatTransfer;
    delete [] Buffer_Recv_GlobalIndex;
    
    delete [] Buffer_Recv_nVertex;
    
  }
  
  /*--- Release the memory for the remaining buffers and exit ---*/
  
  delete [] Buffer_Send_Coord_x;
  delete [] Buffer_Send_Coord_y;
  delete [] Buffer_Send_Coord_z;
  delete [] Buffer_Send_Press;
  delete [] Buffer_Send_CPress;
  delete [] Buffer_Send_Mach;
  delete [] Buffer_Send_SkinFriction;
  delete [] Buffer_Send_HeatTransfer;
  delete [] Buffer_Send_GlobalIndex;
  
#endif
  
}

void COutput::SetSurfaceCSV_Adjoint(CConfig *config, CGeometry *geometry, CSolver *AdjSolver, CSolver *FlowSolution, unsigned long iExtIter, unsigned short val_iZone) {
  
#ifndef HAVE_MPI
  
  unsigned long iPoint, iVertex, Global_Index;
  su2double *Solution, xCoord, yCoord, zCoord;
  unsigned short iMarker;
  char cstr[200], buffer[50];
  ofstream SurfAdj_file;
  
  /*--- Write file name with extension if unsteady ---*/
  strcpy (cstr, config->GetSurfAdjCoeff_FileName().c_str());
  
  if (config->GetUnsteady_Simulation() == TIME_SPECTRAL) {
    if (SU2_TYPE::Int(val_iZone) < 10) SPRINTF (buffer, "_0000%d.csv", SU2_TYPE::Int(val_iZone));
    if ((SU2_TYPE::Int(val_iZone) >= 10) && (SU2_TYPE::Int(val_iZone) < 100)) SPRINTF (buffer, "_000%d.csv", SU2_TYPE::Int(val_iZone));
    if ((SU2_TYPE::Int(val_iZone) >= 100) && (SU2_TYPE::Int(val_iZone) < 1000)) SPRINTF (buffer, "_00%d.csv", SU2_TYPE::Int(val_iZone));
    if ((SU2_TYPE::Int(val_iZone) >= 1000) && (SU2_TYPE::Int(val_iZone) < 10000)) SPRINTF (buffer, "_0%d.csv", SU2_TYPE::Int(val_iZone));
    if (SU2_TYPE::Int(val_iZone) >= 10000) SPRINTF (buffer, "_%d.csv", SU2_TYPE::Int(val_iZone));
    
  } else if (config->GetUnsteady_Simulation() && config->GetWrt_Unsteady()) {
    if ((SU2_TYPE::Int(iExtIter) >= 0)    && (SU2_TYPE::Int(iExtIter) < 10))    SPRINTF (buffer, "_0000%d.csv", SU2_TYPE::Int(iExtIter));
    if ((SU2_TYPE::Int(iExtIter) >= 10)   && (SU2_TYPE::Int(iExtIter) < 100))   SPRINTF (buffer, "_000%d.csv",  SU2_TYPE::Int(iExtIter));
    if ((SU2_TYPE::Int(iExtIter) >= 100)  && (SU2_TYPE::Int(iExtIter) < 1000))  SPRINTF (buffer, "_00%d.csv",   SU2_TYPE::Int(iExtIter));
    if ((SU2_TYPE::Int(iExtIter) >= 1000) && (SU2_TYPE::Int(iExtIter) < 10000)) SPRINTF (buffer, "_0%d.csv",    SU2_TYPE::Int(iExtIter));
    if (SU2_TYPE::Int(iExtIter) >= 10000) SPRINTF (buffer, "_%d.csv", SU2_TYPE::Int(iExtIter));
  }
  else
    SPRINTF (buffer, ".csv");
  
  strcat(cstr, buffer);
  SurfAdj_file.precision(15);
  SurfAdj_file.open(cstr, ios::out);
  
  if (geometry->GetnDim() == 2) {
    SurfAdj_file <<  "\"Point\",\"Sensitivity\",\"PsiRho\",\"Phi_x\",\"Phi_y\",\"PsiE\",\"x_coord\",\"y_coord\"";
    if (config->GetDiscrete_Adjoint()){
      SurfAdj_file << ",\"x_Sens\",\"y_Sens\"";
    }
    SurfAdj_file << endl;

    for (iMarker = 0; iMarker < config->GetnMarker_All(); iMarker++) {
      if (config->GetMarker_All_Plotting(iMarker) == YES)
        for (iVertex = 0; iVertex < geometry->nVertex[iMarker]; iVertex++) {
          iPoint = geometry->vertex[iMarker][iVertex]->GetNode();
          Global_Index = geometry->node[iPoint]->GetGlobalIndex();
          Solution = AdjSolver->node[iPoint]->GetSolution();
          xCoord = geometry->node[iPoint]->GetCoord(0);
          yCoord = geometry->node[iPoint]->GetCoord(1);
          
          /*--- If US system, the output should be in inches ---*/
          
          if (config->GetSystemMeasurements() == US) {
            xCoord *= 12.0;
            yCoord *= 12.0;
          }
          
          SurfAdj_file << scientific << Global_Index << ", " << AdjSolver->GetCSensitivity(iMarker, iVertex) << ", " << Solution[0] << ", "
          << Solution[1] << ", " << Solution[2] << ", " << Solution[3] <<", " << xCoord <<", "<< yCoord;
          if (config->GetDiscrete_Adjoint()){
            SurfAdj_file << ", " << AdjSolver->node[iPoint]->GetSensitivity(0) << ", " << AdjSolver->node[iPoint]->GetSensitivity(1);
          }
          SurfAdj_file << endl;
        }
    }
  }
  
  if (geometry->GetnDim() == 3) {
    SurfAdj_file <<  "\"Point\",\"Sensitivity\",\"PsiRho\",\"Phi_x\",\"Phi_y\",\"Phi_z\",\"PsiE\",\"x_coord\",\"y_coord\",\"z_coord\"";
    if (config->GetDiscrete_Adjoint()){
      SurfAdj_file << ",\"x_Sens\",\"y_Sens\",\"z_Sens\"";
    }
    SurfAdj_file << endl;
    for (iMarker = 0; iMarker < config->GetnMarker_All(); iMarker++) {
      if (config->GetMarker_All_Plotting(iMarker) == YES)
        for (iVertex = 0; iVertex < geometry->nVertex[iMarker]; iVertex++) {
          iPoint = geometry->vertex[iMarker][iVertex]->GetNode();
          Global_Index = geometry->node[iPoint]->GetGlobalIndex();
          Solution = AdjSolver->node[iPoint]->GetSolution();
          
          xCoord = geometry->node[iPoint]->GetCoord(0);
          yCoord = geometry->node[iPoint]->GetCoord(1);
          zCoord = geometry->node[iPoint]->GetCoord(2);
          
          /*--- If US system, the output should be in inches ---*/
          
          if (config->GetSystemMeasurements() == US) {
            xCoord *= 12.0;
            yCoord *= 12.0;
            zCoord *= 12.0;
          }
          
          SurfAdj_file << scientific << Global_Index << ", " << AdjSolver->GetCSensitivity(iMarker, iVertex) << ", " << Solution[0] << ", "
          << Solution[1] << ", " << Solution[2] << ", " << Solution[3] << ", " << Solution[4] << ", "<< xCoord <<", "<< yCoord <<", "<< zCoord;
          if (config->GetDiscrete_Adjoint()){
            SurfAdj_file << ", " << AdjSolver->node[iPoint]->GetSensitivity(0) << ", " << AdjSolver->node[iPoint]->GetSensitivity(1)
                         << ", " << AdjSolver->node[iPoint]->GetSensitivity(2);
          }
          SurfAdj_file << endl;
        }
    }
  }
  
  SurfAdj_file.close();
  
#else
  int rank, iProcessor, nProcessor;
  
  MPI_Comm_rank(MPI_COMM_WORLD, &rank);
  MPI_Comm_size(MPI_COMM_WORLD, &nProcessor);
  
  unsigned short nDim = geometry->GetnDim(), iMarker;
  su2double *Solution, *Coord;
  unsigned long Buffer_Send_nVertex[1], iVertex, iPoint, nVertex_Surface = 0, nLocalVertex_Surface = 0,
  MaxLocalVertex_Surface = 0, nBuffer_Scalar;
  unsigned long *Buffer_Receive_nVertex = NULL;
  ofstream SurfAdj_file;
  
  /*--- Write the surface .csv file ---*/
  nLocalVertex_Surface = 0;
  for (iMarker = 0; iMarker < config->GetnMarker_All(); iMarker++)
    if (config->GetMarker_All_Plotting(iMarker) == YES)
      for (iVertex = 0; iVertex < geometry->GetnVertex(iMarker); iVertex++) {
        iPoint = geometry->vertex[iMarker][iVertex]->GetNode();
        if (geometry->node[iPoint]->GetDomain()) nLocalVertex_Surface ++;
      }
  
  if (rank == MASTER_NODE)
    Buffer_Receive_nVertex = new unsigned long [nProcessor];
  
  Buffer_Send_nVertex[0] = nLocalVertex_Surface;
  
  SU2_MPI::Allreduce(&nLocalVertex_Surface, &MaxLocalVertex_Surface, 1, MPI_UNSIGNED_LONG, MPI_MAX, MPI_COMM_WORLD);
  SU2_MPI::Gather(&Buffer_Send_nVertex, 1, MPI_UNSIGNED_LONG, Buffer_Receive_nVertex, 1, MPI_UNSIGNED_LONG, MASTER_NODE, MPI_COMM_WORLD);
  
  su2double *Buffer_Send_Coord_x = new su2double[MaxLocalVertex_Surface];
  su2double *Buffer_Send_Coord_y= new su2double[MaxLocalVertex_Surface];
  su2double *Buffer_Send_Coord_z= new su2double[MaxLocalVertex_Surface];
  unsigned long *Buffer_Send_GlobalPoint= new unsigned long[MaxLocalVertex_Surface];
  su2double *Buffer_Send_Sensitivity= new su2double[MaxLocalVertex_Surface];
  su2double *Buffer_Send_PsiRho= new su2double[MaxLocalVertex_Surface];
  su2double *Buffer_Send_Phi_x= new su2double[MaxLocalVertex_Surface];
  su2double *Buffer_Send_Phi_y= new su2double[MaxLocalVertex_Surface];
  su2double *Buffer_Send_Phi_z= new su2double[MaxLocalVertex_Surface];
  su2double *Buffer_Send_PsiE= new su2double[MaxLocalVertex_Surface];

  su2double *Buffer_Send_Sens_x = NULL, *Buffer_Send_Sens_y = NULL, *Buffer_Send_Sens_z = NULL;

  if (config->GetDiscrete_Adjoint()){
    Buffer_Send_Sens_x = new su2double[MaxLocalVertex_Surface];
    Buffer_Send_Sens_y = new su2double[MaxLocalVertex_Surface];
    if (nDim == 3){
      Buffer_Send_Sens_z = new su2double[MaxLocalVertex_Surface];
    }
  }
  
  nVertex_Surface = 0;
  for (iMarker = 0; iMarker < config->GetnMarker_All(); iMarker++)
    if (config->GetMarker_All_Plotting(iMarker) == YES)
      for (iVertex = 0; iVertex < geometry->GetnVertex(iMarker); iVertex++) {
        iPoint = geometry->vertex[iMarker][iVertex]->GetNode();
        if (geometry->node[iPoint]->GetDomain()) {
          Solution = AdjSolver->node[iPoint]->GetSolution();
          //Normal = geometry->vertex[iMarker][iVertex]->GetNormal();
          Coord = geometry->node[iPoint]->GetCoord();
          //d = AdjSolver->node[iPoint]->GetForceProj_Vector();
          Buffer_Send_GlobalPoint[nVertex_Surface] = geometry->node[iPoint]->GetGlobalIndex();
          Buffer_Send_Coord_x[nVertex_Surface] = Coord[0];
          Buffer_Send_Coord_y[nVertex_Surface] = Coord[1];
          Buffer_Send_Sensitivity[nVertex_Surface] =  AdjSolver->GetCSensitivity(iMarker, iVertex);
          Buffer_Send_PsiRho[nVertex_Surface] = Solution[0];
          Buffer_Send_Phi_x[nVertex_Surface] = Solution[1];
          Buffer_Send_Phi_y[nVertex_Surface] = Solution[2];
          if (nDim == 2) Buffer_Send_PsiE[nVertex_Surface] = Solution[3];
          if (nDim == 3) {
            Buffer_Send_Coord_z[nVertex_Surface] = Coord[2];
            Buffer_Send_Phi_z[nVertex_Surface] = Solution[3];
            Buffer_Send_PsiE[nVertex_Surface] = Solution[4];
          }
          if (config->GetDiscrete_Adjoint()){
            Buffer_Send_Sens_x[nVertex_Surface] = AdjSolver->node[iPoint]->GetSensitivity(0);
            Buffer_Send_Sens_y[nVertex_Surface] = AdjSolver->node[iPoint]->GetSensitivity(1);
            if (nDim == 3){
              Buffer_Send_Sens_z[nVertex_Surface] = AdjSolver->node[iPoint]->GetSensitivity(2);
            }
          }
          
          /*--- If US system, the output should be in inches ---*/
          
          if (config->GetSystemMeasurements() == US) {
            Buffer_Send_Coord_x[nVertex_Surface] *= 12.0;
            Buffer_Send_Coord_y[nVertex_Surface] *= 12.0;
            if (nDim == 3) Buffer_Send_Coord_z[nVertex_Surface] *= 12.0;
          }
          
          nVertex_Surface++;
        }
      }
  
  su2double *Buffer_Receive_Coord_x = NULL, *Buffer_Receive_Coord_y = NULL, *Buffer_Receive_Coord_z = NULL, *Buffer_Receive_Sensitivity = NULL,
  *Buffer_Receive_PsiRho = NULL, *Buffer_Receive_Phi_x = NULL, *Buffer_Receive_Phi_y = NULL, *Buffer_Receive_Phi_z = NULL,
  *Buffer_Receive_PsiE = NULL, *Buffer_Receive_Sens_x = NULL, *Buffer_Receive_Sens_y = NULL, *Buffer_Receive_Sens_z = NULL;
  unsigned long *Buffer_Receive_GlobalPoint = NULL;
  
  if (rank == MASTER_NODE) {
    Buffer_Receive_Coord_x = new su2double [nProcessor*MaxLocalVertex_Surface];
    Buffer_Receive_Coord_y = new su2double [nProcessor*MaxLocalVertex_Surface];
    if (nDim == 3) Buffer_Receive_Coord_z = new su2double [nProcessor*MaxLocalVertex_Surface];
    Buffer_Receive_GlobalPoint = new unsigned long [nProcessor*MaxLocalVertex_Surface];
    Buffer_Receive_Sensitivity = new su2double [nProcessor*MaxLocalVertex_Surface];
    Buffer_Receive_PsiRho = new su2double [nProcessor*MaxLocalVertex_Surface];
    Buffer_Receive_Phi_x = new su2double [nProcessor*MaxLocalVertex_Surface];
    Buffer_Receive_Phi_y = new su2double [nProcessor*MaxLocalVertex_Surface];
    if (nDim == 3) Buffer_Receive_Phi_z = new su2double [nProcessor*MaxLocalVertex_Surface];
    Buffer_Receive_PsiE = new su2double [nProcessor*MaxLocalVertex_Surface];
    if (config->GetDiscrete_Adjoint()){
      Buffer_Receive_Sens_x = new su2double[nProcessor*MaxLocalVertex_Surface];
      Buffer_Receive_Sens_y = new su2double[nProcessor*MaxLocalVertex_Surface];
      if (nDim == 3){
        Buffer_Receive_Sens_z = new su2double[nProcessor*MaxLocalVertex_Surface];
      }
    }
  }
  
  nBuffer_Scalar = MaxLocalVertex_Surface;
  
  /*--- Send the information to the Master node ---*/
  SU2_MPI::Gather(Buffer_Send_Coord_x, nBuffer_Scalar, MPI_DOUBLE, Buffer_Receive_Coord_x, nBuffer_Scalar, MPI_DOUBLE, MASTER_NODE, MPI_COMM_WORLD);
  SU2_MPI::Gather(Buffer_Send_Coord_y, nBuffer_Scalar, MPI_DOUBLE, Buffer_Receive_Coord_y, nBuffer_Scalar, MPI_DOUBLE, MASTER_NODE, MPI_COMM_WORLD);
  if (nDim == 3) SU2_MPI::Gather(Buffer_Send_Coord_z, nBuffer_Scalar, MPI_DOUBLE, Buffer_Receive_Coord_z, nBuffer_Scalar, MPI_DOUBLE, MASTER_NODE, MPI_COMM_WORLD);
  SU2_MPI::Gather(Buffer_Send_GlobalPoint, nBuffer_Scalar, MPI_UNSIGNED_LONG, Buffer_Receive_GlobalPoint, nBuffer_Scalar, MPI_UNSIGNED_LONG, MASTER_NODE, MPI_COMM_WORLD);
  SU2_MPI::Gather(Buffer_Send_Sensitivity, nBuffer_Scalar, MPI_DOUBLE, Buffer_Receive_Sensitivity, nBuffer_Scalar, MPI_DOUBLE, MASTER_NODE, MPI_COMM_WORLD);
  SU2_MPI::Gather(Buffer_Send_PsiRho, nBuffer_Scalar, MPI_DOUBLE, Buffer_Receive_PsiRho, nBuffer_Scalar, MPI_DOUBLE, MASTER_NODE, MPI_COMM_WORLD);
  SU2_MPI::Gather(Buffer_Send_Phi_x, nBuffer_Scalar, MPI_DOUBLE, Buffer_Receive_Phi_x, nBuffer_Scalar, MPI_DOUBLE, MASTER_NODE, MPI_COMM_WORLD);
  SU2_MPI::Gather(Buffer_Send_Phi_y, nBuffer_Scalar, MPI_DOUBLE, Buffer_Receive_Phi_y, nBuffer_Scalar, MPI_DOUBLE, MASTER_NODE, MPI_COMM_WORLD);
  if (nDim == 3) SU2_MPI::Gather(Buffer_Send_Phi_z, nBuffer_Scalar, MPI_DOUBLE, Buffer_Receive_Phi_z, nBuffer_Scalar, MPI_DOUBLE, MASTER_NODE, MPI_COMM_WORLD);
  SU2_MPI::Gather(Buffer_Send_PsiE, nBuffer_Scalar, MPI_DOUBLE, Buffer_Receive_PsiE, nBuffer_Scalar, MPI_DOUBLE, MASTER_NODE, MPI_COMM_WORLD);
  if (config->GetDiscrete_Adjoint()){
    SU2_MPI::Gather(Buffer_Send_Sens_x, nBuffer_Scalar, MPI_DOUBLE, Buffer_Receive_Sens_x, nBuffer_Scalar, MPI_DOUBLE, MASTER_NODE, MPI_COMM_WORLD);
    SU2_MPI::Gather(Buffer_Send_Sens_y, nBuffer_Scalar, MPI_DOUBLE, Buffer_Receive_Sens_y, nBuffer_Scalar, MPI_DOUBLE, MASTER_NODE, MPI_COMM_WORLD);
    if (nDim == 3){
      SU2_MPI::Gather(Buffer_Send_Sens_z, nBuffer_Scalar, MPI_DOUBLE, Buffer_Receive_Sens_z, nBuffer_Scalar, MPI_DOUBLE, MASTER_NODE, MPI_COMM_WORLD);
    }
  }
  
  /*--- The master node is the one who writes the surface files ---*/
  if (rank == MASTER_NODE) {
    unsigned long iVertex, GlobalPoint, position;
    char cstr[200], buffer[50];
    ofstream SurfAdj_file;
    string filename = config->GetSurfAdjCoeff_FileName();
        
    /*--- Write file name with extension if unsteady ---*/
    strcpy (cstr, filename.c_str());
    
    if (config->GetUnsteady_Simulation() == TIME_SPECTRAL) {
      if (SU2_TYPE::Int(val_iZone) < 10) SPRINTF (buffer, "_0000%d.csv", SU2_TYPE::Int(val_iZone));
      if ((SU2_TYPE::Int(val_iZone) >= 10) && (SU2_TYPE::Int(val_iZone) < 100)) SPRINTF (buffer, "_000%d.csv", SU2_TYPE::Int(val_iZone));
      if ((SU2_TYPE::Int(val_iZone) >= 100) && (SU2_TYPE::Int(val_iZone) < 1000)) SPRINTF (buffer, "_00%d.csv", SU2_TYPE::Int(val_iZone));
      if ((SU2_TYPE::Int(val_iZone) >= 1000) && (SU2_TYPE::Int(val_iZone) < 10000)) SPRINTF (buffer, "_0%d.csv", SU2_TYPE::Int(val_iZone));
      if (SU2_TYPE::Int(val_iZone) >= 10000) SPRINTF (buffer, "_%d.csv", SU2_TYPE::Int(val_iZone));
      
    } else if (config->GetUnsteady_Simulation() && config->GetWrt_Unsteady()) {
      if ((SU2_TYPE::Int(iExtIter) >= 0) && (SU2_TYPE::Int(iExtIter) < 10)) SPRINTF (buffer, "_0000%d.csv", SU2_TYPE::Int(iExtIter));
      if ((SU2_TYPE::Int(iExtIter) >= 10) && (SU2_TYPE::Int(iExtIter) < 100)) SPRINTF (buffer, "_000%d.csv", SU2_TYPE::Int(iExtIter));
      if ((SU2_TYPE::Int(iExtIter) >= 100) && (SU2_TYPE::Int(iExtIter) < 1000)) SPRINTF (buffer, "_00%d.csv", SU2_TYPE::Int(iExtIter));
      if ((SU2_TYPE::Int(iExtIter) >= 1000) && (SU2_TYPE::Int(iExtIter) < 10000)) SPRINTF (buffer, "_0%d.csv", SU2_TYPE::Int(iExtIter));
      if (SU2_TYPE::Int(iExtIter) >= 10000) SPRINTF (buffer, "_%d.csv", SU2_TYPE::Int(iExtIter));
    }
    else
      SPRINTF (buffer, ".csv");
    
    strcat (cstr, buffer);
    SurfAdj_file.open(cstr, ios::out);
    SurfAdj_file.precision(15);
    
    /*--- Write the 2D surface flow coefficient file ---*/
    if (geometry->GetnDim() == 2) {
      
      SurfAdj_file <<  "\"Point\",\"Sensitivity\",\"PsiRho\",\"Phi_x\",\"Phi_y\",\"PsiE\",\"x_coord\",\"y_coord\"";
      if (config->GetDiscrete_Adjoint()){
        SurfAdj_file << ",\" x_Sens\",\"y_Sens\"";
      }
      SurfAdj_file << endl;

      for (iProcessor = 0; iProcessor < nProcessor; iProcessor++)
        for (iVertex = 0; iVertex < Buffer_Receive_nVertex[iProcessor]; iVertex++) {
          
          position = iProcessor*MaxLocalVertex_Surface+iVertex;
          GlobalPoint = Buffer_Receive_GlobalPoint[position];
          
          SurfAdj_file << scientific << GlobalPoint <<
          ", " << Buffer_Receive_Sensitivity[position] << ", " << Buffer_Receive_PsiRho[position] <<
          ", " << Buffer_Receive_Phi_x[position] << ", " << Buffer_Receive_Phi_y[position] <<
          ", " << Buffer_Receive_PsiE[position] << ", " << Buffer_Receive_Coord_x[position] <<
          ", "<< Buffer_Receive_Coord_y[position];
          if (config->GetDiscrete_Adjoint()){
            SurfAdj_file << ", " << Buffer_Receive_Sens_x[position] << ", " << Buffer_Receive_Sens_y[position];
          }
          SurfAdj_file << endl;
        }
    }
    
    /*--- Write the 3D surface flow coefficient file ---*/
    if (geometry->GetnDim() == 3) {
      
      SurfAdj_file <<  "\"Point\",\"Sensitivity\",\"PsiRho\",\"Phi_x\",\"Phi_y\",\"Phi_z\",\"PsiE\",\"x_coord\",\"y_coord\",\"z_coord\"" << endl;
      if (config->GetDiscrete_Adjoint()){
        SurfAdj_file << ",\"x_Sens\",\"y_Sens\",\"z_Sens\"";
      }
      SurfAdj_file << endl;

      for (iProcessor = 0; iProcessor < nProcessor; iProcessor++)
        for (iVertex = 0; iVertex < Buffer_Receive_nVertex[iProcessor]; iVertex++) {
          position = iProcessor*MaxLocalVertex_Surface+iVertex;
          GlobalPoint = Buffer_Receive_GlobalPoint[position];
          
          SurfAdj_file << scientific << GlobalPoint <<
          ", " << Buffer_Receive_Sensitivity[position] << ", " << Buffer_Receive_PsiRho[position] <<
          ", " << Buffer_Receive_Phi_x[position] << ", " << Buffer_Receive_Phi_y[position] << ", " << Buffer_Receive_Phi_z[position] <<
          ", " << Buffer_Receive_PsiE[position] <<", "<< Buffer_Receive_Coord_x[position] <<
          ", "<< Buffer_Receive_Coord_y[position] <<", "<< Buffer_Receive_Coord_z[position];
          if (config->GetDiscrete_Adjoint()){
            SurfAdj_file << ", " << Buffer_Receive_Sens_x[position] << ", " << Buffer_Receive_Sens_y[position] << ", " << Buffer_Receive_Sens_z[position];
          }
          SurfAdj_file << endl;
        }
    }
    
  }
  
  if (rank == MASTER_NODE) {
    delete [] Buffer_Receive_nVertex;
    delete [] Buffer_Receive_Coord_x;
    delete [] Buffer_Receive_Coord_y;
    if (nDim == 3) delete [] Buffer_Receive_Coord_z;
    delete [] Buffer_Receive_Sensitivity;
    delete [] Buffer_Receive_PsiRho;
    delete [] Buffer_Receive_Phi_x;
    delete [] Buffer_Receive_Phi_y;
    if (nDim == 3) delete [] Buffer_Receive_Phi_z;
    delete [] Buffer_Receive_PsiE;
    delete [] Buffer_Receive_GlobalPoint;
    if (config->GetDiscrete_Adjoint()){
      delete [] Buffer_Receive_Sens_x;
      delete [] Buffer_Receive_Sens_y;
      if (nDim == 3){
        delete [] Buffer_Receive_Sens_z;
      }
    }
  }
  
  delete [] Buffer_Send_Coord_x;
  delete [] Buffer_Send_Coord_y;
  delete [] Buffer_Send_Coord_z;
  delete [] Buffer_Send_GlobalPoint;
  delete [] Buffer_Send_Sensitivity;
  delete [] Buffer_Send_PsiRho;
  delete [] Buffer_Send_Phi_x;
  delete [] Buffer_Send_Phi_y;
  delete [] Buffer_Send_Phi_z;
  delete [] Buffer_Send_PsiE;
  if (Buffer_Send_Sens_x != NULL) delete [] Buffer_Send_Sens_x;
  if (Buffer_Send_Sens_y != NULL) delete [] Buffer_Send_Sens_y;
  if (Buffer_Send_Sens_z != NULL) delete [] Buffer_Send_Sens_z;
  
  SurfAdj_file.close();
  
#endif
}

void COutput::MergeConnectivity(CConfig *config, CGeometry *geometry, unsigned short val_iZone) {
  
  int rank = MASTER_NODE;
  int size = SINGLE_NODE;
  
#ifdef HAVE_MPI
  MPI_Comm_rank(MPI_COMM_WORLD, &rank);
  MPI_Comm_size(MPI_COMM_WORLD, &size);
#endif
  
  /*--- Flags identifying the types of files to be written. ---*/
  
  bool Wrt_Vol = config->GetWrt_Vol_Sol();
  bool Wrt_Srf = config->GetWrt_Srf_Sol();
  
  /*--- Merge connectivity for each type of element (excluding halos). Note
   that we only need to merge the connectivity once, as it does not change
   during computation. Check whether the base file has been written. ---*/
  
    /*--- Merge volumetric grid. ---*/
    
    if (Wrt_Vol) {
      
      if ((rank == MASTER_NODE) && (size != SINGLE_NODE) && (nGlobal_Tria != 0))
        cout <<"Merging volumetric triangle grid connectivity." << endl;
      MergeVolumetricConnectivity(config, geometry, TRIANGLE    );
      
      if ((rank == MASTER_NODE) && (size != SINGLE_NODE) && (nGlobal_Quad != 0))
        cout <<"Merging volumetric quadrilateral grid connectivity." << endl;
      MergeVolumetricConnectivity(config, geometry, QUADRILATERAL   );
      
      if ((rank == MASTER_NODE) && (size != SINGLE_NODE) && (nGlobal_Tetr != 0))
        cout <<"Merging volumetric tetrahedron grid connectivity." << endl;
      MergeVolumetricConnectivity(config, geometry, TETRAHEDRON );
      
      if ((rank == MASTER_NODE) && (size != SINGLE_NODE) && (nGlobal_Hexa != 0))
        cout <<"Merging volumetric hexahedron grid connectivity." << endl;
      MergeVolumetricConnectivity(config, geometry, HEXAHEDRON  );
      
      if ((rank == MASTER_NODE) && (size != SINGLE_NODE) && (nGlobal_Pris != 0))
        cout <<"Merging volumetric prism grid connectivity." << endl;
      MergeVolumetricConnectivity(config, geometry, PRISM       );
      
      if ((rank == MASTER_NODE) && (size != SINGLE_NODE) && (nGlobal_Pyra != 0))
        cout <<"Merging volumetric pyramid grid connectivity." << endl;
      MergeVolumetricConnectivity(config, geometry, PYRAMID     );
      
    }
    
    /*--- Merge surface grid. ---*/
    
    if (Wrt_Srf) {
      
      if ((rank == MASTER_NODE) && (size != SINGLE_NODE) && (nGlobal_Line != 0))
        cout <<"Merging surface line grid connectivity." << endl;
      MergeSurfaceConnectivity(config, geometry, LINE);
      
      if ((rank == MASTER_NODE) && (size != SINGLE_NODE) && (nGlobal_BoundTria != 0))
        cout <<"Merging surface triangle grid connectivity." << endl;
      MergeSurfaceConnectivity(config, geometry, TRIANGLE);
      
      if ((rank == MASTER_NODE) && (size != SINGLE_NODE) && (nGlobal_BoundQuad != 0))
        cout <<"Merging surface quadrilateral grid connectivity." << endl;
      MergeSurfaceConnectivity(config, geometry, QUADRILATERAL);
      
    }
    
    /*--- Update total number of volume elements after merge. ---*/
    
    nGlobal_Elem = nGlobal_Tria + nGlobal_Quad + nGlobal_Tetr +
    nGlobal_Hexa + nGlobal_Pyra + nGlobal_Pris;
    
    /*--- Update total number of surface elements after merge. ---*/
    
    nSurf_Elem = nGlobal_Line + nGlobal_BoundTria + nGlobal_BoundQuad;

}

void COutput::MergeCoordinates(CConfig *config, CGeometry *geometry) {
  
  /*--- Local variables needed on all processors ---*/
  
  unsigned short iDim, nDim = geometry->GetnDim();
  unsigned long iPoint;

  unsigned short kind_SU2 = config->GetKind_SU2();
  
#ifndef HAVE_MPI
  
  /*--- In serial, the single process has access to all geometry, so simply
   load the coordinates into the data structure. ---*/
  
  unsigned short iMarker;
  unsigned long iVertex, nTotalPoints = 0;
  int SendRecv;

  bool isPeriodic;
  
  /*--- First, create a structure to locate any periodic halo nodes ---*/
  int *Local_Halo = new int[geometry->GetnPoint()];
  for (iPoint = 0; iPoint < geometry->GetnPoint(); iPoint++)
    Local_Halo[iPoint] = !geometry->node[iPoint]->GetDomain();
  
  for (iMarker = 0; iMarker < config->GetnMarker_All(); iMarker++) {
    if (config->GetMarker_All_KindBC(iMarker) == SEND_RECEIVE) {
      SendRecv = config->GetMarker_All_SendRecv(iMarker);
      for (iVertex = 0; iVertex < geometry->nVertex[iMarker]; iVertex++) {
        iPoint = geometry->vertex[iMarker][iVertex]->GetNode();

        /* --- For SU2_CFD and SU2_SOL we want to remove the periodic halo nodes,
         * but for SU2_DEF we want them to be included, therefore the definition of a periodic point
         * is different in each case --- */

        if (kind_SU2 == SU2_DEF){
          isPeriodic = ((geometry->vertex[iMarker][iVertex]->GetRotation_Type() > 0));
        }else{
          isPeriodic = ((geometry->vertex[iMarker][iVertex]->GetRotation_Type() > 0) &&
                        (geometry->vertex[iMarker][iVertex]->GetRotation_Type() % 2 == 1));
        }

        if (isPeriodic && (SendRecv < 0)) {
          Local_Halo[iPoint] = false;
        }
      }
      
    }
  }
  
  /*--- Total number of points in the mesh (this might include periodic points). ---*/
  for (iPoint = 0; iPoint < geometry->GetnPoint(); iPoint++)
    if (!Local_Halo[iPoint]) nTotalPoints++;
  
  nGlobal_Poin = nTotalPoints;
  nGlobal_Doma = geometry->GetnPointDomain();
  
  /*--- Allocate the coordinates data structure. ---*/
  
  Coords = new su2double*[nDim];
  for (iDim = 0; iDim < nDim; iDim++) {
    Coords[iDim] = new su2double[nGlobal_Poin];
  }
  
  /*--- Loop over the mesh to collect the coords of the local points ---*/
  
  for (iPoint = 0; iPoint < geometry->GetnPoint(); iPoint++) {
    
    /*--- Check if the node belongs to the domain (i.e, not a halo node). 
     Sort by the global index, even in serial there is a renumbering (e.g. RCM). ---*/
    
    if (!Local_Halo[iPoint]) {
      
      /*--- Retrieve the current coordinates at this node. ---*/
      
      unsigned long iGlobal_Index = geometry->node[iPoint]->GetGlobalIndex();
      
      for (iDim = 0; iDim < nDim; iDim++) {
        Coords[iDim][iGlobal_Index] = geometry->node[iPoint]->GetCoord(iDim);
        
        /*--- If US system, the output should be in inches ---*/
        
        if ((config->GetSystemMeasurements() == US) && (config->GetKind_SU2() != SU2_DEF)) {
          Coords[iDim][iGlobal_Index] *= 12.0;
        }
        
      }
      
    }
  }

  
  delete [] Local_Halo;
  
#else
  
  /*--- MPI preprocessing ---*/
  int iProcessor, nProcessor, rank;
  unsigned long jPoint;

  MPI_Comm_rank(MPI_COMM_WORLD, &rank);
  MPI_Comm_size(MPI_COMM_WORLD, &nProcessor);
  
  bool Wrt_Halo = config->GetWrt_Halo(), isPeriodic;
  
  /*--- Local variables needed for merging the geometry with MPI. ---*/
  
  unsigned long iVertex, iMarker;
  unsigned long Buffer_Send_nPoin[1], *Buffer_Recv_nPoin = NULL;
  unsigned long nLocalPoint = 0, MaxLocalPoint = 0;
  unsigned long iGlobal_Index = 0, nBuffer_Scalar = 0;
  
  if (rank == MASTER_NODE) Buffer_Recv_nPoin = new unsigned long[nProcessor];
  
  int *Local_Halo = new int[geometry->GetnPoint()];
  for (iPoint = 0; iPoint < geometry->GetnPoint(); iPoint++)
    Local_Halo[iPoint] = !geometry->node[iPoint]->GetDomain();
  
  /*--- Search all send/recv boundaries on this partition for any periodic
   nodes that were part of the original domain. We want to recover these
   for visualization purposes. ---*/
  
  if (Wrt_Halo) {
    nLocalPoint = geometry->GetnPoint();
  } else {
    for (iMarker = 0; iMarker < config->GetnMarker_All(); iMarker++) {
      if (config->GetMarker_All_KindBC(iMarker) == SEND_RECEIVE) {
        
        /*--- Checking for less than or equal to the rank, because there may
         be some periodic halo nodes that send info to the same rank. ---*/
        
        for (iVertex = 0; iVertex < geometry->nVertex[iMarker]; iVertex++) {
          iPoint = geometry->vertex[iMarker][iVertex]->GetNode();

          /* --- For SU2_CFD and SU2_SOL we want to remove the periodic halo nodes,
           * but for SU2_DEF we want them to be included, therefore the definition of a periodic point
           * is different in each case --- */

          if (kind_SU2 == SU2_DEF){
            isPeriodic = ((geometry->vertex[iMarker][iVertex]->GetRotation_Type() > 0));
          }else{
            isPeriodic = ((geometry->vertex[iMarker][iVertex]->GetRotation_Type() > 0) &&
                          (geometry->vertex[iMarker][iVertex]->GetRotation_Type() % 2 == 1));
          }
          if (isPeriodic){
            Local_Halo[iPoint] = false;
          }
        }
      }
    }
    
    /*--- Sum total number of nodes that belong to the domain ---*/
    
    for (iPoint = 0; iPoint < geometry->GetnPoint(); iPoint++)
      if (Local_Halo[iPoint] == false)
        nLocalPoint++;
  }
  Buffer_Send_nPoin[0] = nLocalPoint;
  
  /*--- Communicate the total number of nodes on this domain. ---*/
  
  SU2_MPI::Gather(&Buffer_Send_nPoin, 1, MPI_UNSIGNED_LONG,
             Buffer_Recv_nPoin, 1, MPI_UNSIGNED_LONG, MASTER_NODE, MPI_COMM_WORLD);
  SU2_MPI::Allreduce(&nLocalPoint, &MaxLocalPoint, 1, MPI_UNSIGNED_LONG, MPI_MAX, MPI_COMM_WORLD);
  
  if (rank == MASTER_NODE) {
    nGlobal_Doma = 0;
    for (iProcessor = 0; iProcessor < nProcessor; iProcessor++) {
      nGlobal_Doma += Buffer_Recv_nPoin[iProcessor];
    }
  }
  nBuffer_Scalar = MaxLocalPoint;
  
  /*--- Send and Recv buffers. ---*/
  
  su2double *Buffer_Send_X = new su2double[MaxLocalPoint];
  su2double *Buffer_Recv_X = NULL;
  
  su2double *Buffer_Send_Y = new su2double[MaxLocalPoint];
  su2double *Buffer_Recv_Y = NULL;
  
  su2double *Buffer_Send_Z = NULL, *Buffer_Recv_Z = NULL;
  if (nDim == 3) Buffer_Send_Z = new su2double[MaxLocalPoint];
  
  unsigned long *Buffer_Send_GlobalIndex = new unsigned long[MaxLocalPoint];
  unsigned long *Buffer_Recv_GlobalIndex = NULL;
  
  /*--- Prepare the receive buffers in the master node only. ---*/
  
  if (rank == MASTER_NODE) {
    
    Buffer_Recv_X = new su2double[nProcessor*MaxLocalPoint];
    Buffer_Recv_Y = new su2double[nProcessor*MaxLocalPoint];
    if (nDim == 3) Buffer_Recv_Z = new su2double[nProcessor*MaxLocalPoint];
    Buffer_Recv_GlobalIndex = new unsigned long[nProcessor*MaxLocalPoint];
    
    /*--- Sum total number of nodes to be written and allocate arrays ---*/
    nGlobal_Poin = 0;
    for (iProcessor = 0; iProcessor < nProcessor; iProcessor++) {
      nGlobal_Poin += Buffer_Recv_nPoin[iProcessor];
    }
    Coords = new su2double*[nDim];
    for (iDim = 0; iDim < nDim; iDim++) {
      Coords[iDim] = new su2double[nGlobal_Poin];
    }
  }
  
  /*--- Main communication routine. Loop over each coordinate and perform
   the MPI comm. Temporary 1-D buffers are used to send the coordinates at
   all nodes on each partition to the master node. These are then unpacked
   by the master and sorted by global index in one large n-dim. array. ---*/
  
  /*--- Loop over this partition to collect the coords of the local points. ---*/
  su2double *Coords_Local; jPoint = 0;
  for (iPoint = 0; iPoint < geometry->GetnPoint(); iPoint++) {
    
    /*--- Check for halos and write only if requested ---*/
    if (!Local_Halo[iPoint] || Wrt_Halo) {
      
      /*--- Retrieve local coordinates at this node. ---*/
      Coords_Local = geometry->node[iPoint]->GetCoord();
      
      /*--- Load local coords into the temporary send buffer. ---*/
      Buffer_Send_X[jPoint] = Coords_Local[0];
      Buffer_Send_Y[jPoint] = Coords_Local[1];
      if (nDim == 3) Buffer_Send_Z[jPoint] = Coords_Local[2];
      
      /*--- If US system, the output should be in inches ---*/
      
      if ((config->GetSystemMeasurements() == US) && (config->GetKind_SU2() != SU2_DEF)) {
        Buffer_Send_X[jPoint] *= 12.0;
        Buffer_Send_Y[jPoint] *= 12.0;
        if (nDim == 3) Buffer_Send_Z[jPoint] *= 12.0;
      }
      
      /*--- Store the global index for this local node. ---*/
      Buffer_Send_GlobalIndex[jPoint] = geometry->node[iPoint]->GetGlobalIndex();
      
      /*--- Increment jPoint as the counter. We need this because iPoint
       may include halo nodes that we skip over during this loop. ---*/
      jPoint++;
    }
  }

  /*--- Gather the coordinate data on the master node using MPI. ---*/

  SU2_MPI::Gather(Buffer_Send_X, nBuffer_Scalar, MPI_DOUBLE, Buffer_Recv_X, nBuffer_Scalar, MPI_DOUBLE, MASTER_NODE, MPI_COMM_WORLD);
  SU2_MPI::Gather(Buffer_Send_Y, nBuffer_Scalar, MPI_DOUBLE, Buffer_Recv_Y, nBuffer_Scalar, MPI_DOUBLE, MASTER_NODE, MPI_COMM_WORLD);
  if (nDim == 3) {
    SU2_MPI::Gather(Buffer_Send_Z, nBuffer_Scalar, MPI_DOUBLE, Buffer_Recv_Z, nBuffer_Scalar, MPI_DOUBLE, MASTER_NODE, MPI_COMM_WORLD);
  }
  SU2_MPI::Gather(Buffer_Send_GlobalIndex, nBuffer_Scalar, MPI_UNSIGNED_LONG, Buffer_Recv_GlobalIndex, nBuffer_Scalar, MPI_UNSIGNED_LONG, MASTER_NODE, MPI_COMM_WORLD);

  /*--- The master node unpacks and sorts this variable by global index ---*/
  
  if (rank == MASTER_NODE) {
    jPoint = 0;
    for (iProcessor = 0; iProcessor < nProcessor; iProcessor++) {
      for (iPoint = 0; iPoint < Buffer_Recv_nPoin[iProcessor]; iPoint++) {
        /*--- Get global index, then loop over each variable and store ---*/
        iGlobal_Index = Buffer_Recv_GlobalIndex[jPoint];
        if (iGlobal_Index >= nGlobal_Poin){
          cout << iGlobal_Index << " " << nGlobal_Poin << endl;
        }
        Coords[0][iGlobal_Index] = Buffer_Recv_X[jPoint];
        Coords[1][iGlobal_Index] = Buffer_Recv_Y[jPoint];
        if (nDim == 3) Coords[2][iGlobal_Index] = Buffer_Recv_Z[jPoint];
        jPoint++;
      }
      /*--- Adjust jPoint to index of next proc's data in the buffers. ---*/
      jPoint = (iProcessor+1)*nBuffer_Scalar;
    }
  }

  /*--- Immediately release the temporary data buffers. ---*/
  
  delete [] Local_Halo;
  delete [] Buffer_Send_X;
  delete [] Buffer_Send_Y;
  if (Buffer_Send_Z != NULL) delete [] Buffer_Send_Z;
  delete [] Buffer_Send_GlobalIndex;
  if (rank == MASTER_NODE) {
    delete [] Buffer_Recv_X;
    delete [] Buffer_Recv_Y;
    if (Buffer_Recv_Z != NULL)  delete [] Buffer_Recv_Z;
    delete [] Buffer_Recv_GlobalIndex;
    delete [] Buffer_Recv_nPoin;
  }
  
#endif
  
}

void COutput::MergeVolumetricConnectivity(CConfig *config, CGeometry *geometry, unsigned short Elem_Type) {
  
  int iProcessor;
  unsigned short NODES_PER_ELEMENT;
  unsigned long iPoint, iNode, jNode;
  unsigned long iElem = 0;
  unsigned long nLocalElem = 0, nElem_Total = 0;
  
  unsigned long iVertex, iMarker;
  unsigned long jElem;
  int SendRecv, RecvFrom;
  
  unsigned long Buffer_Send_nElem[1], *Buffer_Recv_nElem = NULL;
  unsigned long nBuffer_Scalar = 0;
  unsigned long kNode = 0, kElem = 0;
  unsigned long MaxLocalElem = 0, iGlobal_Index, jPoint, kPoint;
  
  bool Wrt_Halo = config->GetWrt_Halo();
  bool *Write_Elem = NULL, notPeriodic, notHalo, addedPeriodic, isPeriodic;

  unsigned short kind_SU2 = config->GetKind_SU2();

  int *Conn_Elem = NULL;

  int rank = MASTER_NODE;
  int size = SINGLE_NODE;

#ifdef HAVE_MPI
  MPI_Comm_rank(MPI_COMM_WORLD, &rank);
  MPI_Comm_size(MPI_COMM_WORLD, &size);
#endif
  
  
  /*--- Store the local number of this element type and the number of nodes
   per this element type. In serial, this will be the total number of this
   element type in the entire mesh. In parallel, it is the number on only
   the current partition. ---*/
  
  switch (Elem_Type) {
    case TRIANGLE:
      nLocalElem = geometry->GetnElemTria();
      NODES_PER_ELEMENT = N_POINTS_TRIANGLE;
      break;
    case QUADRILATERAL:
      nLocalElem = geometry->GetnElemQuad();
      NODES_PER_ELEMENT = N_POINTS_QUADRILATERAL;
      break;
    case TETRAHEDRON:
      nLocalElem = geometry->GetnElemTetr();
      NODES_PER_ELEMENT = N_POINTS_TETRAHEDRON;
      break;
    case HEXAHEDRON:
      nLocalElem = geometry->GetnElemHexa();
      NODES_PER_ELEMENT = N_POINTS_HEXAHEDRON;
      break;
    case PRISM:
      nLocalElem = geometry->GetnElemPris();
      NODES_PER_ELEMENT = N_POINTS_PRISM;
      break;
    case PYRAMID:
      nLocalElem = geometry->GetnElemPyra();
      NODES_PER_ELEMENT = N_POINTS_PYRAMID;
      break;
    default:
      cout << "Error: Unrecognized element type \n";
      exit(EXIT_FAILURE); break;
  }
  
  /*--- Find the max number of this element type among all
   partitions and set up buffers. ---*/
  
  Buffer_Send_nElem[0] = nLocalElem;
  if (rank == MASTER_NODE) Buffer_Recv_nElem = new unsigned long[size];
  
#ifdef HAVE_MPI
  SU2_MPI::Allreduce(&nLocalElem, &MaxLocalElem, 1, MPI_UNSIGNED_LONG, MPI_MAX, MPI_COMM_WORLD);
  SU2_MPI::Gather(&Buffer_Send_nElem, 1, MPI_UNSIGNED_LONG, Buffer_Recv_nElem, 1, MPI_UNSIGNED_LONG, MASTER_NODE, MPI_COMM_WORLD);
#else
  MaxLocalElem = nLocalElem;
  Buffer_Recv_nElem[0] = Buffer_Send_nElem[0];
#endif
  
  nBuffer_Scalar = MaxLocalElem*NODES_PER_ELEMENT;
  
  /*--- Send and Recv buffers ---*/
  
  unsigned long *Buffer_Send_Elem = new unsigned long[nBuffer_Scalar];
  unsigned long *Buffer_Recv_Elem = NULL;
  
  unsigned short *Buffer_Send_Halo = new unsigned short[MaxLocalElem];
  unsigned short *Buffer_Recv_Halo = NULL;
  
  /*--- Prepare the receive buffers on the master node only. ---*/
  
  if (rank == MASTER_NODE) {
    Buffer_Recv_Elem = new unsigned long[size*nBuffer_Scalar];
    Buffer_Recv_Halo = new unsigned short[size*MaxLocalElem];
    Conn_Elem = new int[size*MaxLocalElem*NODES_PER_ELEMENT];
  }
  
  /*--- Force the removal of all added periodic elements (use global index).
   First, we isolate and create a list of all added periodic points, excluding
   those that we part of the original domain (we want these to be in the
   output files). ---*/
  
  vector<unsigned long> Added_Periodic;
  Added_Periodic.clear();

  if (kind_SU2 != SU2_DEF){
    for (iMarker = 0; iMarker < config->GetnMarker_All(); iMarker++) {
      if (config->GetMarker_All_KindBC(iMarker) == SEND_RECEIVE) {
        SendRecv = config->GetMarker_All_SendRecv(iMarker);
        for (iVertex = 0; iVertex < geometry->nVertex[iMarker]; iVertex++) {
          iPoint = geometry->vertex[iMarker][iVertex]->GetNode();

          if ((geometry->vertex[iMarker][iVertex]->GetRotation_Type() > 0) &&
              (geometry->vertex[iMarker][iVertex]->GetRotation_Type() % 2 == 0) &&
              (SendRecv < 0)) {
            Added_Periodic.push_back(geometry->node[iPoint]->GetGlobalIndex());
          }
        }
      }
    }
  }

  /*--- Now we communicate this information to all processors, so that they
   can force the removal of these particular nodes by flagging them as halo
   points. In general, this should be a small percentage of the total mesh,
   so the communication/storage costs here shouldn't be prohibitive. ---*/

  /*--- First communicate the number of points that each rank has found ---*/
  unsigned long nAddedPeriodic = 0, maxAddedPeriodic = 0;
  unsigned long Buffer_Send_nAddedPeriodic[1], *Buffer_Recv_nAddedPeriodic = NULL;
  Buffer_Recv_nAddedPeriodic = new unsigned long[size];

  nAddedPeriodic = Added_Periodic.size();
  Buffer_Send_nAddedPeriodic[0] = nAddedPeriodic;

#ifdef HAVE_MPI
  SU2_MPI::Allreduce(&nAddedPeriodic, &maxAddedPeriodic, 1, MPI_UNSIGNED_LONG,
                MPI_MAX, MPI_COMM_WORLD);
  SU2_MPI::Allgather(&Buffer_Send_nAddedPeriodic, 1, MPI_UNSIGNED_LONG,
                Buffer_Recv_nAddedPeriodic,  1, MPI_UNSIGNED_LONG, MPI_COMM_WORLD);
#else
  maxAddedPeriodic = nAddedPeriodic;
  Buffer_Recv_nAddedPeriodic[0] = Buffer_Send_nAddedPeriodic[0];
#endif
  
  /*--- Communicate the global index values of all added periodic nodes. ---*/
  unsigned long *Buffer_Send_AddedPeriodic = new unsigned long[maxAddedPeriodic];
  unsigned long *Buffer_Recv_AddedPeriodic = new unsigned long[size*maxAddedPeriodic];
  
  for (iPoint = 0; iPoint < Added_Periodic.size(); iPoint++) {
    Buffer_Send_AddedPeriodic[iPoint] = Added_Periodic[iPoint];
  }
  
  /*--- Gather the element connectivity information. All processors will now
   have a copy of the global index values for all added periodic points. ---*/

#ifdef HAVE_MPI
  SU2_MPI::Allgather(Buffer_Send_AddedPeriodic, maxAddedPeriodic, MPI_UNSIGNED_LONG,
                Buffer_Recv_AddedPeriodic, maxAddedPeriodic, MPI_UNSIGNED_LONG,
                MPI_COMM_WORLD);
#else
  for (iPoint = 0; iPoint < maxAddedPeriodic; iPoint++) Buffer_Recv_AddedPeriodic[iPoint] = Buffer_Send_AddedPeriodic[iPoint];
#endif
  
  /*--- Search all send/recv boundaries on this partition for halo cells. In
   particular, consider only the recv conditions (these are the true halo
   nodes). Check the ranks of the processors that are communicating and
   choose to keep only the halo cells from the higher rank processor. Here,
   we are also choosing to keep periodic nodes that were part of the original
   domain. We will check the communicated list of added periodic points. ---*/
  
  int *Local_Halo = new int[geometry->GetnPoint()];
  for (iPoint = 0; iPoint < geometry->GetnPoint(); iPoint++)
    Local_Halo[iPoint] = !geometry->node[iPoint]->GetDomain();
  
  for (iMarker = 0; iMarker < config->GetnMarker_All(); iMarker++) {
    if (config->GetMarker_All_KindBC(iMarker) == SEND_RECEIVE) {
      SendRecv = config->GetMarker_All_SendRecv(iMarker);
      RecvFrom = abs(SendRecv)-1;
      
      for (iVertex = 0; iVertex < geometry->nVertex[iMarker]; iVertex++) {
        iPoint = geometry->vertex[iMarker][iVertex]->GetNode();
        iGlobal_Index = geometry->node[iPoint]->GetGlobalIndex();
        
        /*--- We need to keep one copy of overlapping halo cells. ---*/
        notHalo = ((geometry->vertex[iMarker][iVertex]->GetRotation_Type() == 0) &&
                   (SendRecv < 0) && (rank > RecvFrom));
        
        /*--- We want to keep the periodic nodes that were part of the original domain.
         *    For SU2_DEF we want to keep all periodic nodes. ---*/

        if (kind_SU2 == SU2_DEF){
          isPeriodic = ((geometry->vertex[iMarker][iVertex]->GetRotation_Type() > 0));
        }else{
          isPeriodic = ((geometry->vertex[iMarker][iVertex]->GetRotation_Type() > 0) &&
                        (geometry->vertex[iMarker][iVertex]->GetRotation_Type() % 2 == 1));
        }

        notPeriodic = (isPeriodic && (SendRecv < 0));
        
        /*--- Lastly, check that this isn't an added periodic point that
         we will forcibly remove. Use the communicated list of these points. ---*/
        addedPeriodic = false; kPoint = 0;
        for (iProcessor = 0; iProcessor < size; iProcessor++) {
          for (jPoint = 0; jPoint < Buffer_Recv_nAddedPeriodic[iProcessor]; jPoint++) {
            if (iGlobal_Index == Buffer_Recv_AddedPeriodic[kPoint+jPoint])
              addedPeriodic = true;
          }
          /*--- Adjust jNode to index of next proc's data in the buffers. ---*/
          kPoint = (iProcessor+1)*maxAddedPeriodic;
        }
        
        /*--- If we found either of these types of nodes, flag them to be kept. ---*/
        if ((notHalo || notPeriodic) && !addedPeriodic) {
          Local_Halo[iPoint] = false;
        }
      }
    }
  }
  
  /*--- Loop over all elements in this partition and load the
   elements of the current type into the buffer to be sent to
   the master node. ---*/
  
  jNode = 0; jElem = 0;
  for (iElem = 0; iElem < geometry->GetnElem(); iElem++) {
    if (geometry->elem[iElem]->GetVTK_Type() == Elem_Type) {
      
      /*--- Loop over all nodes in this element and load the
       connectivity into the send buffer. ---*/
      
      Buffer_Send_Halo[jElem] = false;
      for (iNode = 0; iNode < NODES_PER_ELEMENT; iNode++) {
        
        /*--- Store the global index values directly. ---*/
        
        iPoint = geometry->elem[iElem]->GetNode(iNode);
        Buffer_Send_Elem[jNode] = geometry->node[iPoint]->GetGlobalIndex();
        
        /*--- Check if this is a halo node. If so, flag this element
         as a halo cell. We will use this later to sort and remove
         any duplicates from the connectivity list. ---*/
        
        if (Local_Halo[iPoint]) {
          Buffer_Send_Halo[jElem] = true;
        }
        
        /*--- Increment jNode as the counter. We need this because iElem
         may include other elements that we skip over during this loop. ---*/
        
        jNode++;
      }
      jElem++;
    }
  }
  
  /*--- Gather the element connectivity information. ---*/

#ifdef HAVE_MPI
  SU2_MPI::Gather(Buffer_Send_Elem, nBuffer_Scalar, MPI_UNSIGNED_LONG, Buffer_Recv_Elem, nBuffer_Scalar, MPI_UNSIGNED_LONG, MASTER_NODE, MPI_COMM_WORLD);
  SU2_MPI::Gather(Buffer_Send_Halo, MaxLocalElem, MPI_UNSIGNED_SHORT, Buffer_Recv_Halo, MaxLocalElem, MPI_UNSIGNED_SHORT, MASTER_NODE, MPI_COMM_WORLD);
#else
  for (iPoint = 0; iPoint < nBuffer_Scalar; iPoint++) Buffer_Recv_Elem[iPoint] = Buffer_Send_Elem[iPoint];
  for (iPoint = 0; iPoint < MaxLocalElem; iPoint++) Buffer_Recv_Halo[iPoint] = Buffer_Send_Halo[iPoint];
#endif
  
  /*--- The master node unpacks and sorts the connectivity. ---*/
  
  if (rank == MASTER_NODE) {
    
    /*---  We need to remove any duplicate elements (halo cells) that
     exist on multiple partitions. Start by initializing all elements
     to the "write" state by using a boolean array. ---*/
    
    Write_Elem = new bool[size*MaxLocalElem];
    for (iElem = 0; iElem < size*MaxLocalElem; iElem++) {
      Write_Elem[iElem] = true;
    }
    
    /*--- Remove the rind layer from the solution only if requested ---*/
    
    if (!Wrt_Halo) {
      
      /*--- Loop for flagging duplicate elements so that they are not
       included in the final connectivity list. ---*/
      
      kElem = 0;
      for (iProcessor = 0; iProcessor < size; iProcessor++) {
        for (iElem = 0; iElem < Buffer_Recv_nElem[iProcessor]; iElem++) {
          
          /*--- Check if this element was marked as a halo. ---*/
          if (Buffer_Recv_Halo[kElem+iElem])
            Write_Elem[kElem+iElem] = false;
          
        }
        kElem = (iProcessor+1)*MaxLocalElem;
      }
    }
    
    /*--- Store the unique connectivity list for this element type. ---*/
    
    jNode = 0; kNode = 0; jElem = 0; nElem_Total = 0;
    for (iProcessor = 0; iProcessor < size; iProcessor++) {
      for (iElem = 0; iElem < Buffer_Recv_nElem[iProcessor]; iElem++) {
        
        /*--- Only write the elements that were flagged for it. ---*/
        if (Write_Elem[jElem+iElem]) {
          
          /*--- Increment total count for this element type ---*/
          nElem_Total++;
          
          /*--- Get global index, then loop over each variable and store.
           Note that we are adding one to the index value because CGNS/Tecplot
           use 1-based indexing.---*/
          
          for (iNode = 0; iNode < NODES_PER_ELEMENT; iNode++) {
            Conn_Elem[kNode] = (int)Buffer_Recv_Elem[jNode+iElem*NODES_PER_ELEMENT+iNode] + 1;
            kNode++;
          }
        }
      }
      /*--- Adjust jNode to index of next proc's data in the buffers. ---*/
      jElem = (iProcessor+1)*MaxLocalElem;
      jNode = (iProcessor+1)*nBuffer_Scalar;
    }
  }
  
  /*--- Immediately release the temporary buffers. ---*/
  delete [] Buffer_Send_Elem;
  delete [] Buffer_Send_Halo;
  delete [] Buffer_Recv_nAddedPeriodic;
  delete [] Buffer_Send_AddedPeriodic;
  delete [] Buffer_Recv_AddedPeriodic;
  delete [] Local_Halo;
  if (rank == MASTER_NODE) {
    delete [] Buffer_Recv_nElem;
    delete [] Buffer_Recv_Elem;
    delete [] Buffer_Recv_Halo;
    delete [] Write_Elem;
  }
  
  /*--- Store the particular global element count in the class data,
   and set the class data pointer to the connectivity array. ---*/
  
  if (rank == MASTER_NODE) {
    switch (Elem_Type) {
      case TRIANGLE:
        nGlobal_Tria = nElem_Total;
        if (nGlobal_Tria > 0) Conn_Tria = Conn_Elem;
        break;
      case QUADRILATERAL:
        nGlobal_Quad = nElem_Total;
        if (nGlobal_Quad > 0) Conn_Quad = Conn_Elem;
        break;
      case TETRAHEDRON:
        nGlobal_Tetr = nElem_Total;
        if (nGlobal_Tetr > 0) Conn_Tetr = Conn_Elem;
        break;
      case HEXAHEDRON:
        nGlobal_Hexa = nElem_Total;
        if (nGlobal_Hexa > 0) Conn_Hexa = Conn_Elem;
        break;
      case PRISM:
        nGlobal_Pris = nElem_Total;
        if (nGlobal_Pris > 0) Conn_Pris = Conn_Elem;
        break;
      case PYRAMID:
        nGlobal_Pyra = nElem_Total;
        if (nGlobal_Pyra > 0) Conn_Pyra = Conn_Elem;
        break;
      default:
        cout << "Error: Unrecognized element type \n";
        exit(EXIT_FAILURE); break;
    }
  }
  
}

void COutput::MergeSurfaceConnectivity(CConfig *config, CGeometry *geometry, unsigned short Elem_Type) {
  
  unsigned short NODES_PER_ELEMENT;
  
  unsigned short iMarker;
  unsigned long iPoint, iNode, jNode;
  unsigned long iElem = 0;
  unsigned long nLocalElem = 0, nElem_Total = 0;
  
  int iProcessor;
  unsigned long jElem;
  
  unsigned long iVertex;
  
  int SendRecv, RecvFrom;
  
  unsigned long Buffer_Send_nElem[1], *Buffer_Recv_nElem = NULL;
  unsigned long nBuffer_Scalar = 0;
  unsigned long kNode = 0, kElem = 0;
  unsigned long MaxLocalElem = 0, iGlobal_Index, jPoint, kPoint;
  
  bool Wrt_Halo = config->GetWrt_Halo();
  bool *Write_Elem = NULL, notPeriodic, notHalo, addedPeriodic;

  
  int *Conn_Elem = NULL;

  int rank = MASTER_NODE;
  int size = SINGLE_NODE;
  
#ifdef HAVE_MPI
  MPI_Comm_rank(MPI_COMM_WORLD, &rank);
  MPI_Comm_size(MPI_COMM_WORLD, &size);
#endif
  
  /*--- Store the local number of this element type and the number of nodes
   per this element type. In serial, this will be the total number of this
   element type in the entire mesh. In parallel, it is the number on only
   the current partition. ---*/
  
  nLocalElem = 0;
  
  for (iMarker = 0; iMarker < config->GetnMarker_All(); iMarker++) {
    if (config->GetMarker_All_Plotting(iMarker) == YES) {
      for (iElem = 0; iElem < geometry->GetnElem_Bound(iMarker); iElem++) {
        if (geometry->bound[iMarker][iElem]->GetVTK_Type() == Elem_Type) {
          nLocalElem++;
        }
      }
    }
  }
  
  switch (Elem_Type) {
    case LINE:
      NODES_PER_ELEMENT = N_POINTS_LINE;
      break;
    case TRIANGLE:
      NODES_PER_ELEMENT = N_POINTS_TRIANGLE;
      break;
    case QUADRILATERAL:
      NODES_PER_ELEMENT = N_POINTS_QUADRILATERAL;
      break;
    default:
      cout << "Error: Unrecognized element type \n";
      exit(EXIT_FAILURE); break;
  }
  
  /*--- Find the max number of this element type among all
   partitions and set up buffers. ---*/
  
  Buffer_Send_nElem[0] = nLocalElem;
  if (rank == MASTER_NODE) Buffer_Recv_nElem = new unsigned long[size];
  
#ifdef HAVE_MPI
  SU2_MPI::Allreduce(&nLocalElem, &MaxLocalElem, 1, MPI_UNSIGNED_LONG, MPI_MAX, MPI_COMM_WORLD);
  SU2_MPI::Gather(&Buffer_Send_nElem, 1, MPI_UNSIGNED_LONG, Buffer_Recv_nElem, 1, MPI_UNSIGNED_LONG, MASTER_NODE, MPI_COMM_WORLD);
#else
  MaxLocalElem = nLocalElem;
  Buffer_Recv_nElem[0] = Buffer_Send_nElem[0];
#endif
  
  nBuffer_Scalar = MaxLocalElem*NODES_PER_ELEMENT;
  
  /*--- Send and Recv buffers ---*/
  
  unsigned long *Buffer_Send_Elem = new unsigned long[nBuffer_Scalar];
  unsigned long *Buffer_Recv_Elem = NULL;
  
  unsigned short *Buffer_Send_Halo = new unsigned short[MaxLocalElem];
  unsigned short *Buffer_Recv_Halo = NULL;
  
  /*--- Prepare the receive buffers on the master node only. ---*/
  
  if (rank == MASTER_NODE) {
    Buffer_Recv_Elem = new unsigned long[size*nBuffer_Scalar];
    Buffer_Recv_Halo = new unsigned short[size*MaxLocalElem];
    Conn_Elem = new int[size*MaxLocalElem*NODES_PER_ELEMENT];
  }
  
  /*--- Force the removal of all added periodic elements (use global index).
   First, we isolate and create a list of all added periodic points, excluding
   those that we part of the original domain (we want these to be in the
   output files). ---*/
  
  vector<unsigned long> Added_Periodic;
  Added_Periodic.clear();
  for (iMarker = 0; iMarker < config->GetnMarker_All(); iMarker++) {
    if (config->GetMarker_All_KindBC(iMarker) == SEND_RECEIVE) {
      SendRecv = config->GetMarker_All_SendRecv(iMarker);
      for (iVertex = 0; iVertex < geometry->nVertex[iMarker]; iVertex++) {
        iPoint = geometry->vertex[iMarker][iVertex]->GetNode();
        if ((geometry->vertex[iMarker][iVertex]->GetRotation_Type() > 0) &&
            (geometry->vertex[iMarker][iVertex]->GetRotation_Type() % 2 == 0) &&
            (SendRecv < 0)) {
          Added_Periodic.push_back(geometry->node[iPoint]->GetGlobalIndex());
        }
      }
    }
  }
  
  /*--- Now we communicate this information to all processors, so that they
   can force the removal of these particular nodes by flagging them as halo
   points. In general, this should be a small percentage of the total mesh,
   so the communication/storage costs here shouldn't be prohibitive. ---*/
  
  /*--- First communicate the number of points that each rank has found ---*/
  unsigned long nAddedPeriodic = 0, maxAddedPeriodic = 0;
  unsigned long Buffer_Send_nAddedPeriodic[1], *Buffer_Recv_nAddedPeriodic = NULL;
  Buffer_Recv_nAddedPeriodic = new unsigned long[size];
  
  nAddedPeriodic = Added_Periodic.size();
  Buffer_Send_nAddedPeriodic[0] = nAddedPeriodic;

#ifdef HAVE_MPI
  SU2_MPI::Allreduce(&nAddedPeriodic, &maxAddedPeriodic, 1, MPI_UNSIGNED_LONG,
                MPI_MAX, MPI_COMM_WORLD);
  SU2_MPI::Allgather(&Buffer_Send_nAddedPeriodic, 1, MPI_UNSIGNED_LONG,
                Buffer_Recv_nAddedPeriodic,  1, MPI_UNSIGNED_LONG, MPI_COMM_WORLD);
#else
  maxAddedPeriodic = nAddedPeriodic;
  Buffer_Recv_nAddedPeriodic[0] = Buffer_Send_nAddedPeriodic[0];
#endif
  
  /*--- Communicate the global index values of all added periodic nodes. ---*/
  unsigned long *Buffer_Send_AddedPeriodic = new unsigned long[maxAddedPeriodic];
  unsigned long *Buffer_Recv_AddedPeriodic = new unsigned long[size*maxAddedPeriodic];
  
  for (iPoint = 0; iPoint < Added_Periodic.size(); iPoint++) {
    Buffer_Send_AddedPeriodic[iPoint] = Added_Periodic[iPoint];
  }
  
  /*--- Gather the element connectivity information. All processors will now
   have a copy of the global index values for all added periodic points. ---*/

#ifdef HAVE_MPI
  SU2_MPI::Allgather(Buffer_Send_AddedPeriodic, maxAddedPeriodic, MPI_UNSIGNED_LONG,
                Buffer_Recv_AddedPeriodic, maxAddedPeriodic, MPI_UNSIGNED_LONG,
                MPI_COMM_WORLD);
#else
  for (iPoint = 0; iPoint < maxAddedPeriodic; iPoint++) Buffer_Recv_AddedPeriodic[iPoint] = Buffer_Send_AddedPeriodic[iPoint];
#endif
  
  /*--- Search all send/recv boundaries on this partition for halo cells. In
   particular, consider only the recv conditions (these are the true halo
   nodes). Check the ranks of the processors that are communicating and
   choose to keep only the halo cells from the higher rank processor. Here,
   we are also choosing to keep periodic nodes that were part of the original
   domain. We will check the communicated list of added periodic points. ---*/
  
  int *Local_Halo = new int[geometry->GetnPoint()];
  for (iPoint = 0; iPoint < geometry->GetnPoint(); iPoint++)
    Local_Halo[iPoint] = !geometry->node[iPoint]->GetDomain();
  
  for (iMarker = 0; iMarker < config->GetnMarker_All(); iMarker++) {
    if (config->GetMarker_All_KindBC(iMarker) == SEND_RECEIVE) {
      SendRecv = config->GetMarker_All_SendRecv(iMarker);
      RecvFrom = abs(SendRecv)-1;
      
      for (iVertex = 0; iVertex < geometry->nVertex[iMarker]; iVertex++) {
        iPoint = geometry->vertex[iMarker][iVertex]->GetNode();
        iGlobal_Index = geometry->node[iPoint]->GetGlobalIndex();
        
        /*--- We need to keep one copy of overlapping halo cells. ---*/
        notHalo = ((geometry->vertex[iMarker][iVertex]->GetRotation_Type() == 0) &&
                   (SendRecv < 0) && (rank > RecvFrom));
        
        /*--- We want to keep the periodic nodes that were part of the original domain ---*/
        notPeriodic = ((geometry->vertex[iMarker][iVertex]->GetRotation_Type() > 0) &&
                       (geometry->vertex[iMarker][iVertex]->GetRotation_Type() % 2 == 1) &&
                       (SendRecv < 0));
        
        /*--- Lastly, check that this isn't an added periodic point that
         we will forcibly remove. Use the communicated list of these points. ---*/
        addedPeriodic = false; kPoint = 0;
        for (iProcessor = 0; iProcessor < size; iProcessor++) {
          for (jPoint = 0; jPoint < Buffer_Recv_nAddedPeriodic[iProcessor]; jPoint++) {
            if (iGlobal_Index == Buffer_Recv_AddedPeriodic[kPoint+jPoint])
              addedPeriodic = true;
          }
          /*--- Adjust jNode to index of next proc's data in the buffers. ---*/
          kPoint = (iProcessor+1)*maxAddedPeriodic;
        }
        
        /*--- If we found either of these types of nodes, flag them to be kept. ---*/
        if ((notHalo || notPeriodic) && !addedPeriodic) {
          Local_Halo[iPoint] = false;
        }
      }
    }
  }
  
  /*--- Loop over all elements in this partition and load the
   elements of the current type into the buffer to be sent to
   the master node. ---*/
  jNode = 0; jElem = 0;
  for (iMarker = 0; iMarker < config->GetnMarker_All(); iMarker++)
    if (config->GetMarker_All_Plotting(iMarker) == YES)
      for (iElem = 0; iElem < geometry->GetnElem_Bound(iMarker); iElem++) {
        
        if (geometry->bound[iMarker][iElem]->GetVTK_Type() == Elem_Type) {
          
          /*--- Loop over all nodes in this element and load the
           connectivity into the send buffer. ---*/
          
          Buffer_Send_Halo[jElem] = false;
          for (iNode = 0; iNode < NODES_PER_ELEMENT; iNode++) {
            
            /*--- Store the global index values directly. ---*/
            
            iPoint = geometry->bound[iMarker][iElem]->GetNode(iNode);
            Buffer_Send_Elem[jNode] = geometry->node[iPoint]->GetGlobalIndex();
            
            /*--- Check if this is a halo node. If so, flag this element
             as a halo cell. We will use this later to sort and remove
             any duplicates from the connectivity list. ---*/
            
            if (Local_Halo[iPoint])
              Buffer_Send_Halo[jElem] = true;
            
            /*--- Increment jNode as the counter. We need this because iElem
             may include other elements that we skip over during this loop. ---*/
            
            jNode++;
          }
          jElem++;
        }
      }
  
  /*--- Gather the element connectivity information. ---*/

#ifdef HAVE_MPI
  SU2_MPI::Gather(Buffer_Send_Elem, nBuffer_Scalar, MPI_UNSIGNED_LONG, Buffer_Recv_Elem, nBuffer_Scalar, MPI_UNSIGNED_LONG, MASTER_NODE, MPI_COMM_WORLD);
  SU2_MPI::Gather(Buffer_Send_Halo, MaxLocalElem, MPI_UNSIGNED_SHORT, Buffer_Recv_Halo, MaxLocalElem, MPI_UNSIGNED_SHORT, MASTER_NODE, MPI_COMM_WORLD);
#else
  for (iPoint = 0; iPoint < nBuffer_Scalar; iPoint++) Buffer_Recv_Elem[iPoint] = Buffer_Send_Elem[iPoint];
  for (iPoint = 0; iPoint < MaxLocalElem; iPoint++) Buffer_Recv_Halo[iPoint] = Buffer_Send_Halo[iPoint];
#endif
  
  /*--- The master node unpacks and sorts the connectivity. ---*/
  
  if (rank == MASTER_NODE) {
    
    /*---  We need to remove any duplicate elements (halo cells) that
     exist on multiple partitions. Start by initializing all elements
     to the "write" state by using a boolean array. ---*/
    
    Write_Elem = new bool[size*MaxLocalElem];
    for (iElem = 0; iElem < size*MaxLocalElem; iElem++) {
      Write_Elem[iElem] = true;
    }
    
    /*--- Remove the rind layer from the solution only if requested ---*/
    
    if (!Wrt_Halo) {
      
      /*--- Loop for flagging duplicate elements so that they are not
       included in the final connectivity list. ---*/
      
      kElem = 0;
      for (iProcessor = 0; iProcessor < size; iProcessor++) {
        for (iElem = 0; iElem < Buffer_Recv_nElem[iProcessor]; iElem++) {
          
          /*--- Check if this element was marked as a halo. ---*/
          if (Buffer_Recv_Halo[kElem+iElem])
            Write_Elem[kElem+iElem] = false;
          
        }
        kElem = (iProcessor+1)*MaxLocalElem;
      }
    }
    
    /*--- Store the unique connectivity list for this element type. ---*/
    
    jNode = 0; kNode = 0; jElem = 0; nElem_Total = 0;
    for (iProcessor = 0; iProcessor < size; iProcessor++) {
      for (iElem = 0; iElem < Buffer_Recv_nElem[iProcessor]; iElem++) {
        
        /*--- Only write the elements that were flagged for it. ---*/
        if (Write_Elem[jElem+iElem]) {
          
          /*--- Increment total count for this element type ---*/
          nElem_Total++;
          
          /*--- Get global index, then loop over each variable and store.
           Note that we are adding one to the index value because CGNS/Tecplot
           use 1-based indexing.---*/
          
          for (iNode = 0; iNode < NODES_PER_ELEMENT; iNode++) {
            Conn_Elem[kNode] = (int)Buffer_Recv_Elem[jNode+iElem*NODES_PER_ELEMENT+iNode] + 1;
            kNode++;
          }
        }
      }
      /*--- Adjust jNode to index of next proc's data in the buffers. ---*/
      jElem = (iProcessor+1)*MaxLocalElem;
      jNode = (iProcessor+1)*nBuffer_Scalar;
    }
  }
  
  /*--- Immediately release the temporary buffers. ---*/
  delete [] Buffer_Send_Elem;
  delete [] Buffer_Send_Halo;
  delete [] Buffer_Recv_nAddedPeriodic;
  delete [] Buffer_Send_AddedPeriodic;
  delete [] Buffer_Recv_AddedPeriodic;
  delete [] Local_Halo;
  if (rank == MASTER_NODE) {
    delete [] Buffer_Recv_nElem;
    delete [] Buffer_Recv_Elem;
    delete [] Buffer_Recv_Halo;
    delete [] Write_Elem;
  }
  
  /*--- Store the particular global element count in the class data,
   and set the class data pointer to the connectivity array. ---*/
  
  if (rank == MASTER_NODE) {
    switch (Elem_Type) {
      case LINE:
        nGlobal_Line = nElem_Total;
        if (nGlobal_Line > 0) Conn_Line = Conn_Elem;
        break;
      case TRIANGLE:
        nGlobal_BoundTria = nElem_Total;
        if (nGlobal_BoundTria > 0) Conn_BoundTria = Conn_Elem;
        break;
      case QUADRILATERAL:
        nGlobal_BoundQuad = nElem_Total;
        if (nGlobal_BoundQuad > 0) Conn_BoundQuad = Conn_Elem;
        break;
      default:
        cout << "Error: Unrecognized element type \n";
        exit(EXIT_FAILURE); break;
    }
  }
  
}

void COutput::MergeSolution(CConfig *config, CGeometry *geometry, CSolver **solver, unsigned short val_iZone) {
  
  unsigned short Kind_Solver  = config->GetKind_Solver();
  unsigned short iVar = 0, jVar = 0, FirstIndex = NONE, SecondIndex = NONE, ThirdIndex = NONE;
  unsigned short nVar_First = 0, nVar_Second = 0, nVar_Third = 0;
  unsigned short iVar_GridVel = 0, iVar_PressCp = 0, iVar_Density = 0, iVar_Lam = 0, iVar_MachMean = 0,
  iVar_ViscCoeffs = 0, iVar_Sens = 0, iVar_Extra = 0, iVar_Eddy = 0, iVar_Sharp = 0,
  iVar_FEA_Vel = 0, iVar_FEA_Accel = 0, iVar_FEA_Stress = 0, iVar_FEA_Stress_3D = 0,
  iVar_FEA_Extra = 0, iVar_SensDim = 0;
  unsigned long iPoint = 0, jPoint = 0, iVertex = 0, iMarker = 0;
  su2double Gas_Constant, Mach2Vel, Mach_Motion, RefDensity, RefPressure = 0.0, factor = 0.0;
  
  su2double *Aux_Frict = NULL, *Aux_Heat = NULL, *Aux_yPlus = NULL, *Aux_Sens = NULL;
  
  unsigned short CurrentIndex;
  int *Local_Halo;
  unsigned long Buffer_Send_nPoint[1], *Buffer_Recv_nPoint = NULL;
  unsigned long nLocalPoint = 0, MaxLocalPoint = 0;
  unsigned long iGlobal_Index = 0, nBuffer_Scalar = 0;
  bool Wrt_Halo = config->GetWrt_Halo(), isPeriodic;

  int iProcessor;
  int rank = MASTER_NODE;
  int size = SINGLE_NODE;
  
#ifdef HAVE_MPI
  MPI_Comm_rank(MPI_COMM_WORLD, &rank);
  MPI_Comm_size(MPI_COMM_WORLD, &size);
#endif
  
  bool grid_movement  = (config->GetGrid_Movement());
  bool compressible   = (config->GetKind_Regime() == COMPRESSIBLE);
  bool incompressible = (config->GetKind_Regime() == INCOMPRESSIBLE);
  bool freesurface    = (config->GetKind_Regime() == FREESURFACE);
  bool transition     = (config->GetKind_Trans_Model() == LM);
  bool flow           = (( config->GetKind_Solver() == EULER             ) ||
                         ( config->GetKind_Solver() == NAVIER_STOKES     ) ||
                         ( config->GetKind_Solver() == RANS              ) ||
                         ( config->GetKind_Solver() == ADJ_EULER         ) ||
                         ( config->GetKind_Solver() == ADJ_NAVIER_STOKES ) ||
                         ( config->GetKind_Solver() == ADJ_RANS          )   );
  bool fem = (config->GetKind_Solver() == FEM_ELASTICITY);
  
  unsigned short iDim;
  unsigned short nDim = geometry->GetnDim();
  su2double RefAreaCoeff = config->GetRefAreaCoeff();
  su2double Gamma = config->GetGamma();
  su2double RefVel2, *Normal, Area;
  
  /*--- Set the non-dimensionalization ---*/
  if (flow) {
    if (grid_movement) {
      Gas_Constant = config->GetGas_ConstantND();
      Mach2Vel = sqrt(Gamma*Gas_Constant*config->GetTemperature_FreeStreamND());
      Mach_Motion = config->GetMach_Motion();
      RefVel2 = (Mach_Motion*Mach2Vel)*(Mach_Motion*Mach2Vel);
    }
    else {
      RefVel2 = 0.0;
      for (iDim = 0; iDim < nDim; iDim++)
        RefVel2  += solver[FLOW_SOL]->GetVelocity_Inf(iDim)*solver[FLOW_SOL]->GetVelocity_Inf(iDim);
    }
    RefDensity  = solver[FLOW_SOL]->GetDensity_Inf();
    RefPressure = solver[FLOW_SOL]->GetPressure_Inf();
    factor = 1.0 / (0.5*RefDensity*RefAreaCoeff*RefVel2);
  }
  
  /*--- Prepare send buffers for the conservative variables. Need to
   find the total number of conservative variables and also the
   index for their particular solution container. ---*/
  
  switch (Kind_Solver) {
    case EULER : case NAVIER_STOKES: FirstIndex = FLOW_SOL; SecondIndex = NONE; ThirdIndex = NONE; break;
    case RANS : FirstIndex = FLOW_SOL; SecondIndex = TURB_SOL; if (transition) ThirdIndex=TRANS_SOL; else ThirdIndex = NONE; break;
    case POISSON_EQUATION: FirstIndex = POISSON_SOL; SecondIndex = NONE; ThirdIndex = NONE; break;
    case WAVE_EQUATION: FirstIndex = WAVE_SOL; SecondIndex = NONE; ThirdIndex = NONE; break;
    case HEAT_EQUATION: FirstIndex = HEAT_SOL; SecondIndex = NONE; ThirdIndex = NONE; break;
    case LINEAR_ELASTICITY: FirstIndex = FEA_SOL; SecondIndex = NONE; ThirdIndex = NONE; break;
    case FEM_ELASTICITY: FirstIndex = FEA_SOL; SecondIndex = NONE; ThirdIndex = NONE; break;
    case ADJ_EULER : case ADJ_NAVIER_STOKES : FirstIndex = ADJFLOW_SOL; SecondIndex = NONE; ThirdIndex = NONE; break;
    case ADJ_RANS : FirstIndex = ADJFLOW_SOL; if (config->GetFrozen_Visc()) SecondIndex = NONE; else SecondIndex = ADJTURB_SOL; ThirdIndex = NONE; break;
    case DISC_ADJ_EULER: case DISC_ADJ_NAVIER_STOKES: FirstIndex = ADJFLOW_SOL; SecondIndex = NONE; ThirdIndex = NONE; break;
    case DISC_ADJ_RANS: FirstIndex = ADJFLOW_SOL; SecondIndex = ADJTURB_SOL; ThirdIndex = NONE; break;
    default: SecondIndex = NONE; ThirdIndex = NONE; break;
  }
  
  nVar_First = solver[FirstIndex]->GetnVar();
  if (SecondIndex != NONE) nVar_Second = solver[SecondIndex]->GetnVar();
  if (ThirdIndex != NONE) nVar_Third = solver[ThirdIndex]->GetnVar();
  nVar_Consv = nVar_First + nVar_Second + nVar_Third;
  nVar_Total = nVar_Consv;
  
  if (!config->GetLow_MemoryOutput()) {
    
    /*--- Add the limiters ---*/
    
    if (config->GetWrt_Limiters()) nVar_Total += nVar_Consv;
    
    /*--- Add the residuals ---*/
    
    if (config->GetWrt_Residuals()) nVar_Total += nVar_Consv;
    
    /*--- Add the grid velocity to the restart file for the unsteady adjoint ---*/
    
    if (grid_movement && !fem) {
      iVar_GridVel = nVar_Total;
      if (geometry->GetnDim() == 2) nVar_Total += 2;
      else if (geometry->GetnDim() == 3) nVar_Total += 3;
    }
    
    /*--- Add density to the restart file ---*/

    if ((config->GetKind_Regime() == FREESURFACE)) {
      iVar_Density = nVar_Total; nVar_Total += 1;
    }
    
    /*--- Add Pressure, Temperature, Cp, Mach to the restart file ---*/

    if ((Kind_Solver == EULER) || (Kind_Solver == NAVIER_STOKES) || (Kind_Solver == RANS)) {
      iVar_PressCp = nVar_Total; nVar_Total += 3;
      iVar_MachMean = nVar_Total; nVar_Total += 1;
    }
    
    /*--- Add Laminar Viscosity, Skin Friction, Heat Flux, & yPlus to the restart file ---*/

    if ((Kind_Solver == NAVIER_STOKES) || (Kind_Solver == RANS)) {
      iVar_Lam = nVar_Total; nVar_Total += 1;
      iVar_ViscCoeffs = nVar_Total; nVar_Total += 3;
    }
    
    /*--- Add Eddy Viscosity to the restart file ---*/

    if (Kind_Solver == RANS) {
      iVar_Eddy = nVar_Total; nVar_Total += 1;
    }
    
    /*--- Add Sharp edges to the restart file ---*/

    if (config->GetWrt_SharpEdges()) {
      if ((Kind_Solver == EULER) || (Kind_Solver == NAVIER_STOKES) || (Kind_Solver == RANS)) {
        iVar_Sharp = nVar_Total; nVar_Total += 1;
      }
    }
    
    //if (Kind_Solver == POISSON_EQUATION) {
    //  iVar_EF = nVar_Total; nVar_Total += geometry->GetnDim();
    //}
    
    if (( Kind_Solver == ADJ_EULER              ) || ( Kind_Solver == ADJ_NAVIER_STOKES      ) ||
        ( Kind_Solver == ADJ_RANS               )) {
      iVar_Sens   = nVar_Total; nVar_Total += 2;
    }
    
    if (Kind_Solver == LINEAR_ELASTICITY)  {
      iVar_FEA_Stress  = nVar_Total; nVar_Total += 3;
	  if (geometry->GetnDim() == 3) {iVar_FEA_Stress_3D = nVar_Total; nVar_Total += 3;}
      iVar_FEA_Extra = nVar_Total; nVar_Total += 2;
    }

    if (Kind_Solver == FEM_ELASTICITY)  {
      /*--- If the analysis is dynamic... ---*/
      if (config->GetDynamic_Analysis() == DYNAMIC){
    	  /*--- Velocities ---*/
    	  iVar_FEA_Vel = nVar_Total;
          if (geometry->GetnDim() == 2) nVar_Total += 2;
          else if (geometry->GetnDim() == 3) nVar_Total += 3;
    	  /*--- Accelerations ---*/
          iVar_FEA_Accel = nVar_Total;
          if (geometry->GetnDim() == 2) nVar_Total += 2;
          else if (geometry->GetnDim() == 3) nVar_Total += 3;
      }
      iVar_FEA_Stress  = nVar_Total; nVar_Total += 3;
	  	  if (geometry->GetnDim() == 3) {iVar_FEA_Stress_3D = nVar_Total; nVar_Total += 3;}
      iVar_FEA_Extra = nVar_Total; nVar_Total += 1;
    }

    if ((Kind_Solver == DISC_ADJ_EULER)         ||
        (Kind_Solver == DISC_ADJ_NAVIER_STOKES) ||
         (Kind_Solver == DISC_ADJ_RANS)){
      iVar_Sens    = nVar_Total; nVar_Total += 1;
      iVar_SensDim = nVar_Total; nVar_Total += nDim;
    }
    
    if (config->GetExtraOutput()) {
      if (Kind_Solver == RANS) {
        iVar_Extra  = nVar_Total; nVar_Extra  = solver[TURB_SOL]->GetnOutputVariables(); nVar_Total += nVar_Extra;
      }
    }
    
  }
  
  Local_Halo = new int[geometry->GetnPoint()];
  for (iPoint = 0; iPoint < geometry->GetnPoint(); iPoint++)
    Local_Halo[iPoint] = !geometry->node[iPoint]->GetDomain();
  
  /*--- Search all send/recv boundaries on this partition for any periodic
   nodes that were part of the original domain. We want to recover these
   for visualization purposes. ---*/
  
  if (Wrt_Halo) {
    nLocalPoint = geometry->GetnPoint();
  } else {
    for (iMarker = 0; iMarker < config->GetnMarker_All(); iMarker++) {
      if (config->GetMarker_All_KindBC(iMarker) == SEND_RECEIVE) {
        
        /*--- Checking for less than or equal to the rank, because there may
         be some periodic halo nodes that send info to the same rank. ---*/
        
        for (iVertex = 0; iVertex < geometry->nVertex[iMarker]; iVertex++) {
          iPoint = geometry->vertex[iMarker][iVertex]->GetNode();
          isPeriodic = ((geometry->vertex[iMarker][iVertex]->GetRotation_Type() > 0) &&
                        (geometry->vertex[iMarker][iVertex]->GetRotation_Type() % 2 == 1));
          if (isPeriodic) Local_Halo[iPoint] = false;
        }
      }
    }
    
    /*--- Sum total number of nodes that belong to the domain ---*/
    
    for (iPoint = 0; iPoint < geometry->GetnPoint(); iPoint++)
      if (Local_Halo[iPoint] == false)
        nLocalPoint++;
    
  }
  Buffer_Send_nPoint[0] = nLocalPoint;
  
  /*--- Each processor sends its local number of nodes to the master. ---*/
  
  if (rank == MASTER_NODE) Buffer_Recv_nPoint = new unsigned long[size];
  
#ifdef HAVE_MPI
  SU2_MPI::Allreduce(&nLocalPoint, &MaxLocalPoint, 1, MPI_UNSIGNED_LONG, MPI_MAX, MPI_COMM_WORLD);
  SU2_MPI::Gather(&Buffer_Send_nPoint, 1, MPI_UNSIGNED_LONG, Buffer_Recv_nPoint, 1, MPI_UNSIGNED_LONG, MASTER_NODE, MPI_COMM_WORLD);
#else
  MaxLocalPoint = nLocalPoint;
  Buffer_Recv_nPoint[0] = Buffer_Send_nPoint[0];
#endif
  
  nBuffer_Scalar = MaxLocalPoint;
  
  /*--- Send and Recv buffers. ---*/
  
  su2double *Buffer_Send_Var = new su2double[MaxLocalPoint];
  su2double *Buffer_Recv_Var = NULL;
  
  su2double *Buffer_Send_Res = new su2double[MaxLocalPoint];
  su2double *Buffer_Recv_Res = NULL;
  
  su2double *Buffer_Send_Vol = new su2double[MaxLocalPoint];
  su2double *Buffer_Recv_Vol = NULL;
  
  unsigned long *Buffer_Send_GlobalIndex = new unsigned long[MaxLocalPoint];
  unsigned long *Buffer_Recv_GlobalIndex = NULL;
  
  /*--- Auxiliary vectors for surface coefficients ---*/
  
  if ((Kind_Solver == NAVIER_STOKES) || (Kind_Solver == RANS)) {
    Aux_Frict = new su2double[geometry->GetnPoint()];
    Aux_Heat  = new su2double[geometry->GetnPoint()];
    Aux_yPlus = new su2double[geometry->GetnPoint()];
  }
  
  if ((Kind_Solver == ADJ_EULER) ||
      (Kind_Solver == ADJ_NAVIER_STOKES) ||
      (Kind_Solver == ADJ_RANS)  ||
      (Kind_Solver == DISC_ADJ_EULER) ||
      (Kind_Solver == DISC_ADJ_NAVIER_STOKES) ||
      (Kind_Solver == DISC_ADJ_RANS)) {
    Aux_Sens = new su2double[geometry->GetnPoint()];
  }
  
  /*--- Prepare the receive buffers in the master node only. ---*/
  
  if (rank == MASTER_NODE) {
    
    Buffer_Recv_Var = new su2double[size*MaxLocalPoint];
    Buffer_Recv_Res = new su2double[size*MaxLocalPoint];
    Buffer_Recv_Vol = new su2double[size*MaxLocalPoint];
    Buffer_Recv_GlobalIndex = new unsigned long[size*MaxLocalPoint];
    
    /*--- Sum total number of nodes to be written and allocate arrays ---*/
    nGlobal_Poin = 0;
    for (iProcessor = 0; iProcessor < size; iProcessor++) {
      nGlobal_Poin += Buffer_Recv_nPoint[iProcessor];
    }
    Data = new su2double*[nVar_Total];
    for (iVar = 0; iVar < nVar_Total; iVar++) {
      Data[iVar] = new su2double[nGlobal_Poin];
    }
  }
  
  /*--- Main communication routine. Loop over each variable that has
   been requested by the user and perform the MPI comm. Temporary
   1-D buffers are used to send the solution for each variable at all
   nodes on each partition to the master node. These are then unpacked
   by the master and sorted by global index in one large n-dim. array. ---*/
  
  for (iVar = 0; iVar < nVar_Consv; iVar++) {
    
    /*--- Logic for which solution class to draw from. ---*/
    
    jVar = iVar;
    CurrentIndex = FirstIndex;
    if ((SecondIndex != NONE) && (iVar > nVar_First-1)) {
      jVar = iVar - nVar_First;
      CurrentIndex = SecondIndex;
    }
    if ((SecondIndex != NONE) && (ThirdIndex != NONE) && (iVar > (nVar_First + nVar_Second-1))) {
      jVar = iVar - nVar_First - nVar_Second;
      CurrentIndex = ThirdIndex;
    }
    
    /*--- Loop over this partition to collect the current variable ---*/
    
    jPoint = 0;
    for (iPoint = 0; iPoint < geometry->GetnPoint(); iPoint++) {
      
      /*--- Check for halos & write only if requested ---*/
      
      if (!Local_Halo[iPoint] || Wrt_Halo) {
        
        /*--- Get this variable into the temporary send buffer. ---*/
        
        Buffer_Send_Var[jPoint] = solver[CurrentIndex]->node[iPoint]->GetSolution(jVar);
        
        if (!config->GetLow_MemoryOutput()) {
          
          if (config->GetWrt_Limiters()) {
            Buffer_Send_Vol[jPoint] = solver[CurrentIndex]->node[iPoint]->GetLimiter_Primitive(jVar);
          }
          
          if (config->GetWrt_Residuals()) {
            Buffer_Send_Res[jPoint] = solver[CurrentIndex]->LinSysRes.GetBlock(iPoint, jVar);
          }
          
        }
        
        /*--- Only send/recv the volumes & global indices during the first loop ---*/
        
        if (iVar == 0) {
          Buffer_Send_GlobalIndex[jPoint] = geometry->node[iPoint]->GetGlobalIndex();
        }
        
        jPoint++;
        
      }
    }
    
    /*--- Gather the data on the master node. ---*/
    
#ifdef HAVE_MPI
    SU2_MPI::Gather(Buffer_Send_Var, nBuffer_Scalar, MPI_DOUBLE, Buffer_Recv_Var, nBuffer_Scalar, MPI_DOUBLE, MASTER_NODE, MPI_COMM_WORLD);
#else
    for (iPoint = 0; iPoint < nBuffer_Scalar; iPoint++) Buffer_Recv_Var[iPoint] = Buffer_Send_Var[iPoint];
#endif
    if (!config->GetLow_MemoryOutput()) {
      
      if (config->GetWrt_Limiters()) {
#ifdef HAVE_MPI
        SU2_MPI::Gather(Buffer_Send_Vol, nBuffer_Scalar, MPI_DOUBLE, Buffer_Recv_Vol, nBuffer_Scalar, MPI_DOUBLE, MASTER_NODE, MPI_COMM_WORLD);
#else
        for (iPoint = 0; iPoint < nBuffer_Scalar; iPoint++) Buffer_Recv_Vol[iPoint] = Buffer_Send_Vol[iPoint];
#endif
      }
      
      if (config->GetWrt_Residuals()) {
#ifdef HAVE_MPI
        SU2_MPI::Gather(Buffer_Send_Res, nBuffer_Scalar, MPI_DOUBLE, Buffer_Recv_Res, nBuffer_Scalar, MPI_DOUBLE, MASTER_NODE, MPI_COMM_WORLD);
#else
        for (iPoint = 0; iPoint < nBuffer_Scalar; iPoint++) Buffer_Recv_Res[iPoint] = Buffer_Send_Res[iPoint];
#endif
      }
      
    }
    
    if (iVar == 0) {
#ifdef HAVE_MPI
      SU2_MPI::Gather(Buffer_Send_GlobalIndex, nBuffer_Scalar, MPI_UNSIGNED_LONG, Buffer_Recv_GlobalIndex, nBuffer_Scalar, MPI_UNSIGNED_LONG, MASTER_NODE, MPI_COMM_WORLD);
#else
      for (iPoint = 0; iPoint < nBuffer_Scalar; iPoint++) Buffer_Recv_GlobalIndex[iPoint] = Buffer_Send_GlobalIndex[iPoint];
#endif
    }
    
    /*--- The master node unpacks and sorts this variable by global index ---*/
    
    if (rank == MASTER_NODE) {
      jPoint = 0;
      for (iProcessor = 0; iProcessor < size; iProcessor++) {
        for (iPoint = 0; iPoint < Buffer_Recv_nPoint[iProcessor]; iPoint++) {
          
          /*--- Get global index, then loop over each variable and store ---*/
          
          iGlobal_Index = Buffer_Recv_GlobalIndex[jPoint];
          
          Data[iVar][iGlobal_Index] = Buffer_Recv_Var[jPoint];
          
          if (!config->GetLow_MemoryOutput()) {
            
            if (config->GetWrt_Limiters()) {
              Data[iVar+nVar_Consv][iGlobal_Index] = Buffer_Recv_Vol[jPoint];
            }
            
            if (config->GetWrt_Residuals()) {
              unsigned short ExtraIndex;
              ExtraIndex = nVar_Consv;
              if (config->GetWrt_Limiters()) ExtraIndex = 2*nVar_Consv;
              Data[iVar+ExtraIndex][iGlobal_Index] = Buffer_Recv_Res[jPoint];
            }
            
          }
          
          jPoint++;
        }
        /*--- Adjust jPoint to index of next proc's data in the buffers. ---*/
        jPoint = (iProcessor+1)*nBuffer_Scalar;
      }
    }
    
  }
  
  if (!config->GetLow_MemoryOutput()) {
    
    /*--- Additional communication routine for the grid velocity. Note that
     we are reusing the same temporary buffers from above for efficiency.
     Also, in the future more routines like this could be used to write
     an arbitrary number of additional variables to the file. ---*/
    
    if (grid_movement && !fem) {
      
      /*--- Loop over this partition to collect the current variable ---*/
      
      jPoint = 0; su2double *Grid_Vel;
      for (iPoint = 0; iPoint < geometry->GetnPoint(); iPoint++) {
        
        /*--- Check for halos & write only if requested ---*/
        
        if (!Local_Halo[iPoint] || Wrt_Halo) {
          
          /*--- Load buffers with the three grid velocity components. ---*/
          
          Grid_Vel = geometry->node[iPoint]->GetGridVel();
          Buffer_Send_Var[jPoint] = Grid_Vel[0];
          Buffer_Send_Res[jPoint] = Grid_Vel[1];
          if (geometry->GetnDim() == 3) Buffer_Send_Vol[jPoint] = Grid_Vel[2];
          jPoint++;
        }
      }
      
      /*--- Gather the data on the master node. ---*/
      
#ifdef HAVE_MPI
      SU2_MPI::Gather(Buffer_Send_Var, nBuffer_Scalar, MPI_DOUBLE, Buffer_Recv_Var, nBuffer_Scalar, MPI_DOUBLE, MASTER_NODE, MPI_COMM_WORLD);
      SU2_MPI::Gather(Buffer_Send_Res, nBuffer_Scalar, MPI_DOUBLE, Buffer_Recv_Res, nBuffer_Scalar, MPI_DOUBLE, MASTER_NODE, MPI_COMM_WORLD);
      if (geometry->GetnDim() == 3) {
        SU2_MPI::Gather(Buffer_Send_Vol, nBuffer_Scalar, MPI_DOUBLE, Buffer_Recv_Vol, nBuffer_Scalar, MPI_DOUBLE, MASTER_NODE, MPI_COMM_WORLD);
      }
#else
      for (iPoint = 0; iPoint < nBuffer_Scalar; iPoint++) Buffer_Recv_Var[iPoint] = Buffer_Send_Var[iPoint];
      for (iPoint = 0; iPoint < nBuffer_Scalar; iPoint++) Buffer_Recv_Res[iPoint] = Buffer_Send_Res[iPoint];
      if (geometry->GetnDim() == 3) {
        for (iPoint = 0; iPoint < nBuffer_Scalar; iPoint++) Buffer_Recv_Vol[iPoint] = Buffer_Send_Vol[iPoint];
      }
#endif
      
      /*--- The master node unpacks and sorts this variable by global index ---*/
      
      if (rank == MASTER_NODE) {
        jPoint = 0; iVar = iVar_GridVel;
        for (iProcessor = 0; iProcessor < size; iProcessor++) {
          for (iPoint = 0; iPoint < Buffer_Recv_nPoint[iProcessor]; iPoint++) {
            
            /*--- Get global index, then loop over each variable and store ---*/
            
            iGlobal_Index = Buffer_Recv_GlobalIndex[jPoint];
            Data[iVar][iGlobal_Index]   = Buffer_Recv_Var[jPoint];
            Data[iVar+1][iGlobal_Index] = Buffer_Recv_Res[jPoint];
            if (geometry->GetnDim() == 3)
              Data[iVar+2][iGlobal_Index] = Buffer_Recv_Vol[jPoint];
            jPoint++;
          }
          
          /*--- Adjust jPoint to index of next proc's data in the buffers. ---*/
          
          jPoint = (iProcessor+1)*nBuffer_Scalar;
        }
      }
    }
    
    /*--- Communicate the Density in Free-surface problems ---*/
    
    if (config->GetKind_Regime() == FREESURFACE) {
      
      /*--- Loop over this partition to collect the current variable ---*/
      
      jPoint = 0;
      for (iPoint = 0; iPoint < geometry->GetnPoint(); iPoint++) {
        
        /*--- Check for halos & write only if requested ---*/
        
        if (!Local_Halo[iPoint] || Wrt_Halo) {
          
          /*--- Load buffers with the pressure and mach variables. ---*/
          Buffer_Send_Var[jPoint] = solver[FLOW_SOL]->node[iPoint]->GetDensityInc();
          jPoint++;
        }
      }
      
      /*--- Gather the data on the master node. ---*/
      
#ifdef HAVE_MPI
      SU2_MPI::Gather(Buffer_Send_Var, nBuffer_Scalar, MPI_DOUBLE, Buffer_Recv_Var, nBuffer_Scalar, MPI_DOUBLE, MASTER_NODE, MPI_COMM_WORLD);
#else
      for (iPoint = 0; iPoint < nBuffer_Scalar; iPoint++) Buffer_Recv_Var[iPoint] = Buffer_Send_Var[iPoint];
#endif
      
      /*--- The master node unpacks and sorts this variable by global index ---*/
      
      if (rank == MASTER_NODE) {
        jPoint = 0; iVar = iVar_Density;
        for (iProcessor = 0; iProcessor < size; iProcessor++) {
          for (iPoint = 0; iPoint < Buffer_Recv_nPoint[iProcessor]; iPoint++) {
            
            /*--- Get global index, then loop over each variable and store ---*/
            
            iGlobal_Index = Buffer_Recv_GlobalIndex[jPoint];
            Data[iVar][iGlobal_Index] = Buffer_Recv_Var[jPoint];
            jPoint++;
          }
          /*--- Adjust jPoint to index of next proc's data in the buffers. ---*/
          
          jPoint = (iProcessor+1)*nBuffer_Scalar;
        }
      }
      
    }
    
    /*--- Communicate Pressure, Cp, and Mach ---*/
    
    if ((Kind_Solver == EULER) || (Kind_Solver == NAVIER_STOKES) || (Kind_Solver == RANS)) {
      
      /*--- First, loop through the mesh in order to find and store the
       value of the coefficient of pressure at any surface nodes. They
       will be placed in an auxiliary vector and then communicated like
       all other volumetric variables. ---*/
      
      /*--- Loop over this partition to collect the current variable ---*/
      
      jPoint = 0;
      for (iPoint = 0; iPoint < geometry->GetnPoint(); iPoint++) {
        
        /*--- Check for halos & write only if requested ---*/
        
        if (!Local_Halo[iPoint] || Wrt_Halo) {
          
          /*--- Load buffers with the pressure, Cp, and mach variables. ---*/
          
          if (compressible) {
            Buffer_Send_Var[jPoint] = solver[FLOW_SOL]->node[iPoint]->GetPressure();
            Buffer_Send_Res[jPoint] = solver[FLOW_SOL]->node[iPoint]->GetTemperature();
            Buffer_Send_Vol[jPoint] = (solver[FLOW_SOL]->node[iPoint]->GetPressure() - RefPressure)*factor*RefAreaCoeff;
          }
          if (incompressible || freesurface) {
            Buffer_Send_Var[jPoint] = solver[FLOW_SOL]->node[iPoint]->GetPressureInc();
            Buffer_Send_Res[jPoint] = 0.0;
            Buffer_Send_Vol[jPoint] = (solver[FLOW_SOL]->node[iPoint]->GetPressureInc() - RefPressure)*factor*RefAreaCoeff;
          }
          jPoint++;
        }
      }
      
      /*--- Gather the data on the master node. ---*/
      
#ifdef HAVE_MPI
      SU2_MPI::Gather(Buffer_Send_Var, nBuffer_Scalar, MPI_DOUBLE, Buffer_Recv_Var, nBuffer_Scalar, MPI_DOUBLE, MASTER_NODE, MPI_COMM_WORLD);
      SU2_MPI::Gather(Buffer_Send_Res, nBuffer_Scalar, MPI_DOUBLE, Buffer_Recv_Res, nBuffer_Scalar, MPI_DOUBLE, MASTER_NODE, MPI_COMM_WORLD);
      SU2_MPI::Gather(Buffer_Send_Vol, nBuffer_Scalar, MPI_DOUBLE, Buffer_Recv_Vol, nBuffer_Scalar, MPI_DOUBLE, MASTER_NODE, MPI_COMM_WORLD);
#else
      for (iPoint = 0; iPoint < nBuffer_Scalar; iPoint++) Buffer_Recv_Var[iPoint] = Buffer_Send_Var[iPoint];
      for (iPoint = 0; iPoint < nBuffer_Scalar; iPoint++) Buffer_Recv_Res[iPoint] = Buffer_Send_Res[iPoint];
      for (iPoint = 0; iPoint < nBuffer_Scalar; iPoint++) Buffer_Recv_Vol[iPoint] = Buffer_Send_Vol[iPoint];
#endif
      
      /*--- The master node unpacks and sorts this variable by global index ---*/
      
      if (rank == MASTER_NODE) {
        jPoint = 0; iVar = iVar_PressCp;
        for (iProcessor = 0; iProcessor < size; iProcessor++) {
          for (iPoint = 0; iPoint < Buffer_Recv_nPoint[iProcessor]; iPoint++) {
            
            /*--- Get global index, then loop over each variable and store ---*/
            
            iGlobal_Index = Buffer_Recv_GlobalIndex[jPoint];
            Data[iVar][iGlobal_Index]   = Buffer_Recv_Var[jPoint];
            Data[iVar+1][iGlobal_Index] = Buffer_Recv_Res[jPoint];
            Data[iVar+2][iGlobal_Index] = Buffer_Recv_Vol[jPoint];
            jPoint++;
          }
          
          /*--- Adjust jPoint to index of next proc's data in the buffers. ---*/
          
          jPoint = (iProcessor+1)*nBuffer_Scalar;
        }
      }
    }
    
    /*--- Communicate Mach---*/
    
    if ((Kind_Solver == EULER) || (Kind_Solver == NAVIER_STOKES) || (Kind_Solver == RANS)) {
      
      /*--- Loop over this partition to collect the current variable ---*/
      
      jPoint = 0;
      for (iPoint = 0; iPoint < geometry->GetnPoint(); iPoint++) {
        
        /*--- Check for halos & write only if requested ---*/
        
        if (!Local_Halo[iPoint] || Wrt_Halo) {
          
          /*--- Load buffers with the temperature and laminar viscosity variables. ---*/
          
          if (compressible) {
            Buffer_Send_Var[jPoint] = sqrt(solver[FLOW_SOL]->node[iPoint]->GetVelocity2())/
            solver[FLOW_SOL]->node[iPoint]->GetSoundSpeed();
          }
          if (incompressible || freesurface) {
            Buffer_Send_Var[jPoint] = sqrt(solver[FLOW_SOL]->node[iPoint]->GetVelocity2())*config->GetVelocity_Ref()/
            sqrt(config->GetBulk_Modulus()/(solver[FLOW_SOL]->node[iPoint]->GetDensityInc()*config->GetDensity_Ref()));
          }
          jPoint++;
        }
      }
      
      /*--- Gather the data on the master node. ---*/
      
#ifdef HAVE_MPI
      SU2_MPI::Gather(Buffer_Send_Var, nBuffer_Scalar, MPI_DOUBLE, Buffer_Recv_Var, nBuffer_Scalar, MPI_DOUBLE, MASTER_NODE, MPI_COMM_WORLD);
#else
      for (iPoint = 0; iPoint < nBuffer_Scalar; iPoint++) Buffer_Recv_Var[iPoint] = Buffer_Send_Var[iPoint];
#endif
      
      /*--- The master node unpacks and sorts this variable by global index ---*/
      
      if (rank == MASTER_NODE) {
        jPoint = 0; iVar = iVar_MachMean;
        for (iProcessor = 0; iProcessor < size; iProcessor++) {
          for (iPoint = 0; iPoint < Buffer_Recv_nPoint[iProcessor]; iPoint++) {
            
            /*--- Get global index, then loop over each variable and store ---*/
            
            iGlobal_Index = Buffer_Recv_GlobalIndex[jPoint];
            Data[iVar][iGlobal_Index]   = Buffer_Recv_Var[jPoint];
            jPoint++;
          }
          
          /*--- Adjust jPoint to index of next proc's data in the buffers. ---*/
          
          jPoint = (iProcessor+1)*nBuffer_Scalar;
        }
      }
    }
    
    /*--- Laminar Viscosity ---*/
    
    if ((Kind_Solver == NAVIER_STOKES) || (Kind_Solver == RANS)) {
      
      /*--- Loop over this partition to collect the current variable ---*/
      
      jPoint = 0;
      for (iPoint = 0; iPoint < geometry->GetnPoint(); iPoint++) {
        
        /*--- Check for halos & write only if requested ---*/
        
        if (!Local_Halo[iPoint] || Wrt_Halo) {
          
          /*--- Load buffers with the temperature and laminar viscosity variables. ---*/
          
          if (compressible) {
            Buffer_Send_Res[jPoint] = solver[FLOW_SOL]->node[iPoint]->GetLaminarViscosity();
          }
          if (incompressible || freesurface) {
            Buffer_Send_Res[jPoint] = solver[FLOW_SOL]->node[iPoint]->GetLaminarViscosityInc();
          }
          jPoint++;
        }
      }
      
      /*--- Gather the data on the master node. ---*/
      
#ifdef HAVE_MPI
      SU2_MPI::Gather(Buffer_Send_Res, nBuffer_Scalar, MPI_DOUBLE, Buffer_Recv_Res, nBuffer_Scalar, MPI_DOUBLE, MASTER_NODE, MPI_COMM_WORLD);
#else
      for (iPoint = 0; iPoint < nBuffer_Scalar; iPoint++) Buffer_Recv_Res[iPoint] = Buffer_Send_Res[iPoint];
#endif
      
      /*--- The master node unpacks and sorts this variable by global index ---*/
      
      if (rank == MASTER_NODE) {
        jPoint = 0; iVar = iVar_Lam;
        for (iProcessor = 0; iProcessor < size; iProcessor++) {
          for (iPoint = 0; iPoint < Buffer_Recv_nPoint[iProcessor]; iPoint++) {
            
            /*--- Get global index, then loop over each variable and store ---*/
            
            iGlobal_Index = Buffer_Recv_GlobalIndex[jPoint];
            Data[iVar][iGlobal_Index] = Buffer_Recv_Res[jPoint];
            jPoint++;
          }
          
          /*--- Adjust jPoint to index of next proc's data in the buffers. ---*/
          
          jPoint = (iProcessor+1)*nBuffer_Scalar;
        }
      }
    
      /*--- Communicate skin friction, heat transfer, y+ ---*/
      
      /*--- First, loop through the mesh in order to find and store the
       value of the viscous coefficients at any surface nodes. They
       will be placed in an auxiliary vector and then communicated like
       all other volumetric variables. ---*/
      
      for (iPoint = 0; iPoint < geometry->GetnPoint(); iPoint++) {
        Aux_Frict[iPoint] = 0.0;
        Aux_Heat[iPoint]  = 0.0;
        Aux_yPlus[iPoint] = 0.0;
      }
      for (iMarker = 0; iMarker < config->GetnMarker_All(); iMarker++)
        if (config->GetMarker_All_Plotting(iMarker) == YES) {
          for (iVertex = 0; iVertex < geometry->nVertex[iMarker]; iVertex++) {
            iPoint = geometry->vertex[iMarker][iVertex]->GetNode();
            Aux_Frict[iPoint] = solver[FLOW_SOL]->GetCSkinFriction(iMarker, iVertex);
            Aux_Heat[iPoint]  = solver[FLOW_SOL]->GetHeatFlux(iMarker, iVertex);
            Aux_yPlus[iPoint] = solver[FLOW_SOL]->GetYPlus(iMarker, iVertex);
          }
        }
      
      /*--- Loop over this partition to collect the current variable ---*/
      
      jPoint = 0;
      for (iPoint = 0; iPoint < geometry->GetnPoint(); iPoint++) {
        
        /*--- Check for halos & write only if requested ---*/
        
        
        if (!Local_Halo[iPoint] || Wrt_Halo) {
          
          /*--- Load buffers with the skin friction, heat transfer, y+ variables. ---*/
          
          if (compressible) {
            Buffer_Send_Var[jPoint] = Aux_Frict[iPoint];
            Buffer_Send_Res[jPoint] = Aux_Heat[iPoint];
            Buffer_Send_Vol[jPoint] = Aux_yPlus[iPoint];
          }
          if (incompressible || freesurface) {
            Buffer_Send_Var[jPoint] = Aux_Frict[iPoint];
            Buffer_Send_Res[jPoint] = Aux_Heat[iPoint];
            Buffer_Send_Vol[jPoint] = Aux_yPlus[iPoint];
          }
          jPoint++;
        }
      }
      
      /*--- Gather the data on the master node. ---*/
      
#ifdef HAVE_MPI
      SU2_MPI::Gather(Buffer_Send_Var, nBuffer_Scalar, MPI_DOUBLE, Buffer_Recv_Var, nBuffer_Scalar, MPI_DOUBLE, MASTER_NODE, MPI_COMM_WORLD);
      SU2_MPI::Gather(Buffer_Send_Res, nBuffer_Scalar, MPI_DOUBLE, Buffer_Recv_Res, nBuffer_Scalar, MPI_DOUBLE, MASTER_NODE, MPI_COMM_WORLD);
      SU2_MPI::Gather(Buffer_Send_Vol, nBuffer_Scalar, MPI_DOUBLE, Buffer_Recv_Vol, nBuffer_Scalar, MPI_DOUBLE, MASTER_NODE, MPI_COMM_WORLD);
#else
      for (iPoint = 0; iPoint < nBuffer_Scalar; iPoint++) Buffer_Recv_Var[iPoint] = Buffer_Send_Var[iPoint];
      for (iPoint = 0; iPoint < nBuffer_Scalar; iPoint++) Buffer_Recv_Res[iPoint] = Buffer_Send_Res[iPoint];
      for (iPoint = 0; iPoint < nBuffer_Scalar; iPoint++) Buffer_Recv_Vol[iPoint] = Buffer_Send_Vol[iPoint];
#endif
      
      /*--- The master node unpacks and sorts this variable by global index ---*/
      
      if (rank == MASTER_NODE) {
        jPoint = 0; iVar = iVar_ViscCoeffs;

        for (iProcessor = 0; iProcessor < size; iProcessor++) {
          for (iPoint = 0; iPoint < Buffer_Recv_nPoint[iProcessor]; iPoint++) {
            
            /*--- Get global index, then loop over each variable and store ---*/
            
            iGlobal_Index = Buffer_Recv_GlobalIndex[jPoint];
            Data[iVar+0][iGlobal_Index] = Buffer_Recv_Var[jPoint];
            Data[iVar+1][iGlobal_Index] = Buffer_Recv_Res[jPoint];
            Data[iVar+2][iGlobal_Index] = Buffer_Recv_Vol[jPoint];
            jPoint++;
          }
          
          /*--- Adjust jPoint to index of next proc's data in the buffers. ---*/
          
          jPoint = (iProcessor+1)*nBuffer_Scalar;
        }
      }
    }
    
    /*--- Communicate the Eddy Viscosity ---*/
    
    if (Kind_Solver == RANS) {
      
      /*--- Loop over this partition to collect the current variable ---*/
      
      jPoint = 0;
      for (iPoint = 0; iPoint < geometry->GetnPoint(); iPoint++) {
        
        /*--- Check for halos & write only if requested ---*/
        
        if (!Local_Halo[iPoint] || Wrt_Halo) {
          
          /*--- Load buffers with the pressure and mach variables. ---*/
          
          if (compressible) {
            Buffer_Send_Var[jPoint] = solver[FLOW_SOL]->node[iPoint]->GetEddyViscosity();
          }
          if (incompressible || freesurface) {
            Buffer_Send_Var[jPoint] = solver[FLOW_SOL]->node[iPoint]->GetEddyViscosityInc();
          }
          jPoint++;
        }
      }
      
      /*--- Gather the data on the master node. ---*/
      
#ifdef HAVE_MPI
      SU2_MPI::Gather(Buffer_Send_Var, nBuffer_Scalar, MPI_DOUBLE, Buffer_Recv_Var, nBuffer_Scalar, MPI_DOUBLE, MASTER_NODE, MPI_COMM_WORLD);
#else
      for (iPoint = 0; iPoint < nBuffer_Scalar; iPoint++) Buffer_Recv_Var[iPoint] = Buffer_Send_Var[iPoint];
#endif
      
      /*--- The master node unpacks and sorts this variable by global index ---*/
      
      if (rank == MASTER_NODE) {
        jPoint = 0; iVar = iVar_Eddy;
        for (iProcessor = 0; iProcessor < size; iProcessor++) {
          for (iPoint = 0; iPoint < Buffer_Recv_nPoint[iProcessor]; iPoint++) {
            
            /*--- Get global index, then loop over each variable and store ---*/
            
            iGlobal_Index = Buffer_Recv_GlobalIndex[jPoint];
            Data[iVar][iGlobal_Index] = Buffer_Recv_Var[jPoint];
            jPoint++;
          }
          
          /*--- Adjust jPoint to index of next proc's data in the buffers. ---*/
          
          jPoint = (iProcessor+1)*nBuffer_Scalar;
        }
      }
      
    }
    
    /*--- Communicate the Sharp Edges ---*/
    
    if (config->GetWrt_SharpEdges()) {
      
      if ((Kind_Solver == EULER) || (Kind_Solver == NAVIER_STOKES) || (Kind_Solver == RANS)) {
        
        /*--- Loop over this partition to collect the current variable ---*/
        jPoint = 0;
        for (iPoint = 0; iPoint < geometry->GetnPoint(); iPoint++) {
          
          /*--- Check for halos & write only if requested ---*/
          
          if (!Local_Halo[iPoint] || Wrt_Halo) {
            
            /*--- Load buffers with the pressure and mach variables. ---*/
            
            Buffer_Send_Var[jPoint] = geometry->node[iPoint]->GetSharpEdge_Distance();
            jPoint++;
          }
        }
        
        /*--- Gather the data on the master node. ---*/
        
#ifdef HAVE_MPI
        SU2_MPI::Gather(Buffer_Send_Var, nBuffer_Scalar, MPI_DOUBLE, Buffer_Recv_Var, nBuffer_Scalar, MPI_DOUBLE, MASTER_NODE, MPI_COMM_WORLD);
#else
        for (iPoint = 0; iPoint < nBuffer_Scalar; iPoint++) Buffer_Recv_Var[iPoint] = Buffer_Send_Var[iPoint];
#endif
        
        /*--- The master node unpacks and sorts this variable by global index ---*/
        
        if (rank == MASTER_NODE) {
          jPoint = 0; iVar = iVar_Sharp;
          for (iProcessor = 0; iProcessor < size; iProcessor++) {
            for (iPoint = 0; iPoint < Buffer_Recv_nPoint[iProcessor]; iPoint++) {
              
              /*--- Get global index, then loop over each variable and store ---*/
              
              iGlobal_Index = Buffer_Recv_GlobalIndex[jPoint];
              Data[iVar][iGlobal_Index] = Buffer_Recv_Var[jPoint];
              jPoint++;
            }
            
            /*--- Adjust jPoint to index of next proc's data in the buffers. ---*/
            
            jPoint = (iProcessor+1)*nBuffer_Scalar;
          }
        }
      }
    }
    
    /*--- Communicate the surface sensitivity ---*/
    
    if ((Kind_Solver == ADJ_EULER)         ||
        (Kind_Solver == ADJ_NAVIER_STOKES) ||
        (Kind_Solver == ADJ_RANS)          ||
        (Kind_Solver == DISC_ADJ_EULER)    ||
        (Kind_Solver == DISC_ADJ_NAVIER_STOKES) ||
        (Kind_Solver == DISC_ADJ_RANS)) {
      
      /*--- First, loop through the mesh in order to find and store the
       value of the surface sensitivity at any surface nodes. They
       will be placed in an auxiliary vector and then communicated like
       all other volumetric variables. ---*/
      
      for (iPoint = 0; iPoint < geometry->GetnPoint(); iPoint++) Aux_Sens[iPoint] = 0.0;
      for (iMarker = 0; iMarker < config->GetnMarker_All(); iMarker++)
        if (config->GetMarker_All_Plotting(iMarker) == YES) {
          for (iVertex = 0; iVertex < geometry->nVertex[iMarker]; iVertex++) {
            iPoint = geometry->vertex[iMarker][iVertex]->GetNode();
            Normal = geometry->vertex[iMarker][iVertex]->GetNormal();
            Area = 0.0;
            for (iDim = 0; iDim < nDim; iDim++) Area += Normal[iDim]*Normal[iDim];
            Area = sqrt (Area);
            Aux_Sens[iPoint] = solver[ADJFLOW_SOL]->GetCSensitivity(iMarker, iVertex)/Area;
          }
        }
      
      /*--- Loop over this partition to collect the current variable ---*/
      
      jPoint = 0;
      for (iPoint = 0; iPoint < geometry->GetnPoint(); iPoint++) {
        
        /*--- Check for halos & write only if requested ---*/
        
        if (!Local_Halo[iPoint] || Wrt_Halo) {
          
          /*--- Load buffers with the skin friction, heat transfer, y+ variables. ---*/
          
          Buffer_Send_Var[jPoint] = Aux_Sens[iPoint];
          if ((config->GetKind_ConvNumScheme() == SPACE_CENTERED) && (!config->GetDiscrete_Adjoint()))
            Buffer_Send_Res[jPoint] = solver[ADJFLOW_SOL]->node[iPoint]->GetSensor(iPoint);
          if ((config->GetKind_ConvNumScheme() == SPACE_UPWIND) && (!config->GetDiscrete_Adjoint()))
            Buffer_Send_Res[jPoint] = solver[ADJFLOW_SOL]->node[iPoint]->GetLimiter(0);
          
          jPoint++;
        }
      }
      
      /*--- Gather the data on the master node. ---*/
      
#ifdef HAVE_MPI
      SU2_MPI::Gather(Buffer_Send_Var, nBuffer_Scalar, MPI_DOUBLE, Buffer_Recv_Var, nBuffer_Scalar, MPI_DOUBLE, MASTER_NODE, MPI_COMM_WORLD);
      if (!config->GetDiscrete_Adjoint())
        SU2_MPI::Gather(Buffer_Send_Res, nBuffer_Scalar, MPI_DOUBLE, Buffer_Recv_Res, nBuffer_Scalar, MPI_DOUBLE, MASTER_NODE, MPI_COMM_WORLD);
#else
      for (iPoint = 0; iPoint < nBuffer_Scalar; iPoint++) Buffer_Recv_Var[iPoint] = Buffer_Send_Var[iPoint];
      if (!config->GetDiscrete_Adjoint())
        for (iPoint = 0; iPoint < nBuffer_Scalar; iPoint++) Buffer_Recv_Res[iPoint] = Buffer_Send_Res[iPoint];
#endif
      
      /*--- The master node unpacks and sorts this variable by global index ---*/
      
      if (rank == MASTER_NODE) {
        jPoint = 0; iVar = iVar_Sens;
        for (iProcessor = 0; iProcessor < size; iProcessor++) {
          for (iPoint = 0; iPoint < Buffer_Recv_nPoint[iProcessor]; iPoint++) {
            
            /*--- Get global index, then loop over each variable and store ---*/
            
            iGlobal_Index = Buffer_Recv_GlobalIndex[jPoint];
            Data[iVar+0][iGlobal_Index] = Buffer_Recv_Var[jPoint];
            if (!config->GetDiscrete_Adjoint())
              Data[iVar+1][iGlobal_Index] = Buffer_Recv_Res[jPoint];
            jPoint++;
          }
          
          /*--- Adjust jPoint to index of next proc's data in the buffers. ---*/
          
          jPoint = (iProcessor+1)*nBuffer_Scalar;
        }
      }
    }

    if ((Kind_Solver == DISC_ADJ_EULER)    ||
        (Kind_Solver == DISC_ADJ_NAVIER_STOKES) ||
        (Kind_Solver == DISC_ADJ_RANS)) {
      /*--- Loop over this partition to collect the current variable ---*/

      jPoint = 0;
      for (iPoint = 0; iPoint < geometry->GetnPoint(); iPoint++) {

        /*--- Check for halos & write only if requested ---*/

        if (!Local_Halo[iPoint] || Wrt_Halo) {

          /*--- Load buffers with the skin friction, heat transfer, y+ variables. ---*/

          Buffer_Send_Var[jPoint] = solver[ADJFLOW_SOL]->node[iPoint]->GetSensitivity(0);
          Buffer_Send_Res[jPoint] = solver[ADJFLOW_SOL]->node[iPoint]->GetSensitivity(1);
          if (nDim == 3)
            Buffer_Send_Vol[jPoint] = solver[ADJFLOW_SOL]->node[iPoint]->GetSensitivity(2);
          jPoint++;
        }
      }

      /*--- Gather the data on the master node. ---*/

#ifdef HAVE_MPI
      SU2_MPI::Gather(Buffer_Send_Var, nBuffer_Scalar, MPI_DOUBLE, Buffer_Recv_Var, nBuffer_Scalar, MPI_DOUBLE, MASTER_NODE, MPI_COMM_WORLD);
      SU2_MPI::Gather(Buffer_Send_Res, nBuffer_Scalar, MPI_DOUBLE, Buffer_Recv_Res, nBuffer_Scalar, MPI_DOUBLE, MASTER_NODE, MPI_COMM_WORLD);
      if (nDim == 3)
        SU2_MPI::Gather(Buffer_Send_Vol, nBuffer_Scalar, MPI_DOUBLE, Buffer_Recv_Vol, nBuffer_Scalar, MPI_DOUBLE, MASTER_NODE, MPI_COMM_WORLD);
#else
      for (iPoint = 0; iPoint < nBuffer_Scalar; iPoint++) Buffer_Recv_Var[iPoint] = Buffer_Send_Var[iPoint];
      for (iPoint = 0; iPoint < nBuffer_Scalar; iPoint++) Buffer_Recv_Res[iPoint] = Buffer_Send_Res[iPoint];
      if (nDim == 3)
        for (iPoint = 0; iPoint < nBuffer_Scalar; iPoint++) Buffer_Recv_Vol[iPoint] = Buffer_Send_Vol[iPoint];
#endif

      /*--- The master node unpacks and sorts this variable by global index ---*/

      if (rank == MASTER_NODE) {
        jPoint = 0; iVar = iVar_SensDim;
        for (iProcessor = 0; iProcessor < size; iProcessor++) {
          for (iPoint = 0; iPoint < Buffer_Recv_nPoint[iProcessor]; iPoint++) {

            /*--- Get global index, then loop over each variable and store ---*/

            iGlobal_Index = Buffer_Recv_GlobalIndex[jPoint];
            Data[iVar+0][iGlobal_Index] = Buffer_Recv_Var[jPoint];
            Data[iVar+1][iGlobal_Index] = Buffer_Recv_Res[jPoint];
            if (nDim == 3)
              Data[iVar+2][iGlobal_Index] = Buffer_Recv_Vol[jPoint];
            jPoint++;
          }

          /*--- Adjust jPoint to index of next proc's data in the buffers. ---*/

          jPoint = (iProcessor+1)*nBuffer_Scalar;
        }
      }
    }


	/*--- Communicate the Velocities for dynamic FEM problem ---*/

    if ((Kind_Solver == FEM_ELASTICITY) && (config->GetDynamic_Analysis() == DYNAMIC)) {

        /*--- Loop over this partition to collect the current variable ---*/

        jPoint = 0; su2double *Node_Vel;
        for (iPoint = 0; iPoint < geometry->GetnPoint(); iPoint++) {

          /*--- Check for halos & write only if requested ---*/

          if (!Local_Halo[iPoint] || Wrt_Halo) {

            /*--- Load buffers with the three grid velocity components. ---*/

        	Node_Vel = solver[FEA_SOL]->node[iPoint]->GetSolution_Vel();
            Buffer_Send_Var[jPoint] = Node_Vel[0];
            Buffer_Send_Res[jPoint] = Node_Vel[1];
            if (geometry->GetnDim() == 3) Buffer_Send_Vol[jPoint] = Node_Vel[2];
            jPoint++;
          }
        }

        /*--- Gather the data on the master node. ---*/

  #ifdef HAVE_MPI
        SU2_MPI::Gather(Buffer_Send_Var, nBuffer_Scalar, MPI_DOUBLE, Buffer_Recv_Var, nBuffer_Scalar, MPI_DOUBLE, MASTER_NODE, MPI_COMM_WORLD);
        SU2_MPI::Gather(Buffer_Send_Res, nBuffer_Scalar, MPI_DOUBLE, Buffer_Recv_Res, nBuffer_Scalar, MPI_DOUBLE, MASTER_NODE, MPI_COMM_WORLD);
        if (geometry->GetnDim() == 3) {
          SU2_MPI::Gather(Buffer_Send_Vol, nBuffer_Scalar, MPI_DOUBLE, Buffer_Recv_Vol, nBuffer_Scalar, MPI_DOUBLE, MASTER_NODE, MPI_COMM_WORLD);
        }
  #else
        for (iPoint = 0; iPoint < nBuffer_Scalar; iPoint++) Buffer_Recv_Var[iPoint] = Buffer_Send_Var[iPoint];
        for (iPoint = 0; iPoint < nBuffer_Scalar; iPoint++) Buffer_Recv_Res[iPoint] = Buffer_Send_Res[iPoint];
        if (geometry->GetnDim() == 3) {
          for (iPoint = 0; iPoint < nBuffer_Scalar; iPoint++) Buffer_Recv_Vol[iPoint] = Buffer_Send_Vol[iPoint];
        }
  #endif

        /*--- The master node unpacks and sorts this variable by global index ---*/

        if (rank == MASTER_NODE) {
          jPoint = 0; iVar = iVar_FEA_Vel;
          for (iProcessor = 0; iProcessor < size; iProcessor++) {
            for (iPoint = 0; iPoint < Buffer_Recv_nPoint[iProcessor]; iPoint++) {

              /*--- Get global index, then loop over each variable and store ---*/

              iGlobal_Index = Buffer_Recv_GlobalIndex[jPoint];
              Data[iVar][iGlobal_Index]   = Buffer_Recv_Var[jPoint];
              Data[iVar+1][iGlobal_Index] = Buffer_Recv_Res[jPoint];
              if (geometry->GetnDim() == 3)
                Data[iVar+2][iGlobal_Index] = Buffer_Recv_Vol[jPoint];
              jPoint++;
            }

            /*--- Adjust jPoint to index of next proc's data in the buffers. ---*/

            jPoint = (iProcessor+1)*nBuffer_Scalar;
          }
       }
    }

	/*--- Communicate the Accelerations for dynamic FEM problem ---*/

    if ((Kind_Solver == FEM_ELASTICITY) && (config->GetDynamic_Analysis() == DYNAMIC)) {

        /*--- Loop over this partition to collect the current variable ---*/

        jPoint = 0; su2double *Node_Accel;
        for (iPoint = 0; iPoint < geometry->GetnPoint(); iPoint++) {

          /*--- Check for halos & write only if requested ---*/

          if (!Local_Halo[iPoint] || Wrt_Halo) {

            /*--- Load buffers with the three grid velocity components. ---*/

        	Node_Accel = solver[FEA_SOL]->node[iPoint]->GetSolution_Accel();
            Buffer_Send_Var[jPoint] = Node_Accel[0];
            Buffer_Send_Res[jPoint] = Node_Accel[1];
            if (geometry->GetnDim() == 3) Buffer_Send_Vol[jPoint] = Node_Accel[2];
            jPoint++;
          }
        }

        /*--- Gather the data on the master node. ---*/

  #ifdef HAVE_MPI
        SU2_MPI::Gather(Buffer_Send_Var, nBuffer_Scalar, MPI_DOUBLE, Buffer_Recv_Var, nBuffer_Scalar, MPI_DOUBLE, MASTER_NODE, MPI_COMM_WORLD);
        SU2_MPI::Gather(Buffer_Send_Res, nBuffer_Scalar, MPI_DOUBLE, Buffer_Recv_Res, nBuffer_Scalar, MPI_DOUBLE, MASTER_NODE, MPI_COMM_WORLD);
        if (geometry->GetnDim() == 3) {
          SU2_MPI::Gather(Buffer_Send_Vol, nBuffer_Scalar, MPI_DOUBLE, Buffer_Recv_Vol, nBuffer_Scalar, MPI_DOUBLE, MASTER_NODE, MPI_COMM_WORLD);
        }
  #else
        for (iPoint = 0; iPoint < nBuffer_Scalar; iPoint++) Buffer_Recv_Var[iPoint] = Buffer_Send_Var[iPoint];
        for (iPoint = 0; iPoint < nBuffer_Scalar; iPoint++) Buffer_Recv_Res[iPoint] = Buffer_Send_Res[iPoint];
        if (geometry->GetnDim() == 3) {
          for (iPoint = 0; iPoint < nBuffer_Scalar; iPoint++) Buffer_Recv_Vol[iPoint] = Buffer_Send_Vol[iPoint];
        }
  #endif

        /*--- The master node unpacks and sorts this variable by global index ---*/

        if (rank == MASTER_NODE) {
          jPoint = 0; iVar = iVar_FEA_Accel;
          for (iProcessor = 0; iProcessor < size; iProcessor++) {
            for (iPoint = 0; iPoint < Buffer_Recv_nPoint[iProcessor]; iPoint++) {

              /*--- Get global index, then loop over each variable and store ---*/

              iGlobal_Index = Buffer_Recv_GlobalIndex[jPoint];
              Data[iVar][iGlobal_Index]   = Buffer_Recv_Var[jPoint];
              Data[iVar+1][iGlobal_Index] = Buffer_Recv_Res[jPoint];
              if (geometry->GetnDim() == 3)
                Data[iVar+2][iGlobal_Index] = Buffer_Recv_Vol[jPoint];
              jPoint++;
            }

            /*--- Adjust jPoint to index of next proc's data in the buffers. ---*/

            jPoint = (iProcessor+1)*nBuffer_Scalar;
          }
       }
    }


	/*--- Communicate the Linear elasticity stresses (2D) - Legacy elasticity solver ---*/

    if (Kind_Solver == LINEAR_ELASTICITY) {
      
      /*--- Loop over this partition to collect the current variable ---*/
      
      jPoint = 0; su2double **Stress;
      for (iPoint = 0; iPoint < geometry->GetnPoint(); iPoint++) {
        
        /*--- Check for halos & write only if requested ---*/
        
        if (!Local_Halo[iPoint] || Wrt_Halo) {
          
          /*--- Load buffers with the three grid velocity components. ---*/
          
          Stress = solver[FEA_SOL]->node[iPoint]->GetStress();
          /*--- Sigma xx ---*/
          Buffer_Send_Var[jPoint] = Stress[0][0];
          /*--- Sigma yy ---*/
          Buffer_Send_Res[jPoint] = Stress[1][1];
          /*--- Sigma xy ---*/
          Buffer_Send_Vol[jPoint] = Stress[0][1];
          jPoint++;
        }
      }
      
      /*--- Gather the data on the master node. ---*/
      
#ifdef HAVE_MPI
      SU2_MPI::Gather(Buffer_Send_Var, nBuffer_Scalar, MPI_DOUBLE, Buffer_Recv_Var, nBuffer_Scalar, MPI_DOUBLE, MASTER_NODE, MPI_COMM_WORLD);
      SU2_MPI::Gather(Buffer_Send_Res, nBuffer_Scalar, MPI_DOUBLE, Buffer_Recv_Res, nBuffer_Scalar, MPI_DOUBLE, MASTER_NODE, MPI_COMM_WORLD);
      SU2_MPI::Gather(Buffer_Send_Vol, nBuffer_Scalar, MPI_DOUBLE, Buffer_Recv_Vol, nBuffer_Scalar, MPI_DOUBLE, MASTER_NODE, MPI_COMM_WORLD);
#else
      for (iPoint = 0; iPoint < nBuffer_Scalar; iPoint++) Buffer_Recv_Var[iPoint] = Buffer_Send_Var[iPoint];
      for (iPoint = 0; iPoint < nBuffer_Scalar; iPoint++) Buffer_Recv_Res[iPoint] = Buffer_Send_Res[iPoint];
      for (iPoint = 0; iPoint < nBuffer_Scalar; iPoint++) Buffer_Recv_Vol[iPoint] = Buffer_Send_Vol[iPoint];
#endif
      
      /*--- The master node unpacks and sorts this variable by global index ---*/
      
      if (rank == MASTER_NODE) {
        jPoint = 0; iVar = iVar_FEA_Stress;
        for (iProcessor = 0; iProcessor < size; iProcessor++) {
          for (iPoint = 0; iPoint < Buffer_Recv_nPoint[iProcessor]; iPoint++) {
            
            /*--- Get global index, then loop over each variable and store ---*/
            
            iGlobal_Index = Buffer_Recv_GlobalIndex[jPoint];
            Data[iVar][iGlobal_Index]   = Buffer_Recv_Var[jPoint];
            Data[iVar+1][iGlobal_Index] = Buffer_Recv_Res[jPoint];
            Data[iVar+2][iGlobal_Index] = Buffer_Recv_Vol[jPoint];
            jPoint++;
          }
          
          /*--- Adjust jPoint to index of next proc's data in the buffers. ---*/
          
          jPoint = (iProcessor+1)*nBuffer_Scalar;
        }
      }
    }
    
    /*--- Communicate the FEM elasticity stresses (2D) - New elasticity solver---*/

    if (Kind_Solver == FEM_ELASTICITY) {

      /*--- Loop over this partition to collect the current variable ---*/

      jPoint = 0; su2double *Stress;
      for (iPoint = 0; iPoint < geometry->GetnPoint(); iPoint++) {

        /*--- Check for halos & write only if requested ---*/

        if (!Local_Halo[iPoint] || Wrt_Halo) {

          /*--- Load buffers with the three grid velocity components. ---*/

          Stress = solver[FEA_SOL]->node[iPoint]->GetStress_FEM();
          /*--- Sigma xx ---*/
          Buffer_Send_Var[jPoint] = Stress[0];
          /*--- Sigma yy ---*/
          Buffer_Send_Res[jPoint] = Stress[1];
          /*--- Sigma xy ---*/
          Buffer_Send_Vol[jPoint] = Stress[2];
          jPoint++;
        }
      }

      /*--- Gather the data on the master node. ---*/

#ifdef HAVE_MPI
      SU2_MPI::Gather(Buffer_Send_Var, nBuffer_Scalar, MPI_DOUBLE, Buffer_Recv_Var, nBuffer_Scalar, MPI_DOUBLE, MASTER_NODE, MPI_COMM_WORLD);
      SU2_MPI::Gather(Buffer_Send_Res, nBuffer_Scalar, MPI_DOUBLE, Buffer_Recv_Res, nBuffer_Scalar, MPI_DOUBLE, MASTER_NODE, MPI_COMM_WORLD);
      SU2_MPI::Gather(Buffer_Send_Vol, nBuffer_Scalar, MPI_DOUBLE, Buffer_Recv_Vol, nBuffer_Scalar, MPI_DOUBLE, MASTER_NODE, MPI_COMM_WORLD);
#else
      for (iPoint = 0; iPoint < nBuffer_Scalar; iPoint++) Buffer_Recv_Var[iPoint] = Buffer_Send_Var[iPoint];
      for (iPoint = 0; iPoint < nBuffer_Scalar; iPoint++) Buffer_Recv_Res[iPoint] = Buffer_Send_Res[iPoint];
      for (iPoint = 0; iPoint < nBuffer_Scalar; iPoint++) Buffer_Recv_Vol[iPoint] = Buffer_Send_Vol[iPoint];
#endif

      /*--- The master node unpacks and sorts this variable by global index ---*/

      if (rank == MASTER_NODE) {
        jPoint = 0; iVar = iVar_FEA_Stress;
        for (iProcessor = 0; iProcessor < size; iProcessor++) {
          for (iPoint = 0; iPoint < Buffer_Recv_nPoint[iProcessor]; iPoint++) {

            /*--- Get global index, then loop over each variable and store ---*/

            iGlobal_Index = Buffer_Recv_GlobalIndex[jPoint];
            Data[iVar][iGlobal_Index]   = Buffer_Recv_Var[jPoint];
            Data[iVar+1][iGlobal_Index] = Buffer_Recv_Res[jPoint];
            Data[iVar+2][iGlobal_Index] = Buffer_Recv_Vol[jPoint];
            jPoint++;
          }

          /*--- Adjust jPoint to index of next proc's data in the buffers. ---*/

          jPoint = (iProcessor+1)*nBuffer_Scalar;
        }
      }
    }

    /*--- Communicate the Linear elasticity stresses (3D) - Legacy elasticity solver ---*/
    
    if ((Kind_Solver == LINEAR_ELASTICITY)  && (geometry->GetnDim() == 3)) {
      
      /*--- Loop over this partition to collect the current variable ---*/
      
      jPoint = 0; su2double **Stress;
      for (iPoint = 0; iPoint < geometry->GetnPoint(); iPoint++) {
        
        /*--- Check for halos & write only if requested ---*/
        
        if (!Local_Halo[iPoint] || Wrt_Halo) {
          
          /*--- Load buffers with the three grid velocity components. ---*/
          
          Stress = solver[FEA_SOL]->node[iPoint]->GetStress();
          /*--- Sigma zz ---*/
          Buffer_Send_Var[jPoint] = Stress[2][2];
          /*--- Sigma xz ---*/
          Buffer_Send_Res[jPoint] = Stress[0][2];
          /*--- Sigma yz ---*/
          Buffer_Send_Vol[jPoint] = Stress[1][2]; 
          jPoint++;
        }
      }
      
      /*--- Gather the data on the master node. ---*/
      
#ifdef HAVE_MPI
      SU2_MPI::Gather(Buffer_Send_Var, nBuffer_Scalar, MPI_DOUBLE, Buffer_Recv_Var, nBuffer_Scalar, MPI_DOUBLE, MASTER_NODE, MPI_COMM_WORLD);
      SU2_MPI::Gather(Buffer_Send_Res, nBuffer_Scalar, MPI_DOUBLE, Buffer_Recv_Res, nBuffer_Scalar, MPI_DOUBLE, MASTER_NODE, MPI_COMM_WORLD);
      SU2_MPI::Gather(Buffer_Send_Vol, nBuffer_Scalar, MPI_DOUBLE, Buffer_Recv_Vol, nBuffer_Scalar, MPI_DOUBLE, MASTER_NODE, MPI_COMM_WORLD);
#else
      for (iPoint = 0; iPoint < nBuffer_Scalar; iPoint++) Buffer_Recv_Var[iPoint] = Buffer_Send_Var[iPoint];
      for (iPoint = 0; iPoint < nBuffer_Scalar; iPoint++) Buffer_Recv_Res[iPoint] = Buffer_Send_Res[iPoint];
      for (iPoint = 0; iPoint < nBuffer_Scalar; iPoint++) Buffer_Recv_Vol[iPoint] = Buffer_Send_Vol[iPoint];

#endif
      
      /*--- The master node unpacks and sorts this variable by global index ---*/
      
      if (rank == MASTER_NODE) {
        jPoint = 0; iVar = iVar_FEA_Stress_3D;
        for (iProcessor = 0; iProcessor < size; iProcessor++) {
          for (iPoint = 0; iPoint < Buffer_Recv_nPoint[iProcessor]; iPoint++) {
            
            /*--- Get global index, then loop over each variable and store ---*/
            
            iGlobal_Index = Buffer_Recv_GlobalIndex[jPoint];
            Data[iVar][iGlobal_Index]   = Buffer_Recv_Var[jPoint];
            Data[iVar+1][iGlobal_Index] = Buffer_Recv_Res[jPoint];
            Data[iVar+2][iGlobal_Index] = Buffer_Recv_Vol[jPoint];
            jPoint++;
          }
          
          /*--- Adjust jPoint to index of next proc's data in the buffers. ---*/
          
          jPoint = (iProcessor+1)*nBuffer_Scalar;
        }
      }
    }    

    /*--- Communicate the FEM elasticity stresses (3D) - New elasticity solver---*/

    if ((Kind_Solver == FEM_ELASTICITY) && (geometry->GetnDim() == 3)) {

      /*--- Loop over this partition to collect the current variable ---*/

      jPoint = 0; su2double *Stress;
      for (iPoint = 0; iPoint < geometry->GetnPoint(); iPoint++) {

        /*--- Check for halos & write only if requested ---*/

        if (!Local_Halo[iPoint] || Wrt_Halo) {

          /*--- Load buffers with the three grid velocity components. ---*/

          Stress = solver[FEA_SOL]->node[iPoint]->GetStress_FEM();
          /*--- Sigma zz ---*/
          Buffer_Send_Var[jPoint] = Stress[3];
          /*--- Sigma xz ---*/
          Buffer_Send_Res[jPoint] = Stress[4];
          /*--- Sigma yz ---*/
          Buffer_Send_Vol[jPoint] = Stress[5];
          jPoint++;
        }
      }

      /*--- Gather the data on the master node. ---*/

#ifdef HAVE_MPI
      SU2_MPI::Gather(Buffer_Send_Var, nBuffer_Scalar, MPI_DOUBLE, Buffer_Recv_Var, nBuffer_Scalar, MPI_DOUBLE, MASTER_NODE, MPI_COMM_WORLD);
      SU2_MPI::Gather(Buffer_Send_Res, nBuffer_Scalar, MPI_DOUBLE, Buffer_Recv_Res, nBuffer_Scalar, MPI_DOUBLE, MASTER_NODE, MPI_COMM_WORLD);
      SU2_MPI::Gather(Buffer_Send_Vol, nBuffer_Scalar, MPI_DOUBLE, Buffer_Recv_Vol, nBuffer_Scalar, MPI_DOUBLE, MASTER_NODE, MPI_COMM_WORLD);
#else
      for (iPoint = 0; iPoint < nBuffer_Scalar; iPoint++) Buffer_Recv_Var[iPoint] = Buffer_Send_Var[iPoint];
      for (iPoint = 0; iPoint < nBuffer_Scalar; iPoint++) Buffer_Recv_Res[iPoint] = Buffer_Send_Res[iPoint];
      for (iPoint = 0; iPoint < nBuffer_Scalar; iPoint++) Buffer_Recv_Vol[iPoint] = Buffer_Send_Vol[iPoint];

#endif

      /*--- The master node unpacks and sorts this variable by global index ---*/

      if (rank == MASTER_NODE) {
        jPoint = 0; iVar = iVar_FEA_Stress_3D;
        for (iProcessor = 0; iProcessor < size; iProcessor++) {
          for (iPoint = 0; iPoint < Buffer_Recv_nPoint[iProcessor]; iPoint++) {

            /*--- Get global index, then loop over each variable and store ---*/

            iGlobal_Index = Buffer_Recv_GlobalIndex[jPoint];
            Data[iVar][iGlobal_Index]   = Buffer_Recv_Var[jPoint];
            Data[iVar+1][iGlobal_Index] = Buffer_Recv_Res[jPoint];
            Data[iVar+2][iGlobal_Index] = Buffer_Recv_Vol[jPoint];
            jPoint++;
          }

          /*--- Adjust jPoint to index of next proc's data in the buffers. ---*/

          jPoint = (iProcessor+1)*nBuffer_Scalar;
        }
      }
    }

    
    /*--- Communicate the Linear elasticity ---*/
    
    if (( Kind_Solver == LINEAR_ELASTICITY ) || ( Kind_Solver == FEM_ELASTICITY )) {
      
      /*--- Loop over this partition to collect the current variable ---*/
      jPoint = 0;
      for (iPoint = 0; iPoint < geometry->GetnPoint(); iPoint++) {
        
        /*--- Check for halos & write only if requested ---*/
        
        if (!Local_Halo[iPoint] || Wrt_Halo) {
          
          /*--- Load buffers with the temperature and laminar viscosity variables. ---*/
          
          Buffer_Send_Var[jPoint] = solver[FEA_SOL]->node[iPoint]->GetVonMises_Stress();
          jPoint++;
        }
      }
      
      /*--- Gather the data on the master node. ---*/
      
#ifdef HAVE_MPI
      SU2_MPI::Gather(Buffer_Send_Var, nBuffer_Scalar, MPI_DOUBLE, Buffer_Recv_Var, nBuffer_Scalar, MPI_DOUBLE, MASTER_NODE, MPI_COMM_WORLD);
#else
      for (iPoint = 0; iPoint < nBuffer_Scalar; iPoint++) Buffer_Recv_Var[iPoint] = Buffer_Send_Var[iPoint];
#endif
      
      /*--- The master node unpacks and sorts this variable by global index ---*/
      
      if (rank == MASTER_NODE) {
        jPoint = 0; iVar = iVar_FEA_Extra;
        for (iProcessor = 0; iProcessor < size; iProcessor++) {
          for (iPoint = 0; iPoint < Buffer_Recv_nPoint[iProcessor]; iPoint++) {
            
            /*--- Get global index, then loop over each variable and store ---*/
            
            iGlobal_Index = Buffer_Recv_GlobalIndex[jPoint];
            Data[iVar][iGlobal_Index] = Buffer_Recv_Var[jPoint];
            jPoint++;
          }
          
          /*--- Adjust jPoint to index of next proc's data in the buffers. ---*/
          
          jPoint = (iProcessor+1)*nBuffer_Scalar;
        }
      }
    }
    
    if (config->GetExtraOutput()) {
      
      for (jVar = 0; jVar < nVar_Extra; jVar++) {
        
        /*--- Loop over this partition to collect the current variable ---*/
        
        jPoint = 0;
        for (iPoint = 0; iPoint < geometry->GetnPoint(); iPoint++) {
          
          /*--- Check for halos & write only if requested ---*/
          
          if (!Local_Halo[iPoint] || Wrt_Halo) {
            
            /*--- Get this variable into the temporary send buffer. ---*/
            
            if (Kind_Solver == RANS) {
              Buffer_Send_Var[jPoint] = solver[TURB_SOL]->OutputVariables[iPoint*nVar_Extra+jVar];
            }
            jPoint++;
            
          }
        }
        
        /*--- Gather the data on the master node. ---*/
        
#ifdef HAVE_MPI
        SU2_MPI::Gather(Buffer_Send_Var, nBuffer_Scalar, MPI_DOUBLE, Buffer_Recv_Var, nBuffer_Scalar, MPI_DOUBLE, MASTER_NODE, MPI_COMM_WORLD);
#else
        for (iPoint = 0; iPoint < nBuffer_Scalar; iPoint++) Buffer_Recv_Var[iPoint] = Buffer_Send_Var[iPoint];
#endif
        
        /*--- The master node unpacks and sorts this variable by global index ---*/
        
        if (rank == MASTER_NODE) {
          jPoint = 0; iVar = iVar_Extra;
          for (iProcessor = 0; iProcessor < size; iProcessor++) {
            for (iPoint = 0; iPoint < Buffer_Recv_nPoint[iProcessor]; iPoint++) {
              
              /*--- Get global index, then loop over each variable and store ---*/
              
              iGlobal_Index = Buffer_Recv_GlobalIndex[jPoint];
              Data[iVar+jVar][iGlobal_Index] = Buffer_Recv_Var[jPoint];
              jPoint++;
            }
            
            /*--- Adjust jPoint to index of next proc's data in the buffers. ---*/
            
            jPoint = (iProcessor+1)*nBuffer_Scalar;
          }
        }
      }
    }
    
  }
  
  /*--- Immediately release the temporary buffers. ---*/
  
  delete [] Buffer_Send_Var;
  delete [] Buffer_Send_Res;
  delete [] Buffer_Send_Vol;
  delete [] Buffer_Send_GlobalIndex;
  if (rank == MASTER_NODE) {
    delete [] Buffer_Recv_Var;
    delete [] Buffer_Recv_Res;
    delete [] Buffer_Recv_Vol;
    delete [] Buffer_Recv_GlobalIndex;
  }
  
  /*--- Release memory needed for surface coefficients ---*/
  
  delete [] Local_Halo;
  
  if ((Kind_Solver == NAVIER_STOKES) || (Kind_Solver == RANS)) {
    delete [] Aux_Frict; delete [] Aux_Heat; delete [] Aux_yPlus;
  }
  if (( Kind_Solver == ADJ_EULER              ) ||
      ( Kind_Solver == ADJ_NAVIER_STOKES      ) ||
      ( Kind_Solver == ADJ_RANS               ) ||
      ( Kind_Solver == DISC_ADJ_EULER         ) ||
      ( Kind_Solver == DISC_ADJ_NAVIER_STOKES ) ||
      ( Kind_Solver == DISC_ADJ_RANS          )) {
    delete [] Aux_Sens;
  }
  
}

void COutput::MergeBaselineSolution(CConfig *config, CGeometry *geometry, CSolver *solver, unsigned short val_iZone) {
  
  /*--- Local variables needed on all processors ---*/
  unsigned short iVar;
  unsigned long iPoint = 0, jPoint = 0;
  
  nVar_Total = config->fields.size() - 1;
  
  /*--- Merge the solution either in serial or parallel. ---*/
  
#ifndef HAVE_MPI
  
  /*--- In serial, the single process has access to all solution data,
   so it is simple to retrieve and store inside Solution_Data. ---*/
  
  unsigned short iMarker;
  unsigned long iVertex, nTotalPoints = 0;
  int SendRecv;
  
  /*--- First, create a structure to locate any periodic halo nodes ---*/
  int *Local_Halo = new int[geometry->GetnPoint()];
  for (iPoint = 0; iPoint < geometry->GetnPoint(); iPoint++)
    Local_Halo[iPoint] = !geometry->node[iPoint]->GetDomain();
  
  for (iMarker = 0; iMarker < config->GetnMarker_All(); iMarker++) {
    if (config->GetMarker_All_KindBC(iMarker) == SEND_RECEIVE) {
      SendRecv = config->GetMarker_All_SendRecv(iMarker);
      for (iVertex = 0; iVertex < geometry->nVertex[iMarker]; iVertex++) {
        iPoint = geometry->vertex[iMarker][iVertex]->GetNode();
        if ((geometry->vertex[iMarker][iVertex]->GetRotation_Type() > 0) &&
            (geometry->vertex[iMarker][iVertex]->GetRotation_Type() % 2 == 1) &&
            (SendRecv < 0)) {
          Local_Halo[iPoint] = false;
        }
      }
      
    }
  }
  
  /*--- Total number of points in the mesh (this might include periodic points). ---*/
  
  for (iPoint = 0; iPoint < geometry->GetnPoint(); iPoint++)
    if (!Local_Halo[iPoint]) nTotalPoints++;
  
  nGlobal_Poin = nTotalPoints;
  Data = new su2double*[nVar_Total];
  for (iVar = 0; iVar < nVar_Total; iVar++) {
    Data[iVar] = new su2double[nGlobal_Poin];
  }
  
  /*--- Loop over all points in the mesh, but only write data
   for nodes in the domain (ignore periodic halo nodes). ---*/
  
  jPoint = 0;
  for (iPoint = 0; iPoint < geometry->GetnPoint(); iPoint++) {
    if (!Local_Halo[iPoint]) {
      
      /*--- Solution (first, and second system of equations) ---*/
      
      unsigned short jVar = 0;
      for (iVar = 0; iVar < nVar_Total; iVar++) {
        Data[jVar][jPoint] = solver->node[iPoint]->GetSolution(iVar);
        jVar++;
      }
    }
    
    /*--- Increment jPoint as the counter. We need this because iPoint
     may include halo nodes that we skip over during this loop. ---*/
    
    jPoint++;
    
  }
  
#else
  
  /*--- MPI preprocessing ---*/
  
  int rank, nProcessor, iProcessor;
  MPI_Comm_rank(MPI_COMM_WORLD, &rank);
  MPI_Comm_size(MPI_COMM_WORLD, &nProcessor);
  
  /*--- Local variables needed for merging with MPI ---*/
  
  unsigned long iVertex, iMarker;
  unsigned long Buffer_Send_nPoint[1], *Buffer_Recv_nPoint = NULL;
  unsigned long nLocalPoint = 0, MaxLocalPoint = 0;
  unsigned long iGlobal_Index = 0, nBuffer_Scalar = 0;
  
  int *Local_Halo = new int[geometry->GetnPoint()];
  for (iPoint = 0; iPoint < geometry->GetnPoint(); iPoint++)
    Local_Halo[iPoint] = !geometry->node[iPoint]->GetDomain();
  
  bool Wrt_Halo = config->GetWrt_Halo(), isPeriodic;
  
  /*--- Search all send/recv boundaries on this partition for any periodic
   nodes that were part of the original domain. We want to recover these
   for visualization purposes. ---*/
  
  if (Wrt_Halo) {
    nLocalPoint = geometry->GetnPoint();
  } else {
    for (iMarker = 0; iMarker < config->GetnMarker_All(); iMarker++) {
      if (config->GetMarker_All_KindBC(iMarker) == SEND_RECEIVE) {
        
        /*--- Checking for less than or equal to the rank, because there may
         be some periodic halo nodes that send info to the same rank. ---*/
        
        for (iVertex = 0; iVertex < geometry->nVertex[iMarker]; iVertex++) {
          iPoint = geometry->vertex[iMarker][iVertex]->GetNode();
          isPeriodic = ((geometry->vertex[iMarker][iVertex]->GetRotation_Type() > 0) &&
                        (geometry->vertex[iMarker][iVertex]->GetRotation_Type() % 2 == 1));
          if (isPeriodic) Local_Halo[iPoint] = false;
        }
      }
    }
    
    /*--- Sum total number of nodes that belong to the domain ---*/
    
    for (iPoint = 0; iPoint < geometry->GetnPoint(); iPoint++)
      if (Local_Halo[iPoint] == false)
        nLocalPoint++;
    
  }
  Buffer_Send_nPoint[0] = nLocalPoint;
  
  if (rank == MASTER_NODE) Buffer_Recv_nPoint = new unsigned long[nProcessor];
  
  SU2_MPI::Allreduce(&nLocalPoint, &MaxLocalPoint, 1, MPI_UNSIGNED_LONG, MPI_MAX, MPI_COMM_WORLD);
  SU2_MPI::Gather(&Buffer_Send_nPoint, 1, MPI_UNSIGNED_LONG, Buffer_Recv_nPoint, 1, MPI_UNSIGNED_LONG, MASTER_NODE, MPI_COMM_WORLD);
  
  nBuffer_Scalar = MaxLocalPoint;
  
  /*--- Send and Recv buffers. ---*/
  
  su2double *Buffer_Send_Var = new su2double[MaxLocalPoint];
  su2double *Buffer_Recv_Var = NULL;
  
  unsigned long *Buffer_Send_GlobalIndex = new unsigned long[MaxLocalPoint];
  unsigned long *Buffer_Recv_GlobalIndex = NULL;
  
  /*--- Prepare the receive buffers in the master node only. ---*/
  if (rank == MASTER_NODE) {
    
    Buffer_Recv_Var = new su2double[nProcessor*MaxLocalPoint];
    Buffer_Recv_GlobalIndex = new unsigned long[nProcessor*MaxLocalPoint];
    
    /*--- Sum total number of nodes to be written and allocate arrays ---*/
    nGlobal_Poin = 0;
    for (iProcessor = 0; iProcessor < nProcessor; iProcessor++) {
      nGlobal_Poin += Buffer_Recv_nPoint[iProcessor];
    }
    Data = new su2double*[nVar_Total];
    for (iVar = 0; iVar < nVar_Total; iVar++) {
      Data[iVar] = new su2double[nGlobal_Poin];
    }
    
  }
  
  /*--- Main communication routine. Loop over each variable that has
   been requested by the user and perform the MPI comm. Temporary
   1-D buffers are used to send the solution for each variable at all
   nodes on each partition to the master node. These are then unpacked
   by the master and sorted by global index in one large n-dim. array. ---*/
  
  for (iVar = 0; iVar < nVar_Total; iVar++) {
    
    /*--- Loop over this partition to collect the current variable ---*/
    jPoint = 0;
    for (iPoint = 0; iPoint < geometry->GetnPoint(); iPoint++) {
      
      /*--- Check for halos and write only if requested ---*/
      if (!Local_Halo[iPoint] || Wrt_Halo) {
        
        /*--- Get this variable into the temporary send buffer. ---*/
        Buffer_Send_Var[jPoint] = solver->node[iPoint]->GetSolution(iVar);
        
        /*--- Only send/recv the volumes & global indices during the first loop ---*/
        if (iVar == 0) {
          Buffer_Send_GlobalIndex[jPoint] = geometry->node[iPoint]->GetGlobalIndex();
        }
        jPoint++;
      }
    }
    
    /*--- Gather the data on the master node. ---*/

    SU2_MPI::Gather(Buffer_Send_Var, nBuffer_Scalar, MPI_DOUBLE, Buffer_Recv_Var, nBuffer_Scalar, MPI_DOUBLE, MASTER_NODE, MPI_COMM_WORLD);
    if (iVar == 0) {
      SU2_MPI::Gather(Buffer_Send_GlobalIndex, nBuffer_Scalar, MPI_UNSIGNED_LONG, Buffer_Recv_GlobalIndex, nBuffer_Scalar, MPI_UNSIGNED_LONG, MASTER_NODE, MPI_COMM_WORLD);
    }
    
    /*--- The master node unpacks and sorts this variable by global index ---*/
    if (rank == MASTER_NODE) {
      jPoint = 0;
      for (iProcessor = 0; iProcessor < nProcessor; iProcessor++) {
        for (iPoint = 0; iPoint < Buffer_Recv_nPoint[iProcessor]; iPoint++) {
          
          /*--- Get global index, then loop over each variable and store ---*/
          iGlobal_Index = Buffer_Recv_GlobalIndex[jPoint];
          Data[iVar][iGlobal_Index] = Buffer_Recv_Var[jPoint];
          jPoint++;
        }
        /*--- Adjust jPoint to index of next proc's data in the buffers. ---*/
        jPoint = (iProcessor+1)*nBuffer_Scalar;
      }
    }
  }
  
  /*--- Immediately release the temporary buffers. ---*/
  
  delete [] Buffer_Send_Var;
  delete [] Buffer_Send_GlobalIndex;
  if (rank == MASTER_NODE) {
    delete [] Buffer_Recv_Var;
    delete [] Buffer_Recv_GlobalIndex;
  }
  
#endif
  
  delete [] Local_Halo;
  
}

void COutput::SetRestart(CConfig *config, CGeometry *geometry, CSolver **solver, unsigned short val_iZone) {
  
  /*--- Local variables ---*/

  unsigned short nZone = geometry->GetnZone();
  unsigned short Kind_Solver  = config->GetKind_Solver();
  unsigned short iVar, iDim, nDim = geometry->GetnDim();
  unsigned long iPoint, iExtIter = config->GetExtIter();
  bool grid_movement = config->GetGrid_Movement();
  bool dynamic_fem = (config->GetDynamic_Analysis() == DYNAMIC);
  bool fem = (config->GetKind_Solver() == FEM_ELASTICITY);
  ofstream restart_file;
  string filename;
  
  /*--- Retrieve filename from config ---*/
  
  if ((config->GetAdjoint()) || (config->GetDiscrete_Adjoint())) {
    filename = config->GetRestart_AdjFileName();
    filename = config->GetObjFunc_Extension(filename);
  } else if (fem){
    filename = config->GetRestart_FEMFileName();
  } else {
    filename = config->GetRestart_FlowFileName();
  }

  /*--- Append the zone number if multizone problems ---*/
  if (nZone > 1)
    filename= config->GetMultizone_FileName(filename, val_iZone);

  /*--- Unsteady problems require an iteration number to be appended. ---*/
  if (config->GetUnsteady_Simulation() == TIME_SPECTRAL) {
    filename = config->GetUnsteady_FileName(filename, SU2_TYPE::Int(val_iZone));
  } else if (config->GetWrt_Unsteady()) {
    filename = config->GetUnsteady_FileName(filename, SU2_TYPE::Int(iExtIter));
  } else if ((fem) && (config->GetWrt_Dynamic())) {
	filename = config->GetUnsteady_FileName(filename, SU2_TYPE::Int(iExtIter));
  }

  /*--- Open the restart file and write the solution. ---*/
  
  restart_file.open(filename.c_str(), ios::out);
  restart_file.precision(15);
  
  /*--- Write the header line based on the particular solver ----*/
  
  restart_file << "\"PointID\"";
  
  /*--- Mesh coordinates are always written to the restart first ---*/
  
  if (nDim == 2) {
    restart_file << "\t\"x\"\t\"y\"";
  } else {
    restart_file << "\t\"x\"\t\"y\"\t\"z\"";
  }
  
  for (iVar = 0; iVar < nVar_Consv; iVar++) {
	if (( Kind_Solver == LINEAR_ELASTICITY ) || ( Kind_Solver == FEM_ELASTICITY ))
    restart_file << "\t\"Displacement_" << iVar+1<<"\"";
	else
    restart_file << "\t\"Conservative_" << iVar+1<<"\"";
  }

  if (!config->GetLow_MemoryOutput()) {
    
    if (config->GetWrt_Limiters()) {
      for (iVar = 0; iVar < nVar_Consv; iVar++) {
        restart_file << "\t\"Limiter_" << iVar+1<<"\"";
      }
    }
    if (config->GetWrt_Residuals()) {
      for (iVar = 0; iVar < nVar_Consv; iVar++) {
        restart_file << "\t\"Residual_" << iVar+1<<"\"";
      }
    }
    
    /*--- Mesh velocities for dynamic mesh cases ---*/
    
    if (grid_movement && !fem) {
      if (nDim == 2) {
        restart_file << "\t\"Grid_Velx\"\t\"Grid_Vely\"";
      } else {
        restart_file << "\t\"Grid_Velx\"\t\"Grid_Vely\"\t\"Grid_Velz\"";
      }
    }
    
    /*--- Solver specific output variables ---*/
    
    if (config->GetKind_Regime() == FREESURFACE) {
      restart_file << "\t\"Density\"";
    }
    
    if ((Kind_Solver == EULER) || (Kind_Solver == NAVIER_STOKES) || (Kind_Solver == RANS)) {
      restart_file << "\t\"Pressure\"\t\"Temperature\"\t\"Pressure_Coefficient\"\t\"Mach\"";
    }
    
    if ((Kind_Solver == NAVIER_STOKES) || (Kind_Solver == RANS)) {
      restart_file << "\t\"Laminar_Viscosity\"\t\"Skin_Friction_Coefficient\"\t\"Heat_Flux\"\t\"Y_Plus\"";
    }
    
    if (Kind_Solver == RANS) {
      restart_file << "\t\"Eddy_Viscosity\"";
    }
    
    if (config->GetWrt_SharpEdges()) {
      if ((Kind_Solver == EULER) || (Kind_Solver == NAVIER_STOKES) || (Kind_Solver == RANS)) {
        restart_file << "\t\"Sharp_Edge_Dist\"";
      }
    }
    
    if (Kind_Solver == POISSON_EQUATION) {
      for (iDim = 0; iDim < geometry->GetnDim(); iDim++)
        restart_file << "\t\"poissonField_" << iDim+1 << "\"";
    }
    
    if ((Kind_Solver == ADJ_EULER              ) ||
        (Kind_Solver == ADJ_NAVIER_STOKES      ) ||
        (Kind_Solver == ADJ_RANS               )   ) {
      restart_file << "\t\"Surface_Sensitivity\"\t\"Solution_Sensor\"";
    }
    if (( Kind_Solver == DISC_ADJ_EULER              ) ||
        ( Kind_Solver == DISC_ADJ_NAVIER_STOKES      ) ||
        ( Kind_Solver == DISC_ADJ_RANS               )) {
      restart_file << "\t\"Surface_Sensitivity\"\t\"Sensitivity_x\"\t\"Sensitivity_y\"";
      if (geometry->GetnDim() == 3){
        restart_file << "\t\"Sensitivity_z\"";
      }
    }
    
    if ((Kind_Solver == LINEAR_ELASTICITY) && (geometry->GetnDim() == 2)) {
      restart_file << "\t\"Sxx\"\t\"Syy\"\t\"Sxy\"\t\"Von_Mises_Stress\"\t\"Flow_Pressure\"";
    }

    if ((Kind_Solver == LINEAR_ELASTICITY) && (geometry->GetnDim() == 3)) {
      restart_file << "\t\"Sxx\"\t\"Syy\"\t\"Sxy\"\t\"Szz\"\t\"Sxz\"\t\"Syz\"\t\"Von_Mises_Stress\"\t\"Flow_Pressure\"";
    }
    
    if (Kind_Solver == FEM_ELASTICITY) {
    	if (!dynamic_fem) {
    		if (geometry->GetnDim() == 2)
    			restart_file << "\t\"Sxx\"\t\"Syy\"\t\"Sxy\"\t\"Von_Mises_Stress\"";
    		if (geometry->GetnDim() == 3)
    			restart_file << "\t\"Sxx\"\t\"Syy\"\t\"Sxy\"\t\"Szz\"\t\"Sxz\"\t\"Syz\"\t\"Von_Mises_Stress\"";
    	}
    	else if (dynamic_fem) {
    		if (geometry->GetnDim() == 2){
    			restart_file << "\t\"Velocity_1\"\t\"Velocity_2\"\t\"Acceleration_1\"\t\"Acceleration_2\"";
    			restart_file << "\t\"Sxx\"\t\"Syy\"\t\"Sxy\"\t\"Von_Mises_Stress\"";
    		}
        	if (geometry->GetnDim() == 3){
        		restart_file << "\t\"Velocity_1\"\t\"Velocity_2\"\t\"Velocity_3\"\t\"Acceleration_1\"\t\"Acceleration_2\"\t\"Acceleration_3\"";
        		restart_file << "\t\"Sxx\"\t\"Syy\"\t\"Sxy\"\t\"Szz\"\t\"Sxz\"\t\"Syz\"\t\"Von_Mises_Stress\"";
        	}
    	}
    }


    if (config->GetExtraOutput()) {
      string *headings = NULL;
      //if (Kind_Solver == RANS) {
      headings = solver[TURB_SOL]->OutputHeadingNames;
      //}
      
      for (iVar = 0; iVar < nVar_Extra; iVar++) {
        if (headings == NULL) {
          restart_file << "\t\"ExtraOutput_" << iVar+1<<"\"";
        } else{
          restart_file << "\t\""<< headings[iVar] <<"\"";
        }
      }
    }
  }
  
  restart_file << endl;
  
  /*--- Write the restart file ---*/
  
  for (iPoint = 0; iPoint < geometry->GetGlobal_nPointDomain(); iPoint++) {
    
    /*--- Index of the point ---*/
    restart_file << iPoint << "\t";
    
    /*--- Write the grid coordinates first ---*/
    for (iDim = 0; iDim < nDim; iDim++) {
      restart_file << scientific << Coords[iDim][iPoint] << "\t";
    }
    
    /*--- Loop over the variables and write the values to file ---*/
    for (iVar = 0; iVar < nVar_Total; iVar++) {
      restart_file << scientific << Data[iVar][iPoint] << "\t";
    }
    restart_file << endl;
  }
  
  restart_file.close();
  
}

void COutput::DeallocateCoordinates(CConfig *config, CGeometry *geometry) {
  
  unsigned short iDim, nDim = geometry->GetnDim();

  int rank = MASTER_NODE;
#ifdef HAVE_MPI
  MPI_Comm_rank(MPI_COMM_WORLD, &rank);
#endif
  
  /*--- The master node alone owns all data found in this routine. ---*/
  
  if (rank == MASTER_NODE) {
    
    /*--- Deallocate memory for coordinate data ---*/
    
    for (iDim = 0; iDim < nDim; iDim++) {
      delete [] Coords[iDim];
    }
    delete [] Coords;
    
  }
}

void COutput::DeallocateConnectivity(CConfig *config, CGeometry *geometry, bool surf_sol) {
  
  int rank = MASTER_NODE;
#ifdef HAVE_MPI
  MPI_Comm_rank(MPI_COMM_WORLD, &rank);
#endif
  
  /*--- The master node alone owns all data found in this routine. ---*/
  if (rank == MASTER_NODE) {
    
    /*--- Deallocate memory for connectivity data ---*/
    if (surf_sol) {
      if (nGlobal_Line > 0) delete [] Conn_Line;
      if (nGlobal_BoundTria > 0) delete [] Conn_BoundTria;
      if (nGlobal_BoundQuad > 0) delete [] Conn_BoundQuad;
    }
    else {
      if (nGlobal_Tria > 0) delete [] Conn_Tria;
      if (nGlobal_Quad > 0) delete [] Conn_Quad;
      if (nGlobal_Tetr > 0) delete [] Conn_Tetr;
      if (nGlobal_Hexa > 0) delete [] Conn_Hexa;
      if (nGlobal_Pris > 0) delete [] Conn_Pris;
      if (nGlobal_Pyra > 0) delete [] Conn_Pyra;
    }
    
  }
}

void COutput::DeallocateSolution(CConfig *config, CGeometry *geometry) {
  
  int rank = MASTER_NODE;
#ifdef HAVE_MPI
  MPI_Comm_rank(MPI_COMM_WORLD, &rank);
#endif
  
  /*--- The master node alone owns all data found in this routine. ---*/
  if (rank == MASTER_NODE) {
    
    /*--- Deallocate memory for solution data ---*/
    for (unsigned short iVar = 0; iVar < nVar_Total; iVar++) {
      delete [] Data[iVar];
    }
    delete [] Data;
    
  }
}

void COutput::SetConvHistory_Header(ofstream *ConvHist_file, CConfig *config) {
  char cstr[200], buffer[50], turb_resid[1000];
  unsigned short iMarker, iMarker_Monitoring;
  string Monitoring_Tag, monitoring_coeff, aeroelastic_coeff;
  
  bool rotating_frame = config->GetRotating_Frame();
  bool aeroelastic = config->GetAeroelastic_Simulation();
  bool equiv_area = config->GetEquivArea();
  bool turbulent = ((config->GetKind_Solver() == RANS) || (config->GetKind_Solver() == ADJ_RANS) ||
                    (config->GetKind_Solver() == DISC_ADJ_RANS));
  bool frozen_turb = config->GetFrozen_Visc();
  bool freesurface = (config->GetKind_Regime() == FREESURFACE);
  bool inv_design = (config->GetInvDesign_Cp() || config->GetInvDesign_HeatFlux());
  bool output_1d = config->GetWrt_1D_Output();
  bool output_per_surface = false;
  bool output_massflow = (config->GetKind_ObjFunc() == MASS_FLOW_RATE);
  if (config->GetnMarker_Monitoring() > 1) output_per_surface = true;
  
  unsigned short direct_diff = config->GetDirectDiff();

  bool isothermal = false;
  for (iMarker = 0; iMarker < config->GetnMarker_All(); iMarker++)
    if ((config->GetMarker_All_KindBC(iMarker) == ISOTHERMAL             ))
      isothermal = true;
  
  /*--- Write file name with extension ---*/
  
  string filename = config->GetConv_FileName();
  strcpy (cstr, filename.data());
  
  if (config->GetWrt_Unsteady() && config->GetRestart()) {
    long iExtIter = config->GetUnst_RestartIter();
    if (SU2_TYPE::Int(iExtIter) < 10) SPRINTF (buffer, "_0000%d", SU2_TYPE::Int(iExtIter));
    if ((SU2_TYPE::Int(iExtIter) >= 10) && (SU2_TYPE::Int(iExtIter) < 100)) SPRINTF (buffer, "_000%d", SU2_TYPE::Int(iExtIter));
    if ((SU2_TYPE::Int(iExtIter) >= 100) && (SU2_TYPE::Int(iExtIter) < 1000)) SPRINTF (buffer, "_00%d", SU2_TYPE::Int(iExtIter));
    if ((SU2_TYPE::Int(iExtIter) >= 1000) && (SU2_TYPE::Int(iExtIter) < 10000)) SPRINTF (buffer, "_0%d", SU2_TYPE::Int(iExtIter));
    if (SU2_TYPE::Int(iExtIter) >= 10000) SPRINTF (buffer, "_%d", SU2_TYPE::Int(iExtIter));
    strcat(cstr, buffer);
  }
  
  if ((config->GetOutput_FileFormat() == TECPLOT) ||
      (config->GetOutput_FileFormat() == FIELDVIEW)) SPRINTF (buffer, ".dat");
  else if ((config->GetOutput_FileFormat() == TECPLOT_BINARY) ||
           (config->GetOutput_FileFormat() == FIELDVIEW_BINARY))  SPRINTF (buffer, ".plt");
  else if (config->GetOutput_FileFormat() == PARAVIEW)  SPRINTF (buffer, ".csv");
  strcat(cstr, buffer);
  
  ConvHist_file->open(cstr, ios::out);
  ConvHist_file->precision(15);
  
  /*--- Begin of the header ---*/
  
  char begin[]= "\"Iteration\"";
  
  /*--- Header for the coefficients ---*/
  
  char flow_coeff[]= ",\"CLift\",\"CDrag\",\"CSideForce\",\"CMx\",\"CMy\",\"CMz\",\"CFx\",\"CFy\",\"CFz\",\"CL/CD\"";
  char heat_coeff[]= ",\"HeatFlux_Total\",\"HeatFlux_Maximum\"";
  char equivalent_area_coeff[]= ",\"CEquivArea\",\"CNearFieldOF\"";
  char rotating_frame_coeff[]= ",\"CMerit\",\"CT\",\"CQ\"";
  char free_surface_coeff[]= ",\"CFreeSurface\"";
  char wave_coeff[]= ",\"CWave\"";
  char fea_coeff[]= ",\"CFEA\"";
  char fem_coeff[]= ",\"VM_Stress\"";
  char adj_coeff[]= ",\"Sens_Geo\",\"Sens_Mach\",\"Sens_AoA\",\"Sens_Press\",\"Sens_Temp\",\"Sens_AoS\",\"Sens_BPress\"";
  char oneD_outputs[]= ",\"Avg_TotalPress\",\"Avg_Mach\",\"Avg_Temperature\",\"MassFlowRate\",\"FluxAvg_Pressure\",\"FluxAvg_Density\",\"FluxAvg_Velocity\",\"FluxAvg_Enthalpy\"";
  char Cp_inverse_design[]= ",\"Cp_Diff\"";
  char Heat_inverse_design[]= ",\"HeatFlux_Diff\"";
  char mass_flow_rate[] = ",\"MassFlowRate\"";
  char d_flow_coeff[] = ",\"D(CLift)\",\"D(CDrag)\",\"D(CSideForce)\",\"D(CMx)\",\"D(CMy)\",\"D(CMz)\",\"D(CFx)\",\"D(CFy)\",\"D(CFz)\",\"D(CL/CD)\"";
  
  /* Find the markers being monitored and create a header for them */
  for (iMarker_Monitoring = 0; iMarker_Monitoring < config->GetnMarker_Monitoring(); iMarker_Monitoring++) {
    Monitoring_Tag = config->GetMarker_Monitoring(iMarker_Monitoring);
    monitoring_coeff += ",\"CLift_"  + Monitoring_Tag + "\"";
    monitoring_coeff += ",\"CDrag_"  + Monitoring_Tag + "\"";
    monitoring_coeff += ",\"CSideForce_" + Monitoring_Tag + "\"";
    monitoring_coeff += ",\"CL/CD_" + Monitoring_Tag + "\"";
    monitoring_coeff += ",\"CFx_"    + Monitoring_Tag + "\"";
    monitoring_coeff += ",\"CFy_"    + Monitoring_Tag + "\"";
    monitoring_coeff += ",\"CFz_"    + Monitoring_Tag + "\"";
    monitoring_coeff += ",\"CMx_"    + Monitoring_Tag + "\"";
    monitoring_coeff += ",\"CMy_"    + Monitoring_Tag + "\"";
    monitoring_coeff += ",\"CMz_"    + Monitoring_Tag + "\"";
    aeroelastic_coeff += ",\"plunge_" + Monitoring_Tag + "\"";
    aeroelastic_coeff += ",\"pitch_"  + Monitoring_Tag + "\"";
  }
  
  /*--- Header for the residuals ---*/

  char flow_resid[]= ",\"Res_Flow[0]\",\"Res_Flow[1]\",\"Res_Flow[2]\",\"Res_Flow[3]\",\"Res_Flow[4]\"";
  char adj_flow_resid[]= ",\"Res_AdjFlow[0]\",\"Res_AdjFlow[1]\",\"Res_AdjFlow[2]\",\"Res_AdjFlow[3]\",\"Res_AdjFlow[4]\"";
  switch (config->GetKind_Turb_Model()) {
    case SA:	   SPRINTF (turb_resid, ",\"Res_Turb[0]\""); break;
    case SA_NEG: SPRINTF (turb_resid, ",\"Res_Turb[0]\""); break;
    case SST:   	SPRINTF (turb_resid, ",\"Res_Turb[0]\",\"Res_Turb[1]\""); break;
  }
  char adj_turb_resid[]= ",\"Res_AdjTurb[0]\"";
  char levelset_resid[]= ",\"Res_LevelSet\"";
  char adj_levelset_resid[]= ",\"Res_AdjLevelSet\"";
  char wave_resid[]= ",\"Res_Wave[0]\",\"Res_Wave[1]\"";
  char fea_resid[]= ",\"Res_FEA\"";
  char fem_resid[]= ",\"Res_FEM[0]\",\"Res_FEM[1]\",\"Res_FEM[2]\"";
  char heat_resid[]= ",\"Res_Heat\"";
  
  /*--- End of the header ---*/
  
  char end[]= ",\"Linear_Solver_Iterations\",\"CFL_Number\",\"Time(min)\"\n";
  
  if ((config->GetOutput_FileFormat() == TECPLOT) ||
      (config->GetOutput_FileFormat() == TECPLOT_BINARY) ||
      (config->GetOutput_FileFormat() == FIELDVIEW) ||
      (config->GetOutput_FileFormat() == FIELDVIEW_BINARY)) {
    ConvHist_file[0] << "TITLE = \"SU2 Simulation\"" << endl;
    ConvHist_file[0] << "VARIABLES = ";
  }
  
  /*--- Write the header, case depending ---*/
  switch (config->GetKind_Solver()) {
      
    case EULER : case NAVIER_STOKES: case RANS :
      ConvHist_file[0] << begin << flow_coeff;
      if (isothermal) ConvHist_file[0] << heat_coeff;
      if (equiv_area) ConvHist_file[0] << equivalent_area_coeff;
      if (inv_design) {
        ConvHist_file[0] << Cp_inverse_design;
        if (isothermal) ConvHist_file[0] << Heat_inverse_design;
      }
      if (rotating_frame) ConvHist_file[0] << rotating_frame_coeff;
      ConvHist_file[0] << flow_resid;
      if (turbulent) ConvHist_file[0] << turb_resid;
      if (aeroelastic) ConvHist_file[0] << aeroelastic_coeff;
      if (output_per_surface) ConvHist_file[0] << monitoring_coeff;
      if (output_1d) ConvHist_file[0] << oneD_outputs;
      if (output_massflow && !output_1d)  ConvHist_file[0]<< mass_flow_rate;
      if (direct_diff != NO_DERIVATIVE) ConvHist_file[0] << d_flow_coeff;
      ConvHist_file[0] << end;
      if (freesurface) {
        ConvHist_file[0] << begin << flow_coeff << free_surface_coeff;
        ConvHist_file[0] << flow_resid << levelset_resid << end;
      }

      break;
      
    case ADJ_EULER      : case ADJ_NAVIER_STOKES      : case ADJ_RANS:
    case DISC_ADJ_EULER: case DISC_ADJ_NAVIER_STOKES: case DISC_ADJ_RANS:
      ConvHist_file[0] << begin << adj_coeff << adj_flow_resid;
      if ((turbulent) && (!frozen_turb)) ConvHist_file[0] << adj_turb_resid;
      ConvHist_file[0] << end;
      if (freesurface) {
        ConvHist_file[0] << begin << adj_coeff << adj_flow_resid << adj_levelset_resid << end;
      }
      break;
      
    case WAVE_EQUATION:
      ConvHist_file[0] << begin << wave_coeff;
      ConvHist_file[0] << wave_resid << end;
      break;
      
    case HEAT_EQUATION:
      ConvHist_file[0] << begin << heat_coeff;
      ConvHist_file[0] << heat_resid << end;
      break;
      
    case LINEAR_ELASTICITY:
      ConvHist_file[0] << begin << fea_coeff;
      ConvHist_file[0] << fea_resid << end;
      break;

    case FEM_ELASTICITY:
      ConvHist_file[0] << begin << fem_coeff;
      ConvHist_file[0] << fem_resid << end;
      break;
      
  }
  
  if (config->GetOutput_FileFormat() == TECPLOT ||
      config->GetOutput_FileFormat() == TECPLOT_BINARY ||
      config->GetOutput_FileFormat() == FIELDVIEW ||
      config->GetOutput_FileFormat() == FIELDVIEW_BINARY) {
    ConvHist_file[0] << "ZONE T= \"Convergence history\"" << endl;
  }
  
}


void COutput::SetConvHistory_Body(ofstream *ConvHist_file,
                                     CGeometry ***geometry,
                                     CSolver ****solver_container,
                                     CConfig **config,
                                     CIntegration ***integration,
                                     bool DualTime_Iteration,
                                     su2double timeused,
                                     unsigned short val_iZone) {
  
  bool output_1d  = config[val_iZone]->GetWrt_1D_Output();
  bool output_massflow = (config[val_iZone]->GetKind_ObjFunc() == MASS_FLOW_RATE);
  unsigned short FinestMesh = config[val_iZone]->GetFinestMesh();
  
  int rank;
#ifdef HAVE_MPI
  MPI_Comm_rank(MPI_COMM_WORLD, &rank);
#else
  rank = MASTER_NODE;
#endif
  
  /*--- If 1-D outputs requested, calculated them. Requires info from all nodes,
   Get area-averaged and flux-averaged values at the specified surface ---*/
  
  if (output_1d) {
    switch (config[val_iZone]->GetKind_Solver()) {
      case EULER:                   case NAVIER_STOKES:                   case RANS:
      case ADJ_EULER:               case ADJ_NAVIER_STOKES:               case ADJ_RANS:
        OneDimensionalOutput(solver_container[val_iZone][FinestMesh][FLOW_SOL], geometry[val_iZone][FinestMesh], config[val_iZone]);
        break;
    }
  }
  if (output_massflow && !output_1d) {
    switch (config[val_iZone]->GetKind_Solver()) {
      case EULER:                   case NAVIER_STOKES:                   case RANS:
      case ADJ_EULER:               case ADJ_NAVIER_STOKES:               case ADJ_RANS:
        SetMassFlowRate(solver_container[val_iZone][FinestMesh][FLOW_SOL], geometry[val_iZone][FinestMesh], config[val_iZone]);
        break;
    }
  }

  /*--- Output using only the master node ---*/
  if (rank == MASTER_NODE) {
    
    unsigned long iIntIter = config[val_iZone]->GetIntIter();
    unsigned long iExtIter = config[val_iZone]->GetExtIter();
    
    /*--- WARNING: These buffers have hard-coded lengths. Note that you
     may have to adjust them to be larger if adding more entries. ---*/
    char begin[1000], direct_coeff[1000], surface_coeff[1000], aeroelastic_coeff[1000], monitoring_coeff[10000],
    adjoint_coeff[1000], flow_resid[1000], adj_flow_resid[1000], turb_resid[1000], trans_resid[1000],
    adj_turb_resid[1000], levelset_resid[1000], adj_levelset_resid[1000], wave_coeff[1000],
    heat_coeff[1000], fea_coeff[1000], fem_coeff[1000], wave_resid[1000], heat_resid[1000], fea_resid[1000],
	fem_resid[1000], end[1000], oneD_outputs[1000], massflow_outputs[1000], d_direct_coeff[1000];

    su2double dummy = 0.0, *Coord;
    unsigned short iVar, iMarker, iMarker_Monitoring;
    
    unsigned long LinSolvIter = 0, iPointMaxResid;
    su2double timeiter = timeused/su2double(iExtIter+1);
    
    unsigned short nDim = geometry[val_iZone][FinestMesh]->GetnDim();
    
    bool compressible = (config[val_iZone]->GetKind_Regime() == COMPRESSIBLE);
    bool incompressible = (config[val_iZone]->GetKind_Regime() == INCOMPRESSIBLE);
    bool freesurface = (config[val_iZone]->GetKind_Regime() == FREESURFACE);
    
    bool rotating_frame = config[val_iZone]->GetRotating_Frame();
    bool aeroelastic = config[val_iZone]->GetAeroelastic_Simulation();
    bool equiv_area = config[val_iZone]->GetEquivArea();
    bool inv_design = (config[val_iZone]->GetInvDesign_Cp() || config[val_iZone]->GetInvDesign_HeatFlux());
    bool transition = (config[val_iZone]->GetKind_Trans_Model() == LM);
    bool isothermal = false;
    for (iMarker = 0; iMarker < config[val_iZone]->GetnMarker_All(); iMarker++)
      if ((config[val_iZone]->GetMarker_All_KindBC(iMarker) == ISOTHERMAL))
        isothermal = true;
    bool turbulent = ((config[val_iZone]->GetKind_Solver() == RANS) || (config[val_iZone]->GetKind_Solver() == ADJ_RANS) ||
                      (config[val_iZone]->GetKind_Solver() == DISC_ADJ_RANS));
    bool adjoint = config[val_iZone]->GetAdjoint() || config[val_iZone]->GetDiscrete_Adjoint();
    bool disc_adj = config[val_iZone]->GetDiscrete_Adjoint();
    bool wave = (config[val_iZone]->GetKind_Solver() == WAVE_EQUATION);
    bool heat = (config[val_iZone]->GetKind_Solver() == HEAT_EQUATION);
    bool fea = (config[val_iZone]->GetKind_Solver() == LINEAR_ELASTICITY);
    bool flow = (config[val_iZone]->GetKind_Solver() == EULER) || (config[val_iZone]->GetKind_Solver() == NAVIER_STOKES) ||
    (config[val_iZone]->GetKind_Solver() == RANS) || (config[val_iZone]->GetKind_Solver() == ADJ_EULER) ||
    (config[val_iZone]->GetKind_Solver() == ADJ_NAVIER_STOKES) || (config[val_iZone]->GetKind_Solver() == ADJ_RANS);

    bool fem = (config[val_iZone]->GetKind_Solver() == FEM_ELASTICITY);					// FEM structural solver.
	bool linear_analysis = (config[val_iZone]->GetGeometricConditions() == SMALL_DEFORMATIONS);	// Linear analysis.
	bool nonlinear_analysis = (config[val_iZone]->GetGeometricConditions() == LARGE_DEFORMATIONS);	// Nonlinear analysis.

    bool fsi = (config[val_iZone]->GetFSI_Simulation());					// FEM structural solver.
    
    bool turbo = config[val_iZone]->GetBoolTurboPerf();
    string inMarker_Tag, outMarker_Tag;

    bool output_per_surface = false;
    if (config[val_iZone]->GetnMarker_Monitoring() > 1) output_per_surface = true;

    unsigned short direct_diff = config[val_iZone]->GetDirectDiff();


    /*--- Initialize variables to store information from all domains (direct solution) ---*/
    su2double Total_CLift = 0.0, Total_CDrag = 0.0, Total_CSideForce = 0.0, Total_CMx = 0.0, Total_CMy = 0.0, Total_CMz = 0.0, Total_CEff = 0.0,
    Total_CEquivArea = 0.0, Total_CNearFieldOF = 0.0, Total_CFx = 0.0, Total_CFy = 0.0, Total_CFz = 0.0, Total_CMerit = 0.0,
    Total_CT = 0.0, Total_CQ = 0.0, Total_CFreeSurface = 0.0, Total_CWave = 0.0, Total_CHeat = 0.0, Total_CpDiff = 0.0, Total_HeatFluxDiff = 0.0,
    Total_CFEA = 0.0, Total_Heat = 0.0, Total_MaxHeat = 0.0, Total_Mdot = 0.0, Total_CFEM = 0.0;
    su2double OneD_AvgStagPress = 0.0, OneD_AvgMach = 0.0, OneD_AvgTemp = 0.0, OneD_MassFlowRate = 0.0,
    OneD_FluxAvgPress = 0.0, OneD_FluxAvgDensity = 0.0, OneD_FluxAvgVelocity = 0.0, OneD_FluxAvgEntalpy = 0.0;
    
    /*--- Initialize variables to store information from all zone for turboperformance (direct solution) ---*/
    su2double *TotalStaticEfficiency = NULL,
    *TotalTotalEfficiency = NULL,
	*KineticEnergyLoss 	  = NULL,
	*TotalPressureLoss 	  = NULL,
	*MassFlowIn 		  = NULL,
	*MassFlowOut          = NULL,
	*FlowAngleIn          = NULL,
	*FlowAngleOut         = NULL,
	*EulerianWork         = NULL,
	*TotalEnthalpyIn      = NULL,
	*PressureRatio        = NULL,
	*PressureOut          = NULL,
	*EnthalpyOut          = NULL,
	*MachIn               = NULL,
	*MachOut              = NULL,
	*NormalMachIn         = NULL,
	*NormalMachOut        = NULL,
	*VelocityOutIs        = NULL;



    /*--- Initialize variables to store information from all domains (adjoint solution) ---*/
    su2double Total_Sens_Geo = 0.0, Total_Sens_Mach = 0.0, Total_Sens_AoA = 0.0;
    su2double Total_Sens_Press = 0.0, Total_Sens_Temp = 0.0, Total_Sens_BPress=0.0;
    
    /*--- Initialize variables to store information from all domains (direct differentiation) ---*/
    su2double D_Total_CLift = 0.0, D_Total_CDrag = 0.0, D_Total_CSideForce = 0.0, D_Total_CMx = 0.0, D_Total_CMy = 0.0, D_Total_CMz = 0.0, D_Total_CEff = 0.0, D_Total_CFx = 0.0, D_Total_CFy = 0.0, D_Total_CFz = 0.0;

    /*--- Residual arrays ---*/
    su2double *residual_flow         = NULL,
    *residual_turbulent    = NULL,
    *residual_transition   = NULL,
    *residual_levelset     = NULL;
    su2double *residual_adjflow      = NULL,
    *residual_adjturbulent = NULL,
    *residual_adjlevelset  = NULL;
    su2double *residual_wave         = NULL;
    su2double *residual_fea          = NULL;
    su2double *residual_fem		   = NULL;
    su2double *residual_heat         = NULL;
    
    /*--- Coefficients Monitored arrays ---*/
    su2double *aeroelastic_plunge = NULL,
    *aeroelastic_pitch  = NULL,
    *Surface_CLift      = NULL,
    *Surface_CDrag      = NULL,
    *Surface_CSideForce = NULL,
    *Surface_CEff       = NULL,
    *Surface_CFx        = NULL,
    *Surface_CFy        = NULL,
    *Surface_CFz        = NULL,
    *Surface_CMx        = NULL,
    *Surface_CMy        = NULL,
    *Surface_CMz        = NULL;
    
    /*--- Initialize number of variables ---*/
    unsigned short nVar_Flow = 0, nVar_LevelSet = 0, nVar_Turb = 0,
    nVar_Trans = 0, nVar_Wave = 0, nVar_Heat = 0, nVar_FEA = 0,
    nVar_AdjFlow = 0, nVar_AdjLevelSet = 0, nVar_AdjTurb = 0,
    nVar_FEM = 0;
    
    /*--- Direct problem variables ---*/
    if (compressible) nVar_Flow = nDim+2; else nVar_Flow = nDim+1;
    if (turbulent) {
      switch (config[val_iZone]->GetKind_Turb_Model()) {
        case SA:	   nVar_Turb = 1; break;
        case SA_NEG: nVar_Turb = 1; break;
        case SST:    nVar_Turb = 2; break;
      }
    }
    if (transition) nVar_Trans = 2;
    if (wave) nVar_Wave = 2;
    if (fea) nVar_FEA = nDim;
    if (heat) nVar_Heat = 1;
    if (freesurface) nVar_LevelSet = 1;

    if (fem) {
    	if (linear_analysis) nVar_FEM = nDim;
    	if (nonlinear_analysis) nVar_FEM = 3;
    }

    /*--- Adjoint problem variables ---*/
    if (compressible) nVar_AdjFlow = nDim+2; else nVar_AdjFlow = nDim+1;
    if (turbulent) {
      switch (config[val_iZone]->GetKind_Turb_Model()) {
        case SA:	   nVar_AdjTurb = 1; break;
        case SA_NEG: nVar_AdjTurb = 1; break;
        case SST:    nVar_AdjTurb = 2; break;
      }
    }
    if (freesurface) nVar_AdjLevelSet = 1;
    
    /*--- Allocate memory for the residual ---*/
    residual_flow       = new su2double[nVar_Flow];
    residual_turbulent  = new su2double[nVar_Turb];
    residual_transition = new su2double[nVar_Trans];
    residual_levelset   = new su2double[nVar_LevelSet];
    residual_wave       = new su2double[nVar_Wave];
    residual_fea        = new su2double[nVar_FEA];
    residual_heat       = new su2double[nVar_Heat];
    residual_fem 		= new su2double[nVar_FEM];
    
    residual_adjflow      = new su2double[nVar_AdjFlow];
    residual_adjturbulent = new su2double[nVar_AdjTurb];
    residual_adjlevelset  = new su2double[nVar_AdjLevelSet];
    
    /*--- Allocate memory for the coefficients being monitored ---*/
    aeroelastic_plunge = new su2double[config[ZONE_0]->GetnMarker_Monitoring()];
    aeroelastic_pitch  = new su2double[config[ZONE_0]->GetnMarker_Monitoring()];
    Surface_CLift      = new su2double[config[ZONE_0]->GetnMarker_Monitoring()];
    Surface_CDrag      = new su2double[config[ZONE_0]->GetnMarker_Monitoring()];
    Surface_CSideForce = new su2double[config[ZONE_0]->GetnMarker_Monitoring()];
    Surface_CEff       = new su2double[config[ZONE_0]->GetnMarker_Monitoring()];
    Surface_CFx        = new su2double[config[ZONE_0]->GetnMarker_Monitoring()];
    Surface_CFy        = new su2double[config[ZONE_0]->GetnMarker_Monitoring()];
    Surface_CFz        = new su2double[config[ZONE_0]->GetnMarker_Monitoring()];
    Surface_CMx        = new su2double[config[ZONE_0]->GetnMarker_Monitoring()];
    Surface_CMy        = new su2double[config[ZONE_0]->GetnMarker_Monitoring()];
    Surface_CMz        = new su2double[config[ZONE_0]->GetnMarker_Monitoring()];
    
    /*--- Allocate memory for the turboperformace ---*/
    TotalStaticEfficiency = new su2double[config[ZONE_0]->Get_nMarkerTurboPerf()];
    TotalTotalEfficiency  = new su2double[config[ZONE_0]->Get_nMarkerTurboPerf()];
    KineticEnergyLoss 	  = new su2double[config[ZONE_0]->Get_nMarkerTurboPerf()];
    TotalPressureLoss 	  = new su2double[config[ZONE_0]->Get_nMarkerTurboPerf()];
    MassFlowIn 		      = new su2double[config[ZONE_0]->Get_nMarkerTurboPerf()];
    MassFlowOut           = new su2double[config[ZONE_0]->Get_nMarkerTurboPerf()];
    FlowAngleIn           = new su2double[config[ZONE_0]->Get_nMarkerTurboPerf()];
    FlowAngleOut          = new su2double[config[ZONE_0]->Get_nMarkerTurboPerf()];
    EulerianWork          = new su2double[config[ZONE_0]->Get_nMarkerTurboPerf()];
    TotalEnthalpyIn       = new su2double[config[ZONE_0]->Get_nMarkerTurboPerf()];
    PressureRatio         = new su2double[config[ZONE_0]->Get_nMarkerTurboPerf()];
    PressureOut           = new su2double[config[ZONE_0]->Get_nMarkerTurboPerf()];
    EnthalpyOut           = new su2double[config[ZONE_0]->Get_nMarkerTurboPerf()];
    MachIn                = new su2double[config[ZONE_0]->Get_nMarkerTurboPerf()];
    MachOut               = new su2double[config[ZONE_0]->Get_nMarkerTurboPerf()];
    NormalMachIn          = new su2double[config[ZONE_0]->Get_nMarkerTurboPerf()];
    NormalMachOut         = new su2double[config[ZONE_0]->Get_nMarkerTurboPerf()];
    VelocityOutIs         = new su2double[config[ZONE_0]->Get_nMarkerTurboPerf()];





    /*--- Write information from nodes ---*/
    switch (config[val_iZone]->GetKind_Solver()) {
        
      case EULER:                   case NAVIER_STOKES:                   case RANS:
      case ADJ_EULER:               case ADJ_NAVIER_STOKES:               case ADJ_RANS:
      case DISC_ADJ_EULER:          case DISC_ADJ_NAVIER_STOKES:          case DISC_ADJ_RANS:
        
        /*--- Flow solution coefficients ---*/
        Total_CLift       = solver_container[val_iZone][FinestMesh][FLOW_SOL]->GetTotal_CLift();
        Total_CDrag       = solver_container[val_iZone][FinestMesh][FLOW_SOL]->GetTotal_CDrag();
        Total_CSideForce  = solver_container[val_iZone][FinestMesh][FLOW_SOL]->GetTotal_CSideForce();
        Total_CEff        = solver_container[val_iZone][FinestMesh][FLOW_SOL]->GetTotal_CEff();
        Total_CMx         = solver_container[val_iZone][FinestMesh][FLOW_SOL]->GetTotal_CMx();
        Total_CMy         = solver_container[val_iZone][FinestMesh][FLOW_SOL]->GetTotal_CMy();
        Total_CMz         = solver_container[val_iZone][FinestMesh][FLOW_SOL]->GetTotal_CMz();
        Total_CFx         = solver_container[val_iZone][FinestMesh][FLOW_SOL]->GetTotal_CFx();
        Total_CFy         = solver_container[val_iZone][FinestMesh][FLOW_SOL]->GetTotal_CFy();
        Total_CFz         = solver_container[val_iZone][FinestMesh][FLOW_SOL]->GetTotal_CFz();

        if (direct_diff != NO_DERIVATIVE){
          D_Total_CLift       = SU2_TYPE::GetDerivative(Total_CLift);
          D_Total_CDrag       = SU2_TYPE::GetDerivative(Total_CDrag);
          D_Total_CSideForce  = SU2_TYPE::GetDerivative(Total_CSideForce);
          D_Total_CEff        = SU2_TYPE::GetDerivative(Total_CEff);
          D_Total_CMx         = SU2_TYPE::GetDerivative(Total_CMx);
          D_Total_CMy         = SU2_TYPE::GetDerivative(Total_CMy);
          D_Total_CMz         = SU2_TYPE::GetDerivative(Total_CMz);
          D_Total_CFx         = SU2_TYPE::GetDerivative(Total_CFx);
          D_Total_CFy         = SU2_TYPE::GetDerivative(Total_CFy);
          D_Total_CFz         = SU2_TYPE::GetDerivative(Total_CFz);
        }

        if (freesurface) {
          Total_CFreeSurface = solver_container[val_iZone][FinestMesh][FLOW_SOL]->GetTotal_CFreeSurface();
        }
        
        if (isothermal) {
          Total_Heat     = solver_container[val_iZone][FinestMesh][FLOW_SOL]->GetTotal_HeatFlux();
          Total_MaxHeat  = solver_container[val_iZone][FinestMesh][FLOW_SOL]->GetTotal_MaxHeatFlux();
        }
        
        if (equiv_area) {
          Total_CEquivArea    = solver_container[val_iZone][FinestMesh][FLOW_SOL]->GetTotal_CEquivArea();
          Total_CNearFieldOF  = solver_container[val_iZone][FinestMesh][FLOW_SOL]->GetTotal_CNearFieldOF();
          
          /*--- Note that there is a redefinition of the nearfield based functionals ---*/
          Total_CEquivArea    = config[val_iZone]->GetWeightCd()*Total_CDrag + (1.0-config[val_iZone]->GetWeightCd())*Total_CEquivArea;
          Total_CNearFieldOF  = config[val_iZone]->GetWeightCd()*Total_CDrag + (1.0-config[val_iZone]->GetWeightCd())*Total_CNearFieldOF;
        }
        
        if (inv_design) {
          Total_CpDiff  = solver_container[val_iZone][FinestMesh][FLOW_SOL]->GetTotal_CpDiff();
          if (isothermal) {
            Total_HeatFluxDiff = solver_container[val_iZone][FinestMesh][FLOW_SOL]->GetTotal_HeatFluxDiff();
          }
        }
        
        if (rotating_frame) {
          Total_CT      = solver_container[val_iZone][FinestMesh][FLOW_SOL]->GetTotal_CT();
          Total_CQ      = solver_container[val_iZone][FinestMesh][FLOW_SOL]->GetTotal_CQ();
          Total_CMerit  = solver_container[val_iZone][FinestMesh][FLOW_SOL]->GetTotal_CMerit();
        }
        
        if (aeroelastic) {
          /*--- Look over the markers being monitored and get the desired values ---*/
          for (iMarker_Monitoring = 0; iMarker_Monitoring < config[ZONE_0]->GetnMarker_Monitoring(); iMarker_Monitoring++) {
            aeroelastic_plunge[iMarker_Monitoring] = config[val_iZone]->GetAeroelastic_plunge(iMarker_Monitoring);
            aeroelastic_pitch[iMarker_Monitoring]  = config[val_iZone]->GetAeroelastic_pitch(iMarker_Monitoring);
          }
        }
        
        if (output_per_surface) {
          /*--- Look over the markers being monitored and get the desired values ---*/
          for (iMarker_Monitoring = 0; iMarker_Monitoring < config[ZONE_0]->GetnMarker_Monitoring(); iMarker_Monitoring++) {
            Surface_CLift[iMarker_Monitoring]      = solver_container[val_iZone][FinestMesh][FLOW_SOL]->GetSurface_CLift(iMarker_Monitoring);
            Surface_CDrag[iMarker_Monitoring]      = solver_container[val_iZone][FinestMesh][FLOW_SOL]->GetSurface_CDrag(iMarker_Monitoring);
            Surface_CSideForce[iMarker_Monitoring] = solver_container[val_iZone][FinestMesh][FLOW_SOL]->GetSurface_CSideForce(iMarker_Monitoring);
            Surface_CEff[iMarker_Monitoring]       = solver_container[val_iZone][FinestMesh][FLOW_SOL]->GetSurface_CEff(iMarker_Monitoring);
            Surface_CFx[iMarker_Monitoring]        = solver_container[val_iZone][FinestMesh][FLOW_SOL]->GetSurface_CFx(iMarker_Monitoring);
            Surface_CFy[iMarker_Monitoring]        = solver_container[val_iZone][FinestMesh][FLOW_SOL]->GetSurface_CFy(iMarker_Monitoring);
            Surface_CFz[iMarker_Monitoring]        = solver_container[val_iZone][FinestMesh][FLOW_SOL]->GetSurface_CFz(iMarker_Monitoring);
            Surface_CMx[iMarker_Monitoring]        = solver_container[val_iZone][FinestMesh][FLOW_SOL]->GetSurface_CMx(iMarker_Monitoring);
            Surface_CMy[iMarker_Monitoring]        = solver_container[val_iZone][FinestMesh][FLOW_SOL]->GetSurface_CMy(iMarker_Monitoring);
            Surface_CMz[iMarker_Monitoring]        = solver_container[val_iZone][FinestMesh][FLOW_SOL]->GetSurface_CMz(iMarker_Monitoring);
          }
        }
        
        if (turbo) {
        	/*--- Loop over the nMarker of turboperformance and get the desired values ---*/
        	for (iMarker_Monitoring = 0; iMarker_Monitoring < config[ZONE_0]->Get_nMarkerTurboPerf(); iMarker_Monitoring++) {
        		TotalStaticEfficiency[iMarker_Monitoring] = solver_container[val_iZone][FinestMesh][FLOW_SOL]->GetTotalStaticEfficiency(iMarker_Monitoring);
						TotalTotalEfficiency[iMarker_Monitoring]  = solver_container[val_iZone][FinestMesh][FLOW_SOL]->GetTotalTotalEfficiency(iMarker_Monitoring);
						KineticEnergyLoss[iMarker_Monitoring] 	  = solver_container[val_iZone][FinestMesh][FLOW_SOL]->GetKineticEnergyLoss(iMarker_Monitoring);
						TotalPressureLoss[iMarker_Monitoring] 	  = solver_container[val_iZone][FinestMesh][FLOW_SOL]->GetTotalPressureLoss(iMarker_Monitoring);
						MassFlowIn[iMarker_Monitoring] 		      = solver_container[val_iZone][FinestMesh][FLOW_SOL]->GetMassFlowIn(iMarker_Monitoring);
						MassFlowOut[iMarker_Monitoring]           = solver_container[val_iZone][FinestMesh][FLOW_SOL]->GetMassFlowOut(iMarker_Monitoring);
						FlowAngleIn[iMarker_Monitoring]           = solver_container[val_iZone][FinestMesh][FLOW_SOL]->GetFlowAngleIn(iMarker_Monitoring);
						FlowAngleOut[iMarker_Monitoring]          = solver_container[val_iZone][FinestMesh][FLOW_SOL]->GetFlowAngleOut(iMarker_Monitoring);
						EulerianWork[iMarker_Monitoring]          = solver_container[val_iZone][FinestMesh][FLOW_SOL]->GetEulerianWork(iMarker_Monitoring);
						TotalEnthalpyIn[iMarker_Monitoring]       = solver_container[val_iZone][FinestMesh][FLOW_SOL]->GetTotalEnthalpyIn(iMarker_Monitoring);
						PressureRatio[iMarker_Monitoring]         = solver_container[val_iZone][FinestMesh][FLOW_SOL]->GetPressureRatio(iMarker_Monitoring);
						PressureOut[iMarker_Monitoring]           = solver_container[val_iZone][FinestMesh][FLOW_SOL]->GetPressureOut(iMarker_Monitoring);
						EnthalpyOut[iMarker_Monitoring]           = solver_container[val_iZone][FinestMesh][FLOW_SOL]->GetEnthalpyOut(iMarker_Monitoring);
						MachIn[iMarker_Monitoring]                = solver_container[val_iZone][FinestMesh][FLOW_SOL]->GetMachIn(iMarker_Monitoring);
						MachOut[iMarker_Monitoring]               = solver_container[val_iZone][FinestMesh][FLOW_SOL]->GetMachOut(iMarker_Monitoring);
						NormalMachIn[iMarker_Monitoring]          = solver_container[val_iZone][FinestMesh][FLOW_SOL]->GetNormalMachIn(iMarker_Monitoring);
						NormalMachOut[iMarker_Monitoring]         = solver_container[val_iZone][FinestMesh][FLOW_SOL]->GetNormalMachOut(iMarker_Monitoring);
						VelocityOutIs[iMarker_Monitoring]         = solver_container[val_iZone][FinestMesh][FLOW_SOL]->GetVelocityOutIs(iMarker_Monitoring);
        	}
        }


//        if (fluid_structure) {
//          Total_CFEA  = solver_container[ZONE_0][FinestMesh][FEA_SOL]->GetTotal_CFEA();
//        }
        
        if (output_1d) {
          
          /*--- Get area-averaged and flux-averaged values at the specified surface ---*/
          
          OneD_AvgStagPress = solver_container[val_iZone][FinestMesh][FLOW_SOL]->GetOneD_TotalPress();
          OneD_AvgMach = solver_container[val_iZone][FinestMesh][FLOW_SOL]->GetOneD_Mach();
          OneD_AvgTemp = solver_container[val_iZone][FinestMesh][FLOW_SOL]->GetOneD_Temp();
          OneD_MassFlowRate = solver_container[val_iZone][FinestMesh][FLOW_SOL]->GetOneD_MassFlowRate();
          
          OneD_FluxAvgPress = solver_container[val_iZone][FinestMesh][FLOW_SOL]->GetOneD_FluxAvgPress();
          OneD_FluxAvgDensity = solver_container[val_iZone][FinestMesh][FLOW_SOL]->GetOneD_FluxAvgDensity();
          OneD_FluxAvgVelocity = solver_container[val_iZone][FinestMesh][FLOW_SOL]->GetOneD_FluxAvgVelocity();
          OneD_FluxAvgEntalpy = solver_container[val_iZone][FinestMesh][FLOW_SOL]->GetOneD_FluxAvgEntalpy();
          
        }
        /*--- Get Mass Flow at the Monitored Markers ---*/


        if (output_massflow) {
          Total_Mdot = solver_container[val_iZone][FinestMesh][FLOW_SOL]->GetOneD_MassFlowRate();
        }

        /*--- Flow Residuals ---*/
        
        for (iVar = 0; iVar < nVar_Flow; iVar++)
          residual_flow[iVar] = solver_container[val_iZone][FinestMesh][FLOW_SOL]->GetRes_RMS(iVar);
        
        /*--- Turbulent residual ---*/
        
        if (turbulent) {
          for (iVar = 0; iVar < nVar_Turb; iVar++)
            residual_turbulent[iVar] = solver_container[val_iZone][FinestMesh][TURB_SOL]->GetRes_RMS(iVar);
        }
        
        /*--- Transition residual ---*/
        
        if (transition) {
          for (iVar = 0; iVar < nVar_Trans; iVar++)
            residual_transition[iVar] = solver_container[val_iZone][FinestMesh][TRANS_SOL]->GetRes_RMS(iVar);
        }
        
        /*--- Free Surface residual ---*/
        
        if (freesurface) {
          for (iVar = 0; iVar < nVar_LevelSet; iVar++)
            residual_levelset[iVar] = solver_container[val_iZone][FinestMesh][FLOW_SOL]->GetRes_RMS(nDim+1);
        }
        
        /*--- FEA residual ---*/
//        if (fluid_structure) {
//          for (iVar = 0; iVar < nVar_FEA; iVar++)
//            residual_fea[iVar] = solver_container[ZONE_0][FinestMesh][FEA_SOL]->GetRes_RMS(iVar);
//        }
        
        /*--- Iterations of the linear solver ---*/
        
        LinSolvIter = (unsigned long) solver_container[val_iZone][FinestMesh][FLOW_SOL]->GetIterLinSolver();
        
        /*--- Adjoint solver ---*/
        
        if (adjoint) {
          
          /*--- Adjoint solution coefficients ---*/
          
          Total_Sens_Geo   = solver_container[val_iZone][FinestMesh][ADJFLOW_SOL]->GetTotal_Sens_Geo();
          Total_Sens_Mach  = solver_container[val_iZone][FinestMesh][ADJFLOW_SOL]->GetTotal_Sens_Mach();
          Total_Sens_AoA   = solver_container[val_iZone][FinestMesh][ADJFLOW_SOL]->GetTotal_Sens_AoA();
          Total_Sens_Press = solver_container[val_iZone][FinestMesh][ADJFLOW_SOL]->GetTotal_Sens_Press();
          Total_Sens_Temp  = solver_container[val_iZone][FinestMesh][ADJFLOW_SOL]->GetTotal_Sens_Temp();
          Total_Sens_BPress  = solver_container[val_iZone][FinestMesh][ADJFLOW_SOL]->GetTotal_Sens_BPress();
          
          /*--- Adjoint flow residuals ---*/
          
          for (iVar = 0; iVar < nVar_AdjFlow; iVar++) {
            residual_adjflow[iVar] = solver_container[val_iZone][FinestMesh][ADJFLOW_SOL]->GetRes_RMS(iVar);
          }
          
          /*--- Adjoint turbulent residuals ---*/
          
          if (turbulent) {
            if (!config[val_iZone]->GetFrozen_Visc()) {
              for (iVar = 0; iVar < nVar_AdjTurb; iVar++)
                residual_adjturbulent[iVar] = solver_container[val_iZone][FinestMesh][ADJTURB_SOL]->GetRes_RMS(iVar);
            }
          }
          
          /*--- Adjoint level set residuals ---*/
          
          if (freesurface) {
            for (iVar = 0; iVar < nVar_AdjLevelSet; iVar++)
              residual_adjlevelset[iVar] = solver_container[val_iZone][FinestMesh][ADJFLOW_SOL]->GetRes_RMS(nDim+1);
          }
          
        }
        
        break;
        
      case WAVE_EQUATION:
        
        /*--- Wave coefficients  ---*/
        
        Total_CWave = solver_container[val_iZone][FinestMesh][WAVE_SOL]->GetTotal_CWave();
        
        /*--- Wave Residuals ---*/
        
        for (iVar = 0; iVar < nVar_Wave; iVar++) {
          residual_wave[iVar] = solver_container[val_iZone][FinestMesh][WAVE_SOL]->GetRes_RMS(iVar);
        }
        
        break;
        
      case HEAT_EQUATION:
        
        /*--- Heat coefficients  ---*/
        
        Total_CHeat = solver_container[val_iZone][FinestMesh][HEAT_SOL]->GetTotal_CHeat();
        
        /*--- Wave Residuals ---*/
        
        for (iVar = 0; iVar < nVar_Heat; iVar++) {
          residual_heat[iVar] = solver_container[val_iZone][FinestMesh][HEAT_SOL]->GetRes_RMS(iVar);
        }
        
        break;
        
      case LINEAR_ELASTICITY:
        
        /*--- FEA coefficients ---*/
        
        Total_CFEA = solver_container[val_iZone][FinestMesh][FEA_SOL]->GetTotal_CFEA();
        
        /*--- Plasma Residuals ---*/
        
        for (iVar = 0; iVar < nVar_FEA; iVar++) {
          residual_fea[iVar] = solver_container[val_iZone][FinestMesh][FEA_SOL]->GetRes_RMS(iVar);
        }
        
        break;
        
      case FEM_ELASTICITY:

        /*--- FEM coefficients -- As of now, this is the Von Mises Stress ---*/

        Total_CFEM = solver_container[val_iZone][FinestMesh][FEA_SOL]->GetTotal_CFEA();

        /*--- Residuals: ---*/
        /*--- Linear analysis: RMS of the displacements in the nDim coordinates ---*/
        /*--- Nonlinear analysis: UTOL, RTOL and DTOL (defined in the Postprocessing function) ---*/

        if (linear_analysis){
            for (iVar = 0; iVar < nVar_FEM; iVar++) {
              residual_fem[iVar] = solver_container[val_iZone][FinestMesh][FEA_SOL]->GetRes_RMS(iVar);
            }
        }
        else if (nonlinear_analysis){
            for (iVar = 0; iVar < nVar_FEM; iVar++) {
              residual_fem[iVar] = solver_container[val_iZone][FinestMesh][FEA_SOL]->GetRes_FEM(iVar);
            }
        }

        break;

    }
    
    /*--- Header frequency ---*/
    
    bool Unsteady = ((config[val_iZone]->GetUnsteady_Simulation() == DT_STEPPING_1ST) ||
                     (config[val_iZone]->GetUnsteady_Simulation() == DT_STEPPING_2ND));
    bool In_NoDualTime = (!DualTime_Iteration && (iExtIter % config[val_iZone]->GetWrt_Con_Freq() == 0));
    bool In_DualTime_0 = (DualTime_Iteration && (iIntIter % config[val_iZone]->GetWrt_Con_Freq_DualTime() == 0));
    bool In_DualTime_1 = (!DualTime_Iteration && Unsteady);
    bool In_DualTime_2 = (Unsteady && DualTime_Iteration && (iExtIter % config[val_iZone]->GetWrt_Con_Freq() == 0));
    bool In_DualTime_3 = (Unsteady && !DualTime_Iteration && (iExtIter % config[val_iZone]->GetWrt_Con_Freq() == 0));

    /*--- Header frequency: analogy for dynamic structural analysis ---*/
    /*--- DualTime_Iteration is a bool we receive, which is true if it comes from FEM_StructuralIteration and false from SU2_CFD ---*/
    /*--- We maintain the name, as it is an input of the function ---*/
    /*--- TODO: The function GetWrt_Con_Freq_DualTime should be modified to be able to define different frequencies ---*/
    /*--- dynamic determines if the problem is, or not, time dependent ---*/
	bool dynamic = (config[val_iZone]->GetDynamic_Analysis() == DYNAMIC);							// Dynamic simulations.
    bool In_NoDynamic = (!DualTime_Iteration && (iExtIter % config[val_iZone]->GetWrt_Con_Freq() == 0));
    bool In_Dynamic_0 = (DualTime_Iteration && (iIntIter % config[val_iZone]->GetWrt_Con_Freq_DualTime() == 0));
    bool In_Dynamic_1 = (!DualTime_Iteration && nonlinear_analysis);
    bool In_Dynamic_2 = (nonlinear_analysis && DualTime_Iteration && (iExtIter % config[val_iZone]->GetWrt_Con_Freq() == 0));
    bool In_Dynamic_3 = (nonlinear_analysis && !DualTime_Iteration && (iExtIter % config[val_iZone]->GetWrt_Con_Freq() == 0));

    bool write_heads;
    if (Unsteady) write_heads = (iIntIter == 0);
    else write_heads = (((iExtIter % (config[val_iZone]->GetWrt_Con_Freq()*40)) == 0));

    bool write_turbo = (((iExtIter % (config[val_iZone]->GetWrt_Con_Freq()*200)) == 0));

    /*--- Analogous for dynamic problems (as of now I separate the problems, it may be worthy to do all together later on ---*/
    bool write_heads_FEM;
    if (nonlinear_analysis) write_heads_FEM = (iIntIter == 0);
    else write_heads_FEM = (((iExtIter % (config[val_iZone]->GetWrt_Con_Freq()*40)) == 0));


    if (  (!fem && ((In_NoDualTime || In_DualTime_0 || In_DualTime_1) && (In_NoDualTime || In_DualTime_2 || In_DualTime_3))) ||
    	  (fem  && ( (In_NoDynamic || In_Dynamic_0 || In_Dynamic_1) && (In_NoDynamic || In_Dynamic_2 || In_Dynamic_3)))
       ){


      /*--- Prepare the history file output, note that the dual
       time output don't write to the history file ---*/
      if (!DualTime_Iteration) {
        
        /*--- Write the begining of the history file ---*/
        SPRINTF (begin, "%12d", SU2_TYPE::Int(iExtIter));
        
        /*--- Write the end of the history file ---*/
        SPRINTF (end, ", %12.10f, %12.10f, %12.10f\n", su2double(LinSolvIter), config[val_iZone]->GetCFL(MESH_0), timeused/60.0);
        
        /*--- Write the solution and residual of the history file ---*/
        switch (config[val_iZone]->GetKind_Solver()) {
            
          case EULER : case NAVIER_STOKES: case RANS:
          case ADJ_EULER: case ADJ_NAVIER_STOKES: case ADJ_RANS: case DISC_ADJ_EULER:
          case DISC_ADJ_NAVIER_STOKES: case DISC_ADJ_RANS:
            
            /*--- Direct coefficients ---*/
            SPRINTF (direct_coeff, ", %12.10f, %12.10f, %12.10f, %12.10f, %12.10f, %12.10f, %12.10f, %12.10f, %12.10f, %12.10f",
                     Total_CLift, Total_CDrag, Total_CSideForce, Total_CMx, Total_CMy, Total_CMz, Total_CFx, Total_CFy,
                     Total_CFz, Total_CEff);
            if (direct_diff != NO_DERIVATIVE){
              SPRINTF (d_direct_coeff, ", %12.10f, %12.10f, %12.10f, %12.10f, %12.10f, %12.10f, %12.10f, %12.10f, %12.10f, %12.10f",
                       D_Total_CLift, D_Total_CDrag, D_Total_CSideForce, D_Total_CMx, D_Total_CMy, D_Total_CMz, D_Total_CFx, D_Total_CFy,
                       D_Total_CFz, D_Total_CEff);
            }
            if (isothermal)
              SPRINTF (direct_coeff, ", %12.10f, %12.10f, %12.10f, %12.10f, %12.10f, %12.10f, %12.10f, %12.10f, %12.10f, %12.10f, %12.10f, %12.10f", Total_CLift, Total_CDrag, Total_CSideForce, Total_CMx, Total_CMy,
                       Total_CMz, Total_CFx, Total_CFy, Total_CFz, Total_CEff, Total_Heat, Total_MaxHeat);
            if (equiv_area)
              SPRINTF (direct_coeff, ", %12.10f, %12.10f, %12.10f, %12.10f, %12.10f, %12.10f, %12.10f, %12.10f, %12.10f, %12.10f, %12.10f, %12.10f", Total_CLift, Total_CDrag, Total_CSideForce, Total_CMx, Total_CMy, Total_CMz, Total_CFx, Total_CFy, Total_CFz, Total_CEff, Total_CEquivArea, Total_CNearFieldOF);
            if (inv_design) {
              SPRINTF (direct_coeff, ", %12.10f, %12.10f, %12.10f, %12.10f, %12.10f, %12.10f, %12.10f, %12.10f, %12.10f, %12.10f, %12.10f", Total_CLift, Total_CDrag, Total_CSideForce, Total_CMx, Total_CMy, Total_CMz, Total_CFx, Total_CFy, Total_CFz, Total_CEff, Total_CpDiff);
              Total_CpDiff  = solver_container[val_iZone][FinestMesh][FLOW_SOL]->GetTotal_CpDiff();
              if (isothermal) {
                SPRINTF (direct_coeff, ", %12.10f, %12.10f, %12.10f, %12.10f, %12.10f, %12.10f, %12.10f, %12.10f, %12.10f, %12.10f, %12.10f, %12.10f, %12.10f, %12.10f", Total_CLift, Total_CDrag, Total_CSideForce, Total_CMx, Total_CMy, Total_CMz, Total_CFx, Total_CFy, Total_CFz, Total_CEff, Total_Heat, Total_MaxHeat, Total_CpDiff, Total_HeatFluxDiff);
              }
            }
            if (rotating_frame)
              SPRINTF (direct_coeff, ", %12.10f, %12.10f, %12.10f, %12.10f, %12.10f, %12.10f, %12.10f, %12.10f, %12.10f, %12.10f, %12.10f, %12.10f, %12.10f", Total_CLift, Total_CDrag, Total_CSideForce, Total_CMx,
                       Total_CMy, Total_CMz, Total_CFx, Total_CFy, Total_CFz, Total_CEff, Total_CMerit, Total_CT, Total_CQ);
            
            if (freesurface) {
              SPRINTF (direct_coeff, ", %12.10f, %12.10f, %12.10f, %12.10f, %12.10f, %12.10f, %12.10f, %12.10f, %12.10f, %12.10f, %12.10f", Total_CLift, Total_CDrag, Total_CSideForce, Total_CMx, Total_CMy, Total_CMz, Total_CFx, Total_CFy,
                       Total_CFz, Total_CEff, Total_CFreeSurface);
            }
//            if (fluid_structure)
//              SPRINTF (direct_coeff, ", %12.10f, %12.10f, %12.10f, %12.10f, %12.10f, %12.10f, %12.10f, %12.10f, %12.10f, %12.10f, %12.10f", Total_CLift, Total_CDrag, Total_CSideForce, Total_CMx, Total_CMy, Total_CMz,
//                       Total_CFx, Total_CFy, Total_CFz, Total_CEff, Total_CFEA);
            
            if (aeroelastic) {
              for (iMarker_Monitoring = 0; iMarker_Monitoring < config[ZONE_0]->GetnMarker_Monitoring(); iMarker_Monitoring++) {
                //Append one by one the surface coeff to aeroelastic coeff. (Think better way do this, maybe use string)
                if (iMarker_Monitoring == 0) {
                  SPRINTF(aeroelastic_coeff, ", %12.10f", aeroelastic_plunge[iMarker_Monitoring]);
                }
                else {
                  SPRINTF(surface_coeff, ", %12.10f", aeroelastic_plunge[iMarker_Monitoring]);
                  strcat(aeroelastic_coeff, surface_coeff);
                }
                SPRINTF(surface_coeff, ", %12.10f", aeroelastic_pitch[iMarker_Monitoring]);
                strcat(aeroelastic_coeff, surface_coeff);
              }
            }
            
            if (output_per_surface) {
              for (iMarker_Monitoring = 0; iMarker_Monitoring < config[ZONE_0]->GetnMarker_Monitoring(); iMarker_Monitoring++) {
                //Append one by one the surface coeff to monitoring coeff. (Think better way do this, maybe use string)
                if (iMarker_Monitoring == 0) {
                  SPRINTF(monitoring_coeff, ", %12.10f", Surface_CLift[iMarker_Monitoring]);
                }
                else {
                  SPRINTF(surface_coeff, ", %12.10f", Surface_CLift[iMarker_Monitoring]);
                  strcat(monitoring_coeff, surface_coeff);
                }
                SPRINTF(surface_coeff, ", %12.10f", Surface_CDrag[iMarker_Monitoring]);
                strcat(monitoring_coeff, surface_coeff);
                SPRINTF(surface_coeff, ", %12.10f", Surface_CSideForce[iMarker_Monitoring]);
                strcat(monitoring_coeff, surface_coeff);
                SPRINTF(surface_coeff, ", %12.10f", Surface_CEff[iMarker_Monitoring]);
                strcat(monitoring_coeff, surface_coeff);
                SPRINTF(surface_coeff, ", %12.10f", Surface_CFx[iMarker_Monitoring]);
                strcat(monitoring_coeff, surface_coeff);
                SPRINTF(surface_coeff, ", %12.10f", Surface_CFy[iMarker_Monitoring]);
                strcat(monitoring_coeff, surface_coeff);
                SPRINTF(surface_coeff, ", %12.10f", Surface_CFz[iMarker_Monitoring]);
                strcat(monitoring_coeff, surface_coeff);
                SPRINTF(surface_coeff, ", %12.10f", Surface_CMx[iMarker_Monitoring]);
                strcat(monitoring_coeff, surface_coeff);
                SPRINTF(surface_coeff, ", %12.10f", Surface_CMy[iMarker_Monitoring]);
                strcat(monitoring_coeff, surface_coeff);
                SPRINTF(surface_coeff, ", %12.10f", Surface_CMz[iMarker_Monitoring]);
                strcat(monitoring_coeff, surface_coeff);
              }
            }
            
            
            /*--- Flow residual ---*/
            if (nDim == 2) {
              if (compressible) SPRINTF (flow_resid, ", %12.10f, %12.10f, %12.10f, %12.10f, %12.10f", log10 (residual_flow[0]), log10 (residual_flow[1]), log10 (residual_flow[2]), log10 (residual_flow[3]), dummy);
              if (incompressible || freesurface) SPRINTF (flow_resid, ", %12.10f, %12.10f, %12.10f, %12.10f, %12.10f", log10 (residual_flow[0]), log10 (residual_flow[1]), log10 (residual_flow[2]), dummy, dummy);
            }
            else {
              if (compressible) SPRINTF (flow_resid, ", %12.10f, %12.10f, %12.10f, %12.10f, %12.10f", log10 (residual_flow[0]), log10 (residual_flow[1]), log10 (residual_flow[2]), log10 (residual_flow[3]), log10 (residual_flow[4]) );
              if (incompressible || freesurface) SPRINTF (flow_resid, ", %12.10f, %12.10f, %12.10f, %12.10f, %12.10f", log10 (residual_flow[0]), log10 (residual_flow[1]), log10 (residual_flow[2]), log10 (residual_flow[3]), dummy);
            }
            
            /*--- Turbulent residual ---*/
            if (turbulent) {
              switch(nVar_Turb) {
                case 1: SPRINTF (turb_resid, ", %12.10f", log10 (residual_turbulent[0])); break;
                case 2: SPRINTF (turb_resid, ", %12.10f, %12.10f", log10(residual_turbulent[0]), log10(residual_turbulent[1])); break;
              }
            }
            /*---- Averaged stagnation pressure at an exit ----*/
            if (output_1d) {
              SPRINTF( oneD_outputs, ", %12.10f, %12.10f, %12.10f, %12.10f, %12.10f, %12.10f, %12.10f, %12.10f", OneD_AvgStagPress, OneD_AvgMach, OneD_AvgTemp, OneD_MassFlowRate, OneD_FluxAvgPress, OneD_FluxAvgDensity, OneD_FluxAvgVelocity, OneD_FluxAvgEntalpy);
            }
            if (output_massflow && !output_1d) {
              SPRINTF(massflow_outputs,", %12.10f", Total_Mdot);
            }

            
            /*--- Transition residual ---*/
            if (transition) {
              SPRINTF (trans_resid, ", %12.10f, %12.10f", log10(residual_transition[0]), log10(residual_transition[1]));
            }
            
            /*--- Free surface residual ---*/
            if (freesurface) {
              SPRINTF (levelset_resid, ", %12.10f", log10 (residual_levelset[0]));
            }
            
            /*--- Fluid structure residual ---*/
//            if (fluid_structure) {
//              if (nDim == 2) SPRINTF (levelset_resid, ", %12.10f, %12.10f, 0.0", log10 (residual_fea[0]), log10 (residual_fea[1]));
//              else SPRINTF (levelset_resid, ", %12.10f, %12.10f, %12.10f", log10 (residual_fea[0]), log10 (residual_fea[1]), log10 (residual_fea[2]));
//            }
            
            if (adjoint) {
              
              /*--- Adjoint coefficients ---*/
              SPRINTF (adjoint_coeff, ", %12.10f, %12.10f, %12.10f, %12.10f, %12.10f, 0.0, %12.10f", Total_Sens_Geo, Total_Sens_Mach, Total_Sens_AoA, Total_Sens_Press, Total_Sens_Temp, Total_Sens_BPress);
              
              /*--- Adjoint flow residuals ---*/
              if (nDim == 2) {
                if (compressible) SPRINTF (adj_flow_resid, ", %12.10f, %12.10f, %12.10f, %12.10f, 0.0", log10 (residual_adjflow[0]), log10 (residual_adjflow[1]), log10 (residual_adjflow[2]), log10 (residual_adjflow[3]) );
                if (incompressible || freesurface) SPRINTF (adj_flow_resid, ", %12.10f, %12.10f, %12.10f, 0.0, 0.0", log10 (residual_adjflow[0]), log10 (residual_adjflow[1]), log10 (residual_adjflow[2]) );
              }
              else {
                if (compressible) SPRINTF (adj_flow_resid, ", %12.10f, %12.10f, %12.10f, %12.10f, %12.10f", log10 (residual_adjflow[0]), log10 (residual_adjflow[1]), log10 (residual_adjflow[2]), log10 (residual_adjflow[3]), log10 (residual_adjflow[4]) );
                if (incompressible || freesurface) SPRINTF (adj_flow_resid, ", %12.10f, %12.10f, %12.10f, %12.10f, 0.0", log10 (residual_adjflow[0]), log10 (residual_adjflow[1]), log10 (residual_adjflow[2]), log10 (residual_adjflow[3]) );
              }
              
              /*--- Adjoint turbulent residuals ---*/
              if (turbulent)
                if (!config[val_iZone]->GetFrozen_Visc())
                  SPRINTF (adj_turb_resid, ", %12.10f", log10 (residual_adjturbulent[0]));
              
              /*--- Adjoint free surface residuals ---*/
              if (freesurface) SPRINTF (adj_levelset_resid, ", %12.10f", log10 (residual_adjlevelset[0]));
            }
            
            break;
            
          case WAVE_EQUATION:
            
            SPRINTF (direct_coeff, ", %12.10f", Total_CWave);
            SPRINTF (wave_resid, ", %12.10f, %12.10f, %12.10f, %12.10f, %12.10f", log10 (residual_wave[0]), log10 (residual_wave[1]), dummy, dummy, dummy );
            
            break;
            
          case HEAT_EQUATION:
            
            SPRINTF (direct_coeff, ", %12.10f", Total_CHeat);
            SPRINTF (heat_resid, ", %12.10f, %12.10f, %12.10f, %12.10f, %12.10f", log10 (residual_heat[0]), dummy, dummy, dummy, dummy );
            
            break;
            
          case LINEAR_ELASTICITY:
            
            SPRINTF (direct_coeff, ", %12.10f", Total_CFEA);
            SPRINTF (fea_resid, ", %12.10f, %12.10f, %12.10f, %12.10f, %12.10f", log10 (residual_fea[0]), dummy, dummy, dummy, dummy );
            
            break;
            
          case FEM_ELASTICITY:

            SPRINTF (direct_coeff, ", %12.10f", Total_CFEM);
		    /*--- FEM residual ---*/
		    if (nDim == 2) {
			  if (linear_analysis) SPRINTF (fem_resid, ", %12.10f, %12.10f, %12.10f, %12.10f, %12.10f", log10 (residual_fem[0]), log10 (residual_fem[1]), dummy, dummy, dummy);
			  if (nonlinear_analysis) SPRINTF (fem_resid, ", %12.10f, %12.10f, %12.10f, %12.10f, %12.10f", log10 (residual_fem[0]), log10 (residual_fem[1]), log10 (residual_fem[2]), dummy, dummy);
		    }
		    else {
			  SPRINTF (fem_resid, ", %12.10f, %12.10f, %12.10f, %12.10f, %12.10f", log10 (residual_fem[0]), log10 (residual_fem[1]), log10 (residual_fem[2]), dummy, dummy);
		    }

            break;

        }
      }
      
      /*--- Write the screen header---*/
      if (  (!fem && ((write_heads) && !(!DualTime_Iteration && Unsteady))) ||
    		(fem && ((write_heads_FEM) && !(!DualTime_Iteration && nonlinear_analysis)))
    	 ){

       if (!fem){       
        if (!Unsteady && (config[val_iZone]->GetUnsteady_Simulation() != TIME_STEPPING)) {
          switch (config[val_iZone]->GetKind_Solver()) {
            case EULER : case NAVIER_STOKES: case RANS:
            case ADJ_EULER : case ADJ_NAVIER_STOKES: case ADJ_RANS:
              
              cout << endl << "---------------------- Local Time Stepping Summary ----------------------" << endl;
              
              for (unsigned short iMesh = FinestMesh; iMesh <= config[val_iZone]->GetnMGLevels(); iMesh++)
                cout << "MG level: "<< iMesh << " -> Min. DT: " << solver_container[val_iZone][iMesh][FLOW_SOL]->GetMin_Delta_Time()<<
                ". Max. DT: " << solver_container[val_iZone][iMesh][FLOW_SOL]->GetMax_Delta_Time() <<
                ". CFL: " << config[val_iZone]->GetCFL(iMesh)  << "." << endl;
              
              cout << "-------------------------------------------------------------------------" << endl;

              if (direct_diff != NO_DERIVATIVE){
                cout << endl << "---------------------- Direct Differentiation Summary -------------------" << endl;
                cout << "Coefficients are differentiated with respect to ";
                switch (direct_diff) {
                  case D_MACH:
                    cout << "Mach number." << endl;
                    break;
                  case D_AOA:
                    cout << "AoA." << endl;
                    break;
                  case D_SIDESLIP:
                    cout << "AoS." << endl;
                    break;
                  case D_REYNOLDS:
                    cout << "Reynolds number." << endl;
                    break;
                  case D_TURB2LAM:
                    cout << "Turb/Lam ratio." << endl;
                    break;
                  case D_PRESSURE:
                    cout << "Freestream Pressure." << endl;
                    break;
                  case D_TEMPERATURE:
                    cout << "Freestream Temperature." << endl;
                    break;
                  case D_DENSITY:
                    cout << "Freestream Density." << endl;
                    break;
                  case D_VISCOSITY:
                    cout << "Freestream Viscosity." << endl;
                    break;
                  case D_DESIGN:
                    cout << "Design Variables." << endl;
                    break;
                  default:
                    break;
                  }

                cout << "    D_CLift(Total)" << "    D_CDrag(Total)" << "      D_CMz(Total)" <<"     D_CEff(Total)" << endl;
                cout.width(18); cout << D_Total_CLift;
                cout.width(18); cout << D_Total_CDrag;
                cout.width(18); cout << D_Total_CMz;
                cout.width(18); cout << D_Total_CEff;
                cout << endl << "-------------------------------------------------------------------------" << endl;
                cout << endl;
              }
              if (turbo && write_turbo){
              	cout << endl << "---------------------- Turbo Performance Summary -------------------" << endl;
              	for (iMarker_Monitoring = 0; iMarker_Monitoring < config[ZONE_0]->Get_nMarkerTurboPerf(); iMarker_Monitoring++){
              		inMarker_Tag = config[ZONE_0]->GetMarker_TurboPerf_BoundIn(iMarker_Monitoring);
              		outMarker_Tag = config[ZONE_0]->GetMarker_TurboPerf_BoundOut(iMarker_Monitoring);
              		switch (config[ZONE_0]->GetKind_TurboPerf(iMarker_Monitoring)) {
              			case BLADE:
											cout << "Blade performance between boundaries " << inMarker_Tag << " and "<< outMarker_Tag << " : "<<endl;
											cout << endl;
											cout << "   Total Pressure Loss(%)" << "   Kinetic Energy Loss(%)" << "            Eulerian Work" << endl;
											cout.width(25); cout << TotalPressureLoss[iMarker_Monitoring]*100.0;
											cout.width(25); cout << KineticEnergyLoss[iMarker_Monitoring]*100.0;
											cout.width(25); cout << EulerianWork[iMarker_Monitoring];
											cout << endl;
											cout << endl;
											cout << "     Total Inlet Enthalpy" << "          Outlet Enthalpy" << "            D_MassFlow(%)" <<  endl;
											cout.width(25); cout << TotalEnthalpyIn[iMarker_Monitoring];
											cout.width(25); cout << EnthalpyOut[iMarker_Monitoring];
											cout.width(25); cout << abs((MassFlowIn[iMarker_Monitoring] + MassFlowOut[iMarker_Monitoring])/MassFlowIn[iMarker_Monitoring])*100.0;
											cout << endl;
											cout << endl;
											cout << "   Isentropic Outlet Vel." << "         Inlet Flow Angle" << "        Outlet Flow Angle" <<endl;
											cout.width(25); cout << VelocityOutIs[iMarker_Monitoring];
											cout.width(25); cout << 180.0/PI_NUMBER*FlowAngleIn[iMarker_Monitoring];
											cout.width(25); cout << 180.0/PI_NUMBER*FlowAngleOut[iMarker_Monitoring];
											cout << endl;
											cout << endl;
											cout << "          Inlet Mass Flow"<< "               Inlet Mach" << "              Outlet Mach" << endl;
											cout.width(25); cout << MassFlowIn[iMarker_Monitoring];
											cout.width(25); cout << MachIn[iMarker_Monitoring];
											cout.width(25); cout << MachOut[iMarker_Monitoring];
											cout << endl;
											cout << endl;
											cout << "        Inlet Normal Mach" << "       Outlet Normal Mach" << endl;
											cout.width(25); cout << NormalMachIn[iMarker_Monitoring];
											cout.width(25); cout << NormalMachOut[iMarker_Monitoring];
											cout << endl;
											cout << endl;
											cout << "           Pressure Ratio" << "         Outlet Pressure" << endl;
											cout.width(25); cout << PressureRatio[iMarker_Monitoring];
											cout.width(25); cout << PressureOut[iMarker_Monitoring];
											cout << endl;
											cout << endl << "-------------------------------------------------------------------------" << endl;
											cout << endl;

											break;
              			case STAGE:
											cout << "Stage performance between boundaries " << inMarker_Tag << " and "<< outMarker_Tag << " : "<<endl;
											cout << endl;
											cout << "    Tot Tot Efficiency(%)" << "   Tot Stat Efficiency(%)" << endl;
											cout.width(25); cout << TotalTotalEfficiency[iMarker_Monitoring]*100.0;
											cout.width(25); cout << TotalStaticEfficiency[iMarker_Monitoring]*100.0;
											cout << endl;
											cout << endl;
											cout << "           Pressure Ratio" << "          Outlet Pressure" << endl;
											cout.width(25); cout << PressureRatio[iMarker_Monitoring];
											cout.width(25); cout << PressureOut[iMarker_Monitoring];
											cout << endl;
											cout << endl;
											cout << "     Total Inlet Enthalpy" << "    Total Outlet Enthalpy" << endl;
											cout.width(25); cout << TotalEnthalpyIn[iMarker_Monitoring];
											cout.width(25); cout << EnthalpyOut[iMarker_Monitoring];
											cout << endl;
											cout << endl << "-------------------------------------------------------------------------" << endl;
											cout << endl;

											break;
              			case TURBINE:
											cout << "Multi-stage performance between boundaries " << inMarker_Tag << " and "<< outMarker_Tag << " : "<<endl;
											cout << endl;
											cout << "    Tot Tot Efficiency(%)" << "   Tot Stat Efficiency(%)" << endl;
											cout.width(25); cout << TotalTotalEfficiency[iMarker_Monitoring]*100.0;
											cout.width(25); cout << TotalStaticEfficiency[iMarker_Monitoring]*100.0;
											cout << endl;
											cout << endl;
											cout << "           Pressure Ratio" << "          Outlet Pressure" << endl;
											cout.width(25); cout << PressureRatio[iMarker_Monitoring];
											cout.width(25); cout << PressureOut[iMarker_Monitoring];
											cout << endl;
											cout << endl;
											cout << "     Total Inlet Enthalpy" << "    Total Outlet Enthalpy" << endl;
											cout.width(25); cout << TotalEnthalpyIn[iMarker_Monitoring];
											cout.width(25); cout << EnthalpyOut[iMarker_Monitoring];
											cout << endl;
											cout << endl << "-------------------------------------------------------------------------" << endl;
											cout << endl;
											break;
              			default:
              				break;
              		}
              	}


              }
              break;

            case DISC_ADJ_EULER: case DISC_ADJ_NAVIER_STOKES: case DISC_ADJ_RANS:
               cout << endl;
               cout << "------------------------ Discrete Adjoint Summary -----------------------" << endl;
               cout << "Total Geometry Sensitivity (updated every "  << config[val_iZone]->GetWrt_Sol_Freq() << " iterations): ";
               cout.precision(4);
               cout.setf(ios::scientific, ios::floatfield);
               cout << Total_Sens_Geo;
               cout << endl << "-------------------------------------------------------------------------" << endl;
              break;

          }
        }
        else {
          if (flow) {
						if ((config[val_iZone]->GetUnsteady_Simulation() == TIME_STEPPING) && (config[val_iZone]->GetUnst_CFL()== 0.0))
						{
							cout << endl << "Min DT: " << solver_container[val_iZone][FinestMesh][FLOW_SOL]->GetMin_Delta_Time()<< ".Max DT: " << solver_container[val_iZone][FinestMesh][FLOW_SOL]->GetMax_Delta_Time() << ".Time step: " << config[val_iZone]->GetDelta_UnstTimeND() << ".";
						} else if ((config[val_iZone]->GetUnsteady_Simulation() == TIME_STEPPING) && (config[val_iZone]->GetUnst_CFL()!= 0.0)){
						cout << endl << "Min DT: " << solver_container[val_iZone][FinestMesh][FLOW_SOL]->GetMin_Delta_Time()<< ".Max DT: " << solver_container[val_iZone][FinestMesh][FLOW_SOL]->GetMax_Delta_Time() << ". Time step: " << solver_container[val_iZone][config[val_iZone]->GetFinestMesh()][FLOW_SOL]->GetMin_Delta_Time() << ". CFL: " << config[val_iZone]->GetUnst_CFL()<<".";
						} else {
							cout << endl << "Min DT: " << solver_container[val_iZone][FinestMesh][FLOW_SOL]->GetMin_Delta_Time()<< ".Max DT: " << solver_container[val_iZone][FinestMesh][FLOW_SOL]->GetMax_Delta_Time() << ".Dual Time step: " << config[val_iZone]->GetDelta_UnstTimeND() << ".";
						}
					} else {
            cout << endl << "Dual Time step: " << config[val_iZone]->GetDelta_UnstTimeND() << ".";
          }
        }
	   }
       else if (fem && !fsi){
    		if (dynamic){
    			cout << endl << "Simulation time: " << config[val_iZone]->GetCurrent_DynTime() << ". Time step: " << config[val_iZone]->GetDelta_DynTime() << ".";
    		}
    	}
        
        switch (config[val_iZone]->GetKind_Solver()) {
          case EULER :                  case NAVIER_STOKES:
            
            /*--- Visualize the maximum residual ---*/
            iPointMaxResid = solver_container[val_iZone][FinestMesh][FLOW_SOL]->GetPoint_Max(0);
            Coord = solver_container[val_iZone][FinestMesh][FLOW_SOL]->GetPoint_Max_Coord(0);
            
            cout << endl << "----------------------- Residual Evolution Summary ----------------------" << endl;

            cout << "log10[Maximum residual]: " << log10(solver_container[val_iZone][FinestMesh][FLOW_SOL]->GetRes_Max(0)) << "." << endl;
            
            if (config[val_iZone]->GetSystemMeasurements() == SI) {
              cout <<"Maximum residual point " << iPointMaxResid << ", located at (" << Coord[0] << ", " << Coord[1];
              if (nDim == 3) cout << ", " << Coord[2];
              cout <<   ")." << endl;
            }
            else {
              cout <<"Maximum residual point " << iPointMaxResid << ", located at (" << Coord[0]*12.0 << ", " << Coord[1]*12.0;
              if (nDim == 3) cout << ", " << Coord[2]*12.0;
              cout <<   ")." << endl;
            }
            
            /*--- Print out the number of non-physical points and reconstructions ---*/
            
            if (config[val_iZone]->GetNonphysical_Points() > 0)
              cout << "There are " << config[val_iZone]->GetNonphysical_Points() << " non-physical points in the solution." << endl;
            if (config[val_iZone]->GetNonphysical_Reconstr() > 0)
              cout << "There are " << config[val_iZone]->GetNonphysical_Reconstr() << " non-physical states in the upwind reconstruction." << endl;
            
            cout << "-------------------------------------------------------------------------" << endl;

            if (!Unsteady) cout << endl << " Iter" << "    Time(s)";
            else cout << endl << " IntIter" << " ExtIter";
            
//            if (!fluid_structure) {
              if (incompressible) cout << "   Res[Press]" << "     Res[Velx]" << "   CLift(Total)" << "   CDrag(Total)" << endl;
              else if (freesurface) cout << "   Res[Press]" << "     Res[Dist]" << "   CLift(Total)" << "     CLevelSet" << endl;
              else if (rotating_frame && nDim == 3) cout << "     Res[Rho]" << "     Res[RhoE]" << " CThrust(Total)" << " CTorque(Total)" << endl;
              else if (aeroelastic) cout << "     Res[Rho]" << "     Res[RhoE]" << "   CLift(Total)" << "   CDrag(Total)" << "         plunge" << "          pitch" << endl;
              else if (equiv_area) cout << "     Res[Rho]" << "   CLift(Total)" << "   CDrag(Total)" << "    CPress(N-F)" << endl;
              else if (turbo)
            	  switch (config[ZONE_0]->GetKind_TurboPerf(0)) {
            	  	case BLADE:
            	  		cout << "     Res[Rho]" << "     Res[RhoE]"  << "  KineticLoss(%)" << "  D_MassFlow(%)" << endl;
            	  		break;
            	  	case STAGE: case TURBINE:
            	  		cout << "     Res[Rho]" << "     Res[RhoE]"  << " TSEfficiency(%)" << " Outlet Pressure" << endl;
            	  		break;
            	  	default:
            	  		break;
            	  }
              else cout << "     Res[Rho]" << "     Res[RhoE]" << "   CLift(Total)" << "   CDrag(Total)" << endl;
//            }
//            else if (fluid_structure) cout << "     Res[Rho]" << "   Res[Displx]" << "   CLift(Total)" << "   CDrag(Total)" << endl;
            
            break;
            
          case RANS :
            
            /*--- Visualize the maximum residual ---*/
            iPointMaxResid = solver_container[val_iZone][FinestMesh][FLOW_SOL]->GetPoint_Max(0);
            Coord = solver_container[val_iZone][FinestMesh][FLOW_SOL]->GetPoint_Max_Coord(0);
            
            cout << endl << "----------------------- Residual Evolution Summary ----------------------" << endl;

            cout << "log10[Maximum residual]: " << log10(solver_container[val_iZone][FinestMesh][FLOW_SOL]->GetRes_Max(0)) << "." << endl;
            if (config[val_iZone]->GetSystemMeasurements() == SI) {
              cout <<"Maximum residual point " << iPointMaxResid << ", located at (" << Coord[0] << ", " << Coord[1];
              if (nDim == 3) cout << ", " << Coord[2];
              cout <<   ")." << endl;
            }
            else {
              cout <<"Maximum residual point " << iPointMaxResid << ", located at (" << Coord[0]*12.0 << ", " << Coord[1]*12.0;
              if (nDim == 3) cout << ", " << Coord[2]*12.0;
              cout <<   ")." << endl;
            }
            cout <<"Maximum Omega " << solver_container[val_iZone][FinestMesh][FLOW_SOL]->GetOmega_Max() << ", maximum Strain Rate " << solver_container[val_iZone][FinestMesh][FLOW_SOL]->GetStrainMag_Max() << "." << endl;
            
            /*--- Print out the number of non-physical points and reconstructions ---*/
            if (config[val_iZone]->GetNonphysical_Points() > 0)
              cout << "There are " << config[val_iZone]->GetNonphysical_Points() << " non-physical points in the solution." << endl;
            if (config[val_iZone]->GetNonphysical_Reconstr() > 0)
              cout << "There are " << config[val_iZone]->GetNonphysical_Reconstr() << " non-physical states in the upwind reconstruction." << endl;
            
            cout << "-------------------------------------------------------------------------" << endl;

            if (!Unsteady) cout << endl << " Iter" << "    Time(s)";
            else cout << endl << " IntIter" << " ExtIter";
            if (incompressible || freesurface) cout << "   Res[Press]";
            else cout << "      Res[Rho]";//, cout << "     Res[RhoE]";
            
            switch (config[val_iZone]->GetKind_Turb_Model()) {
              case SA:	   cout << "       Res[nu]"; break;
              case SA_NEG: cout << "       Res[nu]"; break;
              case SST:	   cout << "     Res[kine]" << "     Res[omega]"; break;
            }
            
            if (transition) { cout << "      Res[Int]" << "       Res[Re]"; }
            else if (rotating_frame && nDim == 3 ) cout << "   CThrust(Total)" << "   CTorque(Total)" << endl;
            else if (aeroelastic) cout << "   CLift(Total)" << "   CDrag(Total)" << "         plunge" << "          pitch" << endl;
            else if (equiv_area) cout << "   CLift(Total)" << "   CDrag(Total)" << "    CPress(N-F)" << endl;
            else if (turbo)
            	switch (config[ZONE_0]->GetKind_TurboPerf(0)) {
            		case BLADE:
            			cout << "  KineticLoss(%)" << "  D_MassFlow(%)" << endl;
									break;
            		case STAGE: case TURBINE:
            			cout << " TSEfficiency(%)" << " Outlet Pressure" << endl;
            			break;
            	  default:
									break;
            	}

            else cout << "   CLift(Total)"   << "   CDrag(Total)"   << endl;
            
            break;
            
          case WAVE_EQUATION :
            if (!Unsteady) cout << endl << " Iter" << "    Time(s)";
            else cout << endl << " IntIter" << "  ExtIter";
            
            cout << "      Res[Wave]" << "   CWave(Total)"<<  endl;
            break;
            
          case HEAT_EQUATION :
            if (!Unsteady) cout << endl << " Iter" << "    Time(s)";
            else cout << endl << " IntIter" << "  ExtIter";
            
            cout << "      Res[Heat]" << "   CHeat(Total)"<<  endl;
            break;
            
          case LINEAR_ELASTICITY :
            if (!Unsteady) cout << endl << " Iter" << "    Time(s)";
            else cout << endl << " IntIter" << "  ExtIter";
            
            if (nDim == 2) cout << "    Res[Displx]" << "    Res[Disply]" << "   CFEA(Total)"<<  endl;
            if (nDim == 3) cout << "    Res[Displx]" << "    Res[Disply]" << "    Res[Displz]" << "   CFEA(Total)"<<  endl;
            break;
            
          case FEM_ELASTICITY :
            if (!nonlinear_analysis) cout << endl << " Iter" << "    Time(s)";
            else cout << endl << " IntIter" << " ExtIter";

            if (linear_analysis){
                if (nDim == 2) cout << "    Res[Displx]" << "    Res[Disply]" << "   CFEM(Total)"<<  endl;
                if (nDim == 3) cout << "    Res[Displx]" << "    Res[Disply]" << "    Res[Displz]" << "   CFEM(Total)"<<  endl;
            }
            else if (nonlinear_analysis){
                cout << "      Res[UTOL]" << "      Res[RTOL]" << "      Res[ETOL]"  << "   CFEM(Total)"<<  endl;
            }
           break;

          case ADJ_EULER :              case ADJ_NAVIER_STOKES :
          case DISC_ADJ_EULER:          case DISC_ADJ_NAVIER_STOKES:
            
            /*--- Visualize the maximum residual ---*/
            iPointMaxResid = solver_container[val_iZone][FinestMesh][ADJFLOW_SOL]->GetPoint_Max(0);
            Coord = solver_container[val_iZone][FinestMesh][ADJFLOW_SOL]->GetPoint_Max_Coord(0);
            cout << endl << "log10[Maximum residual]: " << log10(solver_container[val_iZone][FinestMesh][ADJFLOW_SOL]->GetRes_Max(0)) << "." << endl;
            if (config[val_iZone]->GetSystemMeasurements() == SI) {
              cout <<"Maximum residual point " << iPointMaxResid << ", located at (" << Coord[0] << ", " << Coord[1];
              if (nDim == 3) cout << ", " << Coord[2];
              cout <<   ")." << endl;
            }
            else {
              cout <<"Maximum residual point " << iPointMaxResid << ", located at (" << Coord[0]*12.0 << ", " << Coord[1]*12.0;
              if (nDim == 3) cout << ", " << Coord[2]*12.0;
              cout <<   ")." << endl;
            }
            
            /*--- Print out the number of non-physical points and reconstructions ---*/
            if (config[val_iZone]->GetNonphysical_Points() > 0)
              cout << "There are " << config[val_iZone]->GetNonphysical_Points() << " non-physical points in the solution." << endl;

            if (!Unsteady) cout << endl << " Iter" << "    Time(s)";
            else cout << endl << " IntIter" << "  ExtIter";
            
            if (incompressible || freesurface) cout << "   Res[Psi_Press]" << "   Res[Psi_Velx]";
            else cout << "   Res[Psi_Rho]" << "     Res[Psi_E]";
            if (disc_adj){
              cout << "    Sens_Press" << "     Sens_Mach" << endl;
            } else {
              if (output_1d)
                cout << "      Sens_Geo" << "     Sens_BPress" << endl;
              else
                cout << "      Sens_Geo" << "     Sens_Mach" << endl;
            }
            if (freesurface) {
              cout << "   Res[Psi_Press]" << "   Res[Psi_Dist]" << "    Sens_Geo";
              if (output_1d)
                cout << "     Sens_BPress" << endl;
              else
                cout << "   Sens_Mach" << endl;
            }
            break;
            
          case ADJ_RANS : case DISC_ADJ_RANS:
            
            /*--- Visualize the maximum residual ---*/
            iPointMaxResid = solver_container[val_iZone][FinestMesh][ADJFLOW_SOL]->GetPoint_Max(0);
            Coord = solver_container[val_iZone][FinestMesh][ADJFLOW_SOL]->GetPoint_Max_Coord(0);
            cout << endl << "log10[Maximum residual]: " << log10(solver_container[val_iZone][FinestMesh][ADJFLOW_SOL]->GetRes_Max(0)) << "." << endl;
            if (config[val_iZone]->GetSystemMeasurements() == SI) {
              cout <<"Maximum residual point " << iPointMaxResid << ", located at (" << Coord[0] << ", " << Coord[1];
              if (nDim == 3) cout << ", " << Coord[2];
              cout <<   ")." << endl;
            }
            else {
              cout <<"Maximum residual point " << iPointMaxResid << ", located at (" << Coord[0]*12.0 << ", " << Coord[1]*12.0;
              if (nDim == 3) cout << ", " << Coord[2]*12.0;
              cout <<   ")." << endl;
            }
            
            /*--- Print out the number of non-physical points and reconstructions ---*/
            if (config[val_iZone]->GetNonphysical_Points() > 0)
              cout << "There are " << config[val_iZone]->GetNonphysical_Points() << " non-physical points in the solution." << endl;

            if (!Unsteady) cout << endl << " Iter" << "    Time(s)";
            else cout << endl << " IntIter" << "  ExtIter";
            
            if (incompressible || freesurface) cout << "     Res[Psi_Press]";
            else cout << "     Res[Psi_Rho]";
            
            if (!config[val_iZone]->GetFrozen_Visc()) {
              cout << "      Res[Psi_nu]";
            }
            else {
              if (incompressible || freesurface) cout << "   Res[Psi_Velx]";
              else cout << "     Res[Psi_E]";
            }
            if (disc_adj){
              cout << "    Sens_Press" << "     Sens_Mach" << endl;
            } else {
              if (output_1d)
               cout << "      Sens_Geo" << "     Sens_BPress" << endl;
             else
               cout << "      Sens_Geo" << "     Sens_Mach" << endl;
            }
            if (freesurface) {
              cout << "   Res[Psi_Press]" << "   Res[Psi_Dist]" << "    Sens_Geo";
              if (output_1d)
                cout << "     Sens_BPress" << endl;
              else
                cout << "   Sens_Mach" << endl;
            }
            break;
            
        }
        
      }
      
      /*--- Write the solution on the screen and history file ---*/
      cout.precision(6);
      cout.setf(ios::fixed, ios::floatfield);
      
      if (!fem){
          if (!Unsteady) {
            cout.width(5); cout << iExtIter;
            cout.width(11); cout << timeiter;

          } else {
            cout.width(8); cout << iIntIter;
            cout.width(8); cout << iExtIter;
          }
      }
      else if (fem){
          if (!nonlinear_analysis) {
            cout.width(5); cout << iExtIter;
            cout.width(11); cout << timeiter;

          } else {
            cout.width(8); cout << iIntIter;
            cout.width(8); cout << iExtIter;
          }
      }
      

      switch (config[val_iZone]->GetKind_Solver()) {
        case EULER : case NAVIER_STOKES:
          
          if (!DualTime_Iteration) {
            if (compressible) ConvHist_file[0] << begin << direct_coeff << flow_resid;
            if (incompressible) ConvHist_file[0] << begin << direct_coeff << flow_resid;
            if (freesurface) ConvHist_file[0] << begin << direct_coeff << flow_resid << levelset_resid << end;
//            if (fluid_structure) ConvHist_file[0] << fea_resid;
            if (aeroelastic) ConvHist_file[0] << aeroelastic_coeff;
            if (output_per_surface) ConvHist_file[0] << monitoring_coeff;
            if (output_1d) ConvHist_file[0] << oneD_outputs;
            if (output_massflow && !output_1d) ConvHist_file[0] << massflow_outputs;
            if (direct_diff != NO_DERIVATIVE) ConvHist_file[0] << d_direct_coeff;
            ConvHist_file[0] << end;
            ConvHist_file[0].flush();
          }
          
          cout.precision(6);
          cout.setf(ios::fixed, ios::floatfield);
          cout.width(13); cout << log10(residual_flow[0]);
//          if (!fluid_structure && !equiv_area) {
          if (!equiv_area) {
            if (compressible) {
              if (nDim == 2 ) { cout.width(14); cout << log10(residual_flow[3]); }
              else { cout.width(14); cout << log10(residual_flow[4]); }
            }
            if (incompressible) { cout.width(14); cout << log10(residual_flow[1]); }
            if (freesurface) { cout.width(14); cout << log10(residual_levelset[0]); }
          }
//          else if (fluid_structure) { cout.width(14); cout << log10(residual_fea[0]); }
          
          if (rotating_frame && nDim == 3 ) {
            cout.setf(ios::scientific, ios::floatfield);
            cout.width(15); cout << Total_CT;
            cout.width(15); cout << Total_CQ;
            cout.unsetf(ios_base::floatfield);
          }
          else if (equiv_area) { cout.width(15); cout << min(10000.0, max(-10000.0, Total_CLift)); cout.width(15); cout << min(10000.0, max(-10000.0, Total_CDrag)); cout.width(15);
            cout.precision(4);
            cout.setf(ios::scientific, ios::floatfield);
            cout << Total_CNearFieldOF; }
          else if (freesurface) { cout.width(15); cout << Total_CLift; cout.width(15); cout << Total_CFreeSurface; }
          else if (turbo) {
          	cout.setf(ios::scientific, ios::floatfield);
          	switch (config[ZONE_0]->GetKind_TurboPerf(0)) {
          		case BLADE:
          			cout.width(15); cout << KineticEnergyLoss[0]*100.0;
          			cout.width(15); cout << abs((MassFlowIn[0] + MassFlowOut[0])/MassFlowIn[0])*100.0;
          			break;
          		case STAGE: case TURBINE:
          			cout.width(15); cout << TotalStaticEfficiency[0]*100.0;
          			cout.width(15); cout << PressureOut[0];
          			break;
          		default:
          			break;
          	}
          	cout.unsetf(ios_base::floatfield);
          }
          else { cout.width(15); cout << min(10000.0, max(-10000.0, Total_CLift)); cout.width(15); cout << min(10000.0, max(-10000.0, Total_CDrag)); }
          if (aeroelastic) {
            cout.setf(ios::scientific, ios::floatfield);
            cout.width(15); cout << aeroelastic_plunge[0]; //Only output the first marker being monitored to the console.
            cout.width(15); cout << aeroelastic_pitch[0];
            cout.unsetf(ios_base::floatfield);
          }
          cout << endl;
          
          break;
          
        case RANS :
          
          if (!DualTime_Iteration) {
            ConvHist_file[0] << begin << direct_coeff << flow_resid << turb_resid;
            if (aeroelastic) ConvHist_file[0] << aeroelastic_coeff;
            if (output_per_surface) ConvHist_file[0] << monitoring_coeff;
            if (output_1d) ConvHist_file[0] << oneD_outputs;
            if (output_massflow && !output_1d) ConvHist_file[0] << massflow_outputs;
            if (direct_diff != NO_DERIVATIVE) ConvHist_file[0] << d_direct_coeff;
            ConvHist_file[0] << end;
            ConvHist_file[0].flush();
          }
          
          cout.precision(6);
          cout.setf(ios::fixed, ios::floatfield);
          
          if (incompressible || freesurface) cout.width(13);
         else  cout.width(14);
         cout << log10(residual_flow[0]);
//          else  cout.width(14),
//                 cout << log10(residual_flow[0]),
//                 cout.width(14);
//          if ( nDim==2 ) cout << log10(residual_flow[3]);
//          if ( nDim==3 ) cout << log10(residual_flow[4]);
          
          switch(nVar_Turb) {
            case 1: cout.width(14); cout << log10(residual_turbulent[0]); break;
            case 2: cout.width(14); cout << log10(residual_turbulent[0]);
              cout.width(15); cout << log10(residual_turbulent[1]); break;
          }
          
          if (transition) { cout.width(14); cout << log10(residual_transition[0]); cout.width(14); cout << log10(residual_transition[1]); }
          
          if (rotating_frame && nDim == 3 ) {
            cout.setf(ios::scientific, ios::floatfield);
            cout.width(15); cout << Total_CT; cout.width(15);
            cout << Total_CQ;
            cout.unsetf(ios_base::floatfield);
          }
          else if (equiv_area) { cout.width(15); cout << min(10000.0, max(-10000.0, Total_CLift)); cout.width(15); cout << min(10000.0, max(-10000.0, Total_CDrag)); cout.width(15);
            cout.precision(4);
            cout.setf(ios::scientific, ios::floatfield);
            cout << Total_CNearFieldOF; }
          else if (turbo) {
          cout.setf(ios::scientific, ios::floatfield);
        	switch (config[ZONE_0]->GetKind_TurboPerf(0)) {
        		case BLADE:
        			cout.width(15); cout << KineticEnergyLoss[0]*100.0;
        			cout.width(15); cout << abs((MassFlowIn[0] + MassFlowOut[0])/MassFlowIn[0])*100.0;
        			break;
        		case STAGE: case TURBINE:
        			cout.width(15); cout << TotalStaticEfficiency[0]*100.0;
					cout.width(15); cout << PressureOut[0];
					break;
        		default:
        			break;
        	}
		    cout.unsetf(ios_base::floatfield);
		  }
          else { cout.width(15); cout << min(10000.0, max(-10000.0, Total_CLift)); cout.width(15); cout << min(10000.0, max(-10000.0, Total_CDrag)); }
          
          if (aeroelastic) {
            cout.setf(ios::scientific, ios::floatfield);
            cout.width(15); cout << aeroelastic_plunge[0]; //Only output the first marker being monitored to the console.
            cout.width(15); cout << aeroelastic_pitch[0];
            cout.unsetf(ios_base::floatfield);
          }
          cout << endl;
          
          if (freesurface) {
            if (!DualTime_Iteration) {
              ConvHist_file[0] << begin << direct_coeff << flow_resid << levelset_resid << end;
              ConvHist_file[0].flush();
            }
            
            cout.precision(6);
            cout.setf(ios::fixed, ios::floatfield);
            cout.width(13); cout << log10(residual_flow[0]);
            cout.width(14); cout << log10(residual_levelset[0]);
            cout.width(15); cout << Total_CLift;
            cout.width(14); cout << Total_CFreeSurface;
            
            cout << endl;
          }
          
          break;
          
        case WAVE_EQUATION:
          
          if (!DualTime_Iteration) {
            ConvHist_file[0] << begin << wave_coeff << wave_resid << end;
            ConvHist_file[0].flush();
          }
          
          cout.precision(6);
          cout.setf(ios::fixed, ios::floatfield);
          cout.width(14); cout << log10(residual_wave[0]);
          cout.width(14); cout << Total_CWave;
          cout << endl;
          break;
          
        case HEAT_EQUATION:
          
          if (!DualTime_Iteration) {
            ConvHist_file[0] << begin << heat_coeff << heat_resid << end;
            ConvHist_file[0].flush();
          }
          
          cout.precision(6);
          cout.setf(ios::fixed, ios::floatfield);
          cout.width(14); cout << log10(residual_heat[0]);
          cout.width(14); cout << Total_CHeat;
          cout << endl;
          break;
          
        case LINEAR_ELASTICITY:
          
          if (!DualTime_Iteration) {
            ConvHist_file[0] << begin << fea_coeff << fea_resid << end;
            ConvHist_file[0].flush();
          }
          
          cout.precision(6);
          cout.setf(ios::fixed, ios::floatfield);
          cout.width(15); cout << log10(residual_fea[0]);
          cout.width(15); cout << log10(residual_fea[1]);
          if (nDim == 3) { cout.width(15); cout << log10(residual_fea[2]); }
          cout.precision(4);
          cout.setf(ios::scientific, ios::floatfield);
          cout.width(14); cout << Total_CFEA;
          cout << endl;
          break;
          
        case FEM_ELASTICITY:

          if (!DualTime_Iteration) {
            ConvHist_file[0] << begin << fem_coeff << fem_resid << end;
            ConvHist_file[0].flush();
          }

          cout.precision(6);
          cout.setf(ios::fixed, ios::floatfield);
          if (linear_analysis){
              cout.width(15); cout << log10(residual_fem[0]);
              cout.width(15); cout << log10(residual_fem[1]);
              if (nDim == 3) { cout.width(15); cout << log10(residual_fem[2]); }
          }
          else if (nonlinear_analysis){
              cout.width(15); cout << log10(residual_fem[0]);
              cout.width(15); cout << log10(residual_fem[1]);
              cout.width(15); cout << log10(residual_fem[2]);
          }

          cout.precision(4);
          cout.setf(ios::scientific, ios::floatfield);
          cout.width(14); cout << Total_CFEM;
          cout << endl;
          break;

        case ADJ_EULER :              case ADJ_NAVIER_STOKES :
        case DISC_ADJ_EULER:          case DISC_ADJ_NAVIER_STOKES:
          
          if (!DualTime_Iteration) {
            ConvHist_file[0] << begin << adjoint_coeff << adj_flow_resid << end;
            ConvHist_file[0].flush();
          }
          
          cout.precision(6);
          cout.setf(ios::fixed, ios::floatfield);
          if (compressible) {
            cout.width(15); cout << log10(residual_adjflow[0]);
            cout.width(15); cout << log10(residual_adjflow[nDim+1]);
          }
          if (incompressible || freesurface) {
            cout.width(17); cout << log10(residual_adjflow[0]);
            cout.width(16); cout << log10(residual_adjflow[1]);
          }

          if (disc_adj){
            cout.precision(4);
            cout.setf(ios::scientific, ios::floatfield);
            cout.width(14); cout << Total_Sens_Press;
            cout.width(14); cout << Total_Sens_Mach;
          }else{
            cout.precision(4);
            cout.setf(ios::scientific, ios::floatfield);
            cout.width(14); cout << Total_Sens_Geo;
            if (output_1d){
              cout.width(14); cout << Total_Sens_BPress;
            }
            else{
              cout.width(14); cout << Total_Sens_Mach;
            }
          }
          cout << endl;
          cout.unsetf(ios_base::floatfield);
          
          if (freesurface) {
            if (!DualTime_Iteration) {
              ConvHist_file[0] << begin << adjoint_coeff << adj_flow_resid << adj_levelset_resid << end;
              ConvHist_file[0].flush();
            }
            
            cout.precision(6);
            cout.setf(ios::fixed, ios::floatfield);
            cout.width(17); cout << log10(residual_adjflow[0]);
            cout.width(16); cout << log10(residual_adjlevelset[0]);
            cout.precision(3);
            cout.setf(ios::scientific, ios::floatfield);
            cout.width(12); cout << Total_Sens_Geo;
            if (output_1d){
              cout.width(12); cout << Total_Sens_BPress;
            }
            else{
              cout.width(12); cout << Total_Sens_Mach;
            }
            cout.unsetf(ios_base::floatfield);
            cout << endl;
          }
          
          break;
          
        case ADJ_RANS : case DISC_ADJ_RANS:
          
          if (!DualTime_Iteration) {
            ConvHist_file[0] << begin << adjoint_coeff << adj_flow_resid;
            if (!config[val_iZone]->GetFrozen_Visc())
              ConvHist_file[0] << adj_turb_resid;
            ConvHist_file[0] << end;
            ConvHist_file[0].flush();
          }
          
          cout.precision(6);
          cout.setf(ios::fixed, ios::floatfield);
          cout.width(17); cout << log10(residual_adjflow[0]);
          if (!config[val_iZone]->GetFrozen_Visc()) {
            cout.width(17); cout << log10(residual_adjturbulent[0]);
          }
          else {
            if (compressible) {
              if (geometry[val_iZone][FinestMesh]->GetnDim() == 2 ) { cout.width(15); cout << log10(residual_adjflow[3]); }
              else { cout.width(15); cout << log10(residual_adjflow[4]); }
            }
            if (incompressible || freesurface) {
              cout.width(15); cout << log10(residual_adjflow[1]);
            }
          }
          if (disc_adj){
            cout.precision(4);
            cout.setf(ios::scientific, ios::floatfield);
            cout.width(14); cout << Total_Sens_Press;
            cout.width(14); cout << Total_Sens_Mach;
          }else{
            cout.precision(4);
            cout.setf(ios::scientific, ios::floatfield);
            cout.width(14); cout << Total_Sens_Geo;
            if (output_1d){
              cout.width(14); cout << Total_Sens_BPress;
            }
            else{
              cout.width(14); cout << Total_Sens_Mach;
            }
          }
          cout << endl;
          cout.unsetf(ios_base::floatfield);
          if (freesurface) {
            if (!DualTime_Iteration) {
              ConvHist_file[0] << begin << adjoint_coeff << adj_flow_resid << adj_levelset_resid;
              ConvHist_file[0] << end;
              ConvHist_file[0].flush();
            }
            
            cout.precision(6);
            cout.setf(ios::fixed, ios::floatfield);
            cout.width(17); cout << log10(residual_adjflow[0]);
            cout.width(16); cout << log10(residual_adjlevelset[0]);
            
            cout.precision(4);
            cout.setf(ios::scientific, ios::floatfield);
            cout.width(12); cout << Total_Sens_Geo;
            if (output_1d){
              cout.width(14); cout << Total_Sens_BPress;
            }
            else{
              cout.width(14); cout << Total_Sens_Mach;
            }
            cout << endl;
            cout.unsetf(ios_base::floatfield);
          }
          
          break;
          
      }
      cout.unsetf(ios::fixed);
      
      delete [] residual_flow;
      delete [] residual_turbulent;
      delete [] residual_transition;
      delete [] residual_levelset;
      delete [] residual_wave;
      delete [] residual_fea;
      delete [] residual_fem;
      delete [] residual_heat;
      
      delete [] residual_adjflow;
      delete [] residual_adjturbulent;
      delete [] residual_adjlevelset;
      
      delete [] Surface_CLift;
      delete [] Surface_CDrag;
      delete [] Surface_CSideForce;
      delete [] Surface_CEff;
      delete [] Surface_CFx;
      delete [] Surface_CFy;
      delete [] Surface_CFz;
      delete [] Surface_CMx;
      delete [] Surface_CMy;
      delete [] Surface_CMz;
      delete [] aeroelastic_pitch;
      delete [] aeroelastic_plunge;

      delete [] TotalStaticEfficiency;
      delete [] TotalTotalEfficiency;
      delete [] KineticEnergyLoss;
      delete [] TotalPressureLoss;
      delete [] MassFlowIn;
      delete [] MassFlowOut;
      delete [] FlowAngleIn;
      delete [] FlowAngleOut;
      delete [] EulerianWork;
      delete []	TotalEnthalpyIn;
      delete [] PressureRatio;
      delete [] PressureOut;
      delete [] EnthalpyOut;
      delete [] MachIn;
      delete [] MachOut;
      delete [] NormalMachIn;
      delete [] NormalMachOut;
      delete [] VelocityOutIs;
    }
  }
}

void COutput::SetCFL_Number(CSolver ****solver_container, CConfig **config, unsigned short val_iZone) {
  
  su2double CFLFactor = 1.0, power = 1.0, CFL = 0.0, CFLMin = 0.0, CFLMax = 0.0, Div = 1.0, Diff = 0.0, MGFactor[100];
  unsigned short iMesh;
  
  unsigned short FinestMesh = config[val_iZone]->GetFinestMesh();
  unsigned long ExtIter = config[val_iZone]->GetExtIter();

  RhoRes_New = solver_container[val_iZone][FinestMesh][FLOW_SOL]->GetRes_RMS(0);
  switch( config[val_iZone]->GetKind_Solver()){
    case ADJ_EULER : case ADJ_NAVIER_STOKES: case ADJ_RANS:
      RhoRes_New = solver_container[val_iZone][FinestMesh][ADJFLOW_SOL]->GetRes_RMS(0);
      break;
  }

  if (RhoRes_New < EPS) RhoRes_New = EPS;
  if (RhoRes_Old < EPS) RhoRes_Old = RhoRes_New;
  
  Div = RhoRes_Old/RhoRes_New;
  Diff = RhoRes_New-RhoRes_Old;
  
  /*--- Compute MG factor ---*/
  
  for (iMesh = 0; iMesh <= config[val_iZone]->GetnMGLevels(); iMesh++) {
    if (iMesh == MESH_0) MGFactor[iMesh] = 1.0;
    else MGFactor[iMesh] = MGFactor[iMesh-1] * config[val_iZone]->GetCFL(iMesh)/config[val_iZone]->GetCFL(iMesh-1);
  }
  
  if (Div < 1.0) power = config[val_iZone]->GetCFL_AdaptParam(0);
  else power = config[val_iZone]->GetCFL_AdaptParam(1);
  
  /*--- Detect a stall in the residual ---*/
  
  if ((fabs(Diff) <= RhoRes_New*1E-8) && (ExtIter != 0)) { Div = 0.1; power = config[val_iZone]->GetCFL_AdaptParam(1); }
  
  CFLMin = config[val_iZone]->GetCFL_AdaptParam(2);
  CFLMax = config[val_iZone]->GetCFL_AdaptParam(3);
  
  CFLFactor = pow(Div, power);
  
  for (iMesh = 0; iMesh <= config[val_iZone]->GetnMGLevels(); iMesh++) {
    CFL = config[val_iZone]->GetCFL(iMesh);
    CFL *= CFLFactor;
    
    if ((iMesh == MESH_0) && (CFL <= CFLMin)) {
      for (iMesh = 0; iMesh <= config[val_iZone]->GetnMGLevels(); iMesh++) {
        config[val_iZone]->SetCFL(iMesh, 1.001*CFLMin*MGFactor[iMesh]);
      }
      break;
    }
    if ((iMesh == MESH_0) && (CFL >= CFLMax)) {
      for (iMesh = 0; iMesh <= config[val_iZone]->GetnMGLevels(); iMesh++)
        config[val_iZone]->SetCFL(iMesh, 0.999*CFLMax*MGFactor[iMesh]);
      break;
    }
    
    config[val_iZone]->SetCFL(iMesh, CFL);
    
  }
  
  RhoRes_Old = solver_container[val_iZone][FinestMesh][FLOW_SOL]->GetRes_RMS(0);
  switch( config[val_iZone]->GetKind_Solver()){
      case ADJ_EULER : case ADJ_NAVIER_STOKES: case ADJ_RANS:
        RhoRes_Old = solver_container[val_iZone][FinestMesh][ADJFLOW_SOL]->GetRes_RMS(0);
        break;
    }
  
}


void COutput::SetForces_Breakdown(CGeometry ***geometry,
                                  CSolver ****solver_container,
                                  CConfig **config,
                                  CIntegration ***integration,
                                  unsigned short val_iZone) {
  
  char cstr[200];
  unsigned short iMarker_Monitoring;
  ofstream Breakdown_file;
  
  int rank = MASTER_NODE;
  bool compressible       = (config[val_iZone]->GetKind_Regime() == COMPRESSIBLE);
  bool incompressible     = (config[val_iZone]->GetKind_Regime() == INCOMPRESSIBLE);
  bool freesurface        = (config[val_iZone]->GetKind_Regime() == FREESURFACE);
  bool unsteady           = (config[val_iZone]->GetUnsteady_Simulation() != NO);
  bool viscous            = config[val_iZone]->GetViscous();
  bool grid_movement      = config[val_iZone]->GetGrid_Movement();
  bool gravity            = config[val_iZone]->GetGravityForce();
  bool turbulent          = config[val_iZone]->GetKind_Solver() == RANS;

#ifdef HAVE_MPI
  MPI_Comm_rank(MPI_COMM_WORLD, &rank);
#endif
  
  unsigned short FinestMesh = config[val_iZone]->GetFinestMesh();
  unsigned short nDim = geometry[val_iZone][FinestMesh]->GetnDim();
  bool flow = ((config[val_iZone]->GetKind_Solver() == EULER) || (config[val_iZone]->GetKind_Solver() == NAVIER_STOKES) ||
               (config[val_iZone]->GetKind_Solver() == RANS));
  
  /*--- Output the mean flow solution using only the master node ---*/
  
  if ((rank == MASTER_NODE) && (flow)) {
    
    cout << "Writing the forces breakdown file." << endl;

    /*--- Initialize variables to store information from all domains (direct solution) ---*/
    
    su2double Total_CLift = 0.0, Total_CDrag = 0.0, Total_CSideForce = 0.0, Total_CMx = 0.0, Total_CMy = 0.0, Total_CMz = 0.0, Total_CEff = 0.0, Total_CFx = 0.0, Total_CFy = 0.0, Total_CFz = 0.0,
    Inv_CLift = 0.0, Inv_CDrag = 0.0, Inv_CSideForce = 0.0, Inv_CMx = 0.0, Inv_CMy = 0.0, Inv_CMz = 0.0, Inv_CEff = 0.0, Inv_CFx = 0.0, Inv_CFy = 0.0, Inv_CFz = 0.0,
    *Surface_CLift = NULL, *Surface_CDrag = NULL, *Surface_CSideForce = NULL, *Surface_CEff = NULL, *Surface_CFx = NULL, *Surface_CFy = NULL,  *Surface_CFz = NULL, *Surface_CMx = NULL, *Surface_CMy = NULL, *Surface_CMz = NULL,
    *Surface_CLift_Inv = NULL, *Surface_CDrag_Inv = NULL, *Surface_CSideForce_Inv = NULL, *Surface_CEff_Inv = NULL, *Surface_CFx_Inv = NULL, *Surface_CFy_Inv = NULL,  *Surface_CFz_Inv = NULL, *Surface_CMx_Inv = NULL, *Surface_CMy_Inv = NULL, *Surface_CMz_Inv = NULL;
    
    /*--- WARNING: when compiling on Windows, ctime() is not available. Comment out
     the two lines below that use the dt variable. ---*/
    //time_t now = time(0);
    //string dt = ctime(&now); dt[24] = '.';

    /*--- Allocate memory for the coefficients being monitored ---*/
    
    Surface_CLift      = new su2double[config[ZONE_0]->GetnMarker_Monitoring()];
    Surface_CDrag      = new su2double[config[ZONE_0]->GetnMarker_Monitoring()];
    Surface_CSideForce = new su2double[config[ZONE_0]->GetnMarker_Monitoring()];
    Surface_CEff       = new su2double[config[ZONE_0]->GetnMarker_Monitoring()];
    Surface_CFx        = new su2double[config[ZONE_0]->GetnMarker_Monitoring()];
    Surface_CFy        = new su2double[config[ZONE_0]->GetnMarker_Monitoring()];
    Surface_CFz        = new su2double[config[ZONE_0]->GetnMarker_Monitoring()];
    Surface_CMx        = new su2double[config[ZONE_0]->GetnMarker_Monitoring()];
    Surface_CMy        = new su2double[config[ZONE_0]->GetnMarker_Monitoring()];
    Surface_CMz        = new su2double[config[ZONE_0]->GetnMarker_Monitoring()];
    
    Surface_CLift_Inv      = new su2double[config[ZONE_0]->GetnMarker_Monitoring()];
    Surface_CDrag_Inv      = new su2double[config[ZONE_0]->GetnMarker_Monitoring()];
    Surface_CSideForce_Inv = new su2double[config[ZONE_0]->GetnMarker_Monitoring()];
    Surface_CEff_Inv       = new su2double[config[ZONE_0]->GetnMarker_Monitoring()];
    Surface_CFx_Inv        = new su2double[config[ZONE_0]->GetnMarker_Monitoring()];
    Surface_CFy_Inv        = new su2double[config[ZONE_0]->GetnMarker_Monitoring()];
    Surface_CFz_Inv        = new su2double[config[ZONE_0]->GetnMarker_Monitoring()];
    Surface_CMx_Inv        = new su2double[config[ZONE_0]->GetnMarker_Monitoring()];
    Surface_CMy_Inv        = new su2double[config[ZONE_0]->GetnMarker_Monitoring()];
    Surface_CMz_Inv        = new su2double[config[ZONE_0]->GetnMarker_Monitoring()];

    /*--- Flow solution coefficients ---*/
    
    Total_CLift       = solver_container[val_iZone][FinestMesh][FLOW_SOL]->GetTotal_CLift();
    Total_CDrag       = solver_container[val_iZone][FinestMesh][FLOW_SOL]->GetTotal_CDrag();
    Total_CSideForce  = solver_container[val_iZone][FinestMesh][FLOW_SOL]->GetTotal_CSideForce();
    Total_CEff        = solver_container[val_iZone][FinestMesh][FLOW_SOL]->GetTotal_CEff();
    Total_CMx         = solver_container[val_iZone][FinestMesh][FLOW_SOL]->GetTotal_CMx();
    Total_CMy         = solver_container[val_iZone][FinestMesh][FLOW_SOL]->GetTotal_CMy();
    Total_CMz         = solver_container[val_iZone][FinestMesh][FLOW_SOL]->GetTotal_CMz();
    Total_CFx         = solver_container[val_iZone][FinestMesh][FLOW_SOL]->GetTotal_CFx();
    Total_CFy         = solver_container[val_iZone][FinestMesh][FLOW_SOL]->GetTotal_CFy();
    Total_CFz         = solver_container[val_iZone][FinestMesh][FLOW_SOL]->GetTotal_CFz();
    
    /*--- Flow inviscid solution coefficients ---*/
    
    Inv_CLift       = solver_container[val_iZone][FinestMesh][FLOW_SOL]->GetAllBound_CLift_Inv();
    Inv_CDrag       = solver_container[val_iZone][FinestMesh][FLOW_SOL]->GetAllBound_CDrag_Inv();
    Inv_CSideForce  = solver_container[val_iZone][FinestMesh][FLOW_SOL]->GetAllBound_CSideForce_Inv();
    Inv_CEff        = solver_container[val_iZone][FinestMesh][FLOW_SOL]->GetAllBound_CEff_Inv();
    Inv_CMx         = solver_container[val_iZone][FinestMesh][FLOW_SOL]->GetAllBound_CMx_Inv();
    Inv_CMy         = solver_container[val_iZone][FinestMesh][FLOW_SOL]->GetAllBound_CMy_Inv();
    Inv_CMz         = solver_container[val_iZone][FinestMesh][FLOW_SOL]->GetAllBound_CMz_Inv();
    Inv_CFx         = solver_container[val_iZone][FinestMesh][FLOW_SOL]->GetAllBound_CFx_Inv();
    Inv_CFy         = solver_container[val_iZone][FinestMesh][FLOW_SOL]->GetAllBound_CFy_Inv();
    Inv_CFz         = solver_container[val_iZone][FinestMesh][FLOW_SOL]->GetAllBound_CFz_Inv();
    
    /*--- Look over the markers being monitored and get the desired values ---*/
    
    for (iMarker_Monitoring = 0; iMarker_Monitoring < config[ZONE_0]->GetnMarker_Monitoring(); iMarker_Monitoring++) {
      Surface_CLift[iMarker_Monitoring]      = solver_container[val_iZone][FinestMesh][FLOW_SOL]->GetSurface_CLift(iMarker_Monitoring);
      Surface_CDrag[iMarker_Monitoring]      = solver_container[val_iZone][FinestMesh][FLOW_SOL]->GetSurface_CDrag(iMarker_Monitoring);
      Surface_CSideForce[iMarker_Monitoring] = solver_container[val_iZone][FinestMesh][FLOW_SOL]->GetSurface_CSideForce(iMarker_Monitoring);
      Surface_CEff[iMarker_Monitoring]       = solver_container[val_iZone][FinestMesh][FLOW_SOL]->GetSurface_CEff(iMarker_Monitoring);
      Surface_CFx[iMarker_Monitoring]        = solver_container[val_iZone][FinestMesh][FLOW_SOL]->GetSurface_CFx(iMarker_Monitoring);
      Surface_CFy[iMarker_Monitoring]        = solver_container[val_iZone][FinestMesh][FLOW_SOL]->GetSurface_CFy(iMarker_Monitoring);
      Surface_CFz[iMarker_Monitoring]        = solver_container[val_iZone][FinestMesh][FLOW_SOL]->GetSurface_CFz(iMarker_Monitoring);
      Surface_CMx[iMarker_Monitoring]        = solver_container[val_iZone][FinestMesh][FLOW_SOL]->GetSurface_CMx(iMarker_Monitoring);
      Surface_CMy[iMarker_Monitoring]        = solver_container[val_iZone][FinestMesh][FLOW_SOL]->GetSurface_CMy(iMarker_Monitoring);
      Surface_CMz[iMarker_Monitoring]        = solver_container[val_iZone][FinestMesh][FLOW_SOL]->GetSurface_CMz(iMarker_Monitoring);
      
      Surface_CLift_Inv[iMarker_Monitoring]      = solver_container[val_iZone][FinestMesh][FLOW_SOL]->GetSurface_CLift_Inv(iMarker_Monitoring);
      Surface_CDrag_Inv[iMarker_Monitoring]      = solver_container[val_iZone][FinestMesh][FLOW_SOL]->GetSurface_CDrag_Inv(iMarker_Monitoring);
      Surface_CSideForce_Inv[iMarker_Monitoring] = solver_container[val_iZone][FinestMesh][FLOW_SOL]->GetSurface_CSideForce_Inv(iMarker_Monitoring);
      Surface_CEff_Inv[iMarker_Monitoring]       = solver_container[val_iZone][FinestMesh][FLOW_SOL]->GetSurface_CEff_Inv(iMarker_Monitoring);
      Surface_CFx_Inv[iMarker_Monitoring]        = solver_container[val_iZone][FinestMesh][FLOW_SOL]->GetSurface_CFx_Inv(iMarker_Monitoring);
      Surface_CFy_Inv[iMarker_Monitoring]        = solver_container[val_iZone][FinestMesh][FLOW_SOL]->GetSurface_CFy_Inv(iMarker_Monitoring);
      Surface_CFz_Inv[iMarker_Monitoring]        = solver_container[val_iZone][FinestMesh][FLOW_SOL]->GetSurface_CFz_Inv(iMarker_Monitoring);
      Surface_CMx_Inv[iMarker_Monitoring]        = solver_container[val_iZone][FinestMesh][FLOW_SOL]->GetSurface_CMx_Inv(iMarker_Monitoring);
      Surface_CMy_Inv[iMarker_Monitoring]        = solver_container[val_iZone][FinestMesh][FLOW_SOL]->GetSurface_CMy_Inv(iMarker_Monitoring);
      Surface_CMz_Inv[iMarker_Monitoring]        = solver_container[val_iZone][FinestMesh][FLOW_SOL]->GetSurface_CMz_Inv(iMarker_Monitoring);
    }
    
    /*--- Write file name with extension ---*/
    
    string filename = config[val_iZone]->GetBreakdown_FileName();
    strcpy (cstr, filename.data());

    Breakdown_file.open(cstr, ios::out);
    
    Breakdown_file << endl <<"-------------------------------------------------------------------------" << endl;
    Breakdown_file <<"|    ___ _   _ ___                                                      |" << endl;
    Breakdown_file <<"|   / __| | | |_  )   Release 4.1.0  \"Cardinal\"                         |" << endl;
    Breakdown_file <<"|   \\__ \\ |_| |/ /                                                      |" << endl;
    Breakdown_file <<"|   |___/\\___//___|   Suite (Computational Fluid Dynamics Code)         |" << endl;
    Breakdown_file << "|                                                                       |" << endl;
    //Breakdown_file << "|   Local date and time: " << dt << "                      |" << endl;
    Breakdown_file <<"-------------------------------------------------------------------------" << endl;
    Breakdown_file << "| SU2 Lead Dev.: Dr. Francisco Palacios, Francisco.D.Palacios@boeing.com|" << endl;
    Breakdown_file << "|                Dr. Thomas D. Economon, economon@stanford.edu          |" << endl;
    Breakdown_file <<"-------------------------------------------------------------------------" << endl;
    Breakdown_file << "| SU2 Developers:                                                       |" << endl;
    Breakdown_file << "| - Prof. Juan J. Alonso's group at Stanford University.                |" << endl;
    Breakdown_file << "| - Prof. Piero Colonna's group at Delft University of Technology.      |" << endl;
    Breakdown_file << "| - Prof. Nicolas R. Gauger's group at Kaiserslautern U. of Technology. |" << endl;
    Breakdown_file << "| - Prof. Alberto Guardone's group at Polytechnic University of Milan.  |" << endl;
    Breakdown_file << "| - Prof. Rafael Palacios' group at Imperial College London.            |" << endl;
    Breakdown_file <<"-------------------------------------------------------------------------" << endl;
    Breakdown_file << "| Copyright (C) 2012-2015 SU2, the open-source CFD code.                |" << endl;
    Breakdown_file << "|                                                                       |" << endl;
    Breakdown_file << "| SU2 is free software; you can redistribute it and/or                  |" << endl;
    Breakdown_file << "| modify it under the terms of the GNU Lesser General Public            |" << endl;
    Breakdown_file << "| License as published by the Free Software Foundation; either          |" << endl;
    Breakdown_file << "| version 2.1 of the License, or (at your option) any later version.    |" << endl;
    Breakdown_file << "|                                                                       |" << endl;
    Breakdown_file << "| SU2 is distributed in the hope that it will be useful,                |" << endl;
    Breakdown_file << "| but WITHOUT ANY WARRANTY; without even the implied warranty of        |" << endl;
    Breakdown_file << "| MERCHANTABILITY or FITNESS FOR A PARTICULAR PURPOSE. See the GNU      |" << endl;
    Breakdown_file << "| Lesser General Public License for more details.                       |" << endl;
    Breakdown_file << "|                                                                       |" << endl;
    Breakdown_file << "| You should have received a copy of the GNU Lesser General Public      |" << endl;
    Breakdown_file << "| License along with SU2. If not, see <http://www.gnu.org/licenses/>.   |" << endl;
    Breakdown_file <<"-------------------------------------------------------------------------" << endl;
    
    Breakdown_file.precision(6);
    
    Breakdown_file << endl << endl <<"Problem definition:" << endl << endl;
    
    if (compressible) {
      if (viscous) {
        Breakdown_file << "Viscous flow: Computing pressure using the ideal gas law" << endl;
        Breakdown_file << "based on the free-stream temperature and a density computed" << endl;
        Breakdown_file << "from the Reynolds number." << endl;
      } else {
        Breakdown_file << "Inviscid flow: Computing density based on free-stream" << endl;
        Breakdown_file << "temperature and pressure using the ideal gas law." << endl;
      }
    }
    
    if (grid_movement) Breakdown_file << "Force coefficients computed using MACH_MOTION." << endl;
    else Breakdown_file << "Force coefficients computed using free-stream values." << endl;
    
    if (incompressible || freesurface) {
      Breakdown_file << "Viscous and Inviscid flow: rho_ref, and vel_ref" << endl;
      Breakdown_file << "are based on the free-stream values, p_ref = rho_ref*vel_ref^2." << endl;
      Breakdown_file << "The free-stream value of the pressure is 0." << endl;
      Breakdown_file << "Mach number: "<< config[val_iZone]->GetMach() << ", computed using the Bulk modulus." << endl;
      Breakdown_file << "Angle of attack (deg): "<< config[val_iZone]->GetAoA() << ", computed using the the free-stream velocity." << endl;
      Breakdown_file << "Side slip angle (deg): "<< config[val_iZone]->GetAoS() << ", computed using the the free-stream velocity." << endl;
      if (viscous) Breakdown_file << "Reynolds number: " << config[val_iZone]->GetReynolds() << ", computed using free-stream values."<< endl;
      Breakdown_file << "Only dimensional computation, the grid should be dimensional." << endl;
    }
    
    Breakdown_file <<"-- Input conditions:"<< endl;
    
    if (compressible) {
      switch (config[val_iZone]->GetKind_FluidModel()) {
          
        case STANDARD_AIR:
          Breakdown_file << "Fluid Model: STANDARD_AIR "<< endl;
          Breakdown_file << "Specific gas constant: " << config[val_iZone]->GetGas_Constant();
          if (config[val_iZone]->GetSystemMeasurements() == SI) Breakdown_file << " N.m/kg.K." << endl;
          else if (config[val_iZone]->GetSystemMeasurements() == US) Breakdown_file << " lbf.ft/slug.R." << endl;
          Breakdown_file << "Specific gas constant (non-dim): " << config[val_iZone]->GetGas_ConstantND()<< endl;
          Breakdown_file << "Specific Heat Ratio: 1.4000 "<< endl;
          break;
          
        case IDEAL_GAS:
          Breakdown_file << "Fluid Model: IDEAL_GAS "<< endl;
          Breakdown_file << "Specific gas constant: " << config[val_iZone]->GetGas_Constant() << " N.m/kg.K." << endl;
          Breakdown_file << "Specific gas constant (non-dim): " << config[val_iZone]->GetGas_ConstantND()<< endl;
          Breakdown_file << "Specific Heat Ratio: "<< config[val_iZone]->GetGamma() << endl;
          break;
          
        case VW_GAS:
          Breakdown_file << "Fluid Model: Van der Waals "<< endl;
          Breakdown_file << "Specific gas constant: " << config[val_iZone]->GetGas_Constant() << " N.m/kg.K." << endl;
          Breakdown_file << "Specific gas constant (non-dim): " << config[val_iZone]->GetGas_ConstantND()<< endl;
          Breakdown_file << "Specific Heat Ratio: "<< config[val_iZone]->GetGamma() << endl;
          Breakdown_file << "Critical Pressure:   " << config[val_iZone]->GetPressure_Critical()  << " Pa." << endl;
          Breakdown_file << "Critical Temperature:  " << config[val_iZone]->GetTemperature_Critical() << " K." << endl;
          Breakdown_file << "Critical Pressure (non-dim):   " << config[val_iZone]->GetPressure_Critical() /config[val_iZone]->GetPressure_Ref() << endl;
          Breakdown_file << "Critical Temperature (non-dim) :  " << config[val_iZone]->GetTemperature_Critical() /config[val_iZone]->GetTemperature_Ref() << endl;
          break;
          
        case PR_GAS:
          Breakdown_file << "Fluid Model: Peng-Robinson "<< endl;
          Breakdown_file << "Specific gas constant: " << config[val_iZone]->GetGas_Constant() << " N.m/kg.K." << endl;
          Breakdown_file << "Specific gas constant(non-dim): " << config[val_iZone]->GetGas_ConstantND()<< endl;
          Breakdown_file << "Specific Heat Ratio: "<< config[val_iZone]->GetGamma() << endl;
          Breakdown_file << "Critical Pressure:   " << config[val_iZone]->GetPressure_Critical()  << " Pa." << endl;
          Breakdown_file << "Critical Temperature:  " << config[val_iZone]->GetTemperature_Critical() << " K." << endl;
          Breakdown_file << "Critical Pressure (non-dim):   " << config[val_iZone]->GetPressure_Critical() /config[val_iZone]->GetPressure_Ref() << endl;
          Breakdown_file << "Critical Temperature (non-dim) :  " << config[val_iZone]->GetTemperature_Critical() /config[val_iZone]->GetTemperature_Ref() << endl;
          break;
      }
      
      if (viscous) {
        
        switch (config[val_iZone]->GetKind_ViscosityModel()) {
            
          case CONSTANT_VISCOSITY:
            Breakdown_file << "Viscosity Model: CONSTANT_VISCOSITY  "<< endl;
            Breakdown_file << "Laminar Viscosity: " << config[val_iZone]->GetMu_ConstantND()*config[val_iZone]->GetViscosity_Ref();
            if (config[val_iZone]->GetSystemMeasurements() == SI) Breakdown_file << " N.s/m^2." << endl;
            else if (config[val_iZone]->GetSystemMeasurements() == US) Breakdown_file << " lbf.s/ft^2." << endl;
            Breakdown_file << "Laminar Viscosity (non-dim): " << config[val_iZone]->GetMu_ConstantND()<< endl;
            break;
            
          case SUTHERLAND:
            Breakdown_file << "Viscosity Model: SUTHERLAND "<< endl;
            Breakdown_file << "Ref. Laminar Viscosity: " << config[val_iZone]->GetMu_RefND()*config[val_iZone]->GetViscosity_Ref();
            if (config[val_iZone]->GetSystemMeasurements() == SI) Breakdown_file << " N.s/m^2." << endl;
            else if (config[val_iZone]->GetSystemMeasurements() == US) Breakdown_file << " lbf.s/ft^2." << endl;
            Breakdown_file << "Ref. Temperature: " << config[val_iZone]->GetMu_Temperature_RefND()*config[val_iZone]->GetTemperature_Ref();
            if (config[val_iZone]->GetSystemMeasurements() == SI) Breakdown_file << " K." << endl;
            else if (config[val_iZone]->GetSystemMeasurements() == US) Breakdown_file << " R." << endl;
            Breakdown_file << "Sutherland Constant: "<< config[val_iZone]->GetMu_SND()*config[val_iZone]->GetTemperature_Ref();
            if (config[val_iZone]->GetSystemMeasurements() == SI) Breakdown_file << " K." << endl;
            else if (config[val_iZone]->GetSystemMeasurements() == US) Breakdown_file << " R." << endl;
            Breakdown_file << "Laminar Viscosity (non-dim): " << config[val_iZone]->GetMu_ConstantND()<< endl;
            Breakdown_file << "Ref. Temperature (non-dim): " << config[val_iZone]->GetMu_Temperature_RefND()<< endl;
            Breakdown_file << "Sutherland constant (non-dim): "<< config[val_iZone]->GetMu_SND()<< endl;
            break;
            
        }
        switch (config[val_iZone]->GetKind_ConductivityModel()) {
            
          case CONSTANT_PRANDTL:
            Breakdown_file << "Conductivity Model: CONSTANT_PRANDTL  "<< endl;
            Breakdown_file << "Prandtl: " << config[val_iZone]->GetPrandtl_Lam()<< endl;
            break;
            
          case CONSTANT_CONDUCTIVITY:
            Breakdown_file << "Conductivity Model: CONSTANT_CONDUCTIVITY "<< endl;
            Breakdown_file << "Molecular Conductivity: " << config[val_iZone]->GetKt_ConstantND()*config[val_iZone]->GetConductivity_Ref()<< " W/m^2.K." << endl;
            Breakdown_file << "Molecular Conductivity (non-dim): " << config[val_iZone]->GetKt_ConstantND()<< endl;
            break;
            
        }
      }
    }
    
    if (incompressible || freesurface) {
      Breakdown_file << "Bulk modulus: " << config[val_iZone]->GetBulk_Modulus();
      if (config[val_iZone]->GetSystemMeasurements() == SI) Breakdown_file << " Pa." << endl;
      else if (config[val_iZone]->GetSystemMeasurements() == US) Breakdown_file << " psf." << endl;
      Breakdown_file << "Artificial compressibility factor: " << config[val_iZone]->GetArtComp_Factor();
      if (config[val_iZone]->GetSystemMeasurements() == SI) Breakdown_file << " Pa." << endl;
      else if (config[val_iZone]->GetSystemMeasurements() == US) Breakdown_file << " psf." << endl;
    }
    
    Breakdown_file << "Free-stream static pressure: " << config[val_iZone]->GetPressure_FreeStream();
    if (config[val_iZone]->GetSystemMeasurements() == SI) Breakdown_file << " Pa." << endl;
    else if (config[val_iZone]->GetSystemMeasurements() == US) Breakdown_file << " psf." << endl;
    
    Breakdown_file << "Free-stream total pressure: " << config[val_iZone]->GetPressure_FreeStream() * pow( 1.0+config[val_iZone]->GetMach()*config[val_iZone]->GetMach()*0.5*(config[val_iZone]->GetGamma()-1.0), config[val_iZone]->GetGamma()/(config[val_iZone]->GetGamma()-1.0) );
    if (config[val_iZone]->GetSystemMeasurements() == SI) Breakdown_file << " Pa." << endl;
    else if (config[val_iZone]->GetSystemMeasurements() == US) Breakdown_file << " psf." << endl;
    
    if (compressible) {
      Breakdown_file << "Free-stream temperature: " << config[val_iZone]->GetTemperature_FreeStream();
      if (config[val_iZone]->GetSystemMeasurements() == SI) Breakdown_file << " K." << endl;
      else if (config[val_iZone]->GetSystemMeasurements() == US) Breakdown_file << " R." << endl;
    }
    
    Breakdown_file << "Free-stream density: " << config[val_iZone]->GetDensity_FreeStream();
    if (config[val_iZone]->GetSystemMeasurements() == SI) Breakdown_file << " kg/m^3." << endl;
    else if (config[val_iZone]->GetSystemMeasurements() == US) Breakdown_file << " slug/ft^3." << endl;
    
    if (nDim == 2) {
      Breakdown_file << "Free-stream velocity: (" << config[val_iZone]->GetVelocity_FreeStream()[0] << ", ";
      Breakdown_file << config[val_iZone]->GetVelocity_FreeStream()[1] << ")";
    }
    if (nDim == 3) {
      Breakdown_file << "Free-stream velocity: (" << config[val_iZone]->GetVelocity_FreeStream()[0] << ", ";
      Breakdown_file << config[val_iZone]->GetVelocity_FreeStream()[1] << ", " << config[val_iZone]->GetVelocity_FreeStream()[2] << ")";
    }
    if (config[val_iZone]->GetSystemMeasurements() == SI) Breakdown_file << " m/s. ";
    else if (config[val_iZone]->GetSystemMeasurements() == US) Breakdown_file << " ft/s. ";
    
    Breakdown_file << "Magnitude: "	<< config[val_iZone]->GetModVel_FreeStream();
    if (config[val_iZone]->GetSystemMeasurements() == SI) Breakdown_file << " m/s." << endl;
    else if (config[val_iZone]->GetSystemMeasurements() == US) Breakdown_file << " ft/s." << endl;
    
    if (compressible) {
      Breakdown_file << "Free-stream total energy per unit mass: " << config[val_iZone]->GetEnergy_FreeStream();
      if (config[val_iZone]->GetSystemMeasurements() == SI) Breakdown_file << " m^2/s^2." << endl;
      else if (config[val_iZone]->GetSystemMeasurements() == US) Breakdown_file << " ft^2/s^2." << endl;
    }
    
    if (viscous) {
      Breakdown_file << "Free-stream viscosity: " << config[val_iZone]->GetViscosity_FreeStream();
      if (config[val_iZone]->GetSystemMeasurements() == SI) Breakdown_file << " N.s/m^2." << endl;
      else if (config[val_iZone]->GetSystemMeasurements() == US) Breakdown_file << " lbf.s/ft^2." << endl;
      if (turbulent) {
        Breakdown_file << "Free-stream turb. kinetic energy per unit mass: " << config[val_iZone]->GetTke_FreeStream();
        if (config[val_iZone]->GetSystemMeasurements() == SI) Breakdown_file << " m^2/s^2." << endl;
        else if (config[val_iZone]->GetSystemMeasurements() == US) Breakdown_file << " ft^2/s^2." << endl;
        Breakdown_file << "Free-stream specific dissipation: " << config[val_iZone]->GetOmega_FreeStream();
        if (config[val_iZone]->GetSystemMeasurements() == SI) Breakdown_file << " 1/s." << endl;
        else if (config[val_iZone]->GetSystemMeasurements() == US) Breakdown_file << " 1/s." << endl;
      }
    }
    
    if (unsteady) { Breakdown_file << "Total time: " << config[val_iZone]->GetTotal_UnstTime() << " s. Time step: " << config[val_iZone]->GetDelta_UnstTime() << " s." << endl; }
    
    /*--- Print out reference values. ---*/
    
    Breakdown_file <<"-- Reference values:"<< endl;
    
    if (compressible) {
      Breakdown_file << "Reference specific gas constant: " << config[val_iZone]->GetGas_Constant_Ref();
      if (config[val_iZone]->GetSystemMeasurements() == SI) Breakdown_file << " N.m/kg.K." << endl;
      else if (config[val_iZone]->GetSystemMeasurements() == US) Breakdown_file << " lbf.ft/slug.R." << endl;
    }
    
    Breakdown_file << "Reference pressure: " << config[val_iZone]->GetPressure_Ref();
    if (config[val_iZone]->GetSystemMeasurements() == SI) Breakdown_file << " Pa." << endl;
    else if (config[val_iZone]->GetSystemMeasurements() == US) Breakdown_file << " psf." << endl;
    
    if (compressible) {
      Breakdown_file << "Reference temperature: " << config[val_iZone]->GetTemperature_Ref();
      if (config[val_iZone]->GetSystemMeasurements() == SI) Breakdown_file << " K." << endl;
      else if (config[val_iZone]->GetSystemMeasurements() == US) Breakdown_file << " R." << endl;
    }
    
    Breakdown_file << "Reference density: " << config[val_iZone]->GetDensity_Ref();
    if (config[val_iZone]->GetSystemMeasurements() == SI) Breakdown_file << " kg/m^3." << endl;
    else if (config[val_iZone]->GetSystemMeasurements() == US) Breakdown_file << " slug/ft^3." << endl;
    
    Breakdown_file << "Reference velocity: " << config[val_iZone]->GetVelocity_Ref();
    if (config[val_iZone]->GetSystemMeasurements() == SI) Breakdown_file << " m/s." << endl;
    else if (config[val_iZone]->GetSystemMeasurements() == US) Breakdown_file << " ft/s." << endl;
    
    if (compressible) {
      Breakdown_file << "Reference energy per unit mass: " << config[val_iZone]->GetEnergy_Ref();
      if (config[val_iZone]->GetSystemMeasurements() == SI) Breakdown_file << " m^2/s^2." << endl;
      else if (config[val_iZone]->GetSystemMeasurements() == US) Breakdown_file << " ft^2/s^2." << endl;
    }
    
    if (incompressible || freesurface) {
      Breakdown_file << "Reference length: " << config[val_iZone]->GetLength_Ref();
      if (config[val_iZone]->GetSystemMeasurements() == SI) Breakdown_file << " m." << endl;
      else if (config[val_iZone]->GetSystemMeasurements() == US) Breakdown_file << " in." << endl;
    }
    
    if (viscous) {
      Breakdown_file << "Reference viscosity: " << config[val_iZone]->GetViscosity_Ref();
      if (config[val_iZone]->GetSystemMeasurements() == SI) Breakdown_file << " N.s/m^2." << endl;
      else if (config[val_iZone]->GetSystemMeasurements() == US) Breakdown_file << " lbf.s/ft^2." << endl;
      Breakdown_file << "Reference conductivity: " << config[val_iZone]->GetConductivity_Ref();
      if (config[val_iZone]->GetSystemMeasurements() == SI) Breakdown_file << " W/m^2.K." << endl;
      else if (config[val_iZone]->GetSystemMeasurements() == US) Breakdown_file << " lbf/ft.s.R." << endl;
    }
    
    
    if (unsteady) Breakdown_file << "Reference time: " << config[val_iZone]->GetTime_Ref() <<" s." << endl;
    
    /*--- Print out resulting non-dim values here. ---*/
    
    Breakdown_file << "-- Resulting non-dimensional state:" << endl;
    Breakdown_file << "Mach number (non-dim): " << config[val_iZone]->GetMach() << endl;
    if (viscous) {
      Breakdown_file << "Reynolds number (non-dim): " << config[val_iZone]->GetReynolds() <<". Re length: " << config[val_iZone]->GetLength_Reynolds();
      if (config[val_iZone]->GetSystemMeasurements() == SI) Breakdown_file << " m." << endl;
      else if (config[val_iZone]->GetSystemMeasurements() == US) Breakdown_file << " ft." << endl;
    }
    if (gravity) {
      Breakdown_file << "Froude number (non-dim): " << config[val_iZone]->GetFroude() << endl;
      Breakdown_file << "Lenght of the baseline wave (non-dim): " << 2.0*PI_NUMBER*config[val_iZone]->GetFroude()*config[val_iZone]->GetFroude() << endl;
    }
    
    if (compressible) {
      Breakdown_file << "Specific gas constant (non-dim): " << config[val_iZone]->GetGas_ConstantND() << endl;
      Breakdown_file << "Free-stream temperature (non-dim): " << config[val_iZone]->GetTemperature_FreeStreamND() << endl;
    }
    
    Breakdown_file << "Free-stream pressure (non-dim): " << config[val_iZone]->GetPressure_FreeStreamND() << endl;
    
    Breakdown_file << "Free-stream density (non-dim): " << config[val_iZone]->GetDensity_FreeStreamND() << endl;
    
    if (nDim == 2) {
      Breakdown_file << "Free-stream velocity (non-dim): (" << config[val_iZone]->GetVelocity_FreeStreamND()[0] << ", ";
      Breakdown_file << config[val_iZone]->GetVelocity_FreeStreamND()[1] << "). ";
    } else {
      Breakdown_file << "Free-stream velocity (non-dim): (" << config[val_iZone]->GetVelocity_FreeStreamND()[0] << ", ";
      Breakdown_file << config[val_iZone]->GetVelocity_FreeStreamND()[1] << ", " << config[val_iZone]->GetVelocity_FreeStreamND()[2] << "). ";
    }
    Breakdown_file << "Magnitude: "	 << config[val_iZone]->GetModVel_FreeStreamND() << endl;
    
    if (compressible)
      Breakdown_file << "Free-stream total energy per unit mass (non-dim): " << config[val_iZone]->GetEnergy_FreeStreamND() << endl;
    
    if (viscous) {
      Breakdown_file << "Free-stream viscosity (non-dim): " << config[val_iZone]->GetViscosity_FreeStreamND() << endl;
      if (turbulent) {
        Breakdown_file << "Free-stream turb. kinetic energy (non-dim): " << config[val_iZone]->GetTke_FreeStreamND() << endl;
        Breakdown_file << "Free-stream specific dissipation (non-dim): " << config[val_iZone]->GetOmega_FreeStreamND() << endl;
      }
    }
    
    if (unsteady) {
      Breakdown_file << "Total time (non-dim): " << config[val_iZone]->GetTotal_UnstTimeND() << endl;
      Breakdown_file << "Time step (non-dim): " << config[val_iZone]->GetDelta_UnstTimeND() << endl;
    }
    
    Breakdown_file << endl << endl <<"Forces breakdown:" << endl << endl;
    
    Breakdown_file << "Total CL:    ";
    Breakdown_file.width(11); Breakdown_file << Total_CLift;
    Breakdown_file << " | Pressure Component (";
    Breakdown_file.width(5); Breakdown_file << SU2_TYPE::Int((Inv_CLift*100.0)/(Total_CLift+EPS));
    Breakdown_file << "%): ";
    Breakdown_file.width(11); Breakdown_file << Inv_CLift;
    Breakdown_file << " | Friction Component (";
    Breakdown_file.width(5); Breakdown_file << SU2_TYPE::Int(100.0-(Inv_CLift*100.0)/(Total_CLift+EPS));
    Breakdown_file << "%): ";
    Breakdown_file.width(11); Breakdown_file << Total_CLift-Inv_CLift << endl;
    
    Breakdown_file << "Total CD:    ";
    Breakdown_file.width(11); Breakdown_file << Total_CDrag;
    Breakdown_file << " | Pressure Component (";
    Breakdown_file.width(5); Breakdown_file << SU2_TYPE::Int((Inv_CDrag*100.0)/(Total_CDrag+EPS)) << "%): ";;
    Breakdown_file.width(11); Breakdown_file << Inv_CDrag;
    Breakdown_file << " | Friction Component (";
    Breakdown_file.width(5); Breakdown_file << SU2_TYPE::Int(100.0-(Inv_CDrag*100.0)/(Total_CDrag+EPS));
    Breakdown_file << "%): ";
    Breakdown_file.width(11); Breakdown_file << Total_CDrag-Inv_CDrag << endl;
    
    if (nDim == 3) {
      Breakdown_file << "Total CSF:   ";
      Breakdown_file.width(11); Breakdown_file << Total_CSideForce;
      Breakdown_file << " | Pressure Component (";
      Breakdown_file.width(5); Breakdown_file << SU2_TYPE::Int((Inv_CSideForce*100.0)/(Total_CSideForce+EPS));
      Breakdown_file << "%): ";
      Breakdown_file.width(11); Breakdown_file << Inv_CSideForce;
      Breakdown_file << " | Friction Component (";
      Breakdown_file.width(5); Breakdown_file << SU2_TYPE::Int(100.0-(Inv_CSideForce*100.0)/(Total_CSideForce+EPS));
      Breakdown_file << "%): ";
      Breakdown_file.width(11); Breakdown_file << Total_CSideForce-Inv_CSideForce << endl;
    }

    Breakdown_file << "Total CL/CD: ";
    Breakdown_file.width(11); Breakdown_file << Total_CEff;
    Breakdown_file << " | Pressure Component (";
    Breakdown_file.width(5); Breakdown_file << SU2_TYPE::Int((Inv_CEff*100.0)/(Total_CEff+EPS));
    Breakdown_file << "%): ";
    Breakdown_file.width(11); Breakdown_file << Inv_CEff;
    Breakdown_file << " | Friction Component (";
    Breakdown_file.width(5); Breakdown_file << SU2_TYPE::Int(100.0-(Inv_CEff*100.0)/(Total_CEff+EPS));
    Breakdown_file << "%): ";
    Breakdown_file.width(11); Breakdown_file << Total_CEff-Inv_CEff << endl;

    if (nDim == 3) {
      Breakdown_file << "Total CMx:   ";
      Breakdown_file.width(11); Breakdown_file << Total_CMx;
      Breakdown_file << " | Pressure Component (";
      Breakdown_file.width(5); Breakdown_file << SU2_TYPE::Int((Inv_CMx*100.0)/(Total_CMx+EPS));
      Breakdown_file << "%): ";
      Breakdown_file.width(11); Breakdown_file << Inv_CMx;
      Breakdown_file << " | Friction Component (";
      Breakdown_file.width(5); Breakdown_file << SU2_TYPE::Int(100.0-(Inv_CMx*100.0)/(Total_CMx+EPS));
      Breakdown_file << "%): ";
      Breakdown_file.width(11); Breakdown_file << Total_CMx-Inv_CMx << endl;
      
      Breakdown_file << "Total CMy:   ";
      Breakdown_file.width(11); Breakdown_file << Total_CMy;
      Breakdown_file << " | Pressure Component (";
      Breakdown_file.width(5); Breakdown_file << SU2_TYPE::Int((Inv_CMy*100.0)/(Total_CMy+EPS));
      Breakdown_file << "%): ";
      Breakdown_file.width(11); Breakdown_file << Inv_CMy;
      Breakdown_file << " | Friction Component (";
      Breakdown_file.width(5); Breakdown_file << SU2_TYPE::Int(100.0-(Inv_CMy*100.0)/(Total_CMy+EPS));
      Breakdown_file << "%): ";
      Breakdown_file.width(11); Breakdown_file << Total_CMy-Inv_CMy << endl;
    }

    Breakdown_file << "Total CMz:   ";
    Breakdown_file.width(11); Breakdown_file << Total_CMz;
    Breakdown_file << " | Pressure Component (";
    Breakdown_file.width(5); Breakdown_file << SU2_TYPE::Int((Inv_CMz*100.0)/(Total_CMz+EPS));
    Breakdown_file << "%): ";
    Breakdown_file.width(11); Breakdown_file << Inv_CMz;
    Breakdown_file << " | Friction Component (";
    Breakdown_file.width(5); Breakdown_file << SU2_TYPE::Int(100.0-(Inv_CMz*100.0)/(Total_CMz+EPS));
    Breakdown_file << "%): ";
    Breakdown_file.width(11); Breakdown_file << Total_CMz-Inv_CMz << endl;

    Breakdown_file << "Total CFx:   ";
    Breakdown_file.width(11); Breakdown_file << Total_CFx;
    Breakdown_file << " | Pressure Component (";
    Breakdown_file.width(5); Breakdown_file << SU2_TYPE::Int((Inv_CFx*100.0)/(Total_CFx+EPS));
    Breakdown_file << "%): ";
    Breakdown_file.width(11); Breakdown_file << Inv_CFx;
    Breakdown_file << " | Friction Component (";
    Breakdown_file.width(5); Breakdown_file << SU2_TYPE::Int(100.0-(Inv_CFx*100.0)/(Total_CFx+EPS));
    Breakdown_file << "%): ";
    Breakdown_file.width(11); Breakdown_file << Total_CFx-Inv_CFx << endl;

    Breakdown_file << "Total CFy:   ";
    Breakdown_file.width(11); Breakdown_file << Total_CFy;
    Breakdown_file << " | Pressure Component (";
    Breakdown_file.width(5); Breakdown_file << SU2_TYPE::Int((Inv_CFy*100.0)/(Total_CFy+EPS));
    Breakdown_file << "%): ";
    Breakdown_file.width(11); Breakdown_file << Inv_CFy;
    Breakdown_file << " | Friction Component (";
    Breakdown_file.width(5); Breakdown_file << SU2_TYPE::Int(100.0-(Inv_CFy*100.0)/(Total_CFy+EPS));
    Breakdown_file << "%): ";
    Breakdown_file.width(11); Breakdown_file << Total_CFy-Inv_CFy << endl;

    if (nDim == 3) {
      Breakdown_file << "Total CFz:   ";
      Breakdown_file.width(11); Breakdown_file << Total_CFz;
      Breakdown_file << " | Pressure Component (";
      Breakdown_file.width(5); Breakdown_file << SU2_TYPE::Int((Inv_CFz*100.0)/(Total_CFz+EPS));
      Breakdown_file << "%): ";
      Breakdown_file.width(11); Breakdown_file << Inv_CFz;
      Breakdown_file << " | Friction Component (";
      Breakdown_file.width(5); Breakdown_file << SU2_TYPE::Int(100.0-(Inv_CFz*100.0)/(Total_CFz+EPS));
      Breakdown_file << "%): ";
      Breakdown_file.width(11); Breakdown_file << Total_CFz-Inv_CFz << endl;
    }
    
    Breakdown_file << endl << endl;

    for (iMarker_Monitoring = 0; iMarker_Monitoring < config[val_iZone]->GetnMarker_Monitoring(); iMarker_Monitoring++) {
      
      Breakdown_file << "Surface name: " << config[val_iZone]->GetMarker_Monitoring(iMarker_Monitoring) << endl << endl;
      
      Breakdown_file << "Total CL    (";
      Breakdown_file.width(5); Breakdown_file << SU2_TYPE::Int((Surface_CLift[iMarker_Monitoring]*100.0)/(Total_CLift+EPS));
      Breakdown_file << "%): ";
      Breakdown_file.width(11); Breakdown_file << Surface_CLift[iMarker_Monitoring];
      Breakdown_file << " | Pressure Component (";
      Breakdown_file.width(5); Breakdown_file << SU2_TYPE::Int((Surface_CLift_Inv[iMarker_Monitoring]*100.0)/(Surface_CLift[iMarker_Monitoring]+EPS));
      Breakdown_file << "%): ";
      Breakdown_file.width(11); Breakdown_file << Surface_CLift_Inv[iMarker_Monitoring];
      Breakdown_file << " | Friction Component (";
      Breakdown_file.width(5); Breakdown_file << SU2_TYPE::Int(100.0-(Surface_CLift_Inv[iMarker_Monitoring]*100.0)/(Surface_CLift[iMarker_Monitoring]+EPS));
      Breakdown_file << "%): ";
      Breakdown_file.width(11); Breakdown_file << Surface_CLift[iMarker_Monitoring]-Surface_CLift_Inv[iMarker_Monitoring] << endl;

      Breakdown_file << "Total CD    (";
      Breakdown_file.width(5); Breakdown_file << SU2_TYPE::Int((Surface_CDrag[iMarker_Monitoring]*100.0)/(Total_CDrag+EPS));
      Breakdown_file << "%): ";
      Breakdown_file.width(11); Breakdown_file << Surface_CDrag[iMarker_Monitoring];
      Breakdown_file << " | Pressure Component (";
      Breakdown_file.width(5); Breakdown_file << SU2_TYPE::Int((Surface_CDrag_Inv[iMarker_Monitoring]*100.0)/(Surface_CDrag[iMarker_Monitoring]+EPS));
      Breakdown_file << "%): ";
      Breakdown_file.width(11); Breakdown_file << Surface_CDrag_Inv[iMarker_Monitoring];
      Breakdown_file << " | Friction Component (";
      Breakdown_file.width(5); Breakdown_file << SU2_TYPE::Int(100.0-(Surface_CDrag_Inv[iMarker_Monitoring]*100.0)/(Surface_CDrag[iMarker_Monitoring]+EPS));
      Breakdown_file << "%): ";
      Breakdown_file.width(11); Breakdown_file << Surface_CDrag[iMarker_Monitoring]-Surface_CDrag_Inv[iMarker_Monitoring] << endl;
      
      if (nDim == 3) {
        Breakdown_file << "Total CSF   (";
        Breakdown_file.width(5); Breakdown_file << SU2_TYPE::Int((Surface_CSideForce[iMarker_Monitoring]*100.0)/(Total_CSideForce+EPS));
        Breakdown_file << "%): ";
        Breakdown_file.width(11); Breakdown_file << Surface_CSideForce[iMarker_Monitoring];
        Breakdown_file << " | Pressure Component (";
        Breakdown_file.width(5); Breakdown_file << SU2_TYPE::Int((Surface_CSideForce_Inv[iMarker_Monitoring]*100.0)/(Surface_CSideForce[iMarker_Monitoring]+EPS));
        Breakdown_file << "%): ";
        Breakdown_file.width(11); Breakdown_file << Surface_CSideForce_Inv[iMarker_Monitoring];
        Breakdown_file << " | Friction Component (";
        Breakdown_file.width(5); Breakdown_file << SU2_TYPE::Int(100.0-(Surface_CSideForce_Inv[iMarker_Monitoring]*100.0)/(Surface_CSideForce[iMarker_Monitoring]+EPS));
        Breakdown_file << "%): ";
        Breakdown_file.width(11); Breakdown_file << Surface_CSideForce[iMarker_Monitoring]-Surface_CSideForce_Inv[iMarker_Monitoring] << endl;
      }
      
      Breakdown_file << "Total CL/CD (";
      Breakdown_file.width(5); Breakdown_file << SU2_TYPE::Int((Surface_CEff[iMarker_Monitoring]*100.0)/(Total_CEff+EPS));
      Breakdown_file << "%): ";
      Breakdown_file.width(11); Breakdown_file << Surface_CEff[iMarker_Monitoring];
      Breakdown_file << " | Pressure Component (";
      Breakdown_file.width(5); Breakdown_file << SU2_TYPE::Int((Surface_CEff_Inv[iMarker_Monitoring]*100.0)/(Surface_CEff[iMarker_Monitoring]+EPS));
      Breakdown_file << "%): ";
      Breakdown_file.width(11); Breakdown_file << Surface_CEff_Inv[iMarker_Monitoring];
      Breakdown_file << " | Friction Component (";
      Breakdown_file.width(5); Breakdown_file << SU2_TYPE::Int(100.0-(Surface_CEff_Inv[iMarker_Monitoring]*100.0)/(Surface_CEff[iMarker_Monitoring]+EPS));
      Breakdown_file << "%): ";

      Breakdown_file.width(11); Breakdown_file << Surface_CEff[iMarker_Monitoring]-Surface_CEff_Inv[iMarker_Monitoring] << endl;
      
      if (nDim == 3) {
        
        Breakdown_file << "Total CMx   (";
        Breakdown_file.width(5); Breakdown_file << SU2_TYPE::Int((Surface_CMx[iMarker_Monitoring]*100.0)/(Total_CMx+EPS));
        Breakdown_file << "%): ";
        Breakdown_file.width(11); Breakdown_file << Surface_CMx[iMarker_Monitoring];
        Breakdown_file << " | Pressure Component (";
        Breakdown_file.width(5); Breakdown_file << SU2_TYPE::Int((Surface_CMx_Inv[iMarker_Monitoring]*100.0)/(Surface_CMx[iMarker_Monitoring]+EPS));
        Breakdown_file << "%): ";
        Breakdown_file.width(11); Breakdown_file << Surface_CMx_Inv[iMarker_Monitoring];
        Breakdown_file << " | Friction Component (";
        Breakdown_file.width(5); Breakdown_file << SU2_TYPE::Int(100.0-(Surface_CMx_Inv[iMarker_Monitoring]*100.0)/(Surface_CMx[iMarker_Monitoring]+EPS));
        Breakdown_file << "%): ";
        Breakdown_file.width(11); Breakdown_file << Surface_CMx[iMarker_Monitoring]-Surface_CMx_Inv[iMarker_Monitoring] << endl;
        
        Breakdown_file << "Total CMy   (";
        Breakdown_file.width(5); Breakdown_file << SU2_TYPE::Int((Surface_CMy[iMarker_Monitoring]*100.0)/(Total_CMy+EPS));
        Breakdown_file << "%): ";
        Breakdown_file.width(11); Breakdown_file << Surface_CMy[iMarker_Monitoring];
        Breakdown_file << " | Pressure Component (";
        Breakdown_file.width(5); Breakdown_file << SU2_TYPE::Int((Surface_CMy_Inv[iMarker_Monitoring]*100.0)/(Surface_CMy[iMarker_Monitoring]+EPS));
        Breakdown_file << "%): ";
        Breakdown_file.width(11); Breakdown_file << Surface_CMy_Inv[iMarker_Monitoring];
        Breakdown_file << " | Friction Component (";
        Breakdown_file.width(5); Breakdown_file << SU2_TYPE::Int(100.0-(Surface_CMy_Inv[iMarker_Monitoring]*100.0)/(Surface_CMy[iMarker_Monitoring]+EPS));
        Breakdown_file << "%): ";
        Breakdown_file.width(11); Breakdown_file << Surface_CMy[iMarker_Monitoring]-Surface_CMy_Inv[iMarker_Monitoring] << endl;
      }
      
      Breakdown_file << "Total CMz   (";
      Breakdown_file.width(5); Breakdown_file << SU2_TYPE::Int((Surface_CMz[iMarker_Monitoring]*100.0)/(Total_CMz+EPS));
      Breakdown_file << "%): ";
      Breakdown_file.width(11); Breakdown_file << Surface_CMz[iMarker_Monitoring];
      Breakdown_file << " | Pressure Component (";
      Breakdown_file.width(5); Breakdown_file << SU2_TYPE::Int((Surface_CMz_Inv[iMarker_Monitoring]*100.0)/(Surface_CMz[iMarker_Monitoring]+EPS));
      Breakdown_file << "%): ";
      Breakdown_file.width(11); Breakdown_file << Surface_CMz_Inv[iMarker_Monitoring];
      Breakdown_file << " | Friction Component (";
      Breakdown_file.width(5); Breakdown_file << SU2_TYPE::Int(100.0-(Surface_CMz_Inv[iMarker_Monitoring]*100.0)/(Surface_CMz[iMarker_Monitoring]+EPS));
      Breakdown_file << "%): ";
      Breakdown_file.width(11); Breakdown_file << Surface_CMz[iMarker_Monitoring]-Surface_CMz_Inv[iMarker_Monitoring] << endl;
      
      Breakdown_file << "Total CFx   (";
      Breakdown_file.width(5); Breakdown_file << SU2_TYPE::Int((Surface_CFx[iMarker_Monitoring]*100.0)/(Total_CFx+EPS));
      Breakdown_file << "%): ";
      Breakdown_file.width(11); Breakdown_file << Surface_CFx[iMarker_Monitoring];
      Breakdown_file << " | Pressure Component (";
      Breakdown_file.width(5); Breakdown_file << SU2_TYPE::Int((Surface_CFx_Inv[iMarker_Monitoring]*100.0)/(Surface_CFx[iMarker_Monitoring]+EPS));
      Breakdown_file << "%): ";
      Breakdown_file.width(11); Breakdown_file << Surface_CFx_Inv[iMarker_Monitoring];
      Breakdown_file << " | Friction Component (";
      Breakdown_file.width(5); Breakdown_file << SU2_TYPE::Int(100.0-(Surface_CFx_Inv[iMarker_Monitoring]*100.0)/(Surface_CFx[iMarker_Monitoring]+EPS));
      Breakdown_file << "%): ";
      Breakdown_file.width(11); Breakdown_file << Surface_CFx[iMarker_Monitoring]-Surface_CFx_Inv[iMarker_Monitoring] << endl;
      
      Breakdown_file << "Total CFy   (";
      Breakdown_file.width(5); Breakdown_file << SU2_TYPE::Int((Surface_CFy[iMarker_Monitoring]*100.0)/(Total_CFy+EPS));
      Breakdown_file << "%): ";
      Breakdown_file.width(11); Breakdown_file << Surface_CFy[iMarker_Monitoring];
      Breakdown_file << " | Pressure Component (";
      Breakdown_file.width(5); Breakdown_file << SU2_TYPE::Int((Surface_CFy_Inv[iMarker_Monitoring]*100.0)/(Surface_CFy[iMarker_Monitoring]+EPS));
      Breakdown_file << "%): ";
      Breakdown_file.width(11); Breakdown_file << Surface_CFy_Inv[iMarker_Monitoring];
      Breakdown_file << " | Friction Component (";
      Breakdown_file.width(5); Breakdown_file << SU2_TYPE::Int(100.0-(Surface_CFy_Inv[iMarker_Monitoring]*100.0)/(Surface_CFy[iMarker_Monitoring]+EPS));
      Breakdown_file << "%): ";
      Breakdown_file.width(11); Breakdown_file << Surface_CFy[iMarker_Monitoring]-Surface_CFy_Inv[iMarker_Monitoring] << endl;
      
      if (nDim == 3) {
        Breakdown_file << "Total CFz   (";
        Breakdown_file.width(5); Breakdown_file << SU2_TYPE::Int((Surface_CFz[iMarker_Monitoring]*100.0)/(Total_CFz+EPS));
        Breakdown_file << "%): ";
        Breakdown_file.width(11); Breakdown_file << Surface_CFz[iMarker_Monitoring];
        Breakdown_file << " | Pressure Component (";
        Breakdown_file.width(5); Breakdown_file << SU2_TYPE::Int((Surface_CFz_Inv[iMarker_Monitoring]*100.0)/(Surface_CFz[iMarker_Monitoring]+EPS));
        Breakdown_file << "%): ";
        Breakdown_file.width(11); Breakdown_file << Surface_CFz_Inv[iMarker_Monitoring];
        Breakdown_file << " | Friction Component (";
        Breakdown_file.width(5); Breakdown_file << SU2_TYPE::Int(100.0-(Surface_CFz_Inv[iMarker_Monitoring]*100.0)/(Surface_CFz[iMarker_Monitoring]+EPS));
        Breakdown_file << "%): ";
        Breakdown_file.width(11); Breakdown_file << Surface_CFz[iMarker_Monitoring]-Surface_CFz_Inv[iMarker_Monitoring] << endl;
      }
      
      Breakdown_file << endl;

    }
    
    delete [] Surface_CLift;
    delete [] Surface_CDrag;
    delete [] Surface_CSideForce;
    delete [] Surface_CEff;
    delete [] Surface_CFx;
    delete [] Surface_CFy;
    delete [] Surface_CFz;
    delete [] Surface_CMx;
    delete [] Surface_CMy;
    delete [] Surface_CMz;
    
    delete [] Surface_CLift_Inv;
    delete [] Surface_CDrag_Inv;
    delete [] Surface_CSideForce_Inv;
    delete [] Surface_CEff_Inv;
    delete [] Surface_CFx_Inv;
    delete [] Surface_CFy_Inv;
    delete [] Surface_CFz_Inv;
    delete [] Surface_CMx_Inv;
    delete [] Surface_CMy_Inv;
    delete [] Surface_CMz_Inv;
    
    Breakdown_file.close();
    
  }
  
}

void COutput::SetResult_Files(CSolver ****solver_container, CGeometry ***geometry, CConfig **config,
                              unsigned long iExtIter, unsigned short val_nZone) {
  
  int rank = MASTER_NODE;
  
#ifdef HAVE_MPI
  int size;
  MPI_Comm_rank(MPI_COMM_WORLD, &rank);
#endif
  
  unsigned short iZone;
  
  for (iZone = 0; iZone < val_nZone; iZone++) {
    
    /*--- Flags identifying the types of files to be written. ---*/
    
    bool Wrt_Vol = config[iZone]->GetWrt_Vol_Sol();
    bool Wrt_Srf = config[iZone]->GetWrt_Srf_Sol();
    
#ifdef HAVE_MPI
    /*--- Do not merge the volume solutions if we are running in parallel.
     Force the use of SU2_SOL to merge the volume sols in this case. ---*/
    
    MPI_Comm_size(MPI_COMM_WORLD, &size);
    if (size > SINGLE_NODE) {
      Wrt_Vol = false;
      Wrt_Srf = false;
    }
#endif
    
    bool Wrt_Csv = config[iZone]->GetWrt_Csv_Sol();
    
    if (rank == MASTER_NODE) cout << endl << "Writing comma-separated values (CSV) surface files." << endl;

    switch (config[iZone]->GetKind_Solver()) {
        
      case EULER : case NAVIER_STOKES : case RANS :
        
        if (Wrt_Csv) SetSurfaceCSV_Flow(config[iZone], geometry[iZone][MESH_0], solver_container[iZone][MESH_0][FLOW_SOL], iExtIter, iZone);
        break;
        
      case ADJ_EULER : case ADJ_NAVIER_STOKES : case ADJ_RANS : case DISC_ADJ_EULER: case DISC_ADJ_NAVIER_STOKES: case DISC_ADJ_RANS:
        if (Wrt_Csv) SetSurfaceCSV_Adjoint(config[iZone], geometry[iZone][MESH_0], solver_container[iZone][MESH_0][ADJFLOW_SOL], solver_container[iZone][MESH_0][FLOW_SOL], iExtIter, iZone);
        break;
        
    }
    
    /*--- Get the file output format ---*/
    
    unsigned short FileFormat = config[iZone]->GetOutput_FileFormat();
    
    /*--- Merge the node coordinates and connectivity, if necessary. This
     is only performed if a volume solution file is requested, and it
     is active by default. ---*/
    
    if (Wrt_Vol || Wrt_Srf) {
      if (rank == MASTER_NODE) cout << "Merging connectivities in the Master node." << endl;
      MergeConnectivity(config[iZone], geometry[iZone][MESH_0], iZone);
    }
    
    /*--- Merge coordinates of all grid nodes (excluding ghost points).
     The grid coordinates are always merged and included first in the
     restart files. ---*/
    
    if (rank == MASTER_NODE) cout << "Merging coordinates in the Master node." << endl;
    MergeCoordinates(config[iZone], geometry[iZone][MESH_0]);

    if ((rank == MASTER_NODE) && (Wrt_Vol || Wrt_Srf)) {
      if (FileFormat == TECPLOT_BINARY) {
        if (rank == MASTER_NODE) cout << "Writing Tecplot binary volume and surface mesh files." << endl;
        SetTecplotBinary_DomainMesh(config[iZone], geometry[iZone][MESH_0], iZone);
        SetTecplotBinary_SurfaceMesh(config[iZone], geometry[iZone][MESH_0], iZone);
        if (!wrote_base_file)
          DeallocateConnectivity(config[iZone], geometry[iZone][MESH_0], false);
        if (!wrote_surf_file)
          DeallocateConnectivity(config[iZone], geometry[iZone][MESH_0], wrote_surf_file);
      }
    }
    
    /*--- Merge the solution data needed for volume solutions and restarts ---*/
    
    if (rank == MASTER_NODE) cout << "Merging solution in the Master node." << endl;
    MergeSolution(config[iZone], geometry[iZone][MESH_0], solver_container[iZone][MESH_0], iZone);
    
    /*--- Write restart, or Tecplot files using the merged data.
     This data lives only on the master, and these routines are currently
     executed by the master proc alone (as if in serial). ---*/
    
    if (rank == MASTER_NODE) {
      
      /*--- Write a native restart file ---*/
      
      if (rank == MASTER_NODE) cout << "Writing SU2 native restart file." << endl;
      SetRestart(config[iZone], geometry[iZone][MESH_0], solver_container[iZone][MESH_0] , iZone);
      
      if (Wrt_Vol) {
        
        switch (FileFormat) {
            
          case TECPLOT:
            
            /*--- Write a Tecplot ASCII file ---*/
            
            if (rank == MASTER_NODE) cout << "Writing Tecplot ASCII file volume solution file." << endl;
            SetTecplotASCII(config[iZone], geometry[iZone][MESH_0], solver_container[iZone][MESH_0], iZone, val_nZone, false);
            DeallocateConnectivity(config[iZone], geometry[iZone][MESH_0], false);
            break;
            
          case FIELDVIEW:
            
            /*--- Write a FieldView ASCII file ---*/
            
            if (rank == MASTER_NODE) cout << "Writing FieldView ASCII file volume solution file." << endl;
            SetFieldViewASCII(config[iZone], geometry[iZone][MESH_0], iZone, val_nZone);
            DeallocateConnectivity(config[iZone], geometry[iZone][MESH_0], false);
            break;
            
          case TECPLOT_BINARY:
            
            /*--- Write a Tecplot binary solution file ---*/
            
            if (rank == MASTER_NODE) cout << "Writing Tecplot binary volume solution file." << endl;
            SetTecplotBinary_DomainSolution(config[iZone], geometry[iZone][MESH_0], iZone);
            break;
            
          case FIELDVIEW_BINARY:
            
            /*--- Write a FieldView binary file ---*/
            
            if (rank == MASTER_NODE) cout << "Writing FieldView binary file volume solution file." << endl;
            SetFieldViewBinary(config[iZone], geometry[iZone][MESH_0], iZone, val_nZone);
            DeallocateConnectivity(config[iZone], geometry[iZone][MESH_0], false);
            break;

          case PARAVIEW:
            
            /*--- Write a Paraview ASCII file ---*/
            
            if (rank == MASTER_NODE) cout << "Writing Paraview ASCII volume solution file." << endl;
            SetParaview_ASCII(config[iZone], geometry[iZone][MESH_0], iZone, val_nZone, false);
            DeallocateConnectivity(config[iZone], geometry[iZone][MESH_0], false);
            break;
            
          default:
            break;
        }
        
      }
      
      if (Wrt_Srf) {
        
        switch (FileFormat) {
            
          case TECPLOT:
            
            /*--- Write a Tecplot ASCII file ---*/
            
            if (rank == MASTER_NODE) cout << "Writing Tecplot ASCII surface solution file." << endl;
            SetTecplotASCII(config[iZone], geometry[iZone][MESH_0], solver_container[iZone][MESH_0] , iZone, val_nZone, true);
            DeallocateConnectivity(config[iZone], geometry[iZone][MESH_0], true);
            break;
            
          case TECPLOT_BINARY:
            
            /*--- Write a Tecplot binary solution file ---*/
            
            if (rank == MASTER_NODE) cout << "Writing Tecplot binary surface solution file." << endl;
            SetTecplotBinary_SurfaceSolution(config[iZone], geometry[iZone][MESH_0], iZone);
            break;
            
          case PARAVIEW:
            
            /*--- Write a Paraview ASCII file ---*/
            
            if (rank == MASTER_NODE) cout << "Writing Paraview ASCII surface solution file." << endl;
            SetParaview_ASCII(config[iZone], geometry[iZone][MESH_0], iZone, val_nZone, true);
            DeallocateConnectivity(config[iZone], geometry[iZone][MESH_0], true);
            break;
            
          default:
            break;
        }
        
      }
      
      /*--- Release memory needed for merging the solution data. ---*/
      
      DeallocateCoordinates(config[iZone], geometry[iZone][MESH_0]);
      DeallocateSolution(config[iZone], geometry[iZone][MESH_0]);
      
    }
    
    /*--- Final broadcast (informing other procs that the base output
     file was written). ---*/
    
#ifdef HAVE_MPI
    SU2_MPI::Bcast(&wrote_base_file, 1, MPI_UNSIGNED_SHORT, MASTER_NODE, MPI_COMM_WORLD);
    SU2_MPI::Bcast(&wrote_surf_file, 1, MPI_UNSIGNED_SHORT, MASTER_NODE, MPI_COMM_WORLD);
#endif
    
  }
}

void COutput::SetBaselineResult_Files(CSolver **solver, CGeometry **geometry, CConfig **config,
                                      unsigned long iExtIter, unsigned short val_nZone) {

  int rank = MASTER_NODE;
  int size = SINGLE_NODE;
  
#ifdef HAVE_MPI
  MPI_Comm_rank(MPI_COMM_WORLD, &rank);
  MPI_Comm_size(MPI_COMM_WORLD, &size);
#endif
  
  unsigned short iZone;
  
  for (iZone = 0; iZone < val_nZone; iZone++) {
    
    /*--- Flags identifying the types of files to be written. ---*/
    
    bool Low_MemoryOutput = config[iZone]->GetLow_MemoryOutput();
    bool Wrt_Vol = config[iZone]->GetWrt_Vol_Sol();
    bool Wrt_Srf = config[iZone]->GetWrt_Srf_Sol();
    
    /*--- Get the file output format ---*/
    
    unsigned short FileFormat = config[iZone]->GetOutput_FileFormat();
    
    /*--- Merge the node coordinates and connectivity if necessary. This
     is only performed if a volume solution file is requested, and it
     is active by default. ---*/
    
    if ((Wrt_Vol || Wrt_Srf) && (!Low_MemoryOutput)) {
      if (rank == MASTER_NODE) cout << "Merging connectivities in the Master node." << endl;
      MergeConnectivity(config[iZone], geometry[iZone], iZone);
    }
    
    /*--- Merge the solution data needed for volume solutions and restarts ---*/
    
    if ((Wrt_Vol || Wrt_Srf) && (!Low_MemoryOutput)) {
      if (rank == MASTER_NODE) cout << "Merging solution in the Master node." << endl;
      MergeBaselineSolution(config[iZone], geometry[iZone], solver[iZone], iZone);
    }
    
    /*--- Write restart, Tecplot or Paraview files using the merged data.
     This data lives only on the master, and these routines are currently
     executed by the master proc alone (as if in serial). ---*/
    
    if (!Low_MemoryOutput) {
      
      if (rank == MASTER_NODE) {
        
        if (Wrt_Vol) {
          
          switch (FileFormat) {
              
            case TECPLOT:
              
              /*--- Write a Tecplot ASCII file ---*/
              
              if (rank == MASTER_NODE) cout << "Writing Tecplot ASCII file (volume grid)." << endl;
              SetTecplotASCII(config[iZone], geometry[iZone], solver, iZone, val_nZone, false);
              DeallocateConnectivity(config[iZone], geometry[iZone], false);
              break;
              
            case FIELDVIEW:
              
              /*--- Write a FieldView ASCII file ---*/
              
              if (rank == MASTER_NODE) cout << "Writing FieldView ASCII file (volume grid)." << endl;
              SetFieldViewASCII(config[iZone], geometry[iZone], iZone, val_nZone);
              DeallocateConnectivity(config[iZone], geometry[iZone], false);
              break;
              
            case TECPLOT_BINARY:
              
              /*--- Write a Tecplot binary solution file ---*/
              
              if (rank == MASTER_NODE) cout << "Writing Tecplot Binary file (volume grid)." << endl;
              SetTecplotBinary_DomainMesh(config[iZone], geometry[iZone], iZone);
              SetTecplotBinary_DomainSolution(config[iZone], geometry[iZone], iZone);
              break;
              
            case FIELDVIEW_BINARY:
              
              /*--- Write a binary binary file ---*/
              
              if (rank == MASTER_NODE) cout << "Writing FieldView ASCII file (volume grid)." << endl;
              SetFieldViewBinary(config[iZone], geometry[iZone], iZone, val_nZone);
              DeallocateConnectivity(config[iZone], geometry[iZone], false);
              break;

            case PARAVIEW:
              
              /*--- Write a Paraview ASCII file ---*/
              
              if (rank == MASTER_NODE) cout << "Writing Paraview ASCII file (volume grid)." << endl;
              SetParaview_ASCII(config[iZone], geometry[iZone], iZone, val_nZone, false);
              DeallocateConnectivity(config[iZone], geometry[iZone], false);
              break;
              
            default:
              break;
          }
          
        }
        
        if (Wrt_Srf) {
                    
          switch (FileFormat) {
              
            case TECPLOT:
              
              /*--- Write a Tecplot ASCII file ---*/
              
              if (rank == MASTER_NODE) cout << "Writing Tecplot ASCII file (surface grid)." << endl;
              SetTecplotASCII(config[iZone], geometry[iZone], solver, iZone, val_nZone, true);
              DeallocateConnectivity(config[iZone], geometry[iZone], true);
              break;
              
            case TECPLOT_BINARY:
              
              /*--- Write a Tecplot binary solution file ---*/
              
              if (rank == MASTER_NODE) cout << "Writing Tecplot Binary file (surface grid)." << endl;
              SetTecplotBinary_SurfaceMesh(config[iZone], geometry[iZone], iZone);
              SetTecplotBinary_SurfaceSolution(config[iZone], geometry[iZone], iZone);
              break;
              
            case PARAVIEW:
              
              /*--- Write a Paraview ASCII file ---*/
              
              if (rank == MASTER_NODE) cout << "Writing Paraview ASCII file (surface grid)." << endl;
              SetParaview_ASCII(config[iZone], geometry[iZone], iZone, val_nZone, true);
              DeallocateConnectivity(config[iZone], geometry[iZone], true);
              break;
              
            default:
              break;
          }
        }
        
        if (FileFormat == TECPLOT_BINARY) {
          if (!wrote_base_file)
            DeallocateConnectivity(config[iZone], geometry[iZone], false);
          if (!wrote_surf_file)
            DeallocateConnectivity(config[iZone], geometry[iZone], wrote_surf_file);
        }
        
        if (Wrt_Vol || Wrt_Srf)
          DeallocateSolution(config[iZone], geometry[iZone]);
      }
      
    }
  
    else {
      
      if (Wrt_Vol) {
        
        if (rank == MASTER_NODE) cout << "Writing Tecplot ASCII file (volume grid)." << endl;
        char buffer_char[50], out_file[MAX_STRING_SIZE];
        
        string filename;
        if (!config[iZone]->GetAdjoint()) filename = config[iZone]->GetFlow_FileName();
        else filename = config[iZone]->GetAdj_FileName();

        if (size > 1) {
          SPRINTF (buffer_char, "_%d", SU2_TYPE::Int(rank+1));
          filename = filename + buffer_char;
        }
        
        SPRINTF (buffer_char, ".dat");
        strcpy(out_file, filename.c_str()); strcat(out_file, buffer_char);
        SetTecplotASCII_LowMemory(config[iZone], geometry[iZone], solver, out_file, false);
      }
      
      if (Wrt_Srf) {
        
        if (rank == MASTER_NODE) cout << "Writing Tecplot ASCII file (surface grid)." << endl;
        char buffer_char[50], out_file[MAX_STRING_SIZE];
        
        string filename;
        if (!config[iZone]->GetAdjoint()) filename = config[iZone]->GetSurfFlowCoeff_FileName();
        else filename = config[iZone]->GetSurfAdjCoeff_FileName();

        if (size > 1) {
          SPRINTF (buffer_char, "_%d", SU2_TYPE::Int(rank+1));
          filename = filename + buffer_char;
        }
        
        SPRINTF (buffer_char, ".dat");
        strcpy(out_file, filename.c_str()); strcat(out_file, buffer_char);
        SetTecplotASCII_LowMemory(config[iZone], geometry[iZone], solver, out_file, true);
      }

    }
    
    /*--- Final broadcast (informing other procs that the base output
     file was written). ---*/
    
#ifdef HAVE_MPI
    SU2_MPI::Bcast(&wrote_base_file, 1, MPI_UNSIGNED_SHORT, MASTER_NODE, MPI_COMM_WORLD);
#endif
    
  }
}

void COutput::SetMesh_Files(CGeometry **geometry, CConfig **config, unsigned short val_nZone, bool new_file, bool su2_file) {
  
  int rank = MASTER_NODE;
#ifdef HAVE_MPI
  MPI_Comm_rank(MPI_COMM_WORLD, &rank);
#endif
  
  unsigned short iZone;
  
  for (iZone = 0; iZone < val_nZone; iZone++) {
    
    /*--- Flags identifying the types of files to be written. ---*/
    
    bool Wrt_Vol = config[iZone]->GetWrt_Vol_Sol() && config[iZone]->GetVisualize_Deformation();
    bool Wrt_Srf = config[iZone]->GetWrt_Srf_Sol() && config[iZone]->GetVisualize_Deformation();;
    
    /*--- Merge the node coordinates and connectivity if necessary. This
     is only performed if a volume solution file is requested, and it
     is active by default. ---*/
    
    if (rank == MASTER_NODE) cout <<"Merging grid connectivity." << endl;
    MergeConnectivity(config[iZone], geometry[iZone], iZone);
    
    /*--- Merge coordinates of all grid nodes (excluding ghost points).
     The grid coordinates are always merged and included first in the
     restart files. ---*/
    
    if (rank == MASTER_NODE) cout <<"Merging grid coordinates." << endl;
    MergeCoordinates(config[iZone], geometry[iZone]);
    
    /*--- Write restart, Tecplot or Paraview files using the merged data.
     This data lives only on the master, and these routines are currently
     executed by the master proc alone (as if in serial). ---*/
    
    if (rank == MASTER_NODE) {
      
      if (Wrt_Vol) {
        
        if (rank == MASTER_NODE) cout <<"Writing volume mesh file." << endl;
        
        /*--- Write a Tecplot ASCII file ---*/
        if (config[iZone]->GetOutput_FileFormat()==PARAVIEW) SetParaview_MeshASCII(config[iZone], geometry[iZone], iZone,  val_nZone, false,new_file);
        else SetTecplotASCII_Mesh(config[iZone], geometry[iZone], false, new_file);
        
      }
      
      if (Wrt_Srf) {
        
        if (rank == MASTER_NODE) cout <<"Writing surface mesh file." << endl;
        
        /*--- Write a Tecplot ASCII file ---*/
        if (config[iZone]->GetOutput_FileFormat()==PARAVIEW) SetParaview_MeshASCII(config[iZone], geometry[iZone], iZone,  val_nZone, true,new_file);
        else SetTecplotASCII_Mesh(config[iZone], geometry[iZone], true, new_file);
        

      }

      if (rank == MASTER_NODE) cout <<"Writing .su2 file." << endl;
      
      /*--- Write a .su2 ASCII file ---*/
      
      if (su2_file) SetSU2_MeshASCII(config[iZone], geometry[iZone]);
      
      /*--- Deallocate connectivity ---*/

      DeallocateConnectivity(config[iZone], geometry[iZone], true);
      
    }
    
    /*--- Final broadcast (informing other procs that the base output
     file was written). ---*/
    
#ifdef HAVE_MPI
    SU2_MPI::Bcast(&wrote_base_file, 1, MPI_UNSIGNED_SHORT, MASTER_NODE, MPI_COMM_WORLD);
#endif
    
  }
}

void COutput::SetMassFlowRate(CSolver *solver_container, CGeometry *geometry, CConfig *config) {
  unsigned short iDim, iMarker_monitor, iMarker;
  unsigned long iVertex, iPoint;
  su2double Vector[3], Total_Mdot=0.0;
  unsigned short nDim = geometry->GetnDim();

  for (iMarker = 0; iMarker< config->GetnMarker_All(); iMarker++) {
    iMarker_monitor = config->GetMarker_All_Monitoring(iMarker);
    if (iMarker_monitor){
      for (iVertex = 0; iVertex < geometry->nVertex[ iMarker ]; iVertex++) {
        iPoint = geometry->vertex[iMarker][iVertex]->GetNode();

        if (geometry->node[iPoint]->GetDomain()) {
          geometry->vertex[iMarker][iVertex]->GetNormal(Vector);

          for (iDim = 0; iDim < nDim; iDim++)
            Total_Mdot -= Vector[iDim]*(solver_container->node[iPoint]->GetSolution(iDim+1));
        }
      }
    }
  }

#ifdef HAVE_MPI
  /*--- Add AllBound information using all the nodes ---*/
  su2double My_Total_Mdot    = Total_Mdot;    Total_Mdot = 0.0;
  SU2_MPI::Allreduce(&My_Total_Mdot, &Total_Mdot, 1, MPI_DOUBLE, MPI_SUM, MPI_COMM_WORLD);
#endif
  /*--- Set the output: reusing same variable from OneDimensionalOutput code ---*/
  solver_container->SetOneD_MassFlowRate(Total_Mdot);
}

void COutput::OneDimensionalOutput(CSolver *solver_container, CGeometry *geometry, CConfig *config) {
  
  unsigned long iVertex, iPoint;
  unsigned short iDim, iMarker, Out1D;
  su2double *Normal = NULL, Area = 0.0, UnitNormal[3],
  Tot_Pressure, Mach, Temperature, Pressure = 0.0, Velocity2, Enthalpy, RhoUA, U, Density = 0.0, // local values at each node (Velocity2 = V^2). U = normal velocity
  AveragePt = 0.0, AverageMach = 0.0, AverageTemperature = 0.0, MassFlowRate = 0.0, // Area Averaged value ( sum / A )
  VelocityRef = 0.0, EnthalpyRef = 0.0, DensityRef = 0.0, PressureRef = 0.0;// Flux conserved values. TemperatureRef follows ideal gas
  su2double TotalArea=0.0;
  
  bool compressible = (config->GetKind_Regime() == COMPRESSIBLE);
  bool incompressible = (config->GetKind_Regime() == INCOMPRESSIBLE);
  bool freesurface = (config->GetKind_Regime() == FREESURFACE);
  su2double Gamma = config->GetGamma();
  unsigned short nDim = geometry->GetnDim();
  
  
  /*--- Loop over the markers ---*/
  
  for (iMarker = 0; iMarker < config->GetnMarker_All(); iMarker++) {
    
    Out1D = config->GetMarker_All_Out_1D(iMarker);
    
    /*--- Loop over the vertices to compute the output ---*/
    
    
    if (Out1D == YES) {
      
      for (iVertex = 0; iVertex < geometry->GetnVertex(iMarker); iVertex++) {
        
        iPoint = geometry->vertex[iMarker][iVertex]->GetNode();
        
        /*--- Find the normal direction ---*/
        
        if (geometry->node[iPoint]->GetDomain()) {
          
          
          /*--- Compute area, and unitary normal ---*/
          Normal = geometry->vertex[iMarker][iVertex]->GetNormal();
          Area = 0.0; for (iDim = 0; iDim < nDim; iDim++) Area += Normal[iDim]*Normal[iDim]; Area = sqrt(Area);
          for (iDim = 0; iDim < nDim; iDim++) UnitNormal[iDim] = -Normal[iDim]/Area;
          
          if (compressible) {
            Pressure = solver_container->node[iPoint]->GetPressure();
            Density  = solver_container->node[iPoint]->GetDensity();
          }
          if (incompressible || freesurface) {
            Pressure = solver_container->node[iPoint]->GetPressureInc();
            Density  = solver_container->node[iPoint]->GetDensityInc();
          }
          
          /*-- Find velocity normal to the marked surface/opening --*/
          
          U = 0.0; RhoUA = 0.0;
          for (iDim = 0; iDim < geometry->GetnDim(); iDim++) {
            U += UnitNormal[iDim]*solver_container->node[iPoint]->GetVelocity(iDim);
            RhoUA -=Normal[iDim]*solver_container->node[iPoint]->GetSolution(iDim+1);
          }
          
          Enthalpy = solver_container->node[iPoint]->GetEnthalpy();
          Velocity2 = solver_container->node[iPoint]->GetVelocity2();
          Temperature = solver_container->node[iPoint]->GetTemperature();
          
          Mach = (sqrt(Velocity2))/ solver_container->node[iPoint]->GetSoundSpeed();
          //Stag_Pressure = Pressure*pow((1.0+((Gamma-1.0)/2.0)*pow(Mach, 2.0)),( Gamma/(Gamma-1.0) ) );
          Tot_Pressure = Pressure + 0.5*Density*Velocity2;

          AveragePt += Tot_Pressure * Area;
          TotalArea += Area;
          AverageMach += Mach*Area;
          PressureRef += Pressure * Area;
          AverageTemperature += Temperature*Area;
          MassFlowRate += RhoUA; // RhoU is rho * vn * Area
          VelocityRef+=RhoUA*U*U; // rho u A
          EnthalpyRef+=RhoUA*Enthalpy;
          
        }
      }

    }
    
  }
  
#ifdef HAVE_MPI
  
  /*--- Add AllBound information using all the nodes ---*/
  
  su2double My_Area                = TotalArea;          TotalArea = 0.0;
  su2double My_AveragePt           = AveragePt;          AveragePt = 0.0;
  su2double My_AverageMach         = AverageMach;        AverageMach = 0.0;
  su2double My_AverageTemperature  = AverageTemperature; AverageTemperature = 0.0;
  su2double My_MassFlowRate        = MassFlowRate;       MassFlowRate = 0.0;
  su2double My_PressureRef         = PressureRef;        PressureRef = 0.0;
  su2double My_VelocityRef         = VelocityRef;        VelocityRef = 0.0;
  su2double My_EnthalpyRef         = EnthalpyRef;        EnthalpyRef = 0.0;
  su2double My_DensityRef          = DensityRef;         DensityRef = 0.0;
  
  SU2_MPI::Allreduce(&My_Area, &TotalArea, 1, MPI_DOUBLE, MPI_SUM, MPI_COMM_WORLD);
  SU2_MPI::Allreduce(&My_AveragePt, &AveragePt, 1, MPI_DOUBLE, MPI_SUM, MPI_COMM_WORLD);
  SU2_MPI::Allreduce(&My_AverageMach, &AverageMach, 1, MPI_DOUBLE, MPI_SUM, MPI_COMM_WORLD);
  SU2_MPI::Allreduce(&My_AverageTemperature, &AverageTemperature, 1, MPI_DOUBLE, MPI_SUM, MPI_COMM_WORLD);
  SU2_MPI::Allreduce(&My_MassFlowRate, &MassFlowRate, 1, MPI_DOUBLE, MPI_SUM, MPI_COMM_WORLD);
  SU2_MPI::Allreduce(&My_PressureRef, &PressureRef, 1, MPI_DOUBLE, MPI_SUM, MPI_COMM_WORLD);
  SU2_MPI::Allreduce(&My_VelocityRef, &VelocityRef, 1, MPI_DOUBLE, MPI_SUM, MPI_COMM_WORLD);
  SU2_MPI::Allreduce(&My_EnthalpyRef , &EnthalpyRef , 1, MPI_DOUBLE, MPI_SUM, MPI_COMM_WORLD);
  SU2_MPI::Allreduce(&My_DensityRef , &DensityRef , 1, MPI_DOUBLE, MPI_SUM, MPI_COMM_WORLD);
  
#endif
  
  /*--- Set the 1D output ---*/
  /*--- DensityRef depends on the final values of other flux avg variables ---*/
  VelocityRef=sqrt(VelocityRef/MassFlowRate);
  PressureRef=PressureRef/TotalArea;
  EnthalpyRef=EnthalpyRef/MassFlowRate;
  DensityRef =PressureRef*Gamma/(Gamma-1)/(EnthalpyRef-0.5*VelocityRef*VelocityRef);

  /*Area averaged values*/
  solver_container->SetOneD_TotalPress(AveragePt/TotalArea);
  solver_container->SetOneD_Mach(AverageMach/TotalArea);
  solver_container->SetOneD_Temp(AverageTemperature/TotalArea);
  solver_container->SetOneD_MassFlowRate(MassFlowRate);

  /*Flux averaged values*/
  solver_container->SetOneD_FluxAvgPress(PressureRef);
  solver_container->SetOneD_FluxAvgDensity(DensityRef);
  solver_container->SetOneD_FluxAvgVelocity(VelocityRef);
  solver_container->SetOneD_FluxAvgEntalpy(EnthalpyRef);
  
}

void COutput::SetForceSections(CSolver *solver_container, CGeometry *geometry, CConfig *config, unsigned long iExtIter) {
  
  short iSection, nSection;
  unsigned long iVertex, iPoint;
  su2double *Plane_P0, *Plane_Normal, MinPlane, MaxPlane, *CPressure, MinXCoord, MaxXCoord, Force[3], ForceInviscid[3],
  MomentInviscid[3] = {0.0,0.0,0.0}, MomentDist[3] = {0.0,0.0,0.0}, RefDensity, RefPressure, RefAreaCoeff, *Velocity_Inf, Gas_Constant, Mach2Vel, Mach_Motion, Gamma, RefVel2 = 0.0, factor, NDPressure, *Origin, RefLengthMoment, Alpha, Beta, CDrag_Inv, CLift_Inv, CMy_Inv;
  vector<su2double> Xcoord_Airfoil, Ycoord_Airfoil, Zcoord_Airfoil, Pressure_Airfoil;
  string Marker_Tag, Slice_Filename, Slice_Ext;
  ofstream Cp_File;
  unsigned short iDim;
  
  bool grid_movement = config->GetGrid_Movement();
  bool compressible = (config->GetKind_Regime() == COMPRESSIBLE);
  bool incompressible = (config->GetKind_Regime() == INCOMPRESSIBLE);
  bool freesurface = (config->GetKind_Regime() == FREESURFACE);
  
  Plane_P0 = new su2double [3];
  Plane_Normal = new su2double [3];
  CPressure = new su2double[geometry->GetnPoint()];
  
  /*--- Compute some reference quantities and necessary values ---*/
  RefDensity = solver_container->GetDensity_Inf();
  RefPressure = solver_container->GetPressure_Inf();
  RefAreaCoeff = config->GetRefAreaCoeff();
  Velocity_Inf = solver_container->GetVelocity_Inf();
  Gamma = config->GetGamma();
  Origin = config->GetRefOriginMoment(0);
  RefLengthMoment  = config->GetRefLengthMoment();
  Alpha            = config->GetAoA()*PI_NUMBER/180.0;
  Beta             = config->GetAoS()*PI_NUMBER/180.0;
  
  if (grid_movement) {
    Gas_Constant = config->GetGas_ConstantND();
    Mach2Vel = sqrt(Gamma*Gas_Constant*config->GetTemperature_FreeStreamND());
    Mach_Motion = config->GetMach_Motion();
    RefVel2 = (Mach_Motion*Mach2Vel)*(Mach_Motion*Mach2Vel);
  }
  else {
    RefVel2 = 0.0;
    for (iDim = 0; iDim < geometry->GetnDim(); iDim++)
      RefVel2  += Velocity_Inf[iDim]*Velocity_Inf[iDim];
  }
  factor = 1.0 / (0.5*RefDensity*RefAreaCoeff*RefVel2);
  
  int rank = MASTER_NODE;
#ifdef HAVE_MPI
  MPI_Comm_rank(MPI_COMM_WORLD, &rank);
#endif
  
  if (geometry->GetnDim() == 3) {
    
    /*--- Copy the pressure to an auxiliar structure ---*/
    
    for (iPoint = 0; iPoint < geometry->GetnPoint(); iPoint++) {
      if (compressible) {
        CPressure[iPoint] = (solver_container->node[iPoint]->GetPressure() - RefPressure)*factor*RefAreaCoeff;
      }
      if (incompressible || freesurface) {
        CPressure[iPoint] = (solver_container->node[iPoint]->GetPressureInc() - RefPressure)*factor*RefAreaCoeff;
      }
    }
    
    nSection = config->GetnSections();
    
    for (iSection = 0; iSection < nSection; iSection++) {
      
      /*--- Read the values from the config file ---*/
      
      MinPlane = config->GetSection_Location(0); MaxPlane = config->GetSection_Location(1);
      MinXCoord = -1E6; MaxXCoord = 1E6;
      
      Plane_Normal[0] = 0.0;    Plane_P0[0] = 0.0;
      Plane_Normal[1] = 0.0;    Plane_P0[1] = 0.0;
      Plane_Normal[2] = 0.0;    Plane_P0[2] = 0.0;
      
      Plane_Normal[config->GetAxis_Orientation()] = 1.0;
      Plane_P0[config->GetAxis_Orientation()] = MinPlane + iSection*(MaxPlane - MinPlane)/su2double(nSection-1);
      
      /*--- Compute the airfoil sections (note that we feed in the Cp) ---*/
      
      geometry->ComputeAirfoil_Section(Plane_P0, Plane_Normal,
                                       MinXCoord, MaxXCoord, CPressure,
                                       Xcoord_Airfoil, Ycoord_Airfoil,
                                       Zcoord_Airfoil, Pressure_Airfoil, true,
                                       config);
      
      if ((rank == MASTER_NODE) && (Xcoord_Airfoil.size() == 0)) {
        cout << "Please check the config file, the section "<< iSection+1 <<" has not been detected." << endl;
      }
      
      /*--- Output the pressure on each section (tecplot format) ---*/
      
      if ((rank == MASTER_NODE) && (Xcoord_Airfoil.size() != 0)) {
        
        /*--- Write Cp at each section ---*/
        
        ofstream Cp_File;
        if (iSection == 0) {
          Cp_File.open("cp_sections.dat", ios::out);
          Cp_File << "TITLE = \"Airfoil sections\"" << endl;
          Cp_File << "VARIABLES = \"X\",\"Y\",\"Z\",\"Cp\"" << endl;
        }
        else Cp_File.open("cp_sections.dat", ios::app);
        
        Cp_File << "ZONE T=\"SECTION_"<< (iSection+1) << "\", NODES= "<< Xcoord_Airfoil.size() << ", ELEMENTS= " << Xcoord_Airfoil.size()-1 << ", DATAPACKING= POINT, ZONETYPE= FELINESEG" << endl;
        
        /*--- Coordinates and pressure value ---*/
        
        if (config->GetSystemMeasurements() == SI) {
          for (iVertex = 0; iVertex < Xcoord_Airfoil.size(); iVertex++) {
            Cp_File << Xcoord_Airfoil[iVertex] <<" "<< Ycoord_Airfoil[iVertex] <<" "<< Zcoord_Airfoil[iVertex] <<" "<< Pressure_Airfoil[iVertex] <<  endl;
          }
        }
        if (config->GetSystemMeasurements() == US) {
          for (iVertex = 0; iVertex < Xcoord_Airfoil.size(); iVertex++) {
            Cp_File << Xcoord_Airfoil[iVertex]*12.0 <<" "<< Ycoord_Airfoil[iVertex]*12.0 <<" "<< Zcoord_Airfoil[iVertex]*12.0 <<" "<< Pressure_Airfoil[iVertex] <<  endl;
          }
        }
        
        /*--- Basic conectivity ---*/
        
        for (iVertex = 1; iVertex < Xcoord_Airfoil.size(); iVertex++) {
          Cp_File << iVertex << "\t" << iVertex+1 << "\n";
        }
        
        Cp_File.close();
        
        
        /*--- Compute load distribution ---*/
        
        ForceInviscid[0] = 0.0; ForceInviscid[1] = 0.0; ForceInviscid[2] = 0.0; MomentInviscid[1] = 0.0;
        
        for (iVertex = 0; iVertex < Xcoord_Airfoil.size()-1; iVertex++) {
          
          NDPressure = 0.5*(Pressure_Airfoil[iVertex]+Pressure_Airfoil[iVertex+1]);
          
          Force[0] = -(Zcoord_Airfoil[iVertex+1] - Zcoord_Airfoil[iVertex])*NDPressure;
          Force[1] = 0.0;
          Force[2] = (Xcoord_Airfoil[iVertex+1] - Xcoord_Airfoil[iVertex])*NDPressure;
          
          ForceInviscid[0] += Force[0];
          ForceInviscid[1] += Force[1];
          ForceInviscid[2] += Force[2];
          
          MomentDist[0] = 0.5*(Xcoord_Airfoil[iVertex] + Xcoord_Airfoil[iVertex+1]) - Origin[0];
          MomentDist[1] = 0.5*(Ycoord_Airfoil[iVertex] + Ycoord_Airfoil[iVertex+1]) - Origin[1];
          MomentDist[2] = 0.5*(Zcoord_Airfoil[iVertex] + Zcoord_Airfoil[iVertex+1]) - Origin[3];
          
          MomentInviscid[1] += (Force[0]*MomentDist[2]-Force[2]*MomentDist[0])/RefLengthMoment;
          
        }
        
        CLift_Inv = fabs( -ForceInviscid[0]*sin(Alpha) + ForceInviscid[2]*cos(Alpha));
        CDrag_Inv = fabs( ForceInviscid[0]*cos(Alpha)*cos(Beta) + ForceInviscid[1]*sin(Beta) + ForceInviscid[2]*sin(Alpha)*cos(Beta));
        CMy_Inv = MomentInviscid[1];
        
        
        /*--- Write load distribution ---*/
        
        ofstream Load_File;
        if (iSection == 0) {
          Load_File.open("load_distribution.dat", ios::out);
          Load_File << "TITLE = \"Load distribution\"" << endl;
          Load_File << "VARIABLES = \"Y\",\"C<sub>L</sub>\",\"C<sub>D</sub>\",\"C<supb>My</sub>\"" << endl;
          Load_File << "ZONE T=\"Wing load distribution\", NODES= "<< nSection << ", ELEMENTS= " << nSection-1 << ", DATAPACKING= POINT, ZONETYPE= FELINESEG" << endl;
        }
        else Load_File.open("load_distribution.dat", ios::app);
        
        /*--- Coordinates and pressure value ---*/
        
        Load_File << Ycoord_Airfoil[0] <<" "<< CLift_Inv <<" "<< CDrag_Inv  <<" "<< CMy_Inv << endl;
        
        /*--- Basic conectivity ---*/
        
        if (iSection == nSection-1) {
          for (iSection = 1; iSection < nSection; iSection++) {
            Load_File << iSection << "\t" << iSection+1 << "\n";
          }
        }
        
        Load_File.close();
        
        
      }
      
    }
    
    
  }
  
  /*--- Delete dynamically allocated memory ---*/
  
  delete [] Plane_P0;
  delete [] Plane_Normal;
  delete [] CPressure;
  
}

void COutput::SetCp_InverseDesign(CSolver *solver_container, CGeometry *geometry, CConfig *config, unsigned long iExtIter) {
  
  unsigned short iMarker, icommas, Boundary, iDim;
  unsigned long iVertex, iPoint, (*Point2Vertex)[2], nPointLocal = 0, nPointGlobal = 0;
  su2double XCoord, YCoord, ZCoord, Pressure, PressureCoeff = 0, Cp, CpTarget, *Normal = NULL, Area, PressDiff;
  bool *PointInDomain;
  string text_line, surfCp_filename;
  ifstream Surface_file;
  char buffer[50], cstr[200];
  
  
  nPointLocal = geometry->GetnPoint();
#ifdef HAVE_MPI
  SU2_MPI::Allreduce(&nPointLocal, &nPointGlobal, 1, MPI_UNSIGNED_LONG, MPI_SUM, MPI_COMM_WORLD);
#else
  nPointGlobal = nPointLocal;
#endif
  
  Point2Vertex = new unsigned long[nPointGlobal][2];
  PointInDomain = new bool[nPointGlobal];
  
  for (iPoint = 0; iPoint < nPointGlobal; iPoint ++)
    PointInDomain[iPoint] = false;
  
  for (iMarker = 0; iMarker < config->GetnMarker_All(); iMarker++) {
    Boundary   = config->GetMarker_All_KindBC(iMarker);
    
    if ((Boundary == EULER_WALL             ) ||
        (Boundary == HEAT_FLUX              ) ||
        (Boundary == ISOTHERMAL             ) ||
        (Boundary == NEARFIELD_BOUNDARY)) {
      for (iVertex = 0; iVertex < geometry->GetnVertex(iMarker); iVertex++) {
        
        /*--- The Pressure file uses the global numbering ---*/
        
#ifndef HAVE_MPI
        iPoint = geometry->vertex[iMarker][iVertex]->GetNode();
#else
        iPoint = geometry->node[geometry->vertex[iMarker][iVertex]->GetNode()]->GetGlobalIndex();
#endif
        
        if (geometry->vertex[iMarker][iVertex]->GetNode() < geometry->GetnPointDomain()) {
          Point2Vertex[iPoint][0] = iMarker;
          Point2Vertex[iPoint][1] = iVertex;
          PointInDomain[iPoint] = true;
          solver_container->SetCPressureTarget(iMarker, iVertex, 0.0);
        }
        
      }
    }
  }
  
  /*--- Prepare to read the surface pressure files (CSV) ---*/
  
  surfCp_filename = "TargetCp";
  strcpy (cstr, surfCp_filename.c_str());
  
  /*--- Write file name with extension if unsteady or steady ---*/
  
  if ((config->GetUnsteady_Simulation() && config->GetWrt_Unsteady()) ||
      (config->GetUnsteady_Simulation() == TIME_SPECTRAL)) {
    if ((SU2_TYPE::Int(iExtIter) >= 0)    && (SU2_TYPE::Int(iExtIter) < 10))    SPRINTF (buffer, "_0000%d.dat", SU2_TYPE::Int(iExtIter));
    if ((SU2_TYPE::Int(iExtIter) >= 10)   && (SU2_TYPE::Int(iExtIter) < 100))   SPRINTF (buffer, "_000%d.dat",  SU2_TYPE::Int(iExtIter));
    if ((SU2_TYPE::Int(iExtIter) >= 100)  && (SU2_TYPE::Int(iExtIter) < 1000))  SPRINTF (buffer, "_00%d.dat",   SU2_TYPE::Int(iExtIter));
    if ((SU2_TYPE::Int(iExtIter) >= 1000) && (SU2_TYPE::Int(iExtIter) < 10000)) SPRINTF (buffer, "_0%d.dat",    SU2_TYPE::Int(iExtIter));
    if (SU2_TYPE::Int(iExtIter) >= 10000) SPRINTF (buffer, "_%d.dat", SU2_TYPE::Int(iExtIter));
  }
  else
    SPRINTF (buffer, ".dat");
  
  strcat (cstr, buffer);
  
  /*--- Read the surface pressure file ---*/
  
  string::size_type position;
  
  Surface_file.open(cstr, ios::in);
  
  if (!(Surface_file.fail())) {
    
    getline(Surface_file, text_line);
    
    while (getline(Surface_file, text_line)) {
      for (icommas = 0; icommas < 50; icommas++) {
        position = text_line.find( ",", 0 );
        if (position!=string::npos) text_line.erase (position,1);
      }
      stringstream  point_line(text_line);
      
      if (geometry->GetnDim() == 2) point_line >> iPoint >> XCoord >> YCoord >> Pressure >> PressureCoeff;
      if (geometry->GetnDim() == 3) point_line >> iPoint >> XCoord >> YCoord >> ZCoord >> Pressure >> PressureCoeff;
      
      if (PointInDomain[iPoint]) {
        
        /*--- Find the vertex for the Point and Marker ---*/
        
        iMarker = Point2Vertex[iPoint][0];
        iVertex = Point2Vertex[iPoint][1];
        
        solver_container->SetCPressureTarget(iMarker, iVertex, PressureCoeff);
        
      }
      
    }
    
    Surface_file.close();
    
  }
  
  /*--- Compute the pressure difference ---*/
  
  PressDiff = 0.0;
  for (iMarker = 0; iMarker < config->GetnMarker_All(); iMarker++) {
    Boundary   = config->GetMarker_All_KindBC(iMarker);
    
    if ((Boundary == EULER_WALL             ) ||
        (Boundary == HEAT_FLUX              ) ||
        (Boundary == ISOTHERMAL             ) ||
        (Boundary == NEARFIELD_BOUNDARY)) {
      for (iVertex = 0; iVertex < geometry->GetnVertex(iMarker); iVertex++) {
        
        Normal = geometry->vertex[iMarker][iVertex]->GetNormal();
        
        Cp = solver_container->GetCPressure(iMarker, iVertex);
        CpTarget = solver_container->GetCPressureTarget(iMarker, iVertex);
        
        Area = 0.0;
        for (iDim = 0; iDim < geometry->GetnDim(); iDim++)
          Area += Normal[iDim]*Normal[iDim];
        Area = sqrt(Area);
        
        PressDiff += Area * (CpTarget - Cp) * (CpTarget - Cp);
      }
      
    }
  }
  
#ifdef HAVE_MPI
  su2double MyPressDiff = PressDiff;   PressDiff = 0.0;
  SU2_MPI::Allreduce(&MyPressDiff, &PressDiff, 1, MPI_DOUBLE, MPI_SUM, MPI_COMM_WORLD);
#endif
  
  /*--- Update the total Cp difference coeffient ---*/
  
  solver_container->SetTotal_CpDiff(PressDiff);
  
  delete[] Point2Vertex;
  
}

void COutput::SetHeat_InverseDesign(CSolver *solver_container, CGeometry *geometry, CConfig *config, unsigned long iExtIter) {
  
  unsigned short iMarker, icommas, Boundary, iDim;
  unsigned long iVertex, iPoint, (*Point2Vertex)[2], nPointLocal = 0, nPointGlobal = 0;
  su2double XCoord, YCoord, ZCoord, PressureCoeff, HeatFlux = 0.0, HeatFluxDiff, HeatFluxTarget, *Normal = NULL, Area,
  Pressure, Cf;
  bool *PointInDomain;
  string text_line, surfHeatFlux_filename;
  ifstream Surface_file;
  char buffer[50], cstr[200];
  
  
  nPointLocal = geometry->GetnPoint();
#ifdef HAVE_MPI
  SU2_MPI::Allreduce(&nPointLocal, &nPointGlobal, 1, MPI_UNSIGNED_LONG, MPI_SUM, MPI_COMM_WORLD);
#else
  nPointGlobal = nPointLocal;
#endif
  
  Point2Vertex = new unsigned long[nPointGlobal][2];
  PointInDomain = new bool[nPointGlobal];
  
  for (iPoint = 0; iPoint < nPointGlobal; iPoint ++)
    PointInDomain[iPoint] = false;
  
  for (iMarker = 0; iMarker < config->GetnMarker_All(); iMarker++) {
    Boundary   = config->GetMarker_All_KindBC(iMarker);
    
    if ((Boundary == EULER_WALL             ) ||
        (Boundary == HEAT_FLUX              ) ||
        (Boundary == ISOTHERMAL             ) ||
        (Boundary == NEARFIELD_BOUNDARY)) {
      for (iVertex = 0; iVertex < geometry->GetnVertex(iMarker); iVertex++) {
        
        /*--- The Pressure file uses the global numbering ---*/
        
#ifndef HAVE_MPI
        iPoint = geometry->vertex[iMarker][iVertex]->GetNode();
#else
        iPoint = geometry->node[geometry->vertex[iMarker][iVertex]->GetNode()]->GetGlobalIndex();
#endif
        
        if (geometry->vertex[iMarker][iVertex]->GetNode() < geometry->GetnPointDomain()) {
          Point2Vertex[iPoint][0] = iMarker;
          Point2Vertex[iPoint][1] = iVertex;
          PointInDomain[iPoint] = true;
          solver_container->SetHeatFluxTarget(iMarker, iVertex, 0.0);
        }
      }
    }
  }
  
  /*--- Prepare to read the surface pressure files (CSV) ---*/
  
  surfHeatFlux_filename = "TargetHeatFlux";
  strcpy (cstr, surfHeatFlux_filename.c_str());
  
  /*--- Write file name with extension if unsteady or steady ---*/
  
  if ((config->GetUnsteady_Simulation() && config->GetWrt_Unsteady()) ||
      (config->GetUnsteady_Simulation() == TIME_SPECTRAL)) {
    if ((SU2_TYPE::Int(iExtIter) >= 0)    && (SU2_TYPE::Int(iExtIter) < 10))    SPRINTF (buffer, "_0000%d.dat", SU2_TYPE::Int(iExtIter));
    if ((SU2_TYPE::Int(iExtIter) >= 10)   && (SU2_TYPE::Int(iExtIter) < 100))   SPRINTF (buffer, "_000%d.dat",  SU2_TYPE::Int(iExtIter));
    if ((SU2_TYPE::Int(iExtIter) >= 100)  && (SU2_TYPE::Int(iExtIter) < 1000))  SPRINTF (buffer, "_00%d.dat",   SU2_TYPE::Int(iExtIter));
    if ((SU2_TYPE::Int(iExtIter) >= 1000) && (SU2_TYPE::Int(iExtIter) < 10000)) SPRINTF (buffer, "_0%d.dat",    SU2_TYPE::Int(iExtIter));
    if (SU2_TYPE::Int(iExtIter) >= 10000) SPRINTF (buffer, "_%d.dat", SU2_TYPE::Int(iExtIter));
  }
  else
    SPRINTF (buffer, ".dat");
  
  strcat (cstr, buffer);
  
  /*--- Read the surface pressure file ---*/
  
  string::size_type position;
  
  Surface_file.open(cstr, ios::in);
  
  if (!(Surface_file.fail())) {
    
    getline(Surface_file, text_line);
    
    while (getline(Surface_file, text_line)) {
      for (icommas = 0; icommas < 50; icommas++) {
        position = text_line.find( ",", 0 );
        if (position!=string::npos) text_line.erase (position,1);
      }
      stringstream  point_line(text_line);
      
      if (geometry->GetnDim() == 2) point_line >> iPoint >> XCoord >> YCoord >> Pressure >> PressureCoeff >> Cf >> HeatFlux;
      if (geometry->GetnDim() == 3) point_line >> iPoint >> XCoord >> YCoord >> ZCoord >> Pressure >> PressureCoeff >> Cf >> HeatFlux;
      
      if (PointInDomain[iPoint]) {
        
        /*--- Find the vertex for the Point and Marker ---*/
        
        iMarker = Point2Vertex[iPoint][0];
        iVertex = Point2Vertex[iPoint][1];
        
        solver_container->SetHeatFluxTarget(iMarker, iVertex, HeatFlux);
        
      }
      
    }
    
    Surface_file.close();
  }
  
  /*--- Compute the pressure difference ---*/
  
  HeatFluxDiff = 0.0;
  for (iMarker = 0; iMarker < config->GetnMarker_All(); iMarker++) {
    Boundary   = config->GetMarker_All_KindBC(iMarker);
    
    if ((Boundary == EULER_WALL             ) ||
        (Boundary == HEAT_FLUX              ) ||
        (Boundary == ISOTHERMAL             ) ||
        (Boundary == NEARFIELD_BOUNDARY)) {
      for (iVertex = 0; iVertex < geometry->GetnVertex(iMarker); iVertex++) {
        
        Normal = geometry->vertex[iMarker][iVertex]->GetNormal();
        
        HeatFlux = solver_container->GetHeatFlux(iMarker, iVertex);
        HeatFluxTarget = solver_container->GetHeatFluxTarget(iMarker, iVertex);
        
        Area = 0.0;
        for (iDim = 0; iDim < geometry->GetnDim(); iDim++)
          Area += Normal[iDim]*Normal[iDim];
        Area = sqrt(Area);
        
        HeatFluxDiff += Area * (HeatFluxTarget - HeatFlux) * (HeatFluxTarget - HeatFlux);
        
      }
      
    }
  }
  
#ifdef HAVE_MPI
  su2double MyHeatFluxDiff = HeatFluxDiff;   HeatFluxDiff = 0.0;
  SU2_MPI::Allreduce(&MyHeatFluxDiff, &HeatFluxDiff, 1, MPI_DOUBLE, MPI_SUM, MPI_COMM_WORLD);
#endif
  
  /*--- Update the total HeatFlux difference coeffient ---*/
  
  solver_container->SetTotal_HeatFluxDiff(HeatFluxDiff);
  
  delete[] Point2Vertex;
  
}

void COutput::SetEquivalentArea(CSolver *solver_container, CGeometry *geometry, CConfig *config, unsigned long iExtIter) {
  
  ofstream EquivArea_file, FuncGrad_file;
  unsigned short iMarker = 0, iDim;
  short *AzimuthalAngle = NULL;
  su2double Gamma, auxXCoord, auxYCoord, auxZCoord, InverseDesign = 0.0, DeltaX, Coord_i, Coord_j, jp1Coord, *Coord = NULL, MeanFuntion,
  *Face_Normal = NULL, auxArea, auxPress, Mach, Beta, R_Plane, Pressure_Inf,
  ModVelocity_Inf, Velocity_Inf[3], factor, *Xcoord = NULL, *Ycoord = NULL, *Zcoord = NULL,
  *Pressure = NULL, *FaceArea = NULL, *EquivArea = NULL, *TargetArea = NULL, *NearFieldWeight = NULL,
  *Weight = NULL, jFunction, jp1Function;
  unsigned long jVertex, iVertex, iPoint, nVertex_NearField = 0, auxPoint,
  *IdPoint = NULL, *IdDomain = NULL, auxDomain;
  unsigned short iPhiAngle;
  ofstream NearFieldEA_file; ifstream TargetEA_file;
  
  su2double XCoordBegin_OF = config->GetEA_IntLimit(0);
  su2double XCoordEnd_OF = config->GetEA_IntLimit(1);
  
  unsigned short nDim = geometry->GetnDim();
  su2double AoA = -(config->GetAoA()*PI_NUMBER/180.0);
  su2double EAScaleFactor = config->GetEA_ScaleFactor(); // The EA Obj. Func. should be ~ force based Obj. Func.
  
  int rank = MESH_0;
  
  Mach  = config->GetMach();
  Gamma = config->GetGamma();
  Beta = sqrt(Mach*Mach-1.0);
  R_Plane = fabs(config->GetEA_IntLimit(2));
  Pressure_Inf = config->GetPressure_FreeStreamND();
  Velocity_Inf[0] = config->GetVelocity_FreeStreamND()[0];
  Velocity_Inf[1] = config->GetVelocity_FreeStreamND()[1];
  Velocity_Inf[2] = config->GetVelocity_FreeStreamND()[2];
  ModVelocity_Inf = 0;
  for (iDim = 0; iDim < 3; iDim++)
    ModVelocity_Inf += Velocity_Inf[iDim] * Velocity_Inf[iDim];
  
  factor = 4.0*sqrt(2.0*Beta*R_Plane) / (Gamma*Pressure_Inf*Mach*Mach);
  
#ifndef HAVE_MPI
  
  /*--- Compute the total number of points on the near-field ---*/
  
  nVertex_NearField = 0;
  for (iMarker = 0; iMarker < config->GetnMarker_All(); iMarker++)
    if (config->GetMarker_All_KindBC(iMarker) == NEARFIELD_BOUNDARY)
      for (iVertex = 0; iVertex < geometry->GetnVertex(iMarker); iVertex++) {
        iPoint = geometry->vertex[iMarker][iVertex]->GetNode();
        Face_Normal = geometry->vertex[iMarker][iVertex]->GetNormal();
        Coord = geometry->node[iPoint]->GetCoord();
        
        /*--- Using Face_Normal(z), and Coord(z) we identify only a surface,
         note that there are 2 NEARFIELD_BOUNDARY surfaces ---*/
        
        if ((Face_Normal[nDim-1] > 0.0) && (Coord[nDim-1] < 0.0)) nVertex_NearField ++;
      }
  
  /*--- Create an array with all the coordinates, points, pressures, face area,
   equivalent area, and nearfield weight ---*/
  
  Xcoord = new su2double[nVertex_NearField];
  Ycoord = new su2double[nVertex_NearField];
  Zcoord = new su2double[nVertex_NearField];
  AzimuthalAngle = new short[nVertex_NearField];
  IdPoint = new unsigned long[nVertex_NearField];
  IdDomain = new unsigned long[nVertex_NearField];
  Pressure = new su2double[nVertex_NearField];
  FaceArea = new su2double[nVertex_NearField];
  EquivArea = new su2double[nVertex_NearField];
  TargetArea = new su2double[nVertex_NearField];
  NearFieldWeight = new su2double[nVertex_NearField];
  Weight = new su2double[nVertex_NearField];
  
  /*--- Copy the boundary information to an array ---*/
  
  nVertex_NearField = 0;
  for (iMarker = 0; iMarker < config->GetnMarker_All(); iMarker++)
    if (config->GetMarker_All_KindBC(iMarker) == NEARFIELD_BOUNDARY)
      for (iVertex = 0; iVertex < geometry->GetnVertex(iMarker); iVertex++) {
        iPoint = geometry->vertex[iMarker][iVertex]->GetNode();
        Face_Normal = geometry->vertex[iMarker][iVertex]->GetNormal();
        Coord = geometry->node[iPoint]->GetCoord();
        
        if ((Face_Normal[nDim-1] > 0.0) && (Coord[nDim-1] < 0.0)) {
          
          IdPoint[nVertex_NearField] = iPoint;
          Xcoord[nVertex_NearField] = geometry->node[iPoint]->GetCoord(0);
          Ycoord[nVertex_NearField] = geometry->node[iPoint]->GetCoord(1);
          
          if (nDim ==2) {
            AzimuthalAngle[nVertex_NearField] = 0;
          }
          
          if (nDim == 3) {
            Zcoord[nVertex_NearField] = geometry->node[iPoint]->GetCoord(2);
            
            /*--- Rotate the nearfield cylinder (AoA) only 3D ---*/
            
            su2double YcoordRot = Ycoord[nVertex_NearField];
            su2double ZcoordRot = Xcoord[nVertex_NearField]*sin(AoA) + Zcoord[nVertex_NearField]*cos(AoA);
            
            /*--- Compute the Azimuthal angle (resolution of degress in the Azimuthal angle)---*/
            
            su2double AngleDouble; short AngleInt;
            AngleDouble = fabs(atan(-YcoordRot/ZcoordRot)*180.0/PI_NUMBER);
            
            /*--- Fix an azimuthal line due to misalignments of the near-field ---*/
            
            su2double FixAzimuthalLine = config->GetFixAzimuthalLine();
            
            if ((AngleDouble >= FixAzimuthalLine - 0.1) && (AngleDouble <= FixAzimuthalLine + 0.1)) AngleDouble = FixAzimuthalLine - 0.1;
            
            AngleInt = SU2_TYPE::Short(floor(AngleDouble + 0.5));
            if (AngleInt >= 0) AzimuthalAngle[nVertex_NearField] = AngleInt;
            else AzimuthalAngle[nVertex_NearField] = 180 + AngleInt;
          }
          
          if (AzimuthalAngle[nVertex_NearField] <= 60) {
            Pressure[nVertex_NearField] = solver_container->node[iPoint]->GetPressure();
            FaceArea[nVertex_NearField] = fabs(Face_Normal[nDim-1]);
            nVertex_NearField ++;
          }
          
        }
      }
  
#else
  
  int nProcessor;
  MPI_Comm_size(MPI_COMM_WORLD, &nProcessor);
  MPI_Comm_rank(MPI_COMM_WORLD, &rank);
  
  unsigned long nLocalVertex_NearField = 0, MaxLocalVertex_NearField = 0;
  int iProcessor;
  
  unsigned long *Buffer_Receive_nVertex = NULL;
  if (rank == MASTER_NODE) {
    Buffer_Receive_nVertex = new unsigned long [nProcessor];
  }
  
  /*--- Compute the total number of points of the near-field ghost nodes ---*/
  
  nLocalVertex_NearField = 0;
  for (iMarker = 0; iMarker < config->GetnMarker_All(); iMarker++)
    if (config->GetMarker_All_KindBC(iMarker) == NEARFIELD_BOUNDARY)
      for (iVertex = 0; iVertex < geometry->GetnVertex(iMarker); iVertex++) {
        iPoint = geometry->vertex[iMarker][iVertex]->GetNode();
        Face_Normal = geometry->vertex[iMarker][iVertex]->GetNormal();
        Coord = geometry->node[iPoint]->GetCoord();
        
        if (geometry->node[iPoint]->GetDomain())
          if ((Face_Normal[nDim-1] > 0.0) && (Coord[nDim-1] < 0.0))
            nLocalVertex_NearField ++;
      }
  
  unsigned long *Buffer_Send_nVertex = new unsigned long [1];
  Buffer_Send_nVertex[0] = nLocalVertex_NearField;
  
  /*--- Send Near-Field vertex information --*/
  
  SU2_MPI::Allreduce(&nLocalVertex_NearField, &nVertex_NearField, 1, MPI_UNSIGNED_LONG, MPI_SUM, MPI_COMM_WORLD);
  SU2_MPI::Allreduce(&nLocalVertex_NearField, &MaxLocalVertex_NearField, 1, MPI_UNSIGNED_LONG, MPI_MAX, MPI_COMM_WORLD);
  SU2_MPI::Gather(Buffer_Send_nVertex, 1, MPI_UNSIGNED_LONG, Buffer_Receive_nVertex, 1, MPI_UNSIGNED_LONG, MASTER_NODE, MPI_COMM_WORLD);
  delete [] Buffer_Send_nVertex;

  su2double *Buffer_Send_Xcoord = new su2double[MaxLocalVertex_NearField];
  su2double *Buffer_Send_Ycoord = new su2double[MaxLocalVertex_NearField];
  su2double *Buffer_Send_Zcoord = new su2double[MaxLocalVertex_NearField];
  unsigned long *Buffer_Send_IdPoint = new unsigned long [MaxLocalVertex_NearField];
  su2double *Buffer_Send_Pressure = new su2double [MaxLocalVertex_NearField];
  su2double *Buffer_Send_FaceArea = new su2double[MaxLocalVertex_NearField];
  
  su2double *Buffer_Receive_Xcoord = NULL;
  su2double *Buffer_Receive_Ycoord = NULL;
  su2double *Buffer_Receive_Zcoord = NULL;
  unsigned long *Buffer_Receive_IdPoint = NULL;
  su2double *Buffer_Receive_Pressure = NULL;
  su2double *Buffer_Receive_FaceArea = NULL;
  
  if (rank == MASTER_NODE) {
    Buffer_Receive_Xcoord = new su2double[nProcessor*MaxLocalVertex_NearField];
    Buffer_Receive_Ycoord = new su2double[nProcessor*MaxLocalVertex_NearField];
    Buffer_Receive_Zcoord = new su2double[nProcessor*MaxLocalVertex_NearField];
    Buffer_Receive_IdPoint = new unsigned long[nProcessor*MaxLocalVertex_NearField];
    Buffer_Receive_Pressure = new su2double[nProcessor*MaxLocalVertex_NearField];
    Buffer_Receive_FaceArea = new su2double[nProcessor*MaxLocalVertex_NearField];
  }
  
  unsigned long nBuffer_Xcoord = MaxLocalVertex_NearField;
  unsigned long nBuffer_Ycoord = MaxLocalVertex_NearField;
  unsigned long nBuffer_Zcoord = MaxLocalVertex_NearField;
  unsigned long nBuffer_IdPoint = MaxLocalVertex_NearField;
  unsigned long nBuffer_Pressure = MaxLocalVertex_NearField;
  unsigned long nBuffer_FaceArea = MaxLocalVertex_NearField;
  
  for (iVertex = 0; iVertex < MaxLocalVertex_NearField; iVertex++) {
    Buffer_Send_IdPoint[iVertex] = 0; Buffer_Send_Pressure[iVertex] = 0.0;
    Buffer_Send_FaceArea[iVertex] = 0.0; Buffer_Send_Xcoord[iVertex] = 0.0;
    Buffer_Send_Ycoord[iVertex] = 0.0; Buffer_Send_Zcoord[iVertex] = 0.0;
  }
  
  /*--- Copy coordinates, index points, and pressures to the auxiliar vector --*/
  
  nLocalVertex_NearField = 0;
  for (iMarker = 0; iMarker < config->GetnMarker_All(); iMarker++)
    if (config->GetMarker_All_KindBC(iMarker) == NEARFIELD_BOUNDARY)
      for (iVertex = 0; iVertex < geometry->GetnVertex(iMarker); iVertex++) {
        iPoint = geometry->vertex[iMarker][iVertex]->GetNode();
        Face_Normal = geometry->vertex[iMarker][iVertex]->GetNormal();
        Coord = geometry->node[iPoint]->GetCoord();
        
        if (geometry->node[iPoint]->GetDomain())
          if ((Face_Normal[nDim-1] > 0.0) && (Coord[nDim-1] < 0.0)) {
            Buffer_Send_IdPoint[nLocalVertex_NearField] = iPoint;
            Buffer_Send_Xcoord[nLocalVertex_NearField] = geometry->node[iPoint]->GetCoord(0);
            Buffer_Send_Ycoord[nLocalVertex_NearField] = geometry->node[iPoint]->GetCoord(1);
            Buffer_Send_Zcoord[nLocalVertex_NearField] = geometry->node[iPoint]->GetCoord(2);
            Buffer_Send_Pressure[nLocalVertex_NearField] = solver_container->node[iPoint]->GetPressure();
            Buffer_Send_FaceArea[nLocalVertex_NearField] = fabs(Face_Normal[nDim-1]);
            nLocalVertex_NearField++;
          }
      }
  
  /*--- Send all the information --*/
  
  SU2_MPI::Gather(Buffer_Send_Xcoord, nBuffer_Xcoord, MPI_DOUBLE, Buffer_Receive_Xcoord, nBuffer_Xcoord, MPI_DOUBLE, MASTER_NODE, MPI_COMM_WORLD);
  SU2_MPI::Gather(Buffer_Send_Ycoord, nBuffer_Ycoord, MPI_DOUBLE, Buffer_Receive_Ycoord, nBuffer_Ycoord, MPI_DOUBLE, MASTER_NODE, MPI_COMM_WORLD);
  SU2_MPI::Gather(Buffer_Send_Zcoord, nBuffer_Zcoord, MPI_DOUBLE, Buffer_Receive_Zcoord, nBuffer_Zcoord, MPI_DOUBLE, MASTER_NODE, MPI_COMM_WORLD);
  SU2_MPI::Gather(Buffer_Send_IdPoint, nBuffer_IdPoint, MPI_UNSIGNED_LONG, Buffer_Receive_IdPoint, nBuffer_IdPoint, MPI_UNSIGNED_LONG, MASTER_NODE, MPI_COMM_WORLD);
  SU2_MPI::Gather(Buffer_Send_Pressure, nBuffer_Pressure, MPI_DOUBLE, Buffer_Receive_Pressure, nBuffer_Pressure, MPI_DOUBLE, MASTER_NODE, MPI_COMM_WORLD);
  SU2_MPI::Gather(Buffer_Send_FaceArea, nBuffer_FaceArea, MPI_DOUBLE, Buffer_Receive_FaceArea, nBuffer_FaceArea, MPI_DOUBLE, MASTER_NODE, MPI_COMM_WORLD);
  delete [] Buffer_Send_Xcoord;
  delete [] Buffer_Send_Ycoord;
  delete [] Buffer_Send_Zcoord;
  delete [] Buffer_Send_IdPoint;
  delete [] Buffer_Send_Pressure;
  delete [] Buffer_Send_FaceArea;

  if (rank == MASTER_NODE) {
    
    Xcoord = new su2double[nVertex_NearField];
    Ycoord = new su2double[nVertex_NearField];
    Zcoord = new su2double[nVertex_NearField];
    AzimuthalAngle = new short[nVertex_NearField];
    IdPoint = new unsigned long[nVertex_NearField];
    IdDomain = new unsigned long[nVertex_NearField];
    Pressure = new su2double[nVertex_NearField];
    FaceArea = new su2double[nVertex_NearField];
    EquivArea = new su2double[nVertex_NearField];
    TargetArea = new su2double[nVertex_NearField];
    NearFieldWeight = new su2double[nVertex_NearField];
    Weight = new su2double[nVertex_NearField];
    
    nVertex_NearField = 0;
    for (iProcessor = 0; iProcessor < nProcessor; iProcessor++)
      for (iVertex = 0; iVertex < Buffer_Receive_nVertex[iProcessor]; iVertex++) {
        Xcoord[nVertex_NearField] = Buffer_Receive_Xcoord[iProcessor*MaxLocalVertex_NearField+iVertex];
        Ycoord[nVertex_NearField] = Buffer_Receive_Ycoord[iProcessor*MaxLocalVertex_NearField+iVertex];
        
        if (nDim == 2) {
          AzimuthalAngle[nVertex_NearField] = 0;
        }
        
        if (nDim == 3) {
          Zcoord[nVertex_NearField] = Buffer_Receive_Zcoord[iProcessor*MaxLocalVertex_NearField+iVertex];
          
          /*--- Rotate the nearfield cylinder  ---*/
          
          su2double YcoordRot = Ycoord[nVertex_NearField];
          su2double ZcoordRot = Xcoord[nVertex_NearField]*sin(AoA) + Zcoord[nVertex_NearField]*cos(AoA);
          
          /*--- Compute the Azimuthal angle ---*/
          
          su2double AngleDouble; short AngleInt;
          AngleDouble = fabs(atan(-YcoordRot/ZcoordRot)*180.0/PI_NUMBER);
          
          /*--- Fix an azimuthal line due to misalignments of the near-field ---*/
          
          su2double FixAzimuthalLine = config->GetFixAzimuthalLine();
          
          if ((AngleDouble >= FixAzimuthalLine - 0.1) && (AngleDouble <= FixAzimuthalLine + 0.1))
            AngleDouble = FixAzimuthalLine - 0.1;
          
          AngleInt = SU2_TYPE::Short(floor(AngleDouble + 0.5));
          
          if (AngleInt >= 0) AzimuthalAngle[nVertex_NearField] = AngleInt;
          else AzimuthalAngle[nVertex_NearField] = 180 + AngleInt;
        }
        
        if (AzimuthalAngle[nVertex_NearField] <= 60) {
          IdPoint[nVertex_NearField] = Buffer_Receive_IdPoint[iProcessor*MaxLocalVertex_NearField+iVertex];
          Pressure[nVertex_NearField] = Buffer_Receive_Pressure[iProcessor*MaxLocalVertex_NearField+iVertex];
          FaceArea[nVertex_NearField] = Buffer_Receive_FaceArea[iProcessor*MaxLocalVertex_NearField+iVertex];
          IdDomain[nVertex_NearField] = iProcessor;
          nVertex_NearField++;
        }
        
      }
    
    delete [] Buffer_Receive_nVertex;
    
    delete [] Buffer_Receive_Xcoord;
    delete [] Buffer_Receive_Ycoord;
    delete [] Buffer_Receive_Zcoord;
    delete [] Buffer_Receive_IdPoint;
    delete [] Buffer_Receive_Pressure;
    delete [] Buffer_Receive_FaceArea;
    
  }
  
#endif
  
  if (rank == MASTER_NODE) {
    
    vector<short> PhiAngleList;
    vector<short>::iterator IterPhiAngleList;
    
    for (iVertex = 0; iVertex < nVertex_NearField; iVertex++)
      PhiAngleList.push_back(AzimuthalAngle[iVertex]);
    
    sort( PhiAngleList.begin(), PhiAngleList.end());
    IterPhiAngleList = unique( PhiAngleList.begin(), PhiAngleList.end());
    PhiAngleList.resize( IterPhiAngleList - PhiAngleList.begin() );
    
    /*--- Create vectors and distribute the values among the different PhiAngle queues ---*/
    
    vector<vector<su2double> > Xcoord_PhiAngle; Xcoord_PhiAngle.resize(PhiAngleList.size());
    vector<vector<su2double> > Ycoord_PhiAngle; Ycoord_PhiAngle.resize(PhiAngleList.size());
    vector<vector<su2double> > Zcoord_PhiAngle; Zcoord_PhiAngle.resize(PhiAngleList.size());
    vector<vector<unsigned long> > IdPoint_PhiAngle; IdPoint_PhiAngle.resize(PhiAngleList.size());
    vector<vector<unsigned long> > IdDomain_PhiAngle; IdDomain_PhiAngle.resize(PhiAngleList.size());
    vector<vector<su2double> > Pressure_PhiAngle; Pressure_PhiAngle.resize(PhiAngleList.size());
    vector<vector<su2double> > FaceArea_PhiAngle; FaceArea_PhiAngle.resize(PhiAngleList.size());
    vector<vector<su2double> > EquivArea_PhiAngle; EquivArea_PhiAngle.resize(PhiAngleList.size());
    vector<vector<su2double> > TargetArea_PhiAngle; TargetArea_PhiAngle.resize(PhiAngleList.size());
    vector<vector<su2double> > NearFieldWeight_PhiAngle; NearFieldWeight_PhiAngle.resize(PhiAngleList.size());
    vector<vector<su2double> > Weight_PhiAngle; Weight_PhiAngle.resize(PhiAngleList.size());
    
    /*--- Distribute the values among the different PhiAngles ---*/
    
    for (iVertex = 0; iVertex < nVertex_NearField; iVertex++)
      for (iPhiAngle = 0; iPhiAngle < PhiAngleList.size(); iPhiAngle++)
        if (AzimuthalAngle[iVertex] == PhiAngleList[iPhiAngle]) {
          Xcoord_PhiAngle[iPhiAngle].push_back(Xcoord[iVertex]);
          Ycoord_PhiAngle[iPhiAngle].push_back(Ycoord[iVertex]);
          Zcoord_PhiAngle[iPhiAngle].push_back(Zcoord[iVertex]);
          IdPoint_PhiAngle[iPhiAngle].push_back(IdPoint[iVertex]);
          IdDomain_PhiAngle[iPhiAngle].push_back(IdDomain[iVertex]);
          Pressure_PhiAngle[iPhiAngle].push_back(Pressure[iVertex]);
          FaceArea_PhiAngle[iPhiAngle].push_back(FaceArea[iVertex]);
          EquivArea_PhiAngle[iPhiAngle].push_back(EquivArea[iVertex]);
          TargetArea_PhiAngle[iPhiAngle].push_back(TargetArea[iVertex]);
          NearFieldWeight_PhiAngle[iPhiAngle].push_back(NearFieldWeight[iVertex]);
          Weight_PhiAngle[iPhiAngle].push_back(Weight[iVertex]);
        }
    
    /*--- Order the arrays (x Coordinate, Pressure, Point, and Domain) ---*/
    
    for (iPhiAngle = 0; iPhiAngle < PhiAngleList.size(); iPhiAngle++)
      for (iVertex = 0; iVertex < Xcoord_PhiAngle[iPhiAngle].size(); iVertex++)
        for (jVertex = 0; jVertex < Xcoord_PhiAngle[iPhiAngle].size() - 1 - iVertex; jVertex++)
          if (Xcoord_PhiAngle[iPhiAngle][jVertex] > Xcoord_PhiAngle[iPhiAngle][jVertex+1]) {
            auxXCoord = Xcoord_PhiAngle[iPhiAngle][jVertex]; Xcoord_PhiAngle[iPhiAngle][jVertex] = Xcoord_PhiAngle[iPhiAngle][jVertex+1]; Xcoord_PhiAngle[iPhiAngle][jVertex+1] = auxXCoord;
            auxYCoord = Ycoord_PhiAngle[iPhiAngle][jVertex]; Ycoord_PhiAngle[iPhiAngle][jVertex] = Ycoord_PhiAngle[iPhiAngle][jVertex+1]; Ycoord_PhiAngle[iPhiAngle][jVertex+1] = auxYCoord;
            auxZCoord = Zcoord_PhiAngle[iPhiAngle][jVertex]; Zcoord_PhiAngle[iPhiAngle][jVertex] = Zcoord_PhiAngle[iPhiAngle][jVertex+1]; Zcoord_PhiAngle[iPhiAngle][jVertex+1] = auxZCoord;
            auxPress = Pressure_PhiAngle[iPhiAngle][jVertex]; Pressure_PhiAngle[iPhiAngle][jVertex] = Pressure_PhiAngle[iPhiAngle][jVertex+1]; Pressure_PhiAngle[iPhiAngle][jVertex+1] = auxPress;
            auxArea = FaceArea_PhiAngle[iPhiAngle][jVertex]; FaceArea_PhiAngle[iPhiAngle][jVertex] = FaceArea_PhiAngle[iPhiAngle][jVertex+1]; FaceArea_PhiAngle[iPhiAngle][jVertex+1] = auxArea;
            auxPoint = IdPoint_PhiAngle[iPhiAngle][jVertex]; IdPoint_PhiAngle[iPhiAngle][jVertex] = IdPoint_PhiAngle[iPhiAngle][jVertex+1]; IdPoint_PhiAngle[iPhiAngle][jVertex+1] = auxPoint;
            auxDomain = IdDomain_PhiAngle[iPhiAngle][jVertex]; IdDomain_PhiAngle[iPhiAngle][jVertex] = IdDomain_PhiAngle[iPhiAngle][jVertex+1]; IdDomain_PhiAngle[iPhiAngle][jVertex+1] = auxDomain;
          }
    
    
    /*--- Check that all the azimuth lists have the same size ---*/
    
    unsigned short nVertex = Xcoord_PhiAngle[0].size();
    for (iPhiAngle = 0; iPhiAngle < PhiAngleList.size(); iPhiAngle++) {
      unsigned short nVertex_aux = Xcoord_PhiAngle[iPhiAngle].size();
      if (nVertex_aux != nVertex) cout <<"Be careful!!! one azimuth list is shorter than the other"<< endl;
      nVertex = min(nVertex, nVertex_aux);
    }
    
    /*--- Compute equivalent area distribution at each azimuth angle ---*/
    
    for (iPhiAngle = 0; iPhiAngle < PhiAngleList.size(); iPhiAngle++) {
      EquivArea_PhiAngle[iPhiAngle][0] = 0.0;
      for (iVertex = 1; iVertex < EquivArea_PhiAngle[iPhiAngle].size(); iVertex++) {
        EquivArea_PhiAngle[iPhiAngle][iVertex] = 0.0;
        
        Coord_i = Xcoord_PhiAngle[iPhiAngle][iVertex]*cos(AoA) - Zcoord_PhiAngle[iPhiAngle][iVertex]*sin(AoA);
        
        for (jVertex = 0; jVertex < iVertex-1; jVertex++) {
          
          Coord_j = Xcoord_PhiAngle[iPhiAngle][jVertex]*cos(AoA) - Zcoord_PhiAngle[iPhiAngle][jVertex]*sin(AoA);
          jp1Coord = Xcoord_PhiAngle[iPhiAngle][jVertex+1]*cos(AoA) - Zcoord_PhiAngle[iPhiAngle][jVertex+1]*sin(AoA);
          
          jFunction = factor*(Pressure_PhiAngle[iPhiAngle][jVertex] - Pressure_Inf)*sqrt(Coord_i-Coord_j);
          jp1Function = factor*(Pressure_PhiAngle[iPhiAngle][jVertex+1] - Pressure_Inf)*sqrt(Coord_i-jp1Coord);
          
          DeltaX = (jp1Coord-Coord_j);
          MeanFuntion = 0.5*(jp1Function + jFunction);
          EquivArea_PhiAngle[iPhiAngle][iVertex] += DeltaX * MeanFuntion;
        }
      }
    }
    
    /*--- Create a file with the equivalent area distribution at each azimuthal angle ---*/
    
    NearFieldEA_file.precision(15);
    NearFieldEA_file.open("Equivalent_Area.dat", ios::out);
    NearFieldEA_file << "TITLE = \"Equivalent Area evaluation at each azimuthal angle\"" << endl;
    
    if (config->GetSystemMeasurements() == US)
      NearFieldEA_file << "VARIABLES = \"Height (in) at r="<< R_Plane*12.0 << " in. (cyl. coord. system)\"";
    else
      NearFieldEA_file << "VARIABLES = \"Height (m) at r="<< R_Plane << " m. (cylindrical coordinate system)\"";
    
    for (iPhiAngle = 0; iPhiAngle < PhiAngleList.size(); iPhiAngle++) {
      if (config->GetSystemMeasurements() == US)
        NearFieldEA_file << ", \"Equivalent Area (ft<sup>2</sup>), <greek>F</greek>= " << PhiAngleList[iPhiAngle] << " deg.\"";
      else
        NearFieldEA_file << ", \"Equivalent Area (m<sup>2</sup>), <greek>F</greek>= " << PhiAngleList[iPhiAngle] << " deg.\"";
    }
    
    NearFieldEA_file << endl;
    for (iVertex = 0; iVertex < EquivArea_PhiAngle[0].size(); iVertex++) {
      
      su2double XcoordRot = Xcoord_PhiAngle[0][iVertex]*cos(AoA) - Zcoord_PhiAngle[0][iVertex]*sin(AoA);
      su2double XcoordRot_init = Xcoord_PhiAngle[0][0]*cos(AoA) - Zcoord_PhiAngle[0][0]*sin(AoA);
      
      if (config->GetSystemMeasurements() == US)
        NearFieldEA_file << scientific << (XcoordRot - XcoordRot_init) * 12.0;
      else
        NearFieldEA_file << scientific << (XcoordRot - XcoordRot_init);
      
      for (iPhiAngle = 0; iPhiAngle < PhiAngleList.size(); iPhiAngle++) {
        NearFieldEA_file << scientific << ", " << EquivArea_PhiAngle[iPhiAngle][iVertex];
      }
      
      NearFieldEA_file << endl;
      
    }
    NearFieldEA_file.close();
    
    /*--- Read target equivalent area from the configuration file,
     this first implementation requires a complete table (same as the original
     EA table). so... no interpolation. ---*/
    
    vector<vector<su2double> > TargetArea_PhiAngle_Trans;
    TargetEA_file.open("TargetEA.dat", ios::in);
    
    if (TargetEA_file.fail()) {
      if (iExtIter == 0) { cout << "There is no Target Equivalent Area file (TargetEA.dat)!!"<< endl;
        cout << "Using default parameters (Target Equiv Area = 0.0)" << endl;
      }
      /*--- Set the table to 0 ---*/
      for (iPhiAngle = 0; iPhiAngle < PhiAngleList.size(); iPhiAngle++)
        for (iVertex = 0; iVertex < TargetArea_PhiAngle[iPhiAngle].size(); iVertex++)
          TargetArea_PhiAngle[iPhiAngle][iVertex] = 0.0;
    }
    else {
      
      /*--- skip header lines ---*/
      
      string line;
      getline(TargetEA_file, line);
      getline(TargetEA_file, line);
      
      while (TargetEA_file) {
        
        string line;
        getline(TargetEA_file, line);
        istringstream is(line);
        vector<su2double> row;
        unsigned short iter = 0;
        
        while (is.good()) {
          string token;
          getline(is, token,',');
          
          istringstream js(token);
          
          su2double data;
          js >> data;
          
          /*--- The first element in the table is the coordinate (in or m)---*/
          
          if (iter != 0) row.push_back(data);
          iter++;
          
        }
        TargetArea_PhiAngle_Trans.push_back(row);
      }
      
      for (iPhiAngle = 0; iPhiAngle < PhiAngleList.size(); iPhiAngle++)
        for (iVertex = 0; iVertex < EquivArea_PhiAngle[iPhiAngle].size(); iVertex++)
          TargetArea_PhiAngle[iPhiAngle][iVertex] = TargetArea_PhiAngle_Trans[iVertex][iPhiAngle];
      
    }
    
    /*--- Divide by the number of Phi angles in the nearfield ---*/
    
    su2double PhiFactor = 1.0/su2double(PhiAngleList.size());
    
    /*--- Evaluate the objective function ---*/
    
    InverseDesign = 0;
    for (iPhiAngle = 0; iPhiAngle < PhiAngleList.size(); iPhiAngle++)
      for (iVertex = 0; iVertex < EquivArea_PhiAngle[iPhiAngle].size(); iVertex++) {
        Weight_PhiAngle[iPhiAngle][iVertex] = 1.0;
        Coord_i = Xcoord_PhiAngle[iPhiAngle][iVertex];
        
        su2double Difference = EquivArea_PhiAngle[iPhiAngle][iVertex]-TargetArea_PhiAngle[iPhiAngle][iVertex];
        su2double percentage = fabs(Difference)*100/fabs(TargetArea_PhiAngle[iPhiAngle][iVertex]);
        
        if ((percentage < 0.1) || (Coord_i < XCoordBegin_OF) || (Coord_i > XCoordEnd_OF)) Difference = 0.0;
        
        InverseDesign += EAScaleFactor*PhiFactor*Weight_PhiAngle[iPhiAngle][iVertex]*Difference*Difference;
        
      }
    
    /*--- Evaluate the weight of the nearfield pressure (adjoint input) ---*/
    
    for (iPhiAngle = 0; iPhiAngle < PhiAngleList.size(); iPhiAngle++)
      for (iVertex = 0; iVertex < EquivArea_PhiAngle[iPhiAngle].size(); iVertex++) {
        Coord_i = Xcoord_PhiAngle[iPhiAngle][iVertex];
        NearFieldWeight_PhiAngle[iPhiAngle][iVertex] = 0.0;
        for (jVertex = iVertex; jVertex < EquivArea_PhiAngle[iPhiAngle].size(); jVertex++) {
          Coord_j = Xcoord_PhiAngle[iPhiAngle][jVertex];
          Weight_PhiAngle[iPhiAngle][iVertex] = 1.0;
          
          su2double Difference = EquivArea_PhiAngle[iPhiAngle][jVertex]-TargetArea_PhiAngle[iPhiAngle][jVertex];
          su2double percentage = fabs(Difference)*100/fabs(TargetArea_PhiAngle[iPhiAngle][jVertex]);
          
          if ((percentage < 0.1) || (Coord_j < XCoordBegin_OF) || (Coord_j > XCoordEnd_OF)) Difference = 0.0;
          
          NearFieldWeight_PhiAngle[iPhiAngle][iVertex] += EAScaleFactor*PhiFactor*Weight_PhiAngle[iPhiAngle][iVertex]*2.0*Difference*factor*sqrt(Coord_j-Coord_i);
        }
      }
    
    /*--- Write the Nearfield pressure at each Azimuthal PhiAngle ---*/
    
    EquivArea_file.precision(15);
    EquivArea_file.open("nearfield_flow.dat", ios::out);
    EquivArea_file << "TITLE = \"Equivalent Area evaluation at each azimuthal angle\"" << endl;
    
    if (config->GetSystemMeasurements() == US)
      EquivArea_file << "VARIABLES = \"Height (in) at r="<< R_Plane*12.0 << " in. (cyl. coord. system)\",\"Equivalent Area (ft<sup>2</sup>)\",\"Target Equivalent Area (ft<sup>2</sup>)\",\"Cp\"" << endl;
    else
      EquivArea_file << "VARIABLES = \"Height (m) at r="<< R_Plane << " m. (cylindrical coordinate system)\",\"Equivalent Area (m<sup>2</sup>)\",\"Target Equivalent Area (m<sup>2</sup>)\",\"Cp\"" << endl;
    
    for (iPhiAngle = 0; iPhiAngle < PhiAngleList.size(); iPhiAngle++) {
      EquivArea_file << fixed << "ZONE T= \"<greek>F</greek>=" << PhiAngleList[iPhiAngle] << " deg.\"" << endl;
      for (iVertex = 0; iVertex < Xcoord_PhiAngle[iPhiAngle].size(); iVertex++) {
        
        su2double XcoordRot = Xcoord_PhiAngle[0][iVertex]*cos(AoA) - Zcoord_PhiAngle[0][iVertex]*sin(AoA);
        su2double XcoordRot_init = Xcoord_PhiAngle[0][0]*cos(AoA) - Zcoord_PhiAngle[0][0]*sin(AoA);
        
        if (config->GetSystemMeasurements() == US)
          EquivArea_file << scientific << (XcoordRot - XcoordRot_init) * 12.0;
        else
          EquivArea_file << scientific << (XcoordRot - XcoordRot_init);
        
        EquivArea_file << scientific << ", " << EquivArea_PhiAngle[iPhiAngle][iVertex]
        << ", " << TargetArea_PhiAngle[iPhiAngle][iVertex] << ", " << (Pressure_PhiAngle[iPhiAngle][iVertex]-Pressure_Inf)/Pressure_Inf << endl;
      }
    }
    
    EquivArea_file.close();
    
    /*--- Write Weight file for adjoint computation ---*/
    
    FuncGrad_file.precision(15);
    FuncGrad_file.open("WeightNF.dat", ios::out);
    
    FuncGrad_file << scientific << "-1.0";
    for (iPhiAngle = 0; iPhiAngle < PhiAngleList.size(); iPhiAngle++)
      FuncGrad_file << scientific << "\t" << PhiAngleList[iPhiAngle];
    FuncGrad_file << endl;
    
    for (iVertex = 0; iVertex < NearFieldWeight_PhiAngle[0].size(); iVertex++) {
      su2double XcoordRot = Xcoord_PhiAngle[0][iVertex]*cos(AoA) - Zcoord_PhiAngle[0][iVertex]*sin(AoA);
      FuncGrad_file << scientific << XcoordRot;
      for (iPhiAngle = 0; iPhiAngle < PhiAngleList.size(); iPhiAngle++)
        FuncGrad_file << scientific << "\t" << NearFieldWeight_PhiAngle[iPhiAngle][iVertex];
      FuncGrad_file << endl;
    }
    FuncGrad_file.close();
    
    /*--- Delete structures ---*/
    
    delete [] Xcoord; delete [] Ycoord; delete [] Zcoord;
    delete [] AzimuthalAngle; delete [] IdPoint; delete [] IdDomain;
    delete [] Pressure; delete [] FaceArea;
    delete [] EquivArea; delete [] TargetArea;
    delete [] NearFieldWeight; delete [] Weight;
    
  }
  
#ifndef HAVE_MPI
  
  /*--- Store the value of the NearField coefficient ---*/
  
  solver_container->SetTotal_CEquivArea(InverseDesign);
  
#else
  
  /*--- Send the value of the NearField coefficient to all the processors ---*/
  
  SU2_MPI::Bcast(&InverseDesign, 1, MPI_DOUBLE, MASTER_NODE, MPI_COMM_WORLD);
  
  /*--- Store the value of the NearField coefficient ---*/
  
  solver_container->SetTotal_CEquivArea(InverseDesign);
  
#endif
  
<<<<<<< HEAD
}

void COutput::SetSensitivity_Files(CGeometry **geometry, CConfig **config, unsigned short val_nZone){

  unsigned short iMarker,iDim, nDim, iVar, nMarker, nVar;
  unsigned long iVertex, iPoint, nPoint, nVertex;
  su2double *Normal, Prod, Sens = 0.0, SensDim, Area;

  unsigned short iZone;

  CSolver **solver = new CSolver*[val_nZone];

  for (iZone = 0; iZone < val_nZone; iZone++) {


    nPoint = geometry[iZone]->GetnPoint();
    nDim   = geometry[iZone]->GetnDim();
    nMarker = config[iZone]->GetnMarker_All();
    nVar = nDim + 1;

    /* --- We create a baseline solver to easily merge the sensitivity information --- */

    vector<string> fieldnames;
    fieldnames.push_back("\"Point\",");
    fieldnames.push_back("\"x\",");
    fieldnames.push_back("\"y\",");
    if (nDim == 3){
      fieldnames.push_back("\"z\",");
    }
    fieldnames.push_back("\"Sensitivity_x\",");
    fieldnames.push_back("\"Sensitivity_y\",");
    if (nDim == 3){
      fieldnames.push_back("\"Sensitivity_z\",");
    }
    fieldnames.push_back("\"Sensitivity\"");

    solver[iZone] = new CBaselineSolver(geometry[iZone], config[iZone], nVar+nDim, fieldnames);

    for (iPoint = 0; iPoint < nPoint; iPoint++){
      for (iDim = 0; iDim < nDim; iDim++){
        solver[iZone]->node[iPoint]->SetSolution(iDim, geometry[iZone]->node[iPoint]->GetCoord(iDim));
      }
      for (iVar = 0; iVar < nDim; iVar++){
        solver[iZone]->node[iPoint]->SetSolution(iVar+nDim, geometry[iZone]->GetSensitivity(iPoint, iVar));
      }
    }

    /*--- Compute the sensitivity in normal direction ---*/

    for (iMarker = 0; iMarker < nMarker; iMarker++){

      if((config[iZone]->GetMarker_All_KindBC(iMarker) == HEAT_FLUX ) ||
         (config[iZone]->GetMarker_All_KindBC(iMarker) == EULER_WALL ) ||
         (config[iZone]->GetMarker_All_KindBC(iMarker) == ISOTHERMAL )){

        nVertex = geometry[iZone]->GetnVertex(iMarker);

        for (iVertex = 0; iVertex < nVertex; iVertex++){
          iPoint = geometry[iZone]->vertex[iMarker][iVertex]->GetNode();
          Normal = geometry[iZone]->vertex[iMarker][iVertex]->GetNormal();
          Prod = 0.0;
          Area = 0.0;
          for (iDim = 0; iDim < nDim; iDim++){

            /*--- Retrieve the gradient calculated with discrete adjoint method --- */

            SensDim = geometry[iZone]->GetSensitivity(iPoint, iDim);

            /*--- Calculate scalar product for projection onto the normal vector ---*/

            Prod += Normal[iDim]*SensDim;

            Area += Normal[iDim]*Normal[iDim];
          }

          Area = sqrt(Area);

          /*--- Projection of the gradient onto the normal vector of the surface ---*/

          Sens = Prod/Area;

          solver[iZone]->node[iPoint]->SetSolution(2*nDim, Sens);

        }
      }
    }
  }

  /*--- Merge the information and write the output files ---*/

  SetBaselineResult_Files(solver,geometry, config, 0, val_nZone);

}
=======
}
>>>>>>> cc7ce157
<|MERGE_RESOLUTION|>--- conflicted
+++ resolved
@@ -850,7 +850,7 @@
   
   unsigned short iDim, nDim = geometry->GetnDim();
   unsigned long iPoint;
-
+  
   unsigned short kind_SU2 = config->GetKind_SU2();
   
 #ifndef HAVE_MPI
@@ -861,7 +861,7 @@
   unsigned short iMarker;
   unsigned long iVertex, nTotalPoints = 0;
   int SendRecv;
-
+  
   bool isPeriodic;
   
   /*--- First, create a structure to locate any periodic halo nodes ---*/
@@ -985,8 +985,8 @@
           if (kind_SU2 == SU2_DEF){
             isPeriodic = ((geometry->vertex[iMarker][iVertex]->GetRotation_Type() > 0));
           }else{
-            isPeriodic = ((geometry->vertex[iMarker][iVertex]->GetRotation_Type() > 0) &&
-                          (geometry->vertex[iMarker][iVertex]->GetRotation_Type() % 2 == 1));
+          isPeriodic = ((geometry->vertex[iMarker][iVertex]->GetRotation_Type() > 0) &&
+                        (geometry->vertex[iMarker][iVertex]->GetRotation_Type() % 2 == 1));
           }
           if (isPeriodic){
             Local_Halo[iPoint] = false;
@@ -1246,32 +1246,32 @@
   Added_Periodic.clear();
 
   if (kind_SU2 != SU2_DEF){
-    for (iMarker = 0; iMarker < config->GetnMarker_All(); iMarker++) {
-      if (config->GetMarker_All_KindBC(iMarker) == SEND_RECEIVE) {
-        SendRecv = config->GetMarker_All_SendRecv(iMarker);
-        for (iVertex = 0; iVertex < geometry->nVertex[iMarker]; iVertex++) {
-          iPoint = geometry->vertex[iMarker][iVertex]->GetNode();
-
-          if ((geometry->vertex[iMarker][iVertex]->GetRotation_Type() > 0) &&
-              (geometry->vertex[iMarker][iVertex]->GetRotation_Type() % 2 == 0) &&
-              (SendRecv < 0)) {
-            Added_Periodic.push_back(geometry->node[iPoint]->GetGlobalIndex());
-          }
-        }
-      }
-    }
-  }
-
+  for (iMarker = 0; iMarker < config->GetnMarker_All(); iMarker++) {
+    if (config->GetMarker_All_KindBC(iMarker) == SEND_RECEIVE) {
+      SendRecv = config->GetMarker_All_SendRecv(iMarker);
+      for (iVertex = 0; iVertex < geometry->nVertex[iMarker]; iVertex++) {
+        iPoint = geometry->vertex[iMarker][iVertex]->GetNode();
+
+        if ((geometry->vertex[iMarker][iVertex]->GetRotation_Type() > 0) &&
+            (geometry->vertex[iMarker][iVertex]->GetRotation_Type() % 2 == 0) &&
+            (SendRecv < 0)) {
+          Added_Periodic.push_back(geometry->node[iPoint]->GetGlobalIndex());
+        }
+      }
+    }
+  }
+  }
+  
   /*--- Now we communicate this information to all processors, so that they
    can force the removal of these particular nodes by flagging them as halo
    points. In general, this should be a small percentage of the total mesh,
    so the communication/storage costs here shouldn't be prohibitive. ---*/
-
+  
   /*--- First communicate the number of points that each rank has found ---*/
   unsigned long nAddedPeriodic = 0, maxAddedPeriodic = 0;
   unsigned long Buffer_Send_nAddedPeriodic[1], *Buffer_Recv_nAddedPeriodic = NULL;
   Buffer_Recv_nAddedPeriodic = new unsigned long[size];
-
+  
   nAddedPeriodic = Added_Periodic.size();
   Buffer_Send_nAddedPeriodic[0] = nAddedPeriodic;
 
@@ -3113,7 +3113,7 @@
     }
     
     /*--- Communicate the FEM elasticity stresses (2D) - New elasticity solver---*/
-
+    
     if (Kind_Solver == FEM_ELASTICITY) {
 
       /*--- Loop over this partition to collect the current variable ---*/
@@ -3658,7 +3658,7 @@
 void COutput::SetRestart(CConfig *config, CGeometry *geometry, CSolver **solver, unsigned short val_iZone) {
   
   /*--- Local variables ---*/
-
+  
   unsigned short nZone = geometry->GetnZone();
   unsigned short Kind_Solver  = config->GetKind_Solver();
   unsigned short iVar, iDim, nDim = geometry->GetnDim();
@@ -3679,7 +3679,7 @@
   } else {
     filename = config->GetRestart_FlowFileName();
   }
-
+  
   /*--- Append the zone number if multizone problems ---*/
   if (nZone > 1)
     filename= config->GetMultizone_FileName(filename, val_iZone);
@@ -3692,7 +3692,7 @@
   } else if ((fem) && (config->GetWrt_Dynamic())) {
 	filename = config->GetUnsteady_FileName(filename, SU2_TYPE::Int(iExtIter));
   }
-
+  
   /*--- Open the restart file and write the solution. ---*/
   
   restart_file.open(filename.c_str(), ios::out);
@@ -4090,7 +4090,7 @@
       ConvHist_file[0] << begin << fea_coeff;
       ConvHist_file[0] << fea_resid << end;
       break;
-
+      
     case FEM_ELASTICITY:
       ConvHist_file[0] << begin << fem_coeff;
       ConvHist_file[0] << fem_resid << end;
@@ -4193,7 +4193,7 @@
     bool flow = (config[val_iZone]->GetKind_Solver() == EULER) || (config[val_iZone]->GetKind_Solver() == NAVIER_STOKES) ||
     (config[val_iZone]->GetKind_Solver() == RANS) || (config[val_iZone]->GetKind_Solver() == ADJ_EULER) ||
     (config[val_iZone]->GetKind_Solver() == ADJ_NAVIER_STOKES) || (config[val_iZone]->GetKind_Solver() == ADJ_RANS);
-
+    
     bool fem = (config[val_iZone]->GetKind_Solver() == FEM_ELASTICITY);					// FEM structural solver.
 	bool linear_analysis = (config[val_iZone]->GetGeometricConditions() == SMALL_DEFORMATIONS);	// Linear analysis.
 	bool nonlinear_analysis = (config[val_iZone]->GetGeometricConditions() == LARGE_DEFORMATIONS);	// Nonlinear analysis.
@@ -4293,7 +4293,7 @@
     if (fea) nVar_FEA = nDim;
     if (heat) nVar_Heat = 1;
     if (freesurface) nVar_LevelSet = 1;
-
+    
     if (fem) {
     	if (linear_analysis) nVar_FEM = nDim;
     	if (nonlinear_analysis) nVar_FEM = 3;
@@ -4651,7 +4651,7 @@
     bool In_DualTime_1 = (!DualTime_Iteration && Unsteady);
     bool In_DualTime_2 = (Unsteady && DualTime_Iteration && (iExtIter % config[val_iZone]->GetWrt_Con_Freq() == 0));
     bool In_DualTime_3 = (Unsteady && !DualTime_Iteration && (iExtIter % config[val_iZone]->GetWrt_Con_Freq() == 0));
-
+    
     /*--- Header frequency: analogy for dynamic structural analysis ---*/
     /*--- DualTime_Iteration is a bool we receive, which is true if it comes from FEM_StructuralIteration and false from SU2_CFD ---*/
     /*--- We maintain the name, as it is an input of the function ---*/
@@ -4680,7 +4680,7 @@
     	  (fem  && ( (In_NoDynamic || In_Dynamic_0 || In_Dynamic_1) && (In_NoDynamic || In_Dynamic_2 || In_Dynamic_3)))
        ){
 
-
+      
       /*--- Prepare the history file output, note that the dual
        time output don't write to the history file ---*/
       if (!DualTime_Iteration) {
@@ -4888,7 +4888,7 @@
       if (  (!fem && ((write_heads) && !(!DualTime_Iteration && Unsteady))) ||
     		(fem && ((write_heads_FEM) && !(!DualTime_Iteration && nonlinear_analysis)))
     	 ){
-
+        
        if (!fem){       
         if (!Unsteady && (config[val_iZone]->GetUnsteady_Simulation() != TIME_STEPPING)) {
           switch (config[val_iZone]->GetKind_Solver()) {
@@ -5335,14 +5335,14 @@
       cout.setf(ios::fixed, ios::floatfield);
       
       if (!fem){
-          if (!Unsteady) {
-            cout.width(5); cout << iExtIter;
-            cout.width(11); cout << timeiter;
-
-          } else {
-            cout.width(8); cout << iIntIter;
-            cout.width(8); cout << iExtIter;
-          }
+      if (!Unsteady) {
+        cout.width(5); cout << iExtIter;
+        cout.width(11); cout << timeiter;
+        
+      } else {
+        cout.width(8); cout << iIntIter;
+        cout.width(8); cout << iExtIter;
+      }
       }
       else if (fem){
           if (!nonlinear_analysis) {
@@ -5355,7 +5355,7 @@
           }
       }
       
-
+      
       switch (config[val_iZone]->GetKind_Solver()) {
         case EULER : case NAVIER_STOKES:
           
@@ -8339,7 +8339,6 @@
   
 #endif
   
-<<<<<<< HEAD
 }
 
 void COutput::SetSensitivity_Files(CGeometry **geometry, CConfig **config, unsigned short val_nZone){
@@ -8433,6 +8432,3 @@
   SetBaselineResult_Files(solver,geometry, config, 0, val_nZone);
 
 }
-=======
-}
->>>>>>> cc7ce157
