--- conflicted
+++ resolved
@@ -888,13 +888,9 @@
   fem, disc_adj_fem,
   spalart_allmaras, neg_spalart_allmaras, menter_sst, transition,
   template_solver, disc_adj, disc_adj_turb,
-<<<<<<< HEAD
-  fem_dg_flow, fem_dg_shock_persson;
-
-=======
+  fem_dg_flow, fem_dg_shock_persson,
   e_spalart_allmaras, comp_spalart_allmaras, e_comp_spalart_allmaras;
   
->>>>>>> 9f1300b5
   /*--- Initialize some useful booleans ---*/
 
   euler            = false;  ns              = false;  turbulent     = false;
@@ -907,13 +903,9 @@
   heat             = false;
   transition       = false;  fem_transition  = false;
   template_solver  = false;
-<<<<<<< HEAD
   fem_dg_flow      = false;  fem_dg_shock_persson = false;
-
-=======
   e_spalart_allmaras = false; comp_spalart_allmaras = false; e_comp_spalart_allmaras = false;
   
->>>>>>> 9f1300b5
   bool compressible   = (config->GetKind_Regime() == COMPRESSIBLE);
   bool incompressible = (config->GetKind_Regime() == INCOMPRESSIBLE);
 
@@ -1249,10 +1241,7 @@
   heat             = false;
   transition       = false;
   template_solver  = false;
-<<<<<<< HEAD
-=======
   e_spalart_allmaras = false; comp_spalart_allmaras = false; e_comp_spalart_allmaras = false;
->>>>>>> 9f1300b5
 
   /*--- Assign booleans ---*/
 
@@ -1513,13 +1502,6 @@
   heat,
   transition,
   template_solver;
-<<<<<<< HEAD
-
-  bool compressible = (config->GetKind_Regime() == COMPRESSIBLE);
-  bool incompressible = (config->GetKind_Regime() == INCOMPRESSIBLE);
-  bool ideal_gas = (config->GetKind_FluidModel() == STANDARD_AIR || config->GetKind_FluidModel() == IDEAL_GAS );
-
-=======
   bool e_spalart_allmaras, comp_spalart_allmaras, e_comp_spalart_allmaras;
   
   bool compressible = (config->GetKind_Regime() == COMPRESSIBLE);
@@ -1527,7 +1509,6 @@
   bool ideal_gas = (config->GetKind_FluidModel() == STANDARD_AIR || config->GetKind_FluidModel() == IDEAL_GAS );
   bool roe_low_dissipation = config->GetKind_RoeLowDiss() != NO_ROELOWDISS;
   
->>>>>>> 9f1300b5
   /*--- Initialize some useful booleans ---*/
   euler            = false; ns     = false; turbulent     = false;
   fem_euler        = false; fem_ns = false; fem_turbulent = false;
@@ -1538,12 +1519,8 @@
   spalart_allmaras = false; neg_spalart_allmaras = false;	menter_sst       = false;
   transition       = false;
   template_solver  = false;
-<<<<<<< HEAD
-
-=======
   e_spalart_allmaras = false; comp_spalart_allmaras = false; e_comp_spalart_allmaras = false;
   
->>>>>>> 9f1300b5
   /*--- Assign booleans ---*/
   switch (config->GetKind_Solver()) {
     case TEMPLATE_SOLVER: template_solver = true; break;
@@ -1674,13 +1651,8 @@
           
           /*--- Definition of the boundary condition method ---*/
           for (iMGlevel = 0; iMGlevel <= config->GetnMGLevels(); iMGlevel++)
-<<<<<<< HEAD
-            numerics_container[iMGlevel][FLOW_SOL][CONV_BOUND_TERM] = new CUpwRoe_Flow(nDim, nVar_Flow, config);
-
-=======
             numerics_container[iMGlevel][FLOW_SOL][CONV_BOUND_TERM] = new CUpwRoe_Flow(nDim, nVar_Flow, config, false);
           
->>>>>>> 9f1300b5
         }
         if (incompressible) {
           /*--- Incompressible flow, use artificial compressibility method ---*/
@@ -1733,9 +1705,6 @@
                 numerics_container[iMGlevel][FLOW_SOL][CONV_BOUND_TERM] = new CUpwTurkel_Flow(nDim, nVar_Flow, config);
               }
               break;
-<<<<<<< HEAD
-
-=======
                   
             case L2ROE:
               for (iMGlevel = 0; iMGlevel <= config->GetnMGLevels(); iMGlevel++) {
@@ -1764,7 +1733,6 @@
               }
               break;
               
->>>>>>> 9f1300b5
             case HLLC:
               if (ideal_gas) {
                 for (iMGlevel = 0; iMGlevel <= config->GetnMGLevels(); iMGlevel++) {
@@ -1883,8 +1851,8 @@
       case NO_UPWIND : cout << "Riemann solver disabled." << endl; break;
       case ROE:
           for (iMGlevel = 0; iMGlevel <= config->GetnMGLevels(); iMGlevel++) {
-            numerics_container[iMGlevel][FLOW_SOL][CONV_TERM] = new CUpwRoe_Flow(nDim, nVar_Flow, config);
-            numerics_container[iMGlevel][FLOW_SOL][CONV_BOUND_TERM] = new CUpwRoe_Flow(nDim, nVar_Flow, config);
+            numerics_container[iMGlevel][FLOW_SOL][CONV_TERM] = new CUpwRoe_Flow(nDim, nVar_Flow, config, false);
+            numerics_container[iMGlevel][FLOW_SOL][CONV_BOUND_TERM] = new CUpwRoe_Flow(nDim, nVar_Flow, config, false);
           }
         break;
 
@@ -2401,11 +2369,8 @@
   transition,
   template_solver;
 
-<<<<<<< HEAD
-=======
   bool e_spalart_allmaras, comp_spalart_allmaras, e_comp_spalart_allmaras;
 
->>>>>>> 9f1300b5
   bool compressible = (config->GetKind_Regime() == COMPRESSIBLE);
   bool incompressible = (config->GetKind_Regime() == INCOMPRESSIBLE);
 
@@ -2418,11 +2383,8 @@
   spalart_allmaras = false; neg_spalart_allmaras = false; menter_sst       = false;
   transition       = false;
   template_solver  = false;
-<<<<<<< HEAD
-=======
     
   e_spalart_allmaras = false; comp_spalart_allmaras = false; e_comp_spalart_allmaras = false;
->>>>>>> 9f1300b5
 
   /*--- Assign booleans ---*/
   switch (config->GetKind_Solver()) {
@@ -2450,12 +2412,9 @@
       case SA:     spalart_allmaras = true;     break;
       case SA_NEG: neg_spalart_allmaras = true; break;
       case SST:    menter_sst = true;  break;
-<<<<<<< HEAD
-=======
       case SA_COMP: comp_spalart_allmaras = true; break;
       case SA_E: e_spalart_allmaras = true; break;
       case SA_E_COMP: e_comp_spalart_allmaras = true; break;
->>>>>>> 9f1300b5
 
     }
 
@@ -2616,16 +2575,6 @@
     }
 
     /*--- Definition of the viscous scheme for each equation and mesh level ---*/
-<<<<<<< HEAD
-    if (spalart_allmaras || neg_spalart_allmaras || menter_sst) {
-      for (iMGlevel = 0; iMGlevel <= config->GetnMGLevels(); iMGlevel++) {
-        delete numerics_container[iMGlevel][TURB_SOL][VISC_TERM];
-        delete numerics_container[iMGlevel][TURB_SOL][SOURCE_FIRST_TERM];
-        delete numerics_container[iMGlevel][TURB_SOL][SOURCE_SECOND_TERM];
-        /*--- Definition of the boundary condition method ---*/
-        delete numerics_container[iMGlevel][TURB_SOL][CONV_BOUND_TERM];
-        delete numerics_container[iMGlevel][TURB_SOL][VISC_BOUND_TERM];
-=======
     
       if (spalart_allmaras || neg_spalart_allmaras ||menter_sst|| comp_spalart_allmaras || e_spalart_allmaras || e_comp_spalart_allmaras){
         for (iMGlevel = 0; iMGlevel <= config->GetnMGLevels(); iMGlevel++) {
@@ -2635,7 +2584,6 @@
           /*--- Definition of the boundary condition method ---*/
           delete numerics_container[iMGlevel][TURB_SOL][CONV_BOUND_TERM];
           delete numerics_container[iMGlevel][TURB_SOL][VISC_BOUND_TERM];
->>>>>>> 9f1300b5
 
       }
     }
@@ -3613,448 +3561,7 @@
 
 }
 
-<<<<<<< HEAD
-su2double CDriver::Get_Lift() {
-
-  unsigned short val_iZone = ZONE_0;
-  unsigned short FinestMesh = config_container[val_iZone]->GetFinestMesh();
-  su2double CLift, RefDensity, RefArea, RefVel2, factor;
-
-  /*--- Export free-stream density and reference area ---*/
-  RefDensity = solver_container[val_iZone][FinestMesh][FLOW_SOL]->GetDensity_Inf();
-  RefArea = config_container[val_iZone]->GetRefArea();
-
-  /*--- Calculate free-stream velocity (squared) ---*/
-  RefVel2 = 0.0;
-  for(unsigned short iDim = 0; iDim < nDim; iDim++)
-    RefVel2 += pow(solver_container[val_iZone][FinestMesh][FLOW_SOL]->GetVelocity_Inf(iDim),2);
-
-  /*--- Calculate drag force based on drag coefficient ---*/
-  factor = 0.5*RefDensity*RefArea*RefVel2;
-  CLift = solver_container[val_iZone][FinestMesh][FLOW_SOL]->GetTotal_CL();
-
-  return CLift*factor;
-}
-
-su2double CDriver::Get_Mx(){
-
-  unsigned short val_iZone = ZONE_0;
-  unsigned short FinestMesh = config_container[val_iZone]->GetFinestMesh();
-  su2double CMx, RefDensity, RefArea, RefLengthCoeff, RefVel2, factor;
-
-  /*--- Export free-stream density and reference area ---*/
-  RefDensity = solver_container[val_iZone][FinestMesh][FLOW_SOL]->GetDensity_Inf();
-  RefArea = config_container[val_iZone]->GetRefArea();
-  RefLengthCoeff = config_container[val_iZone]->GetRefLength();
-
-  /*--- Calculate free-stream velocity (squared) ---*/
-  RefVel2 = 0.0;
-  for (unsigned short iDim = 0; iDim < nDim; iDim++)
-    RefVel2 += pow(solver_container[val_iZone][FinestMesh][FLOW_SOL]->GetVelocity_Inf(iDim),2);
-
-  /*--- Calculate moment around x-axis based on coefficients ---*/
-  factor = 0.5*RefDensity*RefArea*RefVel2;
-  CMx = solver_container[val_iZone][FinestMesh][FLOW_SOL]->GetTotal_CMx();
-
-  return CMx*factor*RefLengthCoeff;
-
-}
-
-su2double CDriver::Get_My(){
-
-  unsigned short val_iZone = ZONE_0;
-  unsigned short FinestMesh = config_container[val_iZone]->GetFinestMesh();
-  su2double CMy, RefDensity, RefArea, RefLengthCoeff, RefVel2, factor;
-
-  /*--- Export free-stream density and reference area ---*/
-  RefDensity = solver_container[val_iZone][FinestMesh][FLOW_SOL]->GetDensity_Inf();
-  RefArea = config_container[val_iZone]->GetRefArea();
-  RefLengthCoeff = config_container[val_iZone]->GetRefLength();
-
-  /*--- Calculate free-stream velocity (squared) ---*/
-  RefVel2 = 0.0;
-  for (unsigned short iDim = 0; iDim < nDim; iDim++)
-    RefVel2 += pow(solver_container[val_iZone][FinestMesh][FLOW_SOL]->GetVelocity_Inf(iDim),2);
-
-  /*--- Calculate moment around x-axis based on coefficients ---*/
-  factor = 0.5*RefDensity*RefArea*RefVel2;
-  CMy = solver_container[val_iZone][FinestMesh][FLOW_SOL]->GetTotal_CMy();
-
-  return CMy*factor*RefLengthCoeff;
-
-}
-
-su2double CDriver::Get_Mz() {
-
-  unsigned short val_iZone = ZONE_0;
-  unsigned short FinestMesh = config_container[val_iZone]->GetFinestMesh();
-  su2double CMz, RefDensity, RefArea, RefLengthCoeff, RefVel2, factor;
-
-  /*--- Export free-stream density and reference area ---*/
-  RefDensity = solver_container[val_iZone][FinestMesh][FLOW_SOL]->GetDensity_Inf();
-  RefArea = config_container[val_iZone]->GetRefArea();
-  RefLengthCoeff = config_container[val_iZone]->GetRefLength();
-
-  /*--- Calculate free-stream velocity (squared) ---*/
-  RefVel2 = 0.0;
-  for(unsigned short iDim = 0; iDim < nDim; iDim++)
-    RefVel2 += pow(solver_container[val_iZone][FinestMesh][FLOW_SOL]->GetVelocity_Inf(iDim),2);
-
-  /*--- Calculate moment around z-axis based on coefficients ---*/
-  factor = 0.5*RefDensity*RefArea*RefVel2;
-  CMz = solver_container[val_iZone][FinestMesh][FLOW_SOL]->GetTotal_CMz();
-
-  return CMz*factor*RefLengthCoeff;
-
-}
-
-su2double CDriver::Get_DragCoeff() {
-
-    unsigned short val_iZone = ZONE_0;
-    unsigned short FinestMesh = config_container[val_iZone]->GetFinestMesh();
-    su2double CDrag;
-
-    CDrag = solver_container[val_iZone][FinestMesh][FLOW_SOL]->GetTotal_CD();
-
-    return CDrag;
-}
-
-su2double CDriver::Get_LiftCoeff() {
-
-    unsigned short val_iZone = ZONE_0;
-    unsigned short FinestMesh = config_container[val_iZone]->GetFinestMesh();
-    su2double CLift;
-
-    CLift = solver_container[val_iZone][FinestMesh][FLOW_SOL]->GetTotal_CL();
-
-    return CLift;
-}
-
-unsigned short CDriver::GetMovingMarker() {
-
-  unsigned short IDtoSend,iMarker, jMarker, Moving;
-  string Marker_Tag, Moving_Tag;
-
-  IDtoSend = 0;
-  for (iMarker = 0; iMarker < config_container[ZONE_0]->GetnMarker_All(); iMarker++) {
-    Moving = config_container[ZONE_0]->GetMarker_All_Moving(iMarker);
-    if (Moving == YES) {
-      for (jMarker = 0; jMarker<config_container[ZONE_0]->GetnMarker_Moving(); jMarker++) {
-        Moving_Tag = config_container[ZONE_0]->GetMarker_Moving_TagBound(jMarker);
-        Marker_Tag = config_container[ZONE_0]->GetMarker_All_TagBound(iMarker);
-        if (Marker_Tag == Moving_Tag) {
-          IDtoSend = iMarker;
-          break;
-        }
-      }
-    }
-  }
-
-  return IDtoSend;
-
-}
-
-unsigned long CDriver::GetNumberVertices(unsigned short iMarker) {
-
-  unsigned long nVertices;
-  unsigned short jMarker, Moving;
-  string Marker_Tag, Moving_Tag;
-
-  nVertices = 0;
-  Moving = config_container[ZONE_0]->GetMarker_All_Moving(iMarker);
-  if (Moving == YES) {
-    for (jMarker = 0; jMarker<config_container[ZONE_0]->GetnMarker_Moving(); jMarker++) {
-      Moving_Tag = config_container[ZONE_0]->GetMarker_Moving_TagBound(jMarker);
-      Marker_Tag = config_container[ZONE_0]->GetMarker_All_TagBound(iMarker);
-      if (Marker_Tag == Moving_Tag) {
-        nVertices = geometry_container[ZONE_0][MESH_0]->nVertex[iMarker];
-      }
-    }
-  }
-
-  return nVertices;
-
-}
-
-unsigned long CDriver::GetNumberHaloVertices(unsigned short iMarker) {
-
-  unsigned long nHalovertices, iVertex, iPoint;
-  unsigned short jMarker, Moving;
-  string Marker_Tag, Moving_Tag;
-
-  nHalovertices = 0;
-  Moving = config_container[ZONE_0]->GetMarker_All_Moving(iMarker);
-  if (Moving == YES) {
-    for (jMarker = 0; jMarker<config_container[ZONE_0]->GetnMarker_Moving(); jMarker++) {
-      Moving_Tag = config_container[ZONE_0]->GetMarker_Moving_TagBound(jMarker);
-      Marker_Tag = config_container[ZONE_0]->GetMarker_All_TagBound(iMarker);
-      if (Marker_Tag == Moving_Tag) {
-        for(iVertex = 0; iVertex < geometry_container[ZONE_0][MESH_0]->nVertex[iMarker]; iVertex++){
-          iPoint = geometry_container[ZONE_0][MESH_0]->vertex[iMarker][iVertex]->GetNode();
-          if(!(geometry_container[ZONE_0][MESH_0]->node[iPoint]->GetDomain())) nHalovertices += 1;
-        }
-      }
-    }
-  }
-
-  return nHalovertices;
-}
-
-unsigned long CDriver::GetVertexGlobalIndex(unsigned short iMarker, unsigned short iVertex) {
-
-  unsigned long iPoint, GlobalIndex;
-
-  iPoint = geometry_container[ZONE_0][MESH_0]->vertex[iMarker][iVertex]->GetNode();
-  GlobalIndex = geometry_container[ZONE_0][MESH_0]->node[iPoint]->GetGlobalIndex();
-
-  return GlobalIndex;
-
-}
-
-bool CDriver::IsAHaloNode(unsigned short iMarker, unsigned short iVertex) {
-
-  unsigned long iPoint;
-
-  iPoint = geometry_container[ZONE_0][MESH_0]->vertex[iMarker][iVertex]->GetNode();
-  if(geometry_container[ZONE_0][MESH_0]->node[iPoint]->GetDomain()) return false;
-  else return true;
-
-}
-
-unsigned long CDriver::GetnExtIter() {
-
-    return config_container[ZONE_0]->GetnExtIter();
-}
-
-su2double CDriver::GetVertexCoordX(unsigned short iMarker, unsigned short iVertex) {
-
-  su2double* Coord;
-  unsigned long iPoint;
-
-  iPoint = geometry_container[ZONE_0][MESH_0]->vertex[iMarker][iVertex]->GetNode();
-  Coord = geometry_container[ZONE_0][MESH_0]->node[iPoint]->GetCoord();
-  return Coord[0];
-
-}
-
-su2double CDriver::GetVertexCoordY(unsigned short iMarker, unsigned short iVertex) {
-
-  su2double* Coord;
-  unsigned long iPoint;
-
-  iPoint = geometry_container[ZONE_0][MESH_0]->vertex[iMarker][iVertex]->GetNode();
-  Coord = geometry_container[ZONE_0][MESH_0]->node[iPoint]->GetCoord();
-  return Coord[1];
-}
-
-su2double CDriver::GetVertexCoordZ(unsigned short iMarker, unsigned short iVertex) {
-
-  su2double* Coord;
-  unsigned long iPoint;
-
-  if(nDim == 3) {
-    iPoint = geometry_container[ZONE_0][MESH_0]->vertex[iMarker][iVertex]->GetNode();
-    Coord = geometry_container[ZONE_0][MESH_0]->node[iPoint]->GetCoord();
-    return Coord[2];
-  }
-  else {
-    return 0.0;
-  }
-
-}
-
-bool CDriver::ComputeVertexForces(unsigned short iMarker, unsigned short iVertex) {
-
-  unsigned long iPoint;
-  unsigned short iDim, jDim;
-  su2double *Normal, AreaSquare, Area;
-  bool halo;
-
-  unsigned short FinestMesh = config_container[ZONE_0]->GetFinestMesh();
-
-  /*--- Check the kind of fluid problem ---*/
-  bool compressible       = (config_container[ZONE_0]->GetKind_Regime() == COMPRESSIBLE);
-  bool incompressible     = (config_container[ZONE_0]->GetKind_Regime() == INCOMPRESSIBLE);
-  bool viscous_flow       = ((config_container[ZONE_0]->GetKind_Solver() == NAVIER_STOKES) ||
-                 (config_container[ZONE_0]->GetKind_Solver() == RANS) );
-
-  /*--- Parameters for the calculations ---*/
-  // Pn: Pressure
-  // Pinf: Pressure_infinite
-  // div_vel: Velocity divergence
-  // Dij: Dirac delta
-  su2double Pn = 0.0, div_vel = 0.0, Dij = 0.0;
-  su2double Viscosity = 0.0;
-  su2double Grad_Vel[3][3] = { {0.0, 0.0, 0.0} ,
-              {0.0, 0.0, 0.0} ,
-              {0.0, 0.0, 0.0} } ;
-  su2double Tau[3][3] = { {0.0, 0.0, 0.0} ,
-              {0.0, 0.0, 0.0} ,
-              {0.0, 0.0, 0.0} } ;
-
-  su2double Pinf = solver_container[ZONE_0][FinestMesh][FLOW_SOL]->GetPressure_Inf();
-
-  iPoint = geometry_container[ZONE_0][MESH_0]->vertex[iMarker][iVertex]->GetNode();
-
-  /*--- It is necessary to distinguish the halo nodes from the others, since they introduce non physical forces. ---*/
-  if(geometry_container[ZONE_0][MESH_0]->node[iPoint]->GetDomain()) {
-    /*--- Get the normal at the vertex: this normal goes inside the fluid domain. ---*/
-    Normal = geometry_container[ZONE_0][MESH_0]->vertex[iMarker][iVertex]->GetNormal();
-    AreaSquare = 0.0;
-    for(iDim = 0; iDim < nDim; iDim++) {
-      AreaSquare += Normal[iDim]*Normal[iDim];
-    }
-    Area = sqrt(AreaSquare);
-
-    /*--- Get the values of pressure and viscosity ---*/
-    Pn = solver_container[ZONE_0][MESH_0][FLOW_SOL]->node[iPoint]->GetPressure();
-    if (viscous_flow) {
-      for(iDim=0; iDim<nDim; iDim++) {
-        for(jDim=0; jDim<nDim; jDim++) {
-          Grad_Vel[iDim][jDim] = solver_container[ZONE_0][FinestMesh][FLOW_SOL]->node[iPoint]->GetGradient_Primitive(iDim+1, jDim);
-        }
-      }
-      Viscosity = solver_container[ZONE_0][MESH_0][FLOW_SOL]->node[iPoint]->GetLaminarViscosity();
-    }
-
-    /*--- Calculate the inviscid (pressure) part of tn in the fluid nodes (force units) ---*/
-    for (iDim = 0; iDim < nDim; iDim++) {
-     APINodalForce[iDim] = -(Pn-Pinf)*Normal[iDim];     //NB : norm(Normal) = Area
-    }
-
-    /*--- Calculate the viscous (shear stress) part of tn in the fluid nodes (force units) ---*/
-    if ((incompressible || compressible) && viscous_flow) {
-      div_vel = 0.0;
-      for (iDim = 0; iDim < nDim; iDim++)
-        div_vel += Grad_Vel[iDim][iDim];
-     if (incompressible) div_vel = 0.0;
-
-      for (iDim = 0; iDim < nDim; iDim++) {
-       for (jDim = 0 ; jDim < nDim; jDim++) {
-         Dij = 0.0; if (iDim == jDim) Dij = 1.0;
-         Tau[iDim][jDim] = Viscosity*(Grad_Vel[jDim][iDim] + Grad_Vel[iDim][jDim]) - TWO3*Viscosity*div_vel*Dij;
-         APINodalForce[iDim] += Tau[iDim][jDim]*Normal[jDim];
-        }
-      }
-    }
-
-    //Divide by local are in case of force density communication.
-   for(iDim = 0; iDim < nDim; iDim++) {
-     APINodalForceDensity[iDim] = APINodalForce[iDim]/Area;
-    }
-
-    halo = false;
-  }
-  else {
-    halo = true;
-  }
-
-  return halo;
-
-}
-
-su2double CDriver::GetVertexForceX(unsigned short iMarker, unsigned short iVertex) {
-
-  return APINodalForce[0];
-
-}
-
-su2double CDriver::GetVertexForceY(unsigned short iMarker, unsigned short iVertex) {
-
-  return APINodalForce[1];
-
-}
-
-su2double CDriver::GetVertexForceZ(unsigned short iMarker, unsigned short iVertex) {
-
-  return APINodalForce[2];
-
-}
-
-su2double CDriver::GetVertexForceDensityX(unsigned short iMarker, unsigned short iVertex) {
-  return APINodalForceDensity[0];
-}
-
-su2double CDriver::GetVertexForceDensityY(unsigned short iMarker, unsigned short iVertex) {
-  return APINodalForceDensity[1];
-}
-
-su2double CDriver::GetVertexForceDensityZ(unsigned short iMarker, unsigned short iVertex) {
-  return APINodalForceDensity[2];
-}
-
-void CDriver::SetVertexCoordX(unsigned short iMarker, unsigned short iVertex, su2double newPosX) {
-
-  unsigned long iPoint;
-  su2double *Coord, *Coord_n;
-  su2double dispX;
-
-  iPoint = geometry_container[ZONE_0][MESH_0]->vertex[iMarker][iVertex]->GetNode();
-  Coord = geometry_container[ZONE_0][MESH_0]->node[iPoint]->GetCoord();
-
-  if(config_container[ZONE_0]->GetUnsteady_Simulation()) {
-    Coord_n = geometry_container[ZONE_0][MESH_0]->node[iPoint]->GetCoord_n();
-    dispX = newPosX - Coord_n[0];
-    APIVarCoord[0] = dispX - Coord[0] + Coord_n[0];
-  }
-  else {
-    APIVarCoord[0] = newPosX - Coord[0];
-  }
-
-}
-
-void CDriver::SetVertexCoordY(unsigned short iMarker, unsigned short iVertex, su2double newPosY) {
-
-  unsigned long iPoint;
-  su2double *Coord, *Coord_n;
-  su2double dispY;
-
-  iPoint = geometry_container[ZONE_0][MESH_0]->vertex[iMarker][iVertex]->GetNode();
-  Coord = geometry_container[ZONE_0][MESH_0]->node[iPoint]->GetCoord();
-
-  if(config_container[ZONE_0]->GetUnsteady_Simulation()) {
-    Coord_n = geometry_container[ZONE_0][MESH_0]->node[iPoint]->GetCoord_n();
-    dispY = newPosY - Coord_n[1];
-    APIVarCoord[1] = dispY - Coord[1] + Coord_n[1];
-  }
-  else {
-    APIVarCoord[1] = newPosY - Coord[1];
-  }
-}
-
-void CDriver::SetVertexCoordZ(unsigned short iMarker, unsigned short iVertex, su2double newPosZ) {
-
-  unsigned long iPoint;
-  su2double *Coord, *Coord_n;
-  su2double dispZ;
-
-  iPoint = geometry_container[ZONE_0][MESH_0]->vertex[iMarker][iVertex]->GetNode();
-  Coord = geometry_container[ZONE_0][MESH_0]->node[iPoint]->GetCoord();
-  Coord_n = geometry_container[ZONE_0][MESH_0]->node[iPoint]->GetCoord_n();
-  if(nDim > 2) {
-    if(config_container[ZONE_0]->GetUnsteady_Simulation()) {
-      Coord_n = geometry_container[ZONE_0][MESH_0]->node[iPoint]->GetCoord_n();
-      dispZ = newPosZ - Coord_n[2];
-      APIVarCoord[2] = dispZ - Coord[2] + Coord_n[2];
-    }
-    else {
-      APIVarCoord[2] = newPosZ - Coord[2];
-    }
-  }
-  else {
-    APIVarCoord[2] = 0.0;
-  }
-}
-
-su2double CDriver::SetVertexVarCoord(unsigned short iMarker, unsigned short iVertex) {
-
-  su2double nodalVarCoordNorm;
-
-    geometry_container[ZONE_0][MESH_0]->vertex[iMarker][iVertex]->SetVarCoord(APIVarCoord);
-    nodalVarCoordNorm = sqrt((APIVarCoord[0])*(APIVarCoord[0]) + (APIVarCoord[1])*(APIVarCoord[1]) + (APIVarCoord[2])*(APIVarCoord[2]));
-=======
 CDriver::~CDriver(void) {}
->>>>>>> 9f1300b5
 
 
 
