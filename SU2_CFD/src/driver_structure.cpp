/*!
 * \file driver_structure.cpp
 * \brief The main subroutines for driving single or multi-zone problems.
 * \author T. Economon, H. Kline, R. Sanchez, F. Palacios
 * \version 6.1.0 "Falcon"
 *
 * The current SU2 release has been coordinated by the
 * SU2 International Developers Society <www.su2devsociety.org>
 * with selected contributions from the open-source community.
 *
 * The main research teams contributing to the current release are:
 *  - Prof. Juan J. Alonso's group at Stanford University.
 *  - Prof. Piero Colonna's group at Delft University of Technology.
 *  - Prof. Nicolas R. Gauger's group at Kaiserslautern University of Technology.
 *  - Prof. Alberto Guardone's group at Polytechnic University of Milan.
 *  - Prof. Rafael Palacios' group at Imperial College London.
 *  - Prof. Vincent Terrapon's group at the University of Liege.
 *  - Prof. Edwin van der Weide's group at the University of Twente.
 *  - Lab. of New Concepts in Aeronautics at Tech. Institute of Aeronautics.
 *
 * Copyright 2012-2018, Francisco D. Palacios, Thomas D. Economon,
 *                      Tim Albring, and the SU2 contributors.
 *
 * SU2 is free software; you can redistribute it and/or
 * modify it under the terms of the GNU Lesser General Public
 * License as published by the Free Software Foundation; either
 * version 2.1 of the License, or (at your option) any later version.
 *
 * SU2 is distributed in the hope that it will be useful,
 * but WITHOUT ANY WARRANTY; without even the implied warranty of
 * MERCHANTABILITY or FITNESS FOR A PARTICULAR PURPOSE. See the GNU
 * Lesser General Public License for more details.
 *
 * You should have received a copy of the GNU Lesser General Public
 * License along with SU2. If not, see <http://www.gnu.org/licenses/>.
 */

#include "../include/driver_structure.hpp"
#include "../include/definition_structure.hpp"

#ifdef VTUNEPROF
#include <ittnotify.h>
#endif

CDriver::CDriver(char* confFile,
                 unsigned short val_nZone,
                 unsigned short val_nDim,
                 bool val_periodic,
                 SU2_Comm MPICommunicator):config_file_name(confFile), StartTime(0.0), StopTime(0.0), UsedTime(0.0), ExtIter(0), nZone(val_nZone), nDim(val_nDim), StopCalc(false), fsi(false), fem_solver(false) {


  unsigned short jZone, iSol;
  unsigned short Kind_Grid_Movement;
  bool initStaticMovement;

  SU2_MPI::SetComm(MPICommunicator);

  rank = SU2_MPI::GetRank();
  size = SU2_MPI::GetSize();

  /*--- Start timer to track preprocessing for benchmarking. ---*/
  
#ifndef HAVE_MPI
  StartTime = su2double(clock())/su2double(CLOCKS_PER_SEC);
#else
  StartTime = MPI_Wtime();
#endif
  
  /*--- Create pointers to all of the classes that may be used throughout
   the SU2_CFD code. In general, the pointers are instantiated down a
   hierarchy over all zones, multigrid levels, equation sets, and equation
   terms as described in the comments below. ---*/

  ConvHist_file                  = NULL;
  iteration_container            = NULL;
  output                         = NULL;
  integration_container          = NULL;
  geometry_container             = NULL;
  solver_container               = NULL;
  numerics_container             = NULL;
  config_container               = NULL;
  surface_movement               = NULL;
  grid_movement                  = NULL;
  FFDBox                         = NULL;
  interpolator_container         = NULL;
  transfer_container             = NULL;
  transfer_types                 = NULL;
  nInst                          = NULL;


  /*--- Definition and of the containers for all possible zones. ---*/

  iteration_container            = new CIteration**[nZone];
  solver_container               = new CSolver****[nZone];
  integration_container          = new CIntegration***[nZone];
  numerics_container             = new CNumerics*****[nZone];
  config_container               = new CConfig*[nZone];
  geometry_container             = new CGeometry***[nZone];
  surface_movement               = new CSurfaceMovement*[nZone];
  grid_movement                  = new CVolumetricMovement**[nZone];
  FFDBox                         = new CFreeFormDefBox**[nZone];
  interpolator_container         = new CInterpolator**[nZone];
  transfer_container             = new CTransfer**[nZone];
  output                         = new COutput*[nZone];
  transfer_types                 = new unsigned short*[nZone];
  nInst                          = new unsigned short[nZone];


  for (iZone = 0; iZone < nZone; iZone++) {
    solver_container[iZone]               = NULL;
    integration_container[iZone]          = NULL;
    numerics_container[iZone]             = NULL;
    config_container[iZone]               = NULL;
    geometry_container[iZone]             = NULL;
    surface_movement[iZone]               = NULL;
    grid_movement[iZone]                  = NULL;
    FFDBox[iZone]                         = NULL;
    interpolator_container[iZone]         = NULL;
    transfer_container[iZone]             = NULL;
    output[iZone]                         = NULL;
    transfer_types[iZone]                 = new unsigned short[nZone];
    nInst[iZone]                          = 1;
  }

  /*--- Loop over all zones to initialize the various classes. In most
   cases, nZone is equal to one. This represents the solution of a partial
   differential equation on a single block, unstructured mesh. ---*/

  for (iZone = 0; iZone < nZone; iZone++) {

    /*--- Definition of the configuration option class for all zones. In this
     constructor, the input configuration file is parsed and all options are
     read and stored. ---*/

    config_container[iZone] = new CConfig(config_file_name, SU2_CFD, iZone, nZone, nDim, VERB_HIGH);

    /*--- Determine whether or not the FEM solver is used, which decides the
     type of geometry classes that are instantiated. ---*/
    fem_solver = ((config_container[iZone]->GetKind_Solver() == FEM_EULER)         ||
                  (config_container[iZone]->GetKind_Solver() == FEM_NAVIER_STOKES) ||
                  (config_container[iZone]->GetKind_Solver() == FEM_RANS)          ||
                  (config_container[iZone]->GetKind_Solver() == FEM_LES)           ||
                  (config_container[iZone]->GetKind_Solver() == DISC_ADJ_FEM_EULER) ||
                  (config_container[iZone]->GetKind_Solver() == DISC_ADJ_FEM_NS)    ||
                  (config_container[iZone]->GetKind_Solver() == DISC_ADJ_FEM_RANS));

    /*--- Set the MPI communicator ---*/

    config_container[iZone]->SetMPICommunicator(MPICommunicator);

    /*--- Read the number of instances for each zone ---*/

    nInst[iZone] = config_container[iZone]->GetnTimeInstances();

    geometry_container[iZone] = new CGeometry** [nInst[iZone]];

    for (iInst = 0; iInst < nInst[iZone]; iInst++){

      config_container[iZone]->SetiInst(iInst);

      /*--- Definition of the geometry class to store the primal grid in the
     partitioning process. ---*/

      CGeometry *geometry_aux = NULL;

      /*--- For the FEM solver with time-accurate local time-stepping, use
       a dummy solver class to retrieve the initial flow state. ---*/

      CSolver *solver_aux = NULL;
      if (fem_solver) solver_aux = new CFEM_DG_EulerSolver(config_container[iZone], nDim, MESH_0);

      /*--- All ranks process the grid and call ParMETIS for partitioning ---*/

      geometry_aux = new CPhysicalGeometry(config_container[iZone], iZone, nZone);

      /*--- Color the initial grid and set the send-receive domains (ParMETIS) ---*/

      if ( fem_solver ) geometry_aux->SetColorFEMGrid_Parallel(config_container[iZone]);
      else              geometry_aux->SetColorGrid_Parallel(config_container[iZone]);

      /*--- Allocate the memory of the current domain, and divide the grid
     between the ranks. ---*/

      geometry_container[iZone][iInst] = NULL;
      geometry_container[iZone][iInst] = new CGeometry *[config_container[iZone]->GetnMGLevels()+1];


      if( fem_solver ) {
        switch( config_container[iZone]->GetKind_FEM_Flow() ) {
          case DG: {
            geometry_container[iZone][iInst][MESH_0] = new CMeshFEM_DG(geometry_aux, config_container[iZone]);
            break;
          }

          default: {
            SU2_MPI::Error("Unknown FEM flow solver.", CURRENT_FUNCTION);
            break;
          }
        }
      }
      else {

        /*--- Until we finish the new periodic BC implementation, use the old
         partitioning routines for cases with periodic BCs. The old routines 
         will be entirely removed eventually in favor of the new methods. ---*/

        if (val_periodic) {
          geometry_container[iZone][iInst][MESH_0] = new CPhysicalGeometry(geometry_aux, config_container[iZone]);
        } else {
          geometry_container[iZone][iInst][MESH_0] = new CPhysicalGeometry(geometry_aux, config_container[iZone], val_periodic);
        }
      }


      /*--- Deallocate the memory of geometry_aux and solver_aux ---*/

      delete geometry_aux;
      if (solver_aux != NULL) delete solver_aux;

      /*--- Add the Send/Receive boundaries ---*/
      geometry_container[iZone][iInst][MESH_0]->SetSendReceive(config_container[iZone]);

      /*--- Add the Send/Receive boundaries ---*/
      geometry_container[iZone][iInst][MESH_0]->SetBoundaries(config_container[iZone]);
    }

  }

  /*--- Preprocessing of the geometry for all zones. In this routine, the edge-
   based data structure is constructed, i.e. node and cell neighbors are
   identified and linked, face areas and volumes of the dual mesh cells are
   computed, and the multigrid levels are created using an agglomeration procedure. ---*/

  if (rank == MASTER_NODE)
    cout << endl <<"------------------------- Geometry Preprocessing ------------------------" << endl;

  if( fem_solver ) {
    switch( config_container[ZONE_0]->GetKind_FEM_Flow() ) {
      case DG: {
        Geometrical_Preprocessing_DGFEM();
        break;
      }
    }
  }
  else {
    Geometrical_Preprocessing();
  }

  for (iZone = 0; iZone < nZone; iZone++) {

    for (iInst = 0; iInst < nInst[iZone]; iInst++){

      /*--- Computation of wall distances for turbulence modeling ---*/

      if ((config_container[iZone]->GetKind_Solver() == RANS) ||
          (config_container[iZone]->GetKind_Solver() == ADJ_RANS) ||
          (config_container[iZone]->GetKind_Solver() == DISC_ADJ_RANS) ||
          (config_container[iZone]->GetKind_Solver() == FEM_RANS) ||
          (config_container[iZone]->GetKind_Solver() == FEM_LES) ) {

        if (rank == MASTER_NODE)
          cout << "Computing wall distances." << endl;

        geometry_container[iZone][iInst][MESH_0]->ComputeWall_Distance(config_container[iZone]);
      }

      /*--- Computation of positive surface area in the z-plane which is used for
     the calculation of force coefficient (non-dimensionalization). ---*/

      geometry_container[iZone][iInst][MESH_0]->SetPositive_ZArea(config_container[iZone]);

      /*--- Set the near-field, interface and actuator disk boundary conditions, if necessary. ---*/

      for (iMesh = 0; iMesh <= config_container[iZone]->GetnMGLevels(); iMesh++) {
        geometry_container[iZone][iInst][iMesh]->MatchNearField(config_container[iZone]);
        geometry_container[iZone][iInst][iMesh]->MatchInterface(config_container[iZone]);
        geometry_container[iZone][iInst][iMesh]->MatchActuator_Disk(config_container[iZone]);
      }

    }

  }

  /*--- If activated by the compile directive, perform a partition analysis. ---*/
#if PARTITION
  if( fem_solver ) Partition_Analysis_FEM(geometry_container[ZONE_0][INST_0][MESH_0], config_container[ZONE_0]);
  else Partition_Analysis(geometry_container[ZONE_0][INST_0][MESH_0], config_container[ZONE_0]);
#endif

  /*--- Output some information about the driver that has been instantiated for the problem. ---*/

  if (rank == MASTER_NODE)
    cout << endl <<"------------------------- Driver information --------------------------" << endl;

  fsi = config_container[ZONE_0]->GetFSI_Simulation();
  bool stat_fsi = ((config_container[ZONE_0]->GetDynamic_Analysis() == STATIC) && (config_container[ZONE_0]->GetUnsteady_Simulation() == STEADY));
  bool disc_adj_fsi = (config_container[ZONE_0]->GetDiscrete_Adjoint());

  if ( (config_container[ZONE_0]->GetKind_Solver() == FEM_ELASTICITY ||
        config_container[ZONE_0]->GetKind_Solver() == DISC_ADJ_FEM) ) {
    if (rank == MASTER_NODE) cout << "A General driver has been instantiated." << endl;
  }
  else if (config_container[ZONE_0]->GetUnsteady_Simulation() == HARMONIC_BALANCE) {
    if (rank == MASTER_NODE) cout << "A Harmonic Balance driver has been instantiated." << endl;
  }
  else if (nZone == 2 && fsi) {
    if (disc_adj_fsi) {
      if (stat_fsi)
        if (rank == MASTER_NODE) cout << "A Discrete-Adjoint driver for Fluid-Structure Interaction has been instantiated." << endl;
    }
    else{
      if (stat_fsi){if (rank == MASTER_NODE) cout << "A Static Fluid-Structure Interaction driver has been instantiated." << endl;}
      else{if (rank == MASTER_NODE) cout << "A Dynamic Fluid-Structure Interaction driver has been instantiated." << endl;}
    }

  }
  else if (config_container[ZONE_0]->GetBoolZoneSpecific()) {
    if (rank == MASTER_NODE) {
      cout << "A multi physical zones driver has been instantiated." << endl;
      for(unsigned short iZone = 0; iZone < nZone; iZone++) {

        unsigned short Kind_Regime = config_container[iZone]->GetKind_Regime();
        cout << "   Zone " << (iZone+1) << ": ";

        switch (config_container[iZone]->GetKind_Solver()) {
          case EULER: case DISC_ADJ_EULER:
            if (Kind_Regime == COMPRESSIBLE) cout << "Compressible Euler equations." << endl;
            if (Kind_Regime == INCOMPRESSIBLE) cout << "Incompressible Euler equations." << endl;
            break;
          case NAVIER_STOKES: case DISC_ADJ_NAVIER_STOKES:
            if (Kind_Regime == COMPRESSIBLE) cout << "Compressible Laminar Navier-Stokes' equations." << endl;
            if (Kind_Regime == INCOMPRESSIBLE) cout << "Incompressible Laminar Navier-Stokes' equations." << endl;
            break;
          case RANS: case DISC_ADJ_RANS:
            if (Kind_Regime == COMPRESSIBLE) cout << "Compressible RANS equations." << endl;
            if (Kind_Regime == INCOMPRESSIBLE) cout << "Incompressible RANS equations." << endl;
            break;
          case HEAT_EQUATION_FVM: cout << "Heat equation." << endl; break;
          case FEM_ELASTICITY: case DISC_ADJ_FEM: cout << "Geometrically linear elasticity solver." << endl; break;
          case ADJ_EULER: cout << "Continuous Euler adjoint equations." << endl; break;
          case ADJ_NAVIER_STOKES: cout << "Continuous Navier-Stokes adjoint equations." << endl; break;
          case ADJ_RANS: cout << "Continuous RANS adjoint equations." << endl; break;
        }
      }
    }
  }
  else {
    if (rank == MASTER_NODE) cout << "A Fluid driver has been instantiated." << endl;
  }

  for (iZone = 0; iZone < nZone; iZone++) {

    /*--- Instantiate the type of physics iteration to be executed within each zone. For
     example, one can execute the same physics across multiple zones (mixing plane),
     different physics in different zones (fluid-structure interaction), or couple multiple
     systems tightly within a single zone by creating a new iteration class (e.g., RANS). ---*/
    
    if (rank == MASTER_NODE) {
      cout << endl <<"------------------------ Iteration Preprocessing ------------------------" << endl;
    }

    iteration_container[iZone] = new CIteration* [nInst[iZone]];
    for (iInst = 0; iInst < nInst[iZone]; iInst++){
      iteration_container[iZone][iInst] = NULL;
    }

    Iteration_Preprocessing();

    /*--- Definition of the solver class: solver_container[#ZONES][#INSTANCES][#MG_GRIDS][#EQ_SYSTEMS].
     The solver classes are specific to a particular set of governing equations,
     and they contain the subroutines with instructions for computing each spatial
     term of the PDE, i.e. loops over the edges to compute convective and viscous
     fluxes, loops over the nodes to compute source terms, and routines for
     imposing various boundary condition type for the PDE. ---*/

    if (rank == MASTER_NODE)
      cout << endl <<"------------------------- Solver Preprocessing --------------------------" << endl;

    solver_container[iZone] = new CSolver*** [nInst[iZone]];


    for (iInst = 0; iInst < nInst[iZone]; iInst++){
      solver_container[iZone][iInst] = NULL;

      solver_container[iZone][iInst] = new CSolver** [config_container[iZone]->GetnMGLevels()+1];
      for (iMesh = 0; iMesh <= config_container[iZone]->GetnMGLevels(); iMesh++)
        solver_container[iZone][iInst][iMesh] = NULL;

      for (iMesh = 0; iMesh <= config_container[iZone]->GetnMGLevels(); iMesh++) {
        solver_container[iZone][iInst][iMesh] = new CSolver* [MAX_SOLS];
        for (iSol = 0; iSol < MAX_SOLS; iSol++)
          solver_container[iZone][iInst][iMesh][iSol] = NULL;
      }

      Solver_Preprocessing(solver_container[iZone], geometry_container[iZone],
                           config_container[iZone], iInst);

    } // End of loop over iInst

    if (rank == MASTER_NODE)
      cout << endl <<"----------------- Integration and Numerics Preprocessing ----------------" << endl;

    /*--- Definition of the integration class: integration_container[#ZONES][#INSTANCES][#EQ_SYSTEMS].
     The integration class orchestrates the execution of the spatial integration
     subroutines contained in the solver class (including multigrid) for computing
     the residual at each node, R(U) and then integrates the equations to a
     steady state or time-accurately. ---*/

    integration_container[iZone] = new CIntegration** [nInst[iZone]];
    for (iInst = 0; iInst < nInst[iZone]; iInst++){
      integration_container[iZone][iInst] = NULL;

      integration_container[iZone][iInst] = new CIntegration*[MAX_SOLS];
      Integration_Preprocessing(integration_container[iZone], geometry_container[iZone],
          config_container[iZone], iInst);
    }
    
    if (rank == MASTER_NODE) cout << "Integration Preprocessing." << endl;

    /*--- Definition of the numerical method class:
     numerics_container[#ZONES][#INSTANCES][#MG_GRIDS][#EQ_SYSTEMS][#EQ_TERMS].
     The numerics class contains the implementation of the numerical methods for
     evaluating convective or viscous fluxes between any two nodes in the edge-based
     data structure (centered, upwind, galerkin), as well as any source terms
     (piecewise constant reconstruction) evaluated in each dual mesh volume. ---*/

    numerics_container[iZone] = new CNumerics****[nInst[iZone]];
    for (iInst = 0; iInst < nInst[iZone]; iInst++){
      numerics_container[iZone][iInst] = NULL;

      numerics_container[iZone][iInst] = new CNumerics***[config_container[iZone]->GetnMGLevels()+1];

      Numerics_Preprocessing(numerics_container[iZone], solver_container[iZone],
          geometry_container[iZone], config_container[iZone], iInst);
    }

    if (rank == MASTER_NODE) cout << "Numerics Preprocessing." << endl;

  }

  /*--- Definition of the interface and transfer conditions between different zones.
   *--- The transfer container is defined for zones paired one to one.
   *--- This only works for a multizone FSI problem (nZone > 1).
   *--- Also, at the moment this capability is limited to two zones (nZone < 3).
   *--- This will change in the future. ---*/

  if ((rank == MASTER_NODE) && nZone > 1)
    cout << endl <<"------------------- Multizone Interface Preprocessing -------------------" << endl;

  if ( nZone > 1 ) {
    for (iZone = 0; iZone < nZone; iZone++){
      transfer_container[iZone] = new CTransfer*[nZone];
      interpolator_container[iZone] = new CInterpolator*[nZone];
      for (jZone = 0; jZone < nZone; jZone++){
        transfer_container[iZone][jZone]             = NULL;
        interpolator_container[iZone][jZone]         = NULL;
      }
    }
    Interface_Preprocessing();
  }

  /*--- Instantiate the geometry movement classes for the solution of unsteady
   flows on dynamic meshes, including rigid mesh transformations, dynamically
   deforming meshes, and preprocessing of harmonic balance. ---*/

  for (iZone = 0; iZone < nZone; iZone++) {

    grid_movement[iZone] = new CVolumetricMovement*[nInst[iZone]];
    for (iInst = 0; iInst < nInst[iZone]; iInst++)
      grid_movement[iZone][iInst] = NULL;

    if (!fem_solver && (config_container[iZone]->GetGrid_Movement() ||
                        (config_container[iZone]->GetDirectDiff() == D_DESIGN))) {
      if (rank == MASTER_NODE)
        cout << "Setting dynamic mesh structure for zone "<< iZone + 1<<"." << endl;
      for (iInst = 0; iInst < nInst[iZone]; iInst++){
        grid_movement[iZone][iInst] = new CVolumetricMovement(geometry_container[iZone][iInst][MESH_0], config_container[iZone]);
      }
      FFDBox[iZone] = new CFreeFormDefBox*[MAX_NUMBER_FFD];
      surface_movement[iZone] = new CSurfaceMovement();
      surface_movement[iZone]->CopyBoundary(geometry_container[iZone][INST_0][MESH_0], config_container[iZone]);
      if (config_container[iZone]->GetUnsteady_Simulation() == HARMONIC_BALANCE){
        for (iInst = 0; iInst < nInst[iZone]; iInst++){
          if (rank == MASTER_NODE) cout << endl <<  "Instance "<< iInst + 1 <<":" << endl;
          iteration_container[ZONE_0][iInst]->SetGrid_Movement(geometry_container, surface_movement, grid_movement, FFDBox, solver_container, config_container, ZONE_0, iInst, 0, 0);
        }
      }
    }

    if (config_container[iZone]->GetDirectDiff() == D_DESIGN) {
      if (rank == MASTER_NODE)
        cout << "Setting surface/volume derivatives." << endl;

      /*--- Set the surface derivatives, i.e. the derivative of the surface mesh nodes with respect to the design variables ---*/

      surface_movement[iZone]->SetSurface_Derivative(geometry_container[iZone][INST_0][MESH_0],config_container[iZone]);

      /*--- Call the volume deformation routine with derivative mode enabled.
       This computes the derivative of the volume mesh with respect to the surface nodes ---*/

      for (iInst = 0; iInst < nInst[iZone]; iInst++){
        grid_movement[iZone][iInst]->SetVolume_Deformation(geometry_container[iZone][iInst][MESH_0],config_container[iZone], true, true);

        /*--- Update the multi-grid structure to propagate the derivative information to the coarser levels ---*/

        geometry_container[iZone][iInst][MESH_0]->UpdateGeometry(geometry_container[iZone][INST_0],config_container[iZone]);

        /*--- Set the derivative of the wall-distance with respect to the surface nodes ---*/

        if ( (config_container[iZone]->GetKind_Solver() == RANS) ||
            (config_container[iZone]->GetKind_Solver() == ADJ_RANS) ||
            (config_container[iZone]->GetKind_Solver() == DISC_ADJ_RANS))
          geometry_container[iZone][iInst][MESH_0]->ComputeWall_Distance(config_container[iZone]);
      }
    }

    if (config_container[iZone]->GetKind_GridMovement(iZone) == FLUID_STRUCTURE_STATIC){
      if (rank == MASTER_NODE)
        cout << "Setting moving mesh structure for static FSI problems." << endl;
      /*--- Instantiate the container for the grid movement structure ---*/
      for (iInst = 0; iInst < nInst[iZone]; iInst++)
        grid_movement[iZone][iInst] = new CElasticityMovement(geometry_container[iZone][iInst][MESH_0], config_container[iZone]);
    }

  }

  if(fsi && (config_container[ZONE_0]->GetRestart() || config_container[ZONE_0]->GetDiscrete_Adjoint())){
    if (rank == MASTER_NODE)cout << endl <<"Restarting Fluid and Structural Solvers." << endl;

    for (iZone = 0; iZone < nZone; iZone++) {
    	for (iInst = 0; iInst < nInst[iZone]; iInst++){
        Solver_Restart(solver_container[iZone], geometry_container[iZone],
                       config_container[iZone], true, iInst);
    	}
    }

  }

  /*---If the Grid Movement is static initialize the static mesh movment.
       Not for the FEM solver, because this is handled later, because
       the integration points must be known. ---*/
  if( !fem_solver ) {
    Kind_Grid_Movement = config_container[ZONE_0]->GetKind_GridMovement(ZONE_0);
    initStaticMovement = (config_container[ZONE_0]->GetGrid_Movement() && (Kind_Grid_Movement == MOVING_WALL
                          || Kind_Grid_Movement == ROTATING_FRAME || Kind_Grid_Movement == STEADY_TRANSLATION));


    if(initStaticMovement){
      if (rank == MASTER_NODE)cout << endl <<"--------------------- Initialize Static Mesh Movement --------------------" << endl;

        InitStaticMeshMovement();
    }

    if (config_container[ZONE_0]->GetBoolTurbomachinery()){
      if (rank == MASTER_NODE)cout << endl <<"---------------------- Turbomachinery Preprocessing ---------------------" << endl;
        TurbomachineryPreprocessing();
    }
  }

  if (rank == MASTER_NODE) cout << endl << "---------------------- Python Interface Preprocessing ---------------------" << endl;
  PythonInterface_Preprocessing();

  if (rank == MASTER_NODE) cout << endl << "-------------------------- Output Preprocessing ---------------------------" << endl;
  Output_Preprocessing();


  /*--- Check for an unsteady restart. Update ExtIter if necessary. ---*/
  if (config_container[ZONE_0]->GetWrt_Unsteady() && config_container[ZONE_0]->GetRestart())
    ExtIter = config_container[ZONE_0]->GetUnst_RestartIter();

  /*--- Check for a dynamic restart (structural analysis). Update ExtIter if necessary. ---*/
  if (config_container[ZONE_0]->GetKind_Solver() == FEM_ELASTICITY
      && config_container[ZONE_0]->GetWrt_Dynamic() && config_container[ZONE_0]->GetRestart())
    ExtIter = config_container[ZONE_0]->GetDyn_RestartIter();

  /*--- Open the FSI convergence history file ---*/

//  if (fsi){
//      if (rank == MASTER_NODE) cout << endl <<"Opening FSI history file." << endl;
//      unsigned short ZONE_FLOW = 0, ZONE_STRUCT = 1;
//      output[ZONE_0]->SpecialOutput_FSI(&FSIHist_file, geometry_container, solver_container,
//                                config_container, integration_container, 0,
//                                ZONE_FLOW, ZONE_STRUCT, true);
//  }

  /*--- Preprocessing time is reported now, but not included in the next compute portion. ---*/
  
#ifndef HAVE_MPI
  StopTime = su2double(clock())/su2double(CLOCKS_PER_SEC);
#else
  StopTime = MPI_Wtime();
#endif
  
  /*--- Compute/print the total time for performance benchmarking. ---*/
  
  UsedTime = StopTime-StartTime;
  UsedTimePreproc    = UsedTime;
  UsedTimeCompute    = 0.0;
  UsedTimeOutput     = 0.0;
  IterCount          = 0;
  OutputCount        = 0;
  MDOFs              = 0.0;
  MDOFsDomain        = 0.0;
  for (iZone = 0; iZone < nZone; iZone++) {
    MDOFs       += (su2double)DOFsPerPoint*(su2double)geometry_container[iZone][INST_0][MESH_0]->GetGlobal_nPoint()/(1.0e6);
    MDOFsDomain += (su2double)DOFsPerPoint*(su2double)geometry_container[iZone][INST_0][MESH_0]->GetGlobal_nPointDomain()/(1.0e6);
  }

  /*--- Reset timer for compute/output performance benchmarking. ---*/
#ifndef HAVE_MPI
  StopTime = su2double(clock())/su2double(CLOCKS_PER_SEC);
#else
  StopTime = MPI_Wtime();
#endif

  /*--- Compute/print the total time for performance benchmarking. ---*/

  UsedTime = StopTime-StartTime;
  UsedTimePreproc = UsedTime;

  /*--- Reset timer for compute performance benchmarking. ---*/
#ifndef HAVE_MPI
  StartTime = su2double(clock())/su2double(CLOCKS_PER_SEC);
#else
  StartTime = MPI_Wtime();
#endif

}

void CDriver::Postprocessing() {

  bool isBinary = config_container[ZONE_0]->GetWrt_Binary_Restart();
  bool wrt_perf = config_container[ZONE_0]->GetWrt_Performance();
  
    /*--- Output some information to the console. ---*/

  if (rank == MASTER_NODE) {

    /*--- Print out the number of non-physical points and reconstructions ---*/

    if (config_container[ZONE_0]->GetNonphysical_Points() > 0)
      cout << "Warning: there are " << config_container[ZONE_0]->GetNonphysical_Points() << " non-physical points in the solution." << endl;
    if (config_container[ZONE_0]->GetNonphysical_Reconstr() > 0)
      cout << "Warning: " << config_container[ZONE_0]->GetNonphysical_Reconstr() << " reconstructed states for upwinding are non-physical." << endl;

  }

  if (rank == MASTER_NODE)
    cout << endl <<"------------------------- Solver Postprocessing -------------------------" << endl;

  for (iZone = 0; iZone < nZone; iZone++) {
    for (iInst = 0; iInst < nInst[iZone]; iInst++){
      Numerics_Postprocessing(numerics_container[iZone], solver_container[iZone][iInst],
          geometry_container[iZone][iInst], config_container[iZone], iInst);
    }
    delete [] numerics_container[iZone];
  }
  delete [] numerics_container;
  if (rank == MASTER_NODE) cout << "Deleted CNumerics container." << endl;
  
  for (iZone = 0; iZone < nZone; iZone++) {
    for (iInst = 0; iInst < nInst[iZone]; iInst++){
      Integration_Postprocessing(integration_container[iZone],
          geometry_container[iZone][iInst],
          config_container[iZone],
          iInst);
    }
    delete [] integration_container[iZone];
  }
  delete [] integration_container;
  if (rank == MASTER_NODE) cout << "Deleted CIntegration container." << endl;
  
  for (iZone = 0; iZone < nZone; iZone++) {
    for (iInst = 0; iInst < nInst[iZone]; iInst++){
      Solver_Postprocessing(solver_container[iZone],
          geometry_container[iZone][iInst],
          config_container[iZone],
          iInst);
    }
    delete [] solver_container[iZone];
  }
  delete [] solver_container;
  if (rank == MASTER_NODE) cout << "Deleted CSolver container." << endl;
  
  for (iZone = 0; iZone < nZone; iZone++) {
	for (iInst = 0; iInst < nInst[iZone]; iInst++)
    delete iteration_container[iZone][iInst];
    delete [] iteration_container[iZone];
  }
  delete [] iteration_container;
  if (rank == MASTER_NODE) cout << "Deleted CIteration container." << endl;
  
  if (interpolator_container != NULL) {
    for (iZone = 0; iZone < nZone; iZone++) {
      if (interpolator_container[iZone] != NULL){
        delete [] interpolator_container[iZone];
      }
    }
    delete [] interpolator_container;
    if (rank == MASTER_NODE) cout << "Deleted CInterpolator container." << endl;
  }
  
  if (transfer_container != NULL) {
    for (iZone = 0; iZone < nZone; iZone++) {
      if (transfer_container[iZone] != NULL) {
        for (unsigned short jZone = 0; jZone < nZone; jZone++)
          if (transfer_container[iZone][jZone] != NULL)
            delete transfer_container[iZone][jZone];
        delete [] transfer_container[iZone];
      }
    }
    delete [] transfer_container;
    if (rank == MASTER_NODE) cout << "Deleted CTransfer container." << endl;
  }
  
  if (transfer_types != NULL) {
    for (iZone = 0; iZone < nZone; iZone++) {
      if (transfer_types[iZone] != NULL)
      delete [] transfer_types[iZone];
    }
    delete [] transfer_types;
  }
  
  for (iZone = 0; iZone < nZone; iZone++) {
    if (geometry_container[iZone] != NULL) {
      for (iInst = 0; iInst < nInst[iZone]; iInst++){
        for (unsigned short iMGlevel = 0; iMGlevel < config_container[iZone]->GetnMGLevels()+1; iMGlevel++) {
          if (geometry_container[iZone][iInst][iMGlevel] != NULL) delete geometry_container[iZone][iInst][iMGlevel];
        }
        if (geometry_container[iZone][iInst] != NULL) delete [] geometry_container[iZone][iInst];
      }
      delete [] geometry_container[iZone];
    }
  }
  delete [] geometry_container;
  if (rank == MASTER_NODE) cout << "Deleted CGeometry container." << endl;

  for (iZone = 0; iZone < nZone; iZone++) {
    delete [] FFDBox[iZone];
  }
  delete [] FFDBox;
  if (rank == MASTER_NODE) cout << "Deleted CFreeFormDefBox class." << endl;

  for (iZone = 0; iZone < nZone; iZone++) {
    delete surface_movement[iZone];
  }
  delete [] surface_movement;
  if (rank == MASTER_NODE) cout << "Deleted CSurfaceMovement class." << endl;

  for (iZone = 0; iZone < nZone; iZone++) {
    for (iInst = 0; iInst < nInst[iZone]; iInst++){
      if (grid_movement[iZone][iInst] != NULL) delete grid_movement[iZone][iInst];
    }
    if (grid_movement[iZone] != NULL) delete [] grid_movement[iZone];
  }
  delete [] grid_movement;
  if (rank == MASTER_NODE) cout << "Deleted CVolumetricMovement class." << endl;

  /*--- Output profiling information ---*/
  // Note that for now this is called only by a single thread, but all
  // necessary variables have been made thread private for safety (tick/tock)!!

  config_container[ZONE_0]->SetProfilingCSV();
  config_container[ZONE_0]->GEMMProfilingCSV();

  /*--- Deallocate config container ---*/
  if (config_container!= NULL) {
    for (iZone = 0; iZone < nZone; iZone++) {
      if (config_container[iZone] != NULL) {
        delete config_container[iZone];
      }
    }
    delete [] config_container;
  }
  if (rank == MASTER_NODE) cout << "Deleted CConfig container." << endl;

  if (nInst != NULL) delete [] nInst;
  if (rank == MASTER_NODE) cout << "Deleted nInst container." << endl;
  
  /*--- Deallocate output container ---*/

  if (output!= NULL) {
    for (iZone = 0; iZone < nZone; iZone++) {
      if (output[iZone] != NULL) {
        delete output[iZone];
      }
    }
    delete [] output;
  }
  if (rank == MASTER_NODE) cout << "Deleted COutput class." << endl;

  if (rank == MASTER_NODE) cout << "-------------------------------------------------------------------------" << endl;


  /*--- Stop the timer and output the final performance summary. ---*/
  
#ifndef HAVE_MPI
  StopTime = su2double(clock())/su2double(CLOCKS_PER_SEC);
#else
  StopTime = MPI_Wtime();
#endif
  UsedTime = StopTime-StartTime;
  UsedTimeCompute += UsedTime;
  
  if ((rank == MASTER_NODE) && (wrt_perf)) {
    su2double TotalTime = UsedTimePreproc + UsedTimeCompute + UsedTimeOutput;
    cout.precision(6);
    cout << endl << endl <<"-------------------------- Performance Summary --------------------------" << endl;
    cout << "Simulation totals:" << endl;
    cout << setw(25) << "Cores:" << setw(12) << size << " | ";
    cout << setw(20) << "DOFs/point:" << setw(12) << (su2double)DOFsPerPoint << endl;
    cout << setw(25) << "DOFs/core:" << setw(12) << 1.0e6*MDOFsDomain/(su2double)size << " | ";
    cout << setw(20) << "Ghost DOFs/core:" << setw(12) << 1.0e6*(MDOFs-MDOFsDomain)/(su2double)size << endl;
    cout << setw(25) << "Wall-clock time (hrs):" << setw(12) << (TotalTime)/(60.0*60.0) << " | ";
    cout << setw(20) << "Core-hrs:" << setw(12) << (su2double)size*(TotalTime)/(60.0*60.0) << endl;
    cout << endl;
    cout << "Preprocessing phase:" << endl;
    cout << setw(25) << "Preproc. Time (s):"  << setw(12)<< UsedTimePreproc << " | ";
    cout << setw(20) << "Preproc. Time (%):" << setw(12)<< ((UsedTimePreproc * 100.0) / (TotalTime)) << endl;
    cout << endl;
    cout << "Compute phase:" << endl;
    cout << setw(25) << "Compute Time (s):"  << setw(12)<< UsedTimeCompute << " | ";
    cout << setw(20) << "Compute Time (%):" << setw(12)<< ((UsedTimeCompute * 100.0) / (TotalTime)) << endl;
    cout << setw(25) << "Iteration count:"  << setw(12)<< IterCount << " | ";
    if (IterCount != 0) {
      cout << setw(20) << "Avg. s/iter:" << setw(12)<< UsedTimeCompute/(su2double)IterCount << endl;
      cout << setw(25) << "Core-s/iter/MDOFs:" << setw(12)<< (su2double)size*UsedTimeCompute/(su2double)IterCount/MDOFsDomain << " | ";
      cout << setw(20) << "MDOFs/s:" << setw(12)<< MDOFsDomain*(su2double)IterCount/UsedTimeCompute << endl;
    } else cout << endl;
    cout << endl;
    cout << "Output phase:" << endl;
    cout << setw(25) << "Output Time (s):"  << setw(12)<< UsedTimeOutput << " | ";
    cout << setw(20) << "Output Time (%):" << setw(12)<< ((UsedTimeOutput * 100.0) / (TotalTime)) << endl;
    cout << setw(25) << "Output count:" << setw(12)<< OutputCount << " | ";
    if (OutputCount != 0) {
      cout << setw(20)<< "Avg. s/output:" << setw(12)<< UsedTimeOutput/(su2double)OutputCount << endl;
      if (isBinary) {
        cout << setw(25)<< "Restart Aggr. BW (MB/s):" << setw(12)<< BandwidthSum/(su2double)OutputCount << " | ";
        cout << setw(20)<< "MB/s/core:" << setw(12)<< BandwidthSum/(su2double)OutputCount/(su2double)size << endl;
      }
    } else cout << endl;
    cout << "-------------------------------------------------------------------------" << endl;
    cout << endl;
  }

  /*--- Exit the solver cleanly ---*/

  if (rank == MASTER_NODE)
    cout << endl <<"------------------------- Exit Success (SU2_CFD) ------------------------" << endl << endl;

}

void CDriver::Geometrical_Preprocessing() {

  unsigned short iMGlevel;
  unsigned short requestedMGlevels = config_container[ZONE_0]->GetnMGLevels();
  unsigned long iPoint;
  bool fea = false;

  for (iZone = 0; iZone < nZone; iZone++) {

    fea = ((config_container[iZone]->GetKind_Solver() == FEM_ELASTICITY) ||
        (config_container[iZone]->GetKind_Solver() == DISC_ADJ_FEM));

    for (iInst = 0; iInst < nInst[iZone]; iInst++){

      /*--- Compute elements surrounding points, points surrounding points ---*/

      if (rank == MASTER_NODE) cout << "Setting point connectivity." << endl;
      geometry_container[iZone][iInst][MESH_0]->SetPoint_Connectivity();

      /*--- Renumbering points using Reverse Cuthill McKee ordering ---*/

      if (rank == MASTER_NODE) cout << "Renumbering points (Reverse Cuthill McKee Ordering)." << endl;
      geometry_container[iZone][iInst][MESH_0]->SetRCM_Ordering(config_container[iZone]);

      /*--- recompute elements surrounding points, points surrounding points ---*/

      if (rank == MASTER_NODE) cout << "Recomputing point connectivity." << endl;
      geometry_container[iZone][iInst][MESH_0]->SetPoint_Connectivity();

      /*--- Compute elements surrounding elements ---*/

      if (rank == MASTER_NODE) cout << "Setting element connectivity." << endl;
      geometry_container[iZone][iInst][MESH_0]->SetElement_Connectivity();

      /*--- Check the orientation before computing geometrical quantities ---*/

      geometry_container[iZone][iInst][MESH_0]->SetBoundVolume();
      if (config_container[iZone]->GetReorientElements()) {
        if (rank == MASTER_NODE) cout << "Checking the numerical grid orientation." << endl;
        geometry_container[iZone][iInst][MESH_0]->Check_IntElem_Orientation(config_container[iZone]);
        geometry_container[iZone][iInst][MESH_0]->Check_BoundElem_Orientation(config_container[iZone]);
      }

      /*--- Create the edge structure ---*/

      if (rank == MASTER_NODE) cout << "Identifying edges and vertices." << endl;
      geometry_container[iZone][iInst][MESH_0]->SetEdges();
      geometry_container[iZone][iInst][MESH_0]->SetVertex(config_container[iZone]);

      /*--- Compute cell center of gravity ---*/

      if ((rank == MASTER_NODE) && (!fea)) cout << "Computing centers of gravity." << endl;
      geometry_container[iZone][iInst][MESH_0]->SetCoord_CG();

      /*--- Create the control volume structures ---*/

      if ((rank == MASTER_NODE) && (!fea)) cout << "Setting the control volume structure." << endl;
      geometry_container[iZone][iInst][MESH_0]->SetControlVolume(config_container[iZone], ALLOCATE);
      geometry_container[iZone][iInst][MESH_0]->SetBoundControlVolume(config_container[iZone], ALLOCATE);

      /*--- Compute the max length. ---*/

      if ((rank == MASTER_NODE) && (!fea)) cout << "Finding max control volume width." << endl;
      geometry_container[iZone][iInst][MESH_0]->SetMaxLength(config_container[iZone]);

      /*--- Visualize a dual control volume if requested ---*/

      if ((config_container[iZone]->GetVisualize_CV() >= 0) &&
          (config_container[iZone]->GetVisualize_CV() < (long)geometry_container[iZone][iInst][MESH_0]->GetnPointDomain()))
        geometry_container[iZone][iInst][MESH_0]->VisualizeControlVolume(config_container[iZone], UPDATE);

      /*--- Identify closest normal neighbor ---*/

      if (rank == MASTER_NODE) cout << "Searching for the closest normal neighbors to the surfaces." << endl;
      geometry_container[iZone][iInst][MESH_0]->FindNormal_Neighbor(config_container[iZone]);

      /*--- Store the global to local mapping. ---*/

      if (rank == MASTER_NODE) cout << "Storing a mapping from global to local point index." << endl;
      geometry_container[iZone][iInst][MESH_0]->SetGlobal_to_Local_Point();

      /*--- Compute the surface curvature ---*/

      if ((rank == MASTER_NODE) && (!fea)) cout << "Compute the surface curvature." << endl;
      geometry_container[iZone][iInst][MESH_0]->ComputeSurf_Curvature(config_container[iZone]);

      /*--- Check for periodicity and disable MG if necessary. ---*/

      if (rank == MASTER_NODE) cout << "Checking for periodicity." << endl;
      geometry_container[iZone][iInst][MESH_0]->Check_Periodicity(config_container[iZone]);

      if ((config_container[iZone]->GetnMGLevels() != 0) && (rank == MASTER_NODE))
        cout << "Setting the multigrid structure." << endl;

    }

  }

  /*--- Loop over all zones at each grid level. ---*/

  for (iZone = 0; iZone < nZone; iZone++) {

    /*--- Loop over all the instances ---*/

    for (iInst = 0; iInst < nInst[iZone]; iInst++){

      /*--- Loop over all the new grid ---*/

      for (iMGlevel = 1; iMGlevel <= config_container[iZone]->GetnMGLevels(); iMGlevel++) {

        /*--- Create main agglomeration structure ---*/

        geometry_container[iZone][iInst][iMGlevel] = new CMultiGridGeometry(geometry_container, config_container, iMGlevel, iZone, iInst);

        /*--- Compute points surrounding points. ---*/

        geometry_container[iZone][iInst][iMGlevel]->SetPoint_Connectivity(geometry_container[iZone][iInst][iMGlevel-1]);

        /*--- Create the edge structure ---*/

        geometry_container[iZone][iInst][iMGlevel]->SetEdges();
        geometry_container[iZone][iInst][iMGlevel]->SetVertex(geometry_container[iZone][iInst][iMGlevel-1], config_container[iZone]);

        /*--- Create the control volume structures ---*/

        geometry_container[iZone][iInst][iMGlevel]->SetControlVolume(config_container[iZone], geometry_container[iZone][iInst][iMGlevel-1], ALLOCATE);
        geometry_container[iZone][iInst][iMGlevel]->SetBoundControlVolume(config_container[iZone], geometry_container[iZone][iInst][iMGlevel-1], ALLOCATE);
        geometry_container[iZone][iInst][iMGlevel]->SetCoord(geometry_container[iZone][iInst][iMGlevel-1]);

        /*--- Compute the max length. ---*/

        geometry_container[iZone][iInst][iMGlevel]->SetMaxLength(config_container[iZone]);

        /*--- Find closest neighbor to a surface point ---*/

        geometry_container[iZone][iInst][iMGlevel]->FindNormal_Neighbor(config_container[iZone]);

        /*--- Protect against the situation that we were not able to complete
       the agglomeration for this level, i.e., there weren't enough points.
       We need to check if we changed the total number of levels and delete
       the incomplete CMultiGridGeometry object. ---*/

        if (config_container[iZone]->GetnMGLevels() != requestedMGlevels) {
          delete geometry_container[iZone][iInst][iMGlevel];
          break;
        }

      }

    }

  }

  /*--- For unsteady simulations, initialize the grid volumes
   and coordinates for previous solutions. Loop over all zones/grids ---*/

  for (iZone = 0; iZone < nZone; iZone++) {
    for (iInst = 0; iInst < nInst[iZone]; iInst++){
      if (config_container[iZone]->GetUnsteady_Simulation() && config_container[iZone]->GetGrid_Movement()) {
        for (iMGlevel = 0; iMGlevel <= config_container[iZone]->GetnMGLevels(); iMGlevel++) {
          for (iPoint = 0; iPoint < geometry_container[iZone][iInst][iMGlevel]->GetnPoint(); iPoint++) {

            /*--- Update cell volume ---*/

            geometry_container[iZone][iInst][iMGlevel]->node[iPoint]->SetVolume_n();
            geometry_container[iZone][iInst][iMGlevel]->node[iPoint]->SetVolume_nM1();

            /*--- Update point coordinates ---*/
            geometry_container[iZone][iInst][iMGlevel]->node[iPoint]->SetCoord_n();
            geometry_container[iZone][iInst][iMGlevel]->node[iPoint]->SetCoord_n1();

          }
        }
      }
    }
  }

}

void CDriver::Geometrical_Preprocessing_DGFEM() {

  /*--- Loop over the number of zones of the fine grid. ---*/

  for(unsigned short iZone = 0; iZone < nZone; iZone++) {

    /*--- Loop over the time instances of this zone. ---*/
    for(unsigned short iInst = 0; iInst < nInst[iZone]; iInst++) {

      /*--- Carry out a dynamic cast to CMeshFEM_DG, such that it is not needed to
       define all virtual functions in the base class CGeometry. ---*/
      CMeshFEM_DG *DGMesh = dynamic_cast<CMeshFEM_DG *>(geometry_container[iZone][iInst][MESH_0]);

      /*--- Determine the standard elements for the volume elements. ---*/
      if (rank == MASTER_NODE) cout << "Creating standard volume elements." << endl;
      DGMesh->CreateStandardVolumeElements(config_container[iZone]);

      /*--- Create the face information needed to compute the contour integral
       for the elements in the Discontinuous Galerkin formulation. ---*/
      if (rank == MASTER_NODE) cout << "Creating face information." << endl;
      DGMesh->CreateFaces(config_container[iZone]);

      /*--- Compute the metric terms of the volume elements. ---*/
      if (rank == MASTER_NODE) cout << "Computing metric terms volume elements." << endl;
      DGMesh->MetricTermsVolumeElements(config_container[iZone]);

      /*--- Compute the metric terms of the surface elements. ---*/
      if (rank == MASTER_NODE) cout << "Computing metric terms surface elements." << endl;
      DGMesh->MetricTermsSurfaceElements(config_container[iZone]);

      /*--- Compute a length scale of the volume elements. ---*/
      if (rank == MASTER_NODE) cout << "Computing length scale volume elements." << endl;
      DGMesh->LengthScaleVolumeElements();

      /*--- Compute the coordinates of the integration points. ---*/
      if (rank == MASTER_NODE) cout << "Computing coordinates of the integration points." << endl;
      DGMesh->CoordinatesIntegrationPoints();

      /*--- Compute the coordinates of the location of the solution DOFs. This is different
            from the grid points when a different polynomial degree is used to represent the
            geometry and solution. ---*/
      if (rank == MASTER_NODE) cout << "Computing coordinates of the solution DOFs." << endl;
      DGMesh->CoordinatesSolDOFs();

      /*--- Initialize the static mesh movement, if necessary. ---*/
      const unsigned short Kind_Grid_Movement = config_container[iZone]->GetKind_GridMovement(iZone);
      const bool initStaticMovement = (config_container[iZone]->GetGrid_Movement() &&
                                      (Kind_Grid_Movement == MOVING_WALL    ||
                                       Kind_Grid_Movement == ROTATING_FRAME ||
                                       Kind_Grid_Movement == STEADY_TRANSLATION));

      if(initStaticMovement){
        if (rank == MASTER_NODE) cout << "Initialize Static Mesh Movement" << endl;
        DGMesh->InitStaticMeshMovement(config_container[iZone], Kind_Grid_Movement, iZone);
      }

      /*--- Perform the preprocessing tasks when wall functions are used. ---*/
      if (rank == MASTER_NODE) cout << "Preprocessing for the wall functions. " << endl;
      DGMesh->WallFunctionPreprocessing(config_container[iZone]);

      /*--- Store the global to local mapping. ---*/
      if (rank == MASTER_NODE) cout << "Storing a mapping from global to local DOF index." << endl;
      geometry_container[iZone][iInst][MESH_0]->SetGlobal_to_Local_Point();
    }

    /*--- Loop to create the coarser grid levels. ---*/

    for(unsigned short iMGlevel=1; iMGlevel<=config_container[ZONE_0]->GetnMGLevels(); iMGlevel++) {

      SU2_MPI::Error("Geometrical_Preprocessing_DGFEM: Coarse grid levels not implemented yet.",
                     CURRENT_FUNCTION);
    }
  }
}

void CDriver::Solver_Preprocessing(CSolver ****solver_container, CGeometry ***geometry,
                                   CConfig *config, unsigned short val_iInst) {
  
  unsigned short iMGlevel;
  bool euler, ns, turbulent,
  fem_euler, fem_ns, fem_turbulent, fem_transition,
  adj_euler, adj_ns, adj_turb,
  heat_fvm,
  fem, disc_adj_fem,
  spalart_allmaras, neg_spalart_allmaras, menter_sst, transition,
  template_solver, disc_adj, disc_adj_turb,
  fem_dg_flow, fem_dg_shock_persson,
  e_spalart_allmaras, comp_spalart_allmaras, e_comp_spalart_allmaras;
  
  /*--- Count the number of DOFs per solution point. ---*/
  
  DOFsPerPoint = 0;
  
  /*--- Initialize some useful booleans ---*/

  euler            = false;  ns              = false;  turbulent     = false;
  fem_euler        = false;  fem_ns          = false;  fem_turbulent = false;
  adj_euler        = false;  adj_ns          = false;  adj_turb      = false;
  spalart_allmaras = false;  menter_sst      = false;  disc_adj_turb = false;
  neg_spalart_allmaras = false;
  disc_adj         = false;
  fem              = false;  disc_adj_fem     = false;
  heat_fvm         = false;
  transition       = false;  fem_transition  = false;
  template_solver  = false;
  fem_dg_flow      = false;  fem_dg_shock_persson = false;
  e_spalart_allmaras = false; comp_spalart_allmaras = false; e_comp_spalart_allmaras = false;
  
  bool compressible   = (config->GetKind_Regime() == COMPRESSIBLE);
  bool incompressible = (config->GetKind_Regime() == INCOMPRESSIBLE);

  /*--- Assign booleans ---*/
  
  switch (config->GetKind_Solver()) {
    case TEMPLATE_SOLVER: template_solver = true; break;
    case EULER : euler = true; break;
    case NAVIER_STOKES: ns = true; heat_fvm = config->GetWeakly_Coupled_Heat(); break;
    case RANS : ns = true; turbulent = true; if (config->GetKind_Trans_Model() == LM) transition = true; heat_fvm = config->GetWeakly_Coupled_Heat(); break;
    case FEM_EULER : fem_euler = true; break;
    case FEM_NAVIER_STOKES: fem_ns = true; break;
    case FEM_RANS : fem_ns = true; fem_turbulent = true; if(config->GetKind_Trans_Model() == LM) fem_transition = true; break;
    case FEM_LES : fem_ns = true; break;
    case HEAT_EQUATION_FVM: heat_fvm = true; break;
    case FEM_ELASTICITY: fem = true; break;
    case ADJ_EULER : euler = true; adj_euler = true; break;
    case ADJ_NAVIER_STOKES : ns = true; turbulent = (config->GetKind_Turb_Model() != NONE); adj_ns = true; break;
    case ADJ_RANS : ns = true; turbulent = true; adj_ns = true; adj_turb = (!config->GetFrozen_Visc_Cont()); break;
    case DISC_ADJ_EULER: euler = true; disc_adj = true; break;
    case DISC_ADJ_NAVIER_STOKES: ns = true; disc_adj = true; heat_fvm = config->GetWeakly_Coupled_Heat(); break;
    case DISC_ADJ_RANS: ns = true; turbulent = true; disc_adj = true; disc_adj_turb = (!config->GetFrozen_Visc_Disc()); heat_fvm = config->GetWeakly_Coupled_Heat(); break;
    case DISC_ADJ_FEM_EULER: fem_euler = true; disc_adj = true; break;
    case DISC_ADJ_FEM_NS: fem_ns = true; disc_adj = true; break;
    case DISC_ADJ_FEM_RANS: fem_ns = true; fem_turbulent = true; disc_adj = true; if(config->GetKind_Trans_Model() == LM) fem_transition = true; break;
    case DISC_ADJ_FEM: fem = true; disc_adj_fem = true; break;
  }
  
  /*--- Determine the kind of FEM solver used for the flow. ---*/

  switch( config->GetKind_FEM_Flow() ) {
    case DG: fem_dg_flow = true; break;
  }

  /*--- Determine the kind of shock capturing method for FEM DG solver. ---*/

  switch( config->GetKind_FEM_DG_Shock() ) {
    case PERSSON: fem_dg_shock_persson = true; break;
  }

  /*--- Assign turbulence model booleans ---*/

  if (turbulent || fem_turbulent)
    switch (config->GetKind_Turb_Model()) {
      case SA:     spalart_allmaras = true;     break;
      case SA_NEG: neg_spalart_allmaras = true; break;
      case SST:    menter_sst = true;           break;
      case SA_E:   e_spalart_allmaras = true;   break;
      case SA_COMP: comp_spalart_allmaras = true; break;
      case SA_E_COMP: e_comp_spalart_allmaras = true; break;
      default: SU2_MPI::Error("Specified turbulence model unavailable or none selected", CURRENT_FUNCTION); break;
    }
  
  /*--- Definition of the Class for the solution: solver_container[DOMAIN][INSTANCE][MESH_LEVEL][EQUATION]. Note that euler, ns
   and potential are incompatible, they use the same position in sol container ---*/

  for (iMGlevel = 0; iMGlevel <= config->GetnMGLevels(); iMGlevel++) {
    
    /*--- Allocate solution for a template problem ---*/
    
    if (template_solver) {
      solver_container[val_iInst][iMGlevel][TEMPLATE_SOL] = new CTemplateSolver(geometry[val_iInst][iMGlevel], config);
      if (iMGlevel == MESH_0) DOFsPerPoint += solver_container[val_iInst][iMGlevel][TEMPLATE_SOL]->GetnVar();
    }
    
    /*--- Allocate solution for direct problem, and run the preprocessing and postprocessing ---*/
    
    if (euler) {
      if (compressible) {
        solver_container[val_iInst][iMGlevel][FLOW_SOL] = new CEulerSolver(geometry[val_iInst][iMGlevel], config, iMGlevel);
        solver_container[val_iInst][iMGlevel][FLOW_SOL]->Preprocessing(geometry[val_iInst][iMGlevel], solver_container[val_iInst][iMGlevel], config, iMGlevel, NO_RK_ITER, RUNTIME_FLOW_SYS, false);
      }
      if (incompressible) {
        solver_container[val_iInst][iMGlevel][FLOW_SOL] = new CIncEulerSolver(geometry[val_iInst][iMGlevel], config, iMGlevel);
        solver_container[val_iInst][iMGlevel][FLOW_SOL]->Preprocessing(geometry[val_iInst][iMGlevel], solver_container[val_iInst][iMGlevel], config, iMGlevel, NO_RK_ITER, RUNTIME_FLOW_SYS, false);
      }
      if (iMGlevel == MESH_0) DOFsPerPoint += solver_container[val_iInst][iMGlevel][FLOW_SOL]->GetnVar();
    }
    if (ns) {
      if (compressible) {
        solver_container[val_iInst][iMGlevel][FLOW_SOL] = new CNSSolver(geometry[val_iInst][iMGlevel], config, iMGlevel);
      }
      if (incompressible) {
        solver_container[val_iInst][iMGlevel][FLOW_SOL] = new CIncNSSolver(geometry[val_iInst][iMGlevel], config, iMGlevel);
      }
      if (iMGlevel == MESH_0) DOFsPerPoint += solver_container[val_iInst][iMGlevel][FLOW_SOL]->GetnVar();
    }
    if (turbulent) {
      if (spalart_allmaras || e_spalart_allmaras || comp_spalart_allmaras || e_comp_spalart_allmaras || neg_spalart_allmaras) {
        solver_container[val_iInst][iMGlevel][TURB_SOL] = new CTurbSASolver(geometry[val_iInst][iMGlevel], config, iMGlevel, solver_container[val_iInst][iMGlevel][FLOW_SOL]->GetFluidModel() );
        solver_container[val_iInst][iMGlevel][FLOW_SOL]->Preprocessing(geometry[val_iInst][iMGlevel], solver_container[val_iInst][iMGlevel], config, iMGlevel, NO_RK_ITER, RUNTIME_FLOW_SYS, false);
        solver_container[val_iInst][iMGlevel][TURB_SOL]->Postprocessing(geometry[val_iInst][iMGlevel], solver_container[val_iInst][iMGlevel], config, iMGlevel);
      }
      else if (menter_sst) {
        solver_container[val_iInst][iMGlevel][TURB_SOL] = new CTurbSSTSolver(geometry[val_iInst][iMGlevel], config, iMGlevel);
        solver_container[val_iInst][iMGlevel][FLOW_SOL]->Preprocessing(geometry[val_iInst][iMGlevel], solver_container[val_iInst][iMGlevel], config, iMGlevel, NO_RK_ITER, RUNTIME_FLOW_SYS, false);
        solver_container[val_iInst][iMGlevel][TURB_SOL]->Postprocessing(geometry[val_iInst][iMGlevel], solver_container[val_iInst][iMGlevel], config, iMGlevel);
        solver_container[val_iInst][iMGlevel][FLOW_SOL]->Preprocessing(geometry[val_iInst][iMGlevel], solver_container[val_iInst][iMGlevel], config, iMGlevel, NO_RK_ITER, RUNTIME_FLOW_SYS, false);
      }
      if (iMGlevel == MESH_0) DOFsPerPoint += solver_container[val_iInst][iMGlevel][TURB_SOL]->GetnVar();
      if (transition) {
        solver_container[val_iInst][iMGlevel][TRANS_SOL] = new CTransLMSolver(geometry[val_iInst][iMGlevel], config, iMGlevel);
        if (iMGlevel == MESH_0) DOFsPerPoint += solver_container[val_iInst][iMGlevel][TRANS_SOL]->GetnVar();
      }
    }
    if (fem_euler) {
      if( fem_dg_flow ) {
        if( fem_dg_shock_persson ) {
          solver_container[val_iInst][iMGlevel][FLOW_SOL] = new CFEM_DG_NSSolver(geometry[val_iInst][iMGlevel], config, iMGlevel);
        }
        else {
          solver_container[val_iInst][iMGlevel][FLOW_SOL] = new CFEM_DG_EulerSolver(geometry[val_iInst][iMGlevel], config, iMGlevel);
        }
      }
    }
    if (fem_ns) {
      if( fem_dg_flow )
        solver_container[val_iInst][iMGlevel][FLOW_SOL] = new CFEM_DG_NSSolver(geometry[val_iInst][iMGlevel], config, iMGlevel);
    }
    if (fem_turbulent) {
      SU2_MPI::Error("Finite element turbulence model not yet implemented.", CURRENT_FUNCTION);

      if(fem_transition)
        SU2_MPI::Error("Finite element transition model not yet implemented.", CURRENT_FUNCTION);
    }
    if (heat_fvm) {
      solver_container[val_iInst][iMGlevel][HEAT_SOL] = new CHeatSolverFVM(geometry[val_iInst][iMGlevel], config, iMGlevel);
      if (iMGlevel == MESH_0) DOFsPerPoint += solver_container[val_iInst][iMGlevel][HEAT_SOL]->GetnVar();
    }
    if (fem) {
      solver_container[val_iInst][iMGlevel][FEA_SOL] = new CFEASolver(geometry[val_iInst][iMGlevel], config);
      if (iMGlevel == MESH_0) DOFsPerPoint += solver_container[val_iInst][iMGlevel][FEA_SOL]->GetnVar();
    }
    
    /*--- Allocate solution for adjoint problem ---*/
    
    if (adj_euler) {
      if (compressible) {
        solver_container[val_iInst][iMGlevel][ADJFLOW_SOL] = new CAdjEulerSolver(geometry[val_iInst][iMGlevel], config, iMGlevel);
      }
      if (incompressible) {
        SU2_MPI::Error("Continuous adjoint for the incompressible solver is not currently available.", CURRENT_FUNCTION);
      }
      if (iMGlevel == MESH_0) DOFsPerPoint += solver_container[val_iInst][iMGlevel][ADJFLOW_SOL]->GetnVar();
    }
    if (adj_ns) {
      if (compressible) {
        solver_container[val_iInst][iMGlevel][ADJFLOW_SOL] = new CAdjNSSolver(geometry[val_iInst][iMGlevel], config, iMGlevel);
      }
      if (incompressible) {
        SU2_MPI::Error("Continuous adjoint for the incompressible solver is not currently available.", CURRENT_FUNCTION);
      }
      if (iMGlevel == MESH_0) DOFsPerPoint += solver_container[val_iInst][iMGlevel][ADJFLOW_SOL]->GetnVar();
    }
    if (adj_turb) {
      solver_container[val_iInst][iMGlevel][ADJTURB_SOL] = new CAdjTurbSolver(geometry[val_iInst][iMGlevel], config, iMGlevel);
      if (iMGlevel == MESH_0) DOFsPerPoint += solver_container[val_iInst][iMGlevel][ADJTURB_SOL]->GetnVar();
    }
     
    if (disc_adj) {
      solver_container[val_iInst][iMGlevel][ADJFLOW_SOL] = new CDiscAdjSolver(geometry[val_iInst][iMGlevel], config, solver_container[val_iInst][iMGlevel][FLOW_SOL], RUNTIME_FLOW_SYS, iMGlevel);
      if (iMGlevel == MESH_0) DOFsPerPoint += solver_container[val_iInst][iMGlevel][ADJFLOW_SOL]->GetnVar();
      if (disc_adj_turb) {
        solver_container[val_iInst][iMGlevel][ADJTURB_SOL] = new CDiscAdjSolver(geometry[val_iInst][iMGlevel], config, solver_container[val_iInst][iMGlevel][TURB_SOL], RUNTIME_TURB_SYS, iMGlevel);
        if (iMGlevel == MESH_0) DOFsPerPoint += solver_container[val_iInst][iMGlevel][ADJTURB_SOL]->GetnVar();
      }
    }
    
    if (disc_adj_fem) {
      solver_container[val_iInst][iMGlevel][ADJFEA_SOL] = new CDiscAdjFEASolver(geometry[val_iInst][iMGlevel], config, solver_container[val_iInst][iMGlevel][FEA_SOL], RUNTIME_FEA_SYS, iMGlevel);
      if (iMGlevel == MESH_0) DOFsPerPoint += solver_container[val_iInst][iMGlevel][ADJFEA_SOL]->GetnVar();
    }
  }


  /*--- Check for restarts and use the LoadRestart() routines. ---*/

  bool update_geo = true;
  if (config->GetFSI_Simulation()) update_geo = false;

  Solver_Restart(solver_container, geometry, config, update_geo, val_iInst);

  /*--- Set up any necessary inlet profiles ---*/

  Inlet_Preprocessing(solver_container[val_iInst], geometry[val_iInst], config);

}

void CDriver::Inlet_Preprocessing(CSolver ***solver_container, CGeometry **geometry,
                                  CConfig *config) {

  bool euler, ns, turbulent,
  adj_euler, adj_ns, adj_turb,
  heat,
  fem,
  template_solver, disc_adj, disc_adj_fem, disc_adj_turb;
  int val_iter = 0;
  unsigned short iMesh;

  /*--- Initialize some useful booleans ---*/

  euler            = false;  ns              = false;  turbulent = false;
  adj_euler        = false;  adj_ns          = false;  adj_turb  = false;
  disc_adj         = false;
  fem              = false;  disc_adj_fem     = false;
  heat             = false;  disc_adj_turb    = false;
  template_solver  = false;

  /*--- Adjust iteration number for unsteady restarts. ---*/

  bool dual_time = ((config->GetUnsteady_Simulation() == DT_STEPPING_1ST) ||
                    (config->GetUnsteady_Simulation() == DT_STEPPING_2ND));
  bool time_stepping = config->GetUnsteady_Simulation() == TIME_STEPPING;
  bool adjoint = (config->GetDiscrete_Adjoint() || config->GetContinuous_Adjoint());

  if (dual_time) {
    if (adjoint) val_iter = SU2_TYPE::Int(config->GetUnst_AdjointIter())-1;
    else if (config->GetUnsteady_Simulation() == DT_STEPPING_1ST)
      val_iter = SU2_TYPE::Int(config->GetUnst_RestartIter())-1;
    else val_iter = SU2_TYPE::Int(config->GetUnst_RestartIter())-2;
  }

  if (time_stepping) {
    if (adjoint) val_iter = SU2_TYPE::Int(config->GetUnst_AdjointIter())-1;
    else val_iter = SU2_TYPE::Int(config->GetUnst_RestartIter())-1;
  }

  /*--- Assign booleans ---*/

  switch (config->GetKind_Solver()) {
    case TEMPLATE_SOLVER: template_solver = true; break;
    case EULER : euler = true; break;
    case NAVIER_STOKES: ns = true; break;
    case RANS : ns = true; turbulent = true; break;
    case HEAT_EQUATION_FVM: heat = true; break;
    case FEM_ELASTICITY: fem = true; break;
    case ADJ_EULER : euler = true; adj_euler = true; break;
    case ADJ_NAVIER_STOKES : ns = true; turbulent = (config->GetKind_Turb_Model() != NONE); adj_ns = true; break;
    case ADJ_RANS : ns = true; turbulent = true; adj_ns = true; adj_turb = (!config->GetFrozen_Visc_Cont()); break;
    case DISC_ADJ_EULER: euler = true; disc_adj = true; break;
    case DISC_ADJ_NAVIER_STOKES: ns = true; disc_adj = true; break;
    case DISC_ADJ_RANS: ns = true; turbulent = true; disc_adj = true; disc_adj_turb = (!config->GetFrozen_Visc_Disc()); break;
    case DISC_ADJ_FEM: fem = true; disc_adj_fem = true; break;
  }


  /*--- Load inlet profile files for any of the active solver containers. 
   Note that these routines fill the fine grid data structures for the markers
   and restrict values down to all coarser MG levels. ---*/

  if (config->GetInlet_Profile_From_File()) {

    /*--- Use LoadInletProfile() routines for the particular solver. ---*/

    if (rank == MASTER_NODE) {
      cout << endl;
      cout << "Reading inlet profile from file: ";
      cout << config->GetInlet_FileName() << endl;
    }

    bool no_profile = false;

    if (euler || ns || adj_euler || adj_ns || disc_adj) {
      solver_container[MESH_0][FLOW_SOL]->LoadInletProfile(geometry, solver_container, config, val_iter, FLOW_SOL, INLET_FLOW);
    }
    if (turbulent || adj_turb || disc_adj_turb) {
      solver_container[MESH_0][TURB_SOL]->LoadInletProfile(geometry, solver_container, config, val_iter, TURB_SOL, INLET_FLOW);
    }

    if (template_solver) {
      no_profile = true;
    }
    if (heat) {
      no_profile = true;
    }
    if (fem) {
      no_profile = true;
    }
    if (disc_adj_fem) {
      no_profile = true;
    }

    /*--- Exit if profiles were requested for a solver that is not available. ---*/

    if (no_profile) {
      SU2_MPI::Error(string("Inlet profile specification via file (C++) has not been \n") +
                     string("implemented yet for this solver.\n") +
                     string("Please set SPECIFIED_INLET_PROFILE= NO and try again."), CURRENT_FUNCTION);
    }

  } else {

    /*--- Uniform inlets or python-customized inlets ---*/

    /* --- Initialize quantities for inlet boundary
     * This routine does not check if they python wrapper is being used to
     * set custom boundary conditions.  This is intentional; the
     * default values for python custom BCs are initialized with the default
     * values specified in the config (avoiding non physical values) --- */

    for (iMesh = 0; iMesh <= config->GetnMGLevels(); iMesh++) {
      for(unsigned short iMarker=0; iMarker < config->GetnMarker_All(); iMarker++) {
        if (euler || ns || adj_euler || adj_ns || disc_adj)
          solver_container[iMesh][FLOW_SOL]->SetUniformInlet(config, iMarker);
        if (turbulent)
          solver_container[iMesh][TURB_SOL]->SetUniformInlet(config, iMarker);
      }
    }
    
  }
  
}

void CDriver::Solver_Restart(CSolver ****solver_container, CGeometry ***geometry,
                             CConfig *config, bool update_geo, unsigned short val_iInst) {

  bool euler, ns, turbulent,
  adj_euler, adj_ns, adj_turb,
  heat_fvm, fem, fem_euler, fem_ns, fem_dg_flow,
  template_solver, disc_adj, disc_adj_fem, disc_adj_turb;
  int val_iter = 0;

  /*--- Initialize some useful booleans ---*/

  euler            = false;  ns           = false;  turbulent   = false;
  adj_euler        = false;  adj_ns       = false;  adj_turb    = false;
  fem_euler        = false;  fem_ns       = false;  fem_dg_flow = false;
  disc_adj         = false;
  fem              = false;  disc_adj_fem     = false;
  disc_adj_turb    = false;
  heat_fvm         = false;  template_solver  = false;

  /*--- Check for restarts and use the LoadRestart() routines. ---*/

  bool restart      = config->GetRestart();
  bool restart_flow = config->GetRestart_Flow();
  bool no_restart   = false;

  /*--- Adjust iteration number for unsteady restarts. ---*/

  bool dual_time = ((config->GetUnsteady_Simulation() == DT_STEPPING_1ST) ||
                    (config->GetUnsteady_Simulation() == DT_STEPPING_2ND));
  bool time_stepping = config->GetUnsteady_Simulation() == TIME_STEPPING;
  bool adjoint = (config->GetDiscrete_Adjoint() || config->GetContinuous_Adjoint());
  bool dynamic = (config->GetDynamic_Analysis() == DYNAMIC); // Dynamic simulation (FSI).

  if (dual_time) {
    if (adjoint) val_iter = SU2_TYPE::Int(config->GetUnst_AdjointIter())-1;
    else if (config->GetUnsteady_Simulation() == DT_STEPPING_1ST)
      val_iter = SU2_TYPE::Int(config->GetUnst_RestartIter())-1;
    else val_iter = SU2_TYPE::Int(config->GetUnst_RestartIter())-2;
  }

  if (time_stepping) {
    if (adjoint) val_iter = SU2_TYPE::Int(config->GetUnst_AdjointIter())-1;
    else val_iter = SU2_TYPE::Int(config->GetUnst_RestartIter())-1;
  }

  /*--- Assign booleans ---*/

  switch (config->GetKind_Solver()) {
    case TEMPLATE_SOLVER: template_solver = true; break;
    case EULER : euler = true; break;
    case NAVIER_STOKES: ns = true; heat_fvm = config->GetWeakly_Coupled_Heat(); break;
    case RANS : ns = true; turbulent = true; heat_fvm = config->GetWeakly_Coupled_Heat(); break;
    case FEM_EULER : fem_euler = true; break;
    case FEM_NAVIER_STOKES: fem_ns = true; break;
    case FEM_RANS : fem_ns = true; break;
    case FEM_LES : fem_ns = true; break;
    case HEAT_EQUATION_FVM: heat_fvm = true; break;
    case FEM_ELASTICITY: fem = true; break;
    case ADJ_EULER : euler = true; adj_euler = true; break;
    case ADJ_NAVIER_STOKES : ns = true; turbulent = (config->GetKind_Turb_Model() != NONE); adj_ns = true; break;
    case ADJ_RANS : ns = true; turbulent = true; adj_ns = true; adj_turb = (!config->GetFrozen_Visc_Cont()); break;
    case DISC_ADJ_EULER: euler = true; disc_adj = true; break;
    case DISC_ADJ_NAVIER_STOKES: ns = true; disc_adj = true; heat_fvm = config->GetWeakly_Coupled_Heat(); break;
    case DISC_ADJ_RANS: ns = true; turbulent = true; disc_adj = true; disc_adj_turb = (!config->GetFrozen_Visc_Disc()); heat_fvm = config->GetWeakly_Coupled_Heat(); break;
    case DISC_ADJ_FEM_EULER: fem_euler = true; disc_adj = true; break;
    case DISC_ADJ_FEM_NS: fem_ns = true; disc_adj = true; break;
    case DISC_ADJ_FEM_RANS: fem_ns = true; turbulent = true; disc_adj = true; disc_adj_turb = (!config->GetFrozen_Visc_Disc()); break;
    case DISC_ADJ_FEM: fem = true; disc_adj_fem = true; break;
  }

  /*--- Determine the kind of FEM solver used for the flow. ---*/

  switch( config->GetKind_FEM_Flow() ) {
    case DG: fem_dg_flow = true; break;
  }

  /*--- Load restarts for any of the active solver containers. Note that
   these restart routines fill the fine grid and interpolate to all MG levels. ---*/

  if (restart || restart_flow) {
    if (euler || ns) {
      solver_container[val_iInst][MESH_0][FLOW_SOL]->LoadRestart(geometry[val_iInst], solver_container[val_iInst], config, val_iter, update_geo);
    }
    if (turbulent) {
      solver_container[val_iInst][MESH_0][TURB_SOL]->LoadRestart(geometry[val_iInst], solver_container[val_iInst], config, val_iter, update_geo);
    }
    if (fem) {
      if (dynamic) val_iter = SU2_TYPE::Int(config->GetDyn_RestartIter())-1;
      solver_container[val_iInst][MESH_0][FEA_SOL]->LoadRestart(geometry[val_iInst], solver_container[val_iInst], config, val_iter, update_geo);
    }
    if (fem_euler || fem_ns) {
      if (fem_dg_flow)
        solver_container[val_iInst][MESH_0][FLOW_SOL]->LoadRestart(geometry[val_iInst], solver_container[val_iInst], config, val_iter, update_geo);
    }
  }

  if (restart) {
    if (template_solver) {
      no_restart = true;
    }
    if (heat_fvm) {
      solver_container[val_iInst][MESH_0][HEAT_SOL]->LoadRestart(geometry[val_iInst], solver_container[val_iInst], config, val_iter, update_geo);
    }
    if (adj_euler || adj_ns) {
      solver_container[val_iInst][MESH_0][ADJFLOW_SOL]->LoadRestart(geometry[val_iInst], solver_container[val_iInst], config, val_iter, update_geo);
    }
    if (adj_turb) {
      no_restart = true;
    }
    if (disc_adj) {
      solver_container[val_iInst][MESH_0][ADJFLOW_SOL]->LoadRestart(geometry[val_iInst], solver_container[val_iInst], config, val_iter, update_geo);
      if (disc_adj_turb)
        solver_container[val_iInst][MESH_0][ADJTURB_SOL]->LoadRestart(geometry[val_iInst], solver_container[val_iInst], config, val_iter, update_geo);
    }
    if (disc_adj_fem) {
        if (dynamic) val_iter = SU2_TYPE::Int(config->GetDyn_RestartIter())-1;
        solver_container[val_iInst][MESH_0][ADJFEA_SOL]->LoadRestart(geometry[val_iInst], solver_container[val_iInst], config, val_iter, update_geo);
    }
  }

  /*--- Exit if a restart was requested for a solver that is not available. ---*/

  if (no_restart) {
    SU2_MPI::Error(string("A restart capability has not been implemented yet for this solver.\n") +
                   string("Please set RESTART_SOL= NO and try again."), CURRENT_FUNCTION);
  }

  /*--- Think about calls to pre / post-processing here, plus realizability checks. ---*/
  

}

void CDriver::Solver_Postprocessing(CSolver ****solver_container, CGeometry **geometry,
                                    CConfig *config, unsigned short val_iInst) {
  unsigned short iMGlevel;
  bool euler, ns, turbulent,
  adj_euler, adj_ns, adj_turb,
  heat_fvm, fem,
  spalart_allmaras, neg_spalart_allmaras, menter_sst, transition,
  template_solver, disc_adj, disc_adj_turb, disc_adj_fem,
  e_spalart_allmaras, comp_spalart_allmaras, e_comp_spalart_allmaras;

  /*--- Initialize some useful booleans ---*/
  
  euler            = false;  ns              = false;  turbulent = false;
  adj_euler        = false;  adj_ns          = false;  adj_turb  = false;
  spalart_allmaras = false;  menter_sst      = false;  disc_adj_turb = false;
  neg_spalart_allmaras = false;
  disc_adj        = false;
  fem              = false;  disc_adj_fem    = false;
  heat_fvm        = false;
  transition       = false;
  template_solver  = false;
  e_spalart_allmaras = false; comp_spalart_allmaras = false; e_comp_spalart_allmaras = false;

  /*--- Assign booleans ---*/
  
  switch (config->GetKind_Solver()) {
    case TEMPLATE_SOLVER: template_solver = true; break;
    case EULER : euler = true; break;
    case NAVIER_STOKES: ns = true; heat_fvm = config->GetWeakly_Coupled_Heat(); break;
    case RANS : ns = true; turbulent = true; if (config->GetKind_Trans_Model() == LM) transition = true; heat_fvm = config->GetWeakly_Coupled_Heat(); break;
    case FEM_EULER : euler = true; break;
    case FEM_NAVIER_STOKES:
    case FEM_LES: ns = true; break;
    case FEM_RANS: ns = true; turbulent = true; if (config->GetKind_Trans_Model() == LM) transition = true; break;
    case HEAT_EQUATION_FVM: heat_fvm = true; break;
    case FEM_ELASTICITY: fem = true; break;
    case ADJ_EULER : euler = true; adj_euler = true; break;
    case ADJ_NAVIER_STOKES : ns = true; turbulent = (config->GetKind_Turb_Model() != NONE); adj_ns = true; break;
    case ADJ_RANS : ns = true; turbulent = true; adj_ns = true; adj_turb = (!config->GetFrozen_Visc_Cont()); break;
    case DISC_ADJ_EULER: euler = true; disc_adj = true; break;
    case DISC_ADJ_NAVIER_STOKES: ns = true; disc_adj = true; heat_fvm = config->GetWeakly_Coupled_Heat(); break;
    case DISC_ADJ_RANS: ns = true; turbulent = true; disc_adj = true; disc_adj_turb = (!config->GetFrozen_Visc_Disc()); heat_fvm = config->GetWeakly_Coupled_Heat(); break;
    case DISC_ADJ_FEM_EULER: euler = true; disc_adj = true; break;
    case DISC_ADJ_FEM_NS: ns = true; disc_adj = true; break;
    case DISC_ADJ_FEM_RANS: ns = true; turbulent = true; disc_adj = true; disc_adj_turb = (!config->GetFrozen_Visc_Disc()); break;
    case DISC_ADJ_FEM: fem = true; disc_adj_fem = true; break;
  }
  
  /*--- Assign turbulence model booleans ---*/
  
  if (turbulent)
    switch (config->GetKind_Turb_Model()) {
    case SA:     spalart_allmaras = true;     break;
    case SA_NEG: neg_spalart_allmaras = true; break;
    case SST:    menter_sst = true;           break;
    case SA_E: e_spalart_allmaras = true; break;
    case SA_COMP: comp_spalart_allmaras = true; break;
    case SA_E_COMP: e_comp_spalart_allmaras = true; break;
    }
  
  /*--- Definition of the Class for the solution: solver_container[DOMAIN][MESH_LEVEL][EQUATION]. Note that euler, ns
   and potential are incompatible, they use the same position in sol container ---*/
  
  for (iMGlevel = 0; iMGlevel <= config->GetnMGLevels(); iMGlevel++) {
    
    /*--- DeAllocate solution for a template problem ---*/
    
    if (template_solver) {
      delete solver_container[val_iInst][iMGlevel][TEMPLATE_SOL];
    }

    /*--- DeAllocate solution for adjoint problem ---*/
    
    if (adj_euler || adj_ns || disc_adj) {
      delete solver_container[val_iInst][iMGlevel][ADJFLOW_SOL];
      if (disc_adj_turb || adj_turb) {
        delete solver_container[val_iInst][iMGlevel][ADJTURB_SOL];
      }
    }

    /*--- DeAllocate solution for direct problem ---*/
    
    if (euler || ns) {
      delete solver_container[val_iInst][iMGlevel][FLOW_SOL];
    }

    if (turbulent) {
      if (spalart_allmaras || neg_spalart_allmaras || menter_sst || e_spalart_allmaras || comp_spalart_allmaras || e_comp_spalart_allmaras) {
        delete solver_container[val_iInst][iMGlevel][TURB_SOL];
      }
      if (transition) {
        delete solver_container[val_iInst][iMGlevel][TRANS_SOL];
      }
    }
    if (heat_fvm) {
      delete solver_container[val_iInst][iMGlevel][HEAT_SOL];
    }
    if (fem) {
      delete solver_container[val_iInst][iMGlevel][FEA_SOL];
    }
    if (disc_adj_fem) {
      delete solver_container[val_iInst][iMGlevel][ADJFEA_SOL];
    }
    
    delete [] solver_container[val_iInst][iMGlevel];
  }
  
  delete [] solver_container[val_iInst];

}

void CDriver::Integration_Preprocessing(CIntegration ***integration_container,
    CGeometry ***geometry, CConfig *config, unsigned short val_iInst) {

  bool euler, adj_euler, ns, adj_ns, turbulent, adj_turb, fem,
      fem_euler, fem_ns, fem_turbulent,
      heat_fvm, template_solver, transition, disc_adj, disc_adj_fem;

  /*--- Initialize some useful booleans ---*/
  euler            = false; adj_euler        = false;
  ns               = false; adj_ns           = false;
  turbulent        = false; adj_turb         = false;
  disc_adj         = false;
  fem_euler        = false;
  fem_ns           = false;
  fem_turbulent    = false;
  heat_fvm         = false;
  fem 			       = false; disc_adj_fem     = false;
  transition       = false;
  template_solver  = false;

  /*--- Assign booleans ---*/
  switch (config->GetKind_Solver()) {
    case TEMPLATE_SOLVER: template_solver = true; break;
    case EULER : euler = true; break;
    case NAVIER_STOKES: ns = true;  heat_fvm = config->GetWeakly_Coupled_Heat(); break;
    case RANS : ns = true; turbulent = true; if (config->GetKind_Trans_Model() == LM) transition = true; heat_fvm = config->GetWeakly_Coupled_Heat(); break;
    case FEM_EULER : fem_euler = true; break;
    case FEM_NAVIER_STOKES: fem_ns = true; break;
    case FEM_RANS : fem_ns = true; fem_turbulent = true; break;
    case FEM_LES :  fem_ns = true; break;
    case HEAT_EQUATION_FVM: heat_fvm = true; break;
    case FEM_ELASTICITY: fem = true; break;
    case ADJ_EULER : euler = true; adj_euler = true; break;
    case ADJ_NAVIER_STOKES : ns = true; turbulent = (config->GetKind_Turb_Model() != NONE); adj_ns = true; break;
    case ADJ_RANS : ns = true; turbulent = true; adj_ns = true; adj_turb = (!config->GetFrozen_Visc_Cont()); break;
    case DISC_ADJ_EULER : euler = true; disc_adj = true; break;
    case DISC_ADJ_FEM_EULER: fem_euler = true; disc_adj = true; break;
    case DISC_ADJ_FEM_NS: fem_ns = true; disc_adj = true; break;
    case DISC_ADJ_FEM_RANS: fem_ns = true; fem_turbulent = true; disc_adj = true; break;
    case DISC_ADJ_NAVIER_STOKES: ns = true; disc_adj = true; heat_fvm = config->GetWeakly_Coupled_Heat(); break;
    case DISC_ADJ_RANS : ns = true; turbulent = true; disc_adj = true; heat_fvm = config->GetWeakly_Coupled_Heat(); break;
    case DISC_ADJ_FEM: fem = true; disc_adj_fem = true; break;
  }

  /*--- Allocate solution for a template problem ---*/
  if (template_solver) integration_container[val_iInst][TEMPLATE_SOL] = new CSingleGridIntegration(config);

  /*--- Allocate solution for direct problem ---*/
  if (euler) integration_container[val_iInst][FLOW_SOL] = new CMultiGridIntegration(config);
  if (ns) integration_container[val_iInst][FLOW_SOL] = new CMultiGridIntegration(config);
  if (turbulent) integration_container[val_iInst][TURB_SOL] = new CSingleGridIntegration(config);
  if (transition) integration_container[val_iInst][TRANS_SOL] = new CSingleGridIntegration(config);
  if (heat_fvm) integration_container[val_iInst][HEAT_SOL] = new CSingleGridIntegration(config);
  if (fem) integration_container[val_iInst][FEA_SOL] = new CStructuralIntegration(config);

  /*--- Allocate integration container for finite element flow solver. ---*/

  if (fem_euler) integration_container[val_iInst][FLOW_SOL] = new CFEM_DG_Integration(config);
  if (fem_ns)    integration_container[val_iInst][FLOW_SOL] = new CFEM_DG_Integration(config);
  //if (fem_turbulent) integration_container[val_iInst][FEM_TURB_SOL] = new CSingleGridIntegration(config);

  if (fem_turbulent)
    SU2_MPI::Error("No turbulent FEM solver yet", CURRENT_FUNCTION);

  /*--- Allocate solution for adjoint problem ---*/
  if (adj_euler) integration_container[val_iInst][ADJFLOW_SOL] = new CMultiGridIntegration(config);
  if (adj_ns) integration_container[val_iInst][ADJFLOW_SOL] = new CMultiGridIntegration(config);
  if (adj_turb) integration_container[val_iInst][ADJTURB_SOL] = new CSingleGridIntegration(config);

  if (disc_adj) integration_container[val_iInst][ADJFLOW_SOL] = new CIntegration(config);
  if (disc_adj_fem) integration_container[val_iInst][ADJFEA_SOL] = new CIntegration(config);

}

void CDriver::Integration_Postprocessing(CIntegration ***integration_container,
    CGeometry **geometry, CConfig *config, unsigned short val_iInst) {
  bool euler, adj_euler, ns, adj_ns, turbulent, adj_turb, fem,
      fem_euler, fem_ns, fem_turbulent,
      heat_fvm, template_solver, transition, disc_adj, disc_adj_fem;

  /*--- Initialize some useful booleans ---*/
  euler            = false; adj_euler        = false;
  ns               = false; adj_ns           = false;
  turbulent        = false; adj_turb         = false;
  disc_adj         = false;
  fem_euler        = false;
  fem_ns           = false;
  fem_turbulent    = false;
  heat_fvm         = false;
  fem              = false; disc_adj_fem     = false;
  transition       = false;
  template_solver  = false;

  /*--- Assign booleans ---*/
  switch (config->GetKind_Solver()) {
    case TEMPLATE_SOLVER: template_solver = true; break;
    case EULER : euler = true; break;
    case NAVIER_STOKES: ns = true; heat_fvm = config->GetWeakly_Coupled_Heat(); break;
    case RANS : ns = true; turbulent = true; if (config->GetKind_Trans_Model() == LM) transition = true; heat_fvm = config->GetWeakly_Coupled_Heat(); break;
    case FEM_EULER : fem_euler = true; break;
    case FEM_NAVIER_STOKES: fem_ns = true; break;
    case FEM_RANS : fem_ns = true; fem_turbulent = true; break;
    case FEM_LES :  fem_ns = true; break;
    case HEAT_EQUATION_FVM: heat_fvm = true; break;
    case FEM_ELASTICITY: fem = true; break;
    case ADJ_EULER : euler = true; adj_euler = true; break;
    case ADJ_NAVIER_STOKES : ns = true; turbulent = (config->GetKind_Turb_Model() != NONE); adj_ns = true; break;
    case ADJ_RANS : ns = true; turbulent = true; adj_ns = true; adj_turb = (!config->GetFrozen_Visc_Cont()); break;
    case DISC_ADJ_EULER : euler = true; disc_adj = true; break;
    case DISC_ADJ_NAVIER_STOKES: ns = true; disc_adj = true; heat_fvm = config->GetWeakly_Coupled_Heat(); break;
    case DISC_ADJ_RANS : ns = true; turbulent = true; disc_adj = true; heat_fvm = config->GetWeakly_Coupled_Heat(); break;
    case DISC_ADJ_FEM_EULER: fem_euler = true; disc_adj = true; break;
    case DISC_ADJ_FEM_NS: fem_ns = true; disc_adj = true; break;
    case DISC_ADJ_FEM_RANS: fem_ns = true; fem_turbulent = true; disc_adj = true; break;
    case DISC_ADJ_FEM: fem = true; disc_adj_fem = true; break;
  }

  /*--- DeAllocate solution for a template problem ---*/
  if (template_solver) integration_container[val_iInst][TEMPLATE_SOL] = new CSingleGridIntegration(config);

  /*--- DeAllocate solution for direct problem ---*/
  if (euler || ns) delete integration_container[val_iInst][FLOW_SOL];
  if (turbulent) delete integration_container[val_iInst][TURB_SOL];
  if (transition) delete integration_container[val_iInst][TRANS_SOL];
  if (heat_fvm) delete integration_container[val_iInst][HEAT_SOL];
  if (fem) delete integration_container[val_iInst][FEA_SOL];
  if (disc_adj_fem) delete integration_container[val_iInst][ADJFEA_SOL];

  /*--- DeAllocate solution for adjoint problem ---*/
  if (adj_euler || adj_ns || disc_adj) delete integration_container[val_iInst][ADJFLOW_SOL];
  if (adj_turb) delete integration_container[val_iInst][ADJTURB_SOL];

  /*--- DeAllocate integration container for finite element flow solver. ---*/
  if (fem_euler || fem_ns) delete integration_container[val_iInst][FLOW_SOL];
  //if (fem_turbulent)     delete integration_container[val_iInst][FEM_TURB_SOL];

  if (fem_turbulent)
    SU2_MPI::Error("No turbulent FEM solver yet", CURRENT_FUNCTION);

  delete [] integration_container[val_iInst];
}

void CDriver::Numerics_Preprocessing(CNumerics *****numerics_container,
                                     CSolver ****solver_container, CGeometry ***geometry,
                                     CConfig *config, unsigned short val_iInst) {

  unsigned short iMGlevel, iSol, nDim,
  
  nVar_Template         = 0,
  nVar_Flow             = 0,
  nVar_Trans            = 0,
  nVar_Turb             = 0,
  nVar_Adj_Flow         = 0,
  nVar_Adj_Turb         = 0,
  nVar_FEM              = 0,
  nVar_Heat             = 0;
  
  su2double *constants = NULL;
  
  bool
  euler, adj_euler,
  ns, adj_ns,
  turbulent, adj_turb,
  fem_euler, fem_ns, fem_turbulent,
  spalart_allmaras, neg_spalart_allmaras, menter_sst,
  fem,
  heat_fvm,
  transition,
  template_solver;
  bool e_spalart_allmaras, comp_spalart_allmaras, e_comp_spalart_allmaras;
  
  bool compressible = (config->GetKind_Regime() == COMPRESSIBLE);
  bool incompressible = (config->GetKind_Regime() == INCOMPRESSIBLE);
  bool ideal_gas = (config->GetKind_FluidModel() == STANDARD_AIR || config->GetKind_FluidModel() == IDEAL_GAS );
  bool roe_low_dissipation = config->GetKind_RoeLowDiss() != NO_ROELOWDISS;
  
  /*--- Initialize some useful booleans ---*/
  euler            = false; ns     = false; turbulent     = false;
  fem_euler        = false; fem_ns = false; fem_turbulent = false;
  adj_euler        = false;   adj_ns           = false;   adj_turb         = false;
  heat_fvm         = false;
  fem              = false;
  spalart_allmaras = false; neg_spalart_allmaras = false;	menter_sst       = false;
  transition       = false;
  template_solver  = false;
  e_spalart_allmaras = false; comp_spalart_allmaras = false; e_comp_spalart_allmaras = false;
  
  /*--- Assign booleans ---*/
  switch (config->GetKind_Solver()) {
    case TEMPLATE_SOLVER: template_solver = true; break;
    case EULER : case DISC_ADJ_EULER: euler = true; break;
    case NAVIER_STOKES: case DISC_ADJ_NAVIER_STOKES: ns = true; heat_fvm = config->GetWeakly_Coupled_Heat(); break;
    case RANS : case DISC_ADJ_RANS:  ns = true; turbulent = true; if (config->GetKind_Trans_Model() == LM) transition = true; heat_fvm = config->GetWeakly_Coupled_Heat(); break;
    case FEM_EULER : case DISC_ADJ_FEM_EULER : fem_euler = true; break;
    case FEM_NAVIER_STOKES: case DISC_ADJ_FEM_NS : fem_ns = true; break;
    case FEM_RANS : case DISC_ADJ_FEM_RANS : fem_ns = true; fem_turbulent = true; break;
    case FEM_LES :  fem_ns = true; break;
    case HEAT_EQUATION_FVM: heat_fvm = true; break;
    case FEM_ELASTICITY: case DISC_ADJ_FEM: fem = true; break;
    case ADJ_EULER : euler = true; adj_euler = true; break;
    case ADJ_NAVIER_STOKES : ns = true; turbulent = (config->GetKind_Turb_Model() != NONE); adj_ns = true; break;
    case ADJ_RANS : ns = true; turbulent = true; adj_ns = true; adj_turb = (!config->GetFrozen_Visc_Cont()); break;
  }
  
  /*--- Assign turbulence model booleans ---*/

  if (turbulent || fem_turbulent)
    switch (config->GetKind_Turb_Model()) {
      case SA:     spalart_allmaras = true;     break;
      case SA_NEG: neg_spalart_allmaras = true; break;
      case SA_E:   e_spalart_allmaras = true; break;
      case SA_COMP:   comp_spalart_allmaras = true; break;
      case SA_E_COMP:   e_comp_spalart_allmaras = true; break;
      case SST:    menter_sst = true; constants = solver_container[val_iInst][MESH_0][TURB_SOL]->GetConstants(); break;
      default: SU2_MPI::Error("Specified turbulence model unavailable or none selected", CURRENT_FUNCTION); break;
    }
  
  /*--- Number of variables for the template ---*/
  
  if (template_solver) nVar_Flow = solver_container[val_iInst][MESH_0][FLOW_SOL]->GetnVar();
  
  /*--- Number of variables for direct problem ---*/

  if (euler)        nVar_Flow = solver_container[val_iInst][MESH_0][FLOW_SOL]->GetnVar();
  if (ns)           nVar_Flow = solver_container[val_iInst][MESH_0][FLOW_SOL]->GetnVar();
  if (turbulent)    nVar_Turb = solver_container[val_iInst][MESH_0][TURB_SOL]->GetnVar();
  if (transition)   nVar_Trans = solver_container[val_iInst][MESH_0][TRANS_SOL]->GetnVar();

  if (fem_euler)        nVar_Flow = solver_container[val_iInst][MESH_0][FLOW_SOL]->GetnVar();
  if (fem_ns)           nVar_Flow = solver_container[val_iInst][MESH_0][FLOW_SOL]->GetnVar();
  //if (fem_turbulent)    nVar_Turb = solver_container[val_iInst][MESH_0][FEM_TURB_SOL]->GetnVar();
  
  if (fem)          nVar_FEM = solver_container[val_iInst][MESH_0][FEA_SOL]->GetnVar();
  if (heat_fvm)     nVar_Heat = solver_container[val_iInst][MESH_0][HEAT_SOL]->GetnVar();

  /*--- Number of variables for adjoint problem ---*/
  
  if (adj_euler)        nVar_Adj_Flow = solver_container[val_iInst][MESH_0][ADJFLOW_SOL]->GetnVar();
  if (adj_ns)           nVar_Adj_Flow = solver_container[val_iInst][MESH_0][ADJFLOW_SOL]->GetnVar();
  if (adj_turb)         nVar_Adj_Turb = solver_container[val_iInst][MESH_0][ADJTURB_SOL]->GetnVar();
  
  /*--- Number of dimensions ---*/
  
  nDim = geometry[val_iInst][MESH_0]->GetnDim();
  
  /*--- Definition of the Class for the numerical method: numerics_container[INSTANCE_LEVEL][MESH_LEVEL][EQUATION][EQ_TERM] ---*/
  if (fem){
    for (iMGlevel = 0; iMGlevel <= config->GetnMGLevels(); iMGlevel++) {
      numerics_container[val_iInst][iMGlevel] = new CNumerics** [MAX_SOLS];
      for (iSol = 0; iSol < MAX_SOLS; iSol++)
        numerics_container[val_iInst][iMGlevel][iSol] = new CNumerics* [MAX_TERMS_FEA];
    }
  }
  else{
    for (iMGlevel = 0; iMGlevel <= config->GetnMGLevels(); iMGlevel++) {
      numerics_container[val_iInst][iMGlevel] = new CNumerics** [MAX_SOLS];
      for (iSol = 0; iSol < MAX_SOLS; iSol++)
        numerics_container[val_iInst][iMGlevel][iSol] = new CNumerics* [MAX_TERMS];
    }
  }
  
  /*--- Solver definition for the template problem ---*/
  if (template_solver) {
    
    /*--- Definition of the convective scheme for each equation and mesh level ---*/
    switch (config->GetKind_ConvNumScheme_Template()) {
      case SPACE_CENTERED : case SPACE_UPWIND :
        for (iMGlevel = 0; iMGlevel <= config->GetnMGLevels(); iMGlevel++)
          numerics_container[val_iInst][iMGlevel][TEMPLATE_SOL][CONV_TERM] = new CConvective_Template(nDim, nVar_Template, config);
        break;
      default : SU2_MPI::Error("Convective scheme not implemented (template_solver).", CURRENT_FUNCTION); break;
    }
    
    /*--- Definition of the viscous scheme for each equation and mesh level ---*/
    for (iMGlevel = 0; iMGlevel <= config->GetnMGLevels(); iMGlevel++)
      numerics_container[val_iInst][iMGlevel][TEMPLATE_SOL][VISC_TERM] = new CViscous_Template(nDim, nVar_Template, config);
    
    /*--- Definition of the source term integration scheme for each equation and mesh level ---*/
    for (iMGlevel = 0; iMGlevel <= config->GetnMGLevels(); iMGlevel++)
      numerics_container[val_iInst][iMGlevel][TEMPLATE_SOL][SOURCE_FIRST_TERM] = new CSource_Template(nDim, nVar_Template, config);
    
    /*--- Definition of the boundary condition method ---*/
    for (iMGlevel = 0; iMGlevel <= config->GetnMGLevels(); iMGlevel++) {
      numerics_container[val_iInst][iMGlevel][TEMPLATE_SOL][CONV_BOUND_TERM] = new CConvective_Template(nDim, nVar_Template, config);
    }
    
  }
  
  /*--- Solver definition for the Potential, Euler, Navier-Stokes problems ---*/
  if ((euler) || (ns)) {
    
    /*--- Definition of the convective scheme for each equation and mesh level ---*/
    switch (config->GetKind_ConvNumScheme_Flow()) {
      case NO_CONVECTIVE :
        SU2_MPI::Error("No convective scheme.", CURRENT_FUNCTION);
        break;
        
      case SPACE_CENTERED :
        if (compressible) {
          /*--- Compressible flow ---*/
          switch (config->GetKind_Centered_Flow()) {
            case NO_CENTERED : cout << "No centered scheme." << endl; break;
            case LAX : numerics_container[val_iInst][MESH_0][FLOW_SOL][CONV_TERM] = new CCentLax_Flow(nDim, nVar_Flow, config); break;
            case JST : numerics_container[val_iInst][MESH_0][FLOW_SOL][CONV_TERM] = new CCentJST_Flow(nDim, nVar_Flow, config); break;
            case JST_KE : numerics_container[val_iInst][MESH_0][FLOW_SOL][CONV_TERM] = new CCentJST_KE_Flow(nDim, nVar_Flow, config); break;
            default : SU2_MPI::Error("Centered scheme not implemented.", CURRENT_FUNCTION); break;
          }
          
          for (iMGlevel = 1; iMGlevel <= config->GetnMGLevels(); iMGlevel++)
            numerics_container[val_iInst][iMGlevel][FLOW_SOL][CONV_TERM] = new CCentLax_Flow(nDim, nVar_Flow, config);
          
          /*--- Definition of the boundary condition method ---*/
          for (iMGlevel = 0; iMGlevel <= config->GetnMGLevels(); iMGlevel++)
            numerics_container[val_iInst][iMGlevel][FLOW_SOL][CONV_BOUND_TERM] = new CUpwRoe_Flow(nDim, nVar_Flow, config, false);
          
        }
        if (incompressible) {
          /*--- Incompressible flow, use preconditioning method ---*/
          switch (config->GetKind_Centered_Flow()) {
            case NO_CENTERED : cout << "No centered scheme." << endl; break;
            case LAX : numerics_container[val_iInst][MESH_0][FLOW_SOL][CONV_TERM] = new CCentLaxInc_Flow(nDim, nVar_Flow, config); break;
            case JST : numerics_container[val_iInst][MESH_0][FLOW_SOL][CONV_TERM] = new CCentJSTInc_Flow(nDim, nVar_Flow, config); break;
            default : SU2_MPI::Error("Centered scheme not implemented.\n Currently, only JST and LAX-FRIEDRICH are available for incompressible flows.", CURRENT_FUNCTION); break;
          }
          for (iMGlevel = 1; iMGlevel <= config->GetnMGLevels(); iMGlevel++)
            numerics_container[val_iInst][iMGlevel][FLOW_SOL][CONV_TERM] = new CCentLaxInc_Flow(nDim, nVar_Flow, config);
          
          /*--- Definition of the boundary condition method ---*/
          for (iMGlevel = 0; iMGlevel <= config->GetnMGLevels(); iMGlevel++)
            numerics_container[val_iInst][iMGlevel][FLOW_SOL][CONV_BOUND_TERM] = new CUpwFDSInc_Flow(nDim, nVar_Flow, config);
          
        }
        break;
      case SPACE_UPWIND :
        if (compressible) {
          /*--- Compressible flow ---*/
          switch (config->GetKind_Upwind_Flow()) {
            case NO_UPWIND : cout << "No upwind scheme." << endl; break;
            case ROE:
              if (ideal_gas) {
                
                for (iMGlevel = 0; iMGlevel <= config->GetnMGLevels(); iMGlevel++) {
                  numerics_container[val_iInst][iMGlevel][FLOW_SOL][CONV_TERM] = new CUpwRoe_Flow(nDim, nVar_Flow, config, roe_low_dissipation);
                  numerics_container[val_iInst][iMGlevel][FLOW_SOL][CONV_BOUND_TERM] = new CUpwRoe_Flow(nDim, nVar_Flow, config, false);
                }
              } else {
                
                for (iMGlevel = 0; iMGlevel <= config->GetnMGLevels(); iMGlevel++) {
                  numerics_container[val_iInst][iMGlevel][FLOW_SOL][CONV_TERM] = new CUpwGeneralRoe_Flow(nDim, nVar_Flow, config);
                  numerics_container[val_iInst][iMGlevel][FLOW_SOL][CONV_BOUND_TERM] = new CUpwGeneralRoe_Flow(nDim, nVar_Flow, config);
                }
              }
              break;
              
            case AUSM:
              for (iMGlevel = 0; iMGlevel <= config->GetnMGLevels(); iMGlevel++) {
                numerics_container[val_iInst][iMGlevel][FLOW_SOL][CONV_TERM] = new CUpwAUSM_Flow(nDim, nVar_Flow, config);
                numerics_container[val_iInst][iMGlevel][FLOW_SOL][CONV_BOUND_TERM] = new CUpwAUSM_Flow(nDim, nVar_Flow, config);
              }
              break;
              
            case TURKEL:
              for (iMGlevel = 0; iMGlevel <= config->GetnMGLevels(); iMGlevel++) {
                numerics_container[val_iInst][iMGlevel][FLOW_SOL][CONV_TERM] = new CUpwTurkel_Flow(nDim, nVar_Flow, config);
                numerics_container[val_iInst][iMGlevel][FLOW_SOL][CONV_BOUND_TERM] = new CUpwTurkel_Flow(nDim, nVar_Flow, config);
              }
              break;
                  
            case L2ROE:
              for (iMGlevel = 0; iMGlevel <= config->GetnMGLevels(); iMGlevel++) {
                numerics_container[val_iInst][iMGlevel][FLOW_SOL][CONV_TERM] = new CUpwL2Roe_Flow(nDim, nVar_Flow, config);
                numerics_container[val_iInst][iMGlevel][FLOW_SOL][CONV_BOUND_TERM] = new CUpwL2Roe_Flow(nDim, nVar_Flow, config);
              }
              break;
            case LMROE:
              for (iMGlevel = 0; iMGlevel <= config->GetnMGLevels(); iMGlevel++) {
                numerics_container[val_iInst][iMGlevel][FLOW_SOL][CONV_TERM] = new CUpwLMRoe_Flow(nDim, nVar_Flow, config);
                numerics_container[val_iInst][iMGlevel][FLOW_SOL][CONV_BOUND_TERM] = new CUpwLMRoe_Flow(nDim, nVar_Flow, config);
              }
              break;

            case SLAU:
              for (iMGlevel = 0; iMGlevel <= config->GetnMGLevels(); iMGlevel++) {
                numerics_container[val_iInst][iMGlevel][FLOW_SOL][CONV_TERM] = new CUpwSLAU_Flow(nDim, nVar_Flow, config, roe_low_dissipation);
                numerics_container[val_iInst][iMGlevel][FLOW_SOL][CONV_BOUND_TERM] = new CUpwSLAU_Flow(nDim, nVar_Flow, config, false);
              }
              break;
              
            case SLAU2:
              for (iMGlevel = 0; iMGlevel <= config->GetnMGLevels(); iMGlevel++) {
                numerics_container[val_iInst][iMGlevel][FLOW_SOL][CONV_TERM] = new CUpwSLAU2_Flow(nDim, nVar_Flow, config, roe_low_dissipation);
                numerics_container[val_iInst][iMGlevel][FLOW_SOL][CONV_BOUND_TERM] = new CUpwSLAU2_Flow(nDim, nVar_Flow, config, false);
              }
              break;
              
            case HLLC:
              if (ideal_gas) {
                for (iMGlevel = 0; iMGlevel <= config->GetnMGLevels(); iMGlevel++) {
                  numerics_container[val_iInst][iMGlevel][FLOW_SOL][CONV_TERM] = new CUpwHLLC_Flow(nDim, nVar_Flow, config);
                  numerics_container[val_iInst][iMGlevel][FLOW_SOL][CONV_BOUND_TERM] = new CUpwHLLC_Flow(nDim, nVar_Flow, config);
                }
              }
              else {
                for (iMGlevel = 0; iMGlevel <= config->GetnMGLevels(); iMGlevel++) {
                  numerics_container[val_iInst][iMGlevel][FLOW_SOL][CONV_TERM] = new CUpwGeneralHLLC_Flow(nDim, nVar_Flow, config);
                  numerics_container[val_iInst][iMGlevel][FLOW_SOL][CONV_BOUND_TERM] = new CUpwGeneralHLLC_Flow(nDim, nVar_Flow, config);
                }
              }
              break;
              
            case MSW:
              for (iMGlevel = 0; iMGlevel <= config->GetnMGLevels(); iMGlevel++) {
                numerics_container[val_iInst][iMGlevel][FLOW_SOL][CONV_TERM] = new CUpwMSW_Flow(nDim, nVar_Flow, config);
                numerics_container[val_iInst][iMGlevel][FLOW_SOL][CONV_BOUND_TERM] = new CUpwMSW_Flow(nDim, nVar_Flow, config);
              }
              break;
              
            case CUSP:
              for (iMGlevel = 0; iMGlevel <= config->GetnMGLevels(); iMGlevel++) {
                numerics_container[val_iInst][iMGlevel][FLOW_SOL][CONV_TERM] = new CUpwCUSP_Flow(nDim, nVar_Flow, config);
                numerics_container[val_iInst][iMGlevel][FLOW_SOL][CONV_BOUND_TERM] = new CUpwCUSP_Flow(nDim, nVar_Flow, config);
              }
              break;
              
            default : SU2_MPI::Error("Upwind scheme not implemented.", CURRENT_FUNCTION); break;
          }
          
        }
        if (incompressible) {
          /*--- Incompressible flow, use artificial compressibility method ---*/
          switch (config->GetKind_Upwind_Flow()) {
            case NO_UPWIND : cout << "No upwind scheme." << endl; break;
            case FDS:
              for (iMGlevel = 0; iMGlevel <= config->GetnMGLevels(); iMGlevel++) {
                numerics_container[val_iInst][iMGlevel][FLOW_SOL][CONV_TERM] = new CUpwFDSInc_Flow(nDim, nVar_Flow, config);
                numerics_container[val_iInst][iMGlevel][FLOW_SOL][CONV_BOUND_TERM] = new CUpwFDSInc_Flow(nDim, nVar_Flow, config);
              }
              break;
            default : SU2_MPI::Error("Upwind scheme not implemented.\n Currently, only FDS is available for incompressible flows.", CURRENT_FUNCTION); break;
          }
        }
        break;
        
      default :
        SU2_MPI::Error("Convective scheme not implemented (Euler and Navier-Stokes).", CURRENT_FUNCTION);
        break;
    }
    
    /*--- Definition of the viscous scheme for each equation and mesh level ---*/
    if (compressible) {
      if (ideal_gas) {
        
        /*--- Compressible flow Ideal gas ---*/
        numerics_container[val_iInst][MESH_0][FLOW_SOL][VISC_TERM] = new CAvgGradCorrected_Flow(nDim, nVar_Flow, config);
        for (iMGlevel = 1; iMGlevel <= config->GetnMGLevels(); iMGlevel++)
          numerics_container[val_iInst][iMGlevel][FLOW_SOL][VISC_TERM] = new CAvgGrad_Flow(nDim, nVar_Flow, config);
        
        /*--- Definition of the boundary condition method ---*/
        for (iMGlevel = 0; iMGlevel <= config->GetnMGLevels(); iMGlevel++)
          numerics_container[val_iInst][iMGlevel][FLOW_SOL][VISC_BOUND_TERM] = new CAvgGrad_Flow(nDim, nVar_Flow, config);
        
      } else {
        
        /*--- Compressible flow Realgas ---*/
        numerics_container[val_iInst][MESH_0][FLOW_SOL][VISC_TERM] = new CGeneralAvgGradCorrected_Flow(nDim, nVar_Flow, config);
        for (iMGlevel = 1; iMGlevel <= config->GetnMGLevels(); iMGlevel++)
          numerics_container[val_iInst][iMGlevel][FLOW_SOL][VISC_TERM] = new CGeneralAvgGrad_Flow(nDim, nVar_Flow, config);
        
        /*--- Definition of the boundary condition method ---*/
        for (iMGlevel = 0; iMGlevel <= config->GetnMGLevels(); iMGlevel++)
          numerics_container[val_iInst][iMGlevel][FLOW_SOL][VISC_BOUND_TERM] = new CGeneralAvgGrad_Flow(nDim, nVar_Flow, config);
        
      }
    }
    if (incompressible) {
      /*--- Incompressible flow, use preconditioning method ---*/
      numerics_container[val_iInst][MESH_0][FLOW_SOL][VISC_TERM] = new CAvgGradCorrectedInc_Flow(nDim, nVar_Flow, config);
      for (iMGlevel = 1; iMGlevel <= config->GetnMGLevels(); iMGlevel++)
        numerics_container[val_iInst][iMGlevel][FLOW_SOL][VISC_TERM] = new CAvgGradInc_Flow(nDim, nVar_Flow, config);
      
      /*--- Definition of the boundary condition method ---*/
      for (iMGlevel = 0; iMGlevel <= config->GetnMGLevels(); iMGlevel++)
        numerics_container[val_iInst][iMGlevel][FLOW_SOL][VISC_BOUND_TERM] = new CAvgGradInc_Flow(nDim, nVar_Flow, config);
    }
    
    /*--- Definition of the source term integration scheme for each equation and mesh level ---*/
    for (iMGlevel = 0; iMGlevel <= config->GetnMGLevels(); iMGlevel++) {
      
      if (config->GetBody_Force() == YES)
        if (incompressible) numerics_container[val_iInst][iMGlevel][FLOW_SOL][SOURCE_FIRST_TERM] = new CSourceIncBodyForce(nDim, nVar_Flow, config);
        else numerics_container[val_iInst][iMGlevel][FLOW_SOL][SOURCE_FIRST_TERM] = new CSourceBodyForce(nDim, nVar_Flow, config);
      else if (incompressible && (config->GetKind_DensityModel() == BOUSSINESQ))
        numerics_container[val_iInst][iMGlevel][FLOW_SOL][SOURCE_FIRST_TERM] = new CSourceBoussinesq(nDim, nVar_Flow, config);
      else if (config->GetRotating_Frame() == YES)
        numerics_container[val_iInst][iMGlevel][FLOW_SOL][SOURCE_FIRST_TERM] = new CSourceRotatingFrame_Flow(nDim, nVar_Flow, config);
      else if (config->GetAxisymmetric() == YES)
        if (incompressible) numerics_container[val_iInst][iMGlevel][FLOW_SOL][SOURCE_FIRST_TERM] = new CSourceIncAxisymmetric_Flow(nDim, nVar_Flow, config);
      else numerics_container[val_iInst][iMGlevel][FLOW_SOL][SOURCE_FIRST_TERM] = new CSourceAxisymmetric_Flow(nDim, nVar_Flow, config);
      else if (config->GetGravityForce() == YES)
        numerics_container[val_iInst][iMGlevel][FLOW_SOL][SOURCE_FIRST_TERM] = new CSourceGravity(nDim, nVar_Flow, config);
      else if (config->GetWind_Gust() == YES)
        numerics_container[val_iInst][iMGlevel][FLOW_SOL][SOURCE_FIRST_TERM] = new CSourceWindGust(nDim, nVar_Flow, config);
      else
        numerics_container[val_iInst][iMGlevel][FLOW_SOL][SOURCE_FIRST_TERM] = new CSourceNothing(nDim, nVar_Flow, config);
      
      numerics_container[val_iInst][iMGlevel][FLOW_SOL][SOURCE_SECOND_TERM] = new CSourceNothing(nDim, nVar_Flow, config);
    }
    
  }

  /*--- Riemann solver definition for the Euler, Navier-Stokes problems for the FEM discretization. ---*/
  if ((fem_euler) || (fem_ns)) {

    switch (config->GetRiemann_Solver_FEM()) {
      case NO_UPWIND : cout << "Riemann solver disabled." << endl; break;
      case ROE:
      case LAX_FRIEDRICH:
        /* Hard coded optimized implementation is used in the DG solver. No need to allocate the
           corresponding entry in numerics. */
        break;

      case AUSM:
        for (iMGlevel = 0; iMGlevel <= config->GetnMGLevels(); iMGlevel++) {
          numerics_container[val_iInst][iMGlevel][FLOW_SOL][CONV_TERM] = new CUpwAUSM_Flow(nDim, nVar_Flow, config);
          numerics_container[val_iInst][iMGlevel][FLOW_SOL][CONV_BOUND_TERM] = new CUpwAUSM_Flow(nDim, nVar_Flow, config);
        }
        break;

      case TURKEL:
        for (iMGlevel = 0; iMGlevel <= config->GetnMGLevels(); iMGlevel++) {
          numerics_container[val_iInst][iMGlevel][FLOW_SOL][CONV_TERM] = new CUpwTurkel_Flow(nDim, nVar_Flow, config);
          numerics_container[val_iInst][iMGlevel][FLOW_SOL][CONV_BOUND_TERM] = new CUpwTurkel_Flow(nDim, nVar_Flow, config);
        }
        break;

      case HLLC:
          for (iMGlevel = 0; iMGlevel <= config->GetnMGLevels(); iMGlevel++) {
            numerics_container[val_iInst][iMGlevel][FLOW_SOL][CONV_TERM] = new CUpwHLLC_Flow(nDim, nVar_Flow, config);
            numerics_container[val_iInst][iMGlevel][FLOW_SOL][CONV_BOUND_TERM] = new CUpwHLLC_Flow(nDim, nVar_Flow, config);
          }
        break;

      case MSW:
        for (iMGlevel = 0; iMGlevel <= config->GetnMGLevels(); iMGlevel++) {
          numerics_container[val_iInst][iMGlevel][FLOW_SOL][CONV_TERM] = new CUpwMSW_Flow(nDim, nVar_Flow, config);
          numerics_container[val_iInst][iMGlevel][FLOW_SOL][CONV_BOUND_TERM] = new CUpwMSW_Flow(nDim, nVar_Flow, config);
        }
        break;

      case CUSP:
        for (iMGlevel = 0; iMGlevel <= config->GetnMGLevels(); iMGlevel++) {
          numerics_container[val_iInst][iMGlevel][FLOW_SOL][CONV_TERM] = new CUpwCUSP_Flow(nDim, nVar_Flow, config);
          numerics_container[val_iInst][iMGlevel][FLOW_SOL][CONV_BOUND_TERM] = new CUpwCUSP_Flow(nDim, nVar_Flow, config);
        }
        break;

      default :
        SU2_MPI::Error("Riemann solver not implemented.", CURRENT_FUNCTION);
    }

  }

  /*--- Solver definition for the turbulent model problem ---*/
  
  if (turbulent) {
    
    /*--- Definition of the convective scheme for each equation and mesh level ---*/
    
    switch (config->GetKind_ConvNumScheme_Turb()) {
      case NONE :
        break;
      case SPACE_UPWIND :
        for (iMGlevel = 0; iMGlevel <= config->GetnMGLevels(); iMGlevel++) {
          if (spalart_allmaras || neg_spalart_allmaras || e_spalart_allmaras || comp_spalart_allmaras || e_comp_spalart_allmaras ) {
            numerics_container[val_iInst][iMGlevel][TURB_SOL][CONV_TERM] = new CUpwSca_TurbSA(nDim, nVar_Turb, config);
          }
          else if (menter_sst) numerics_container[val_iInst][iMGlevel][TURB_SOL][CONV_TERM] = new CUpwSca_TurbSST(nDim, nVar_Turb, config);
        }
        break;
      default :
        SU2_MPI::Error("Convective scheme not implemented (turbulent).", CURRENT_FUNCTION);
        break;
    }
    
    /*--- Definition of the viscous scheme for each equation and mesh level ---*/
    
    for (iMGlevel = 0; iMGlevel <= config->GetnMGLevels(); iMGlevel++) {
      if (spalart_allmaras || e_spalart_allmaras || comp_spalart_allmaras || e_comp_spalart_allmaras){
        numerics_container[val_iInst][iMGlevel][TURB_SOL][VISC_TERM] = new CAvgGrad_TurbSA(nDim, nVar_Turb, true, config);
      }
      else if (neg_spalart_allmaras) numerics_container[val_iInst][iMGlevel][TURB_SOL][VISC_TERM] = new CAvgGrad_TurbSA_Neg(nDim, nVar_Turb, true, config);
      else if (menter_sst) numerics_container[val_iInst][iMGlevel][TURB_SOL][VISC_TERM] = new CAvgGrad_TurbSST(nDim, nVar_Turb, constants, true, config);
    }
    
    /*--- Definition of the source term integration scheme for each equation and mesh level ---*/
    
    for (iMGlevel = 0; iMGlevel <= config->GetnMGLevels(); iMGlevel++) {
      if (spalart_allmaras) numerics_container[val_iInst][iMGlevel][TURB_SOL][SOURCE_FIRST_TERM] = new CSourcePieceWise_TurbSA(nDim, nVar_Turb, config);
      else if (e_spalart_allmaras) numerics_container[val_iInst][iMGlevel][TURB_SOL][SOURCE_FIRST_TERM] = new CSourcePieceWise_TurbSA_E(nDim, nVar_Turb, config);
      else if (comp_spalart_allmaras) numerics_container[val_iInst][iMGlevel][TURB_SOL][SOURCE_FIRST_TERM] = new CSourcePieceWise_TurbSA_COMP(nDim, nVar_Turb, config);
      else if (e_comp_spalart_allmaras) numerics_container[val_iInst][iMGlevel][TURB_SOL][SOURCE_FIRST_TERM] = new CSourcePieceWise_TurbSA_E_COMP(nDim, nVar_Turb, config);
      else if (neg_spalart_allmaras) numerics_container[val_iInst][iMGlevel][TURB_SOL][SOURCE_FIRST_TERM] = new CSourcePieceWise_TurbSA_Neg(nDim, nVar_Turb, config);
      else if (menter_sst) numerics_container[val_iInst][iMGlevel][TURB_SOL][SOURCE_FIRST_TERM] = new CSourcePieceWise_TurbSST(nDim, nVar_Turb, constants, config);
      numerics_container[val_iInst][iMGlevel][TURB_SOL][SOURCE_SECOND_TERM] = new CSourceNothing(nDim, nVar_Turb, config);
    }
    
    /*--- Definition of the boundary condition method ---*/
    
    for (iMGlevel = 0; iMGlevel <= config->GetnMGLevels(); iMGlevel++) {
      if (spalart_allmaras || e_spalart_allmaras || comp_spalart_allmaras || e_comp_spalart_allmaras) {
        numerics_container[val_iInst][iMGlevel][TURB_SOL][CONV_BOUND_TERM] = new CUpwSca_TurbSA(nDim, nVar_Turb, config);
        numerics_container[val_iInst][iMGlevel][TURB_SOL][VISC_BOUND_TERM] = new CAvgGrad_TurbSA(nDim, nVar_Turb, false, config);
      }
      else if (neg_spalart_allmaras) {
        numerics_container[val_iInst][iMGlevel][TURB_SOL][CONV_BOUND_TERM] = new CUpwSca_TurbSA(nDim, nVar_Turb, config);
        numerics_container[val_iInst][iMGlevel][TURB_SOL][VISC_BOUND_TERM] = new CAvgGrad_TurbSA_Neg(nDim, nVar_Turb, false, config);
      }
      else if (menter_sst) {
        numerics_container[val_iInst][iMGlevel][TURB_SOL][CONV_BOUND_TERM] = new CUpwSca_TurbSST(nDim, nVar_Turb, config);
        numerics_container[val_iInst][iMGlevel][TURB_SOL][VISC_BOUND_TERM] = new CAvgGrad_TurbSST(nDim, nVar_Turb, constants, false, config);
      }
    }
  }
  
  /*--- Solver definition for the transition model problem ---*/
  if (transition) {
    
    /*--- Definition of the convective scheme for each equation and mesh level ---*/
    switch (config->GetKind_ConvNumScheme_Turb()) {
      case NONE :
        break;
      case SPACE_UPWIND :
        for (iMGlevel = 0; iMGlevel <= config->GetnMGLevels(); iMGlevel++) {
          numerics_container[val_iInst][iMGlevel][TRANS_SOL][CONV_TERM] = new CUpwSca_TransLM(nDim, nVar_Trans, config);
        }
        break;
      default :
        SU2_MPI::Error("Convective scheme not implemented (transition).", CURRENT_FUNCTION);
        break;
    }
    
    /*--- Definition of the viscous scheme for each equation and mesh level ---*/
    for (iMGlevel = 0; iMGlevel <= config->GetnMGLevels(); iMGlevel++) {
      numerics_container[val_iInst][iMGlevel][TRANS_SOL][VISC_TERM] = new CAvgGradCorrected_TransLM(nDim, nVar_Trans, config);
    }
    
    /*--- Definition of the source term integration scheme for each equation and mesh level ---*/
    for (iMGlevel = 0; iMGlevel <= config->GetnMGLevels(); iMGlevel++) {
      numerics_container[val_iInst][iMGlevel][TRANS_SOL][SOURCE_FIRST_TERM] = new CSourcePieceWise_TransLM(nDim, nVar_Trans, config);
      numerics_container[val_iInst][iMGlevel][TRANS_SOL][SOURCE_SECOND_TERM] = new CSourceNothing(nDim, nVar_Trans, config);
    }
    
    /*--- Definition of the boundary condition method ---*/
    for (iMGlevel = 0; iMGlevel <= config->GetnMGLevels(); iMGlevel++) {
      numerics_container[val_iInst][iMGlevel][TRANS_SOL][CONV_BOUND_TERM] = new CUpwLin_TransLM(nDim, nVar_Trans, config);
    }
  }
  
  /*--- Solver definition of the finite volume heat solver  ---*/
  if (heat_fvm) {

    /*--- Definition of the viscous scheme for each equation and mesh level ---*/
    for (iMGlevel = 0; iMGlevel <= config->GetnMGLevels(); iMGlevel++) {

      numerics_container[val_iInst][iMGlevel][HEAT_SOL][VISC_TERM] = new CAvgGradCorrected_Heat(nDim, nVar_Heat, config);
      numerics_container[val_iInst][iMGlevel][HEAT_SOL][VISC_BOUND_TERM] = new CAvgGrad_Heat(nDim, nVar_Heat, config);

      switch (config->GetKind_ConvNumScheme_Heat()) {

        case SPACE_UPWIND :
          numerics_container[val_iInst][iMGlevel][HEAT_SOL][CONV_TERM] = new CUpwSca_Heat(nDim, nVar_Heat, config);
          numerics_container[val_iInst][iMGlevel][HEAT_SOL][CONV_BOUND_TERM] = new CUpwSca_Heat(nDim, nVar_Heat, config);
          break;

        case SPACE_CENTERED :
          numerics_container[val_iInst][iMGlevel][HEAT_SOL][CONV_TERM] = new CCentSca_Heat(nDim, nVar_Heat, config);
          numerics_container[val_iInst][iMGlevel][HEAT_SOL][CONV_BOUND_TERM] = new CUpwSca_Heat(nDim, nVar_Heat, config);
        break;

        default :
          cout << "Convective scheme not implemented (heat)." << endl; exit(EXIT_FAILURE);
        break;
      }
    }
  }
  
  /*--- Solver definition for the flow adjoint problem ---*/
  
  if (adj_euler || adj_ns) {
    
    /*--- Definition of the convective scheme for each equation and mesh level ---*/
    
    switch (config->GetKind_ConvNumScheme_AdjFlow()) {
      case NO_CONVECTIVE :
        SU2_MPI::Error("No convective scheme.", CURRENT_FUNCTION);
        break;
        
      case SPACE_CENTERED :
        
        if (compressible) {
          
          /*--- Compressible flow ---*/
          
          switch (config->GetKind_Centered_AdjFlow()) {
            case NO_CENTERED : cout << "No centered scheme." << endl; break;
            case LAX : numerics_container[val_iInst][MESH_0][ADJFLOW_SOL][CONV_TERM] = new CCentLax_AdjFlow(nDim, nVar_Adj_Flow, config); break;
            case JST : numerics_container[val_iInst][MESH_0][ADJFLOW_SOL][CONV_TERM] = new CCentJST_AdjFlow(nDim, nVar_Adj_Flow, config); break;
            default : SU2_MPI::Error("Centered scheme not implemented.", CURRENT_FUNCTION); break;
          }
          
          for (iMGlevel = 1; iMGlevel <= config->GetnMGLevels(); iMGlevel++)
            numerics_container[val_iInst][iMGlevel][ADJFLOW_SOL][CONV_TERM] = new CCentLax_AdjFlow(nDim, nVar_Adj_Flow, config);
          
          for (iMGlevel = 0; iMGlevel <= config->GetnMGLevels(); iMGlevel++)
            numerics_container[val_iInst][iMGlevel][ADJFLOW_SOL][CONV_BOUND_TERM] = new CUpwRoe_AdjFlow(nDim, nVar_Adj_Flow, config);
          
        }
        
        if (incompressible) {

          SU2_MPI::Error("Schemes not implemented for incompressible continuous adjoint.", CURRENT_FUNCTION);

        }
        
        break;
        
      case SPACE_UPWIND :
        
        if (compressible) {
          
          /*--- Compressible flow ---*/
          
          switch (config->GetKind_Upwind_AdjFlow()) {
            case NO_UPWIND : cout << "No upwind scheme." << endl; break;
            case ROE:
              for (iMGlevel = 0; iMGlevel <= config->GetnMGLevels(); iMGlevel++) {
                numerics_container[val_iInst][iMGlevel][ADJFLOW_SOL][CONV_TERM] = new CUpwRoe_AdjFlow(nDim, nVar_Adj_Flow, config);
                numerics_container[val_iInst][iMGlevel][ADJFLOW_SOL][CONV_BOUND_TERM] = new CUpwRoe_AdjFlow(nDim, nVar_Adj_Flow, config);
              }
              break;
            default : SU2_MPI::Error("Upwind scheme not implemented.", CURRENT_FUNCTION); break;
          }
        }
        
        if (incompressible) {
          
          SU2_MPI::Error("Schemes not implemented for incompressible continuous adjoint.", CURRENT_FUNCTION);

        }
        
        break;
        
      default :
        SU2_MPI::Error("Convective scheme not implemented (adj_euler and adj_ns).", CURRENT_FUNCTION);
        break;
    }
    
    /*--- Definition of the viscous scheme for each equation and mesh level ---*/
    
    if (compressible) {
      
      /*--- Compressible flow ---*/
      
      numerics_container[val_iInst][MESH_0][ADJFLOW_SOL][VISC_TERM] = new CAvgGradCorrected_AdjFlow(nDim, nVar_Adj_Flow, config);
      numerics_container[val_iInst][MESH_0][ADJFLOW_SOL][VISC_BOUND_TERM] = new CAvgGrad_AdjFlow(nDim, nVar_Adj_Flow, config);
      
      for (iMGlevel = 1; iMGlevel <= config->GetnMGLevels(); iMGlevel++) {
        numerics_container[val_iInst][iMGlevel][ADJFLOW_SOL][VISC_TERM] = new CAvgGrad_AdjFlow(nDim, nVar_Adj_Flow, config);
        numerics_container[val_iInst][iMGlevel][ADJFLOW_SOL][VISC_BOUND_TERM] = new CAvgGrad_AdjFlow(nDim, nVar_Adj_Flow, config);
      }
      
    }
    
    if (incompressible) {
      
      SU2_MPI::Error("Schemes not implemented for incompressible continuous adjoint.", CURRENT_FUNCTION);

    }
    
    /*--- Definition of the source term integration scheme for each equation and mesh level ---*/
    
    for (iMGlevel = 0; iMGlevel <= config->GetnMGLevels(); iMGlevel++) {
      
      /*--- Note that RANS is incompatible with Axisymmetric or Rotational (Fix it!) ---*/
      
      if (compressible) {
        
        if (adj_ns) {
          
          numerics_container[val_iInst][iMGlevel][ADJFLOW_SOL][SOURCE_FIRST_TERM] = new CSourceViscous_AdjFlow(nDim, nVar_Adj_Flow, config);
          
          if (config->GetRotating_Frame() == YES)
            numerics_container[val_iInst][iMGlevel][ADJFLOW_SOL][SOURCE_SECOND_TERM] = new CSourceRotatingFrame_AdjFlow(nDim, nVar_Adj_Flow, config);
          else
            numerics_container[val_iInst][iMGlevel][ADJFLOW_SOL][SOURCE_SECOND_TERM] = new CSourceConservative_AdjFlow(nDim, nVar_Adj_Flow, config);
          
        }
        
        else {
          
          if (config->GetRotating_Frame() == YES)
            numerics_container[val_iInst][iMGlevel][ADJFLOW_SOL][SOURCE_FIRST_TERM] = new CSourceRotatingFrame_AdjFlow(nDim, nVar_Adj_Flow, config);
          else if (config->GetAxisymmetric() == YES)
            numerics_container[val_iInst][iMGlevel][ADJFLOW_SOL][SOURCE_FIRST_TERM] = new CSourceAxisymmetric_AdjFlow(nDim, nVar_Adj_Flow, config);
          else
            numerics_container[val_iInst][iMGlevel][ADJFLOW_SOL][SOURCE_FIRST_TERM] = new CSourceNothing(nDim, nVar_Adj_Flow, config);
          
          numerics_container[val_iInst][iMGlevel][ADJFLOW_SOL][SOURCE_SECOND_TERM] = new CSourceNothing(nDim, nVar_Adj_Flow, config);
          
        }
        
      }
      
      if (incompressible) {
        
        SU2_MPI::Error("Schemes not implemented for incompressible continuous adjoint.", CURRENT_FUNCTION);

      }
      
    }
    
  }
  
  /*--- Solver definition for the turbulent adjoint problem ---*/
  if (adj_turb) {
    /*--- Definition of the convective scheme for each equation and mesh level ---*/
    switch (config->GetKind_ConvNumScheme_AdjTurb()) {
      case NONE :
        break;
      case SPACE_UPWIND :
        for (iMGlevel = 0; iMGlevel <= config->GetnMGLevels(); iMGlevel++)
          if (spalart_allmaras) {
            numerics_container[val_iInst][iMGlevel][ADJTURB_SOL][CONV_TERM] = new CUpwSca_AdjTurb(nDim, nVar_Adj_Turb, config);
          }
          else if (neg_spalart_allmaras) {SU2_MPI::Error("Adjoint Neg SA turbulence model not implemented.", CURRENT_FUNCTION);}
          else if (menter_sst) {SU2_MPI::Error("Adjoint SST turbulence model not implemented.", CURRENT_FUNCTION);}
          else if (e_spalart_allmaras) {SU2_MPI::Error("Adjoint Edward's SA turbulence model not implemented.", CURRENT_FUNCTION);}
          else if (comp_spalart_allmaras) {SU2_MPI::Error("Adjoint CC SA turbulence model not implemented.", CURRENT_FUNCTION);}
          else if (e_comp_spalart_allmaras) {SU2_MPI::Error("Adjoint CC Edward's SA turbulence model not implemented.", CURRENT_FUNCTION);}
        break;
      default :
        SU2_MPI::Error("Convective scheme not implemented (adj_turb).", CURRENT_FUNCTION);
        break;
    }
    
    /*--- Definition of the viscous scheme for each equation and mesh level ---*/
    for (iMGlevel = 0; iMGlevel <= config->GetnMGLevels(); iMGlevel++) {
      if (spalart_allmaras) {
        numerics_container[val_iInst][iMGlevel][ADJTURB_SOL][VISC_TERM] = new CAvgGradCorrected_AdjTurb(nDim, nVar_Adj_Turb, config);
      }

      else if (neg_spalart_allmaras) {SU2_MPI::Error("Adjoint Neg SA turbulence model not implemented.", CURRENT_FUNCTION);}
      else if (menter_sst) {SU2_MPI::Error("Adjoint SST turbulence model not implemented.", CURRENT_FUNCTION);}
      else if (e_spalart_allmaras) {SU2_MPI::Error("Adjoint Edward's SA turbulence model not implemented.", CURRENT_FUNCTION);}
      else if (comp_spalart_allmaras) {SU2_MPI::Error("Adjoint CC SA turbulence model not implemented.", CURRENT_FUNCTION);}
      else if (e_comp_spalart_allmaras) {SU2_MPI::Error("Adjoint CC Edward's SA turbulence model not implemented.", CURRENT_FUNCTION);}
    }
    
    /*--- Definition of the source term integration scheme for each equation and mesh level ---*/
    for (iMGlevel = 0; iMGlevel <= config->GetnMGLevels(); iMGlevel++) {
      if (spalart_allmaras) {
        numerics_container[val_iInst][iMGlevel][ADJTURB_SOL][SOURCE_FIRST_TERM] = new CSourcePieceWise_AdjTurb(nDim, nVar_Adj_Turb, config);
        numerics_container[val_iInst][iMGlevel][ADJTURB_SOL][SOURCE_SECOND_TERM] = new CSourceConservative_AdjTurb(nDim, nVar_Adj_Turb, config);
      }
      else if (neg_spalart_allmaras) {SU2_MPI::Error("Adjoint Neg SA turbulence model not implemented.", CURRENT_FUNCTION);}
      else if (menter_sst) {SU2_MPI::Error("Adjoint SST turbulence model not implemented.", CURRENT_FUNCTION);}
      else if (e_spalart_allmaras) {SU2_MPI::Error("Adjoint Edward's SA turbulence model not implemented.", CURRENT_FUNCTION);}
      else if (comp_spalart_allmaras) {SU2_MPI::Error("Adjoint CC SA turbulence model not implemented.", CURRENT_FUNCTION);}
      else if (e_comp_spalart_allmaras) {SU2_MPI::Error("Adjoint CC Edward's SA turbulence model not implemented.", CURRENT_FUNCTION);}
    }
    
    /*--- Definition of the boundary condition method ---*/
    for (iMGlevel = 0; iMGlevel <= config->GetnMGLevels(); iMGlevel++) {
      if (spalart_allmaras) numerics_container[val_iInst][iMGlevel][ADJTURB_SOL][CONV_BOUND_TERM] = new CUpwLin_AdjTurb(nDim, nVar_Adj_Turb, config);
      else if (neg_spalart_allmaras) {SU2_MPI::Error("Adjoint Neg SA turbulence model not implemented.", CURRENT_FUNCTION);}
      else if (menter_sst) {SU2_MPI::Error("Adjoint SST turbulence model not implemented.", CURRENT_FUNCTION);}
      else if (e_spalart_allmaras) {SU2_MPI::Error("Adjoint Edward's SA turbulence model not implemented.", CURRENT_FUNCTION);}
      else if (comp_spalart_allmaras) {SU2_MPI::Error("Adjoint CC SA turbulence model not implemented.", CURRENT_FUNCTION);}
      else if (e_comp_spalart_allmaras) {SU2_MPI::Error("Adjoint CC Edward's SA turbulence model not implemented.", CURRENT_FUNCTION);}
    }
    
  }

  /*--- Solver definition for the FEM problem ---*/
  if (fem) {

  /*--- Initialize the container for FEA_TERM. This will be the only one for most of the cases ---*/
  switch (config->GetGeometricConditions()) {
      case SMALL_DEFORMATIONS :
        switch (config->GetMaterialModel()) {
          case LINEAR_ELASTIC: numerics_container[val_iInst][MESH_0][FEA_SOL][FEA_TERM] = new CFEALinearElasticity(nDim, nVar_FEM, config); break;
          case NEO_HOOKEAN : SU2_MPI::Error("Material model does not correspond to geometric conditions.", CURRENT_FUNCTION); break;
          default: SU2_MPI::Error("Material model not implemented.", CURRENT_FUNCTION); break;
        }
        break;
      case LARGE_DEFORMATIONS :
        switch (config->GetMaterialModel()) {
          case LINEAR_ELASTIC: SU2_MPI::Error("Material model does not correspond to geometric conditions.", CURRENT_FUNCTION); break;
          case NEO_HOOKEAN :
            switch (config->GetMaterialCompressibility()) {
              case COMPRESSIBLE_MAT : numerics_container[val_iInst][MESH_0][FEA_SOL][FEA_TERM] = new CFEM_NeoHookean_Comp(nDim, nVar_FEM, config); break;
              case INCOMPRESSIBLE_MAT : numerics_container[val_iInst][MESH_0][FEA_SOL][FEA_TERM] = new CFEM_NeoHookean_Incomp(nDim, nVar_FEM, config); break;
              default: SU2_MPI::Error("Material model not implemented.", CURRENT_FUNCTION); break;
            }
            break;
          case KNOWLES:
            switch (config->GetMaterialCompressibility()) {
              case NEARLY_INCOMPRESSIBLE_MAT : numerics_container[val_iInst][MESH_0][FEA_SOL][FEA_TERM] = new CFEM_Knowles_NearInc(nDim, nVar_FEM, config); break;
              case INCOMPRESSIBLE_MAT : numerics_container[val_iInst][MESH_0][FEA_SOL][FEA_TERM] = new CFEM_Knowles_NearInc(nDim, nVar_FEM, config); break;
              default:  SU2_MPI::Error("Material model not implemented.", CURRENT_FUNCTION); break;
            }
            break;
          case IDEAL_DE:
            switch (config->GetMaterialCompressibility()) {
              case NEARLY_INCOMPRESSIBLE_MAT : numerics_container[val_iInst][MESH_0][FEA_SOL][FEA_TERM] = new CFEM_IdealDE(nDim, nVar_FEM, config); break;
              default:  SU2_MPI::Error("Material model not implemented.", CURRENT_FUNCTION); break;
            }
            break;
          default:  SU2_MPI::Error("Material model not implemented.", CURRENT_FUNCTION); break;
        }
        break;
      default:  SU2_MPI::Error("Solver not implemented.", CURRENT_FUNCTION);  break;
    }

  /*--- The following definitions only make sense if we have a non-linear solution ---*/
  if (config->GetGeometricConditions() == LARGE_DEFORMATIONS){

      /*--- This allocates a container for electromechanical effects ---*/

      bool de_effects = config->GetDE_Effects();
      if (de_effects) numerics_container[val_iInst][MESH_0][FEA_SOL][DE_TERM] = new CFEM_DielectricElastomer(nDim, nVar_FEM, config);

      string filename;
      ifstream properties_file;

      filename = config->GetFEA_FileName();
      if (nZone > 1)
        filename = config->GetMultizone_FileName(filename, iZone);

      properties_file.open(filename.data(), ios::in);

      /*--- In case there is a properties file, containers are allocated for a number of material models ---*/

      if (!(properties_file.fail())) {

          numerics_container[val_iInst][MESH_0][FEA_SOL][MAT_NHCOMP]  = new CFEM_NeoHookean_Comp(nDim, nVar_FEM, config);
          numerics_container[val_iInst][MESH_0][FEA_SOL][MAT_NHINC]   = new CFEM_NeoHookean_Incomp(nDim, nVar_FEM, config);
          numerics_container[val_iInst][MESH_0][FEA_SOL][MAT_IDEALDE] = new CFEM_IdealDE(nDim, nVar_FEM, config);
          numerics_container[val_iInst][MESH_0][FEA_SOL][MAT_KNOWLES] = new CFEM_Knowles_NearInc(nDim, nVar_FEM, config);

          properties_file.close();
      }
  }

  }

}

void CDriver::Numerics_Postprocessing(CNumerics *****numerics_container,
                                      CSolver ***solver_container, CGeometry **geometry,
                                      CConfig *config, unsigned short val_iInst) {
  
  unsigned short iMGlevel, iSol;
  
  
  bool
  euler, adj_euler,
  ns, adj_ns,
  fem_euler, fem_ns, fem_turbulent,
  turbulent, adj_turb,
  spalart_allmaras, neg_spalart_allmaras, menter_sst,
  fem,
  heat_fvm,
  transition,
  template_solver;

  bool e_spalart_allmaras, comp_spalart_allmaras, e_comp_spalart_allmaras;

  bool compressible = (config->GetKind_Regime() == COMPRESSIBLE);
  bool incompressible = (config->GetKind_Regime() == INCOMPRESSIBLE);
  
  /*--- Initialize some useful booleans ---*/
  euler            = false; ns     = false; turbulent     = false;
  fem_euler        = false; fem_ns = false; fem_turbulent = false;
  adj_euler        = false;   adj_ns           = false;   adj_turb         = false;
  fem        = false;
  spalart_allmaras = false;   neg_spalart_allmaras = false; menter_sst       = false;
  transition       = false;   heat_fvm         = false;
  template_solver  = false;
    
  e_spalart_allmaras = false; comp_spalart_allmaras = false; e_comp_spalart_allmaras = false;

  /*--- Assign booleans ---*/
  switch (config->GetKind_Solver()) {
    case TEMPLATE_SOLVER: template_solver = true; break;
    case EULER : case DISC_ADJ_EULER: euler = true;  heat_fvm = config->GetWeakly_Coupled_Heat(); break;
    case NAVIER_STOKES: case DISC_ADJ_NAVIER_STOKES: ns = true;  heat_fvm = config->GetWeakly_Coupled_Heat(); break;
    case RANS : case DISC_ADJ_RANS:  ns = true; turbulent = true; if (config->GetKind_Trans_Model() == LM) transition = true; break;
    case FEM_EULER : case DISC_ADJ_FEM_EULER : fem_euler = true; break;
    case FEM_NAVIER_STOKES: case DISC_ADJ_FEM_NS : fem_ns = true; break;
    case FEM_RANS : case DISC_ADJ_FEM_RANS : fem_ns = true; fem_turbulent = true; break;
    case FEM_LES :  fem_ns = true; break;
    case HEAT_EQUATION_FVM: heat_fvm = true; break;
    case FEM_ELASTICITY: case DISC_ADJ_FEM: fem = true; break;
    case ADJ_EULER : euler = true; adj_euler = true; break;
    case ADJ_NAVIER_STOKES : ns = true; turbulent = (config->GetKind_Turb_Model() != NONE); adj_ns = true; break;
    case ADJ_RANS : ns = true; turbulent = true; adj_ns = true; adj_turb = (!config->GetFrozen_Visc_Cont()); break;
  }
  
  /*--- Assign turbulence model booleans ---*/

  if (turbulent || fem_turbulent)
    switch (config->GetKind_Turb_Model()) {
      case SA:     spalart_allmaras = true;     break;
      case SA_NEG: neg_spalart_allmaras = true; break;
      case SST:    menter_sst = true;  break;
      case SA_COMP: comp_spalart_allmaras = true; break;
      case SA_E: e_spalart_allmaras = true; break;
      case SA_E_COMP: e_comp_spalart_allmaras = true; break;

    }
  
  /*--- Solver definition for the template problem ---*/
  if (template_solver) {
    
    /*--- Definition of the convective scheme for each equation and mesh level ---*/
    switch (config->GetKind_ConvNumScheme_Template()) {
      case SPACE_CENTERED : case SPACE_UPWIND :
        for (iMGlevel = 0; iMGlevel <= config->GetnMGLevels(); iMGlevel++)
          delete numerics_container[val_iInst][iMGlevel][TEMPLATE_SOL][CONV_TERM];
        break;
    }
    
    for (iMGlevel = 0; iMGlevel <= config->GetnMGLevels(); iMGlevel++) {
      /*--- Definition of the viscous scheme for each equation and mesh level ---*/
      delete numerics_container[val_iInst][iMGlevel][TEMPLATE_SOL][VISC_TERM];
      /*--- Definition of the source term integration scheme for each equation and mesh level ---*/
      delete numerics_container[val_iInst][iMGlevel][TEMPLATE_SOL][SOURCE_FIRST_TERM];
      /*--- Definition of the boundary condition method ---*/
      delete numerics_container[val_iInst][iMGlevel][TEMPLATE_SOL][CONV_BOUND_TERM];
    }
    
  }
  
  /*--- Solver definition for the Potential, Euler, Navier-Stokes problems ---*/
  if ((euler) || (ns)) {
    
    /*--- Definition of the convective scheme for each equation and mesh level ---*/
    switch (config->GetKind_ConvNumScheme_Flow()) {
        
      case SPACE_CENTERED :
        if (compressible) {
          
          /*--- Compressible flow ---*/
          switch (config->GetKind_Centered_Flow()) {
            case LAX : case JST :  case JST_KE : delete numerics_container[val_iInst][MESH_0][FLOW_SOL][CONV_TERM]; break;
          }
          for (iMGlevel = 1; iMGlevel <= config->GetnMGLevels(); iMGlevel++)
            delete numerics_container[val_iInst][iMGlevel][FLOW_SOL][CONV_TERM];
          
          /*--- Definition of the boundary condition method ---*/
          for (iMGlevel = 0; iMGlevel <= config->GetnMGLevels(); iMGlevel++)
            delete numerics_container[val_iInst][iMGlevel][FLOW_SOL][CONV_BOUND_TERM];
          
        }
        if (incompressible) {
          /*--- Incompressible flow, use preconditioning method ---*/
          switch (config->GetKind_Centered_Flow()) {
            case LAX : case JST : delete numerics_container[val_iInst][MESH_0][FLOW_SOL][CONV_TERM]; break;
          }
          for (iMGlevel = 1; iMGlevel <= config->GetnMGLevels(); iMGlevel++)
            delete numerics_container[val_iInst][iMGlevel][FLOW_SOL][CONV_TERM];
          
          /*--- Definition of the boundary condition method ---*/
          for (iMGlevel = 0; iMGlevel <= config->GetnMGLevels(); iMGlevel++)
            delete numerics_container[val_iInst][iMGlevel][FLOW_SOL][CONV_BOUND_TERM];
          
        }
        break;
      case SPACE_UPWIND :
        
        if (compressible) {
          /*--- Compressible flow ---*/
          switch (config->GetKind_Upwind_Flow()) {
            case ROE: case AUSM : case TURKEL: case HLLC: case MSW:  case CUSP: case L2ROE: case LMROE: case SLAU: case SLAU2:
              for (iMGlevel = 0; iMGlevel <= config->GetnMGLevels(); iMGlevel++) {
                delete numerics_container[val_iInst][iMGlevel][FLOW_SOL][CONV_TERM];
                delete numerics_container[val_iInst][iMGlevel][FLOW_SOL][CONV_BOUND_TERM];
              }
              
              break;
          }
          
        }
        if (incompressible) {
          /*--- Incompressible flow, use preconditioning method ---*/
          switch (config->GetKind_Upwind_Flow()) {
            case FDS:
              for (iMGlevel = 0; iMGlevel <= config->GetnMGLevels(); iMGlevel++) {
                delete numerics_container[val_iInst][iMGlevel][FLOW_SOL][CONV_TERM];
                delete numerics_container[val_iInst][iMGlevel][FLOW_SOL][CONV_BOUND_TERM];
              }
              break;
          }
        }
        
        break;
    }
    
    /*--- Definition of the viscous scheme for each equation and mesh level ---*/
    if (compressible||incompressible) {
      /*--- Compressible flow Ideal gas ---*/
      delete numerics_container[val_iInst][MESH_0][FLOW_SOL][VISC_TERM];
      for (iMGlevel = 1; iMGlevel <= config->GetnMGLevels(); iMGlevel++)
        delete numerics_container[val_iInst][iMGlevel][FLOW_SOL][VISC_TERM];
      
      /*--- Definition of the boundary condition method ---*/
      for (iMGlevel = 0; iMGlevel <= config->GetnMGLevels(); iMGlevel++)
        delete numerics_container[val_iInst][iMGlevel][FLOW_SOL][VISC_BOUND_TERM];
      
    }
    
    /*--- Definition of the source term integration scheme for each equation and mesh level ---*/
    for (iMGlevel = 0; iMGlevel <= config->GetnMGLevels(); iMGlevel++) {
      delete numerics_container[val_iInst][iMGlevel][FLOW_SOL][SOURCE_FIRST_TERM];
      delete numerics_container[val_iInst][iMGlevel][FLOW_SOL][SOURCE_SECOND_TERM];
    }
    
  }

  /*--- DG-FEM solver definition for Euler, Navier-Stokes problems ---*/

  if ((fem_euler) || (fem_ns)) {

    /*--- Definition of the convective scheme for each equation and mesh level ---*/
    switch (config->GetRiemann_Solver_FEM()) {
      case AUSM: case TURKEL: case HLLC: case MSW: /* Note that not all need to be deleted. */

        for (iMGlevel = 0; iMGlevel <= config->GetnMGLevels(); iMGlevel++) {
          delete numerics_container[val_iInst][iMGlevel][FLOW_SOL][CONV_TERM];
          delete numerics_container[val_iInst][iMGlevel][FLOW_SOL][CONV_BOUND_TERM];
        }
        break;
    }
  }

  /*--- Solver definition for the turbulent model problem ---*/
  
  if (turbulent) {
    
    /*--- Definition of the convective scheme for each equation and mesh level ---*/
    
    switch (config->GetKind_ConvNumScheme_Turb()) {
      case SPACE_UPWIND :
        for (iMGlevel = 0; iMGlevel <= config->GetnMGLevels(); iMGlevel++) {
          if (spalart_allmaras || neg_spalart_allmaras ||menter_sst|| comp_spalart_allmaras || e_spalart_allmaras || e_comp_spalart_allmaras)
            delete numerics_container[val_iInst][iMGlevel][TURB_SOL][CONV_TERM];
        }
        break;
    }
    
    /*--- Definition of the viscous scheme for each equation and mesh level ---*/
    
      if (spalart_allmaras || neg_spalart_allmaras ||menter_sst|| comp_spalart_allmaras || e_spalart_allmaras || e_comp_spalart_allmaras){
        for (iMGlevel = 0; iMGlevel <= config->GetnMGLevels(); iMGlevel++) {
          delete numerics_container[val_iInst][iMGlevel][TURB_SOL][VISC_TERM];
          delete numerics_container[val_iInst][iMGlevel][TURB_SOL][SOURCE_FIRST_TERM];
          delete numerics_container[val_iInst][iMGlevel][TURB_SOL][SOURCE_SECOND_TERM];
          /*--- Definition of the boundary condition method ---*/
          delete numerics_container[val_iInst][iMGlevel][TURB_SOL][CONV_BOUND_TERM];
          delete numerics_container[val_iInst][iMGlevel][TURB_SOL][VISC_BOUND_TERM];

      }
    }
    
  }
  
  /*--- Solver definition for the transition model problem ---*/
  if (transition) {
    
    /*--- Definition of the convective scheme for each equation and mesh level ---*/
    switch (config->GetKind_ConvNumScheme_Turb()) {
      case SPACE_UPWIND :
        for (iMGlevel = 0; iMGlevel <= config->GetnMGLevels(); iMGlevel++) {
          delete numerics_container[val_iInst][iMGlevel][TRANS_SOL][CONV_TERM];
        }
        break;
    }
    
    for (iMGlevel = 0; iMGlevel <= config->GetnMGLevels(); iMGlevel++) {
      /*--- Definition of the viscous scheme for each equation and mesh level ---*/
      delete numerics_container[val_iInst][iMGlevel][TRANS_SOL][VISC_TERM];
      /*--- Definition of the source term integration scheme for each equation and mesh level ---*/
      delete numerics_container[val_iInst][iMGlevel][TRANS_SOL][SOURCE_FIRST_TERM];
      delete numerics_container[val_iInst][iMGlevel][TRANS_SOL][SOURCE_SECOND_TERM];
      /*--- Definition of the boundary condition method ---*/
      delete numerics_container[val_iInst][iMGlevel][TRANS_SOL][CONV_BOUND_TERM];
    }
  }

  if (heat_fvm) {

    /*--- Definition of the viscous scheme for each equation and mesh level ---*/
    for (iMGlevel = 0; iMGlevel <= config->GetnMGLevels(); iMGlevel++) {

      delete numerics_container[val_iInst][iMGlevel][HEAT_SOL][VISC_TERM];
      delete numerics_container[val_iInst][iMGlevel][HEAT_SOL][VISC_BOUND_TERM];

      switch (config->GetKind_ConvNumScheme_Heat()) {
        case SPACE_UPWIND :

          delete numerics_container[val_iInst][iMGlevel][HEAT_SOL][CONV_TERM];
          delete numerics_container[val_iInst][iMGlevel][HEAT_SOL][CONV_BOUND_TERM];
          break;

        case SPACE_CENTERED :

          delete numerics_container[val_iInst][iMGlevel][HEAT_SOL][CONV_TERM];
          delete numerics_container[val_iInst][iMGlevel][HEAT_SOL][CONV_BOUND_TERM];
        break;
      }
    }
  }
  
  /*--- Solver definition for the flow adjoint problem ---*/
  
  if (adj_euler || adj_ns ) {
    
    /*--- Definition of the convective scheme for each equation and mesh level ---*/
    
    switch (config->GetKind_ConvNumScheme_AdjFlow()) {
      case SPACE_CENTERED :
        
        if (compressible) {
          
          /*--- Compressible flow ---*/
          
          switch (config->GetKind_Centered_AdjFlow()) {
            case LAX : case JST:
              delete numerics_container[val_iInst][MESH_0][ADJFLOW_SOL][CONV_TERM];
              break;
          }
          
          for (iMGlevel = 1; iMGlevel <= config->GetnMGLevels(); iMGlevel++)
            delete numerics_container[val_iInst][iMGlevel][ADJFLOW_SOL][CONV_TERM];
          
          for (iMGlevel = 0; iMGlevel <= config->GetnMGLevels(); iMGlevel++)
            delete numerics_container[val_iInst][iMGlevel][ADJFLOW_SOL][CONV_BOUND_TERM];
          
        }
        
        if (incompressible) {
          
          /*--- Incompressible flow, use artificial compressibility method ---*/
          
          switch (config->GetKind_Centered_AdjFlow()) {
            case LAX : case JST:
              delete numerics_container[val_iInst][MESH_0][ADJFLOW_SOL][CONV_TERM]; break;
          }
          
          for (iMGlevel = 1; iMGlevel <= config->GetnMGLevels(); iMGlevel++)
            delete numerics_container[val_iInst][iMGlevel][ADJFLOW_SOL][CONV_TERM];
          
          for (iMGlevel = 0; iMGlevel <= config->GetnMGLevels(); iMGlevel++)
            delete numerics_container[val_iInst][iMGlevel][ADJFLOW_SOL][CONV_BOUND_TERM];
          
        }
        
        break;
        
      case SPACE_UPWIND :
        
        if (compressible || incompressible) {
          
          /*--- Compressible flow ---*/
          
          switch (config->GetKind_Upwind_AdjFlow()) {
            case ROE:
              for (iMGlevel = 0; iMGlevel <= config->GetnMGLevels(); iMGlevel++) {
                delete numerics_container[val_iInst][iMGlevel][ADJFLOW_SOL][CONV_TERM];
                delete numerics_container[val_iInst][iMGlevel][ADJFLOW_SOL][CONV_BOUND_TERM];
              }
              break;
          }
        }
        
        break;
    }
    
    /*--- Definition of the viscous scheme for each equation and mesh level ---*/
    
    if (compressible || incompressible) {
      
      /*--- Compressible flow ---*/
      for (iMGlevel = 0; iMGlevel <= config->GetnMGLevels(); iMGlevel++) {
        delete numerics_container[val_iInst][iMGlevel][ADJFLOW_SOL][VISC_TERM];
        delete numerics_container[val_iInst][iMGlevel][ADJFLOW_SOL][VISC_BOUND_TERM];
      }
    }
    
    /*--- Definition of the source term integration scheme for each equation and mesh level ---*/
    
    for (iMGlevel = 0; iMGlevel <= config->GetnMGLevels(); iMGlevel++) {
      
      
      if (compressible || incompressible) {
        
        delete numerics_container[val_iInst][iMGlevel][ADJFLOW_SOL][SOURCE_FIRST_TERM];
        delete numerics_container[val_iInst][iMGlevel][ADJFLOW_SOL][SOURCE_SECOND_TERM];
        
      }
    }
    
  }
  
  
  /*--- Solver definition for the turbulent adjoint problem ---*/
  if (adj_turb) {
    /*--- Definition of the convective scheme for each equation and mesh level ---*/
    switch (config->GetKind_ConvNumScheme_AdjTurb()) {
        
      case SPACE_UPWIND :
        for (iMGlevel = 0; iMGlevel <= config->GetnMGLevels(); iMGlevel++)
          if (spalart_allmaras) {
            delete numerics_container[val_iInst][iMGlevel][ADJTURB_SOL][CONV_TERM];
          }
        break;
    }
    
    
    for (iMGlevel = 0; iMGlevel <= config->GetnMGLevels(); iMGlevel++) {
      if (spalart_allmaras) {
        /*--- Definition of the viscous scheme for each equation and mesh level ---*/
        delete numerics_container[val_iInst][iMGlevel][ADJTURB_SOL][VISC_TERM];
        /*--- Definition of the source term integration scheme for each equation and mesh level ---*/
        delete numerics_container[val_iInst][iMGlevel][ADJTURB_SOL][SOURCE_FIRST_TERM];
        delete numerics_container[val_iInst][iMGlevel][ADJTURB_SOL][SOURCE_SECOND_TERM];
        /*--- Definition of the boundary condition method ---*/
        delete numerics_container[val_iInst][iMGlevel][ADJTURB_SOL][CONV_BOUND_TERM];
      }
    }
  }
  
  /*--- Solver definition for the FEA problem ---*/
  if (fem) {
    
    /*--- Definition of the viscous scheme for each equation and mesh level ---*/
    delete numerics_container[val_iInst][MESH_0][FEA_SOL][FEA_TERM];
    
  }
  
  /*--- Definition of the Class for the numerical method: numerics_container[INST_LEVEL][MESH_LEVEL][EQUATION][EQ_TERM] ---*/
  for (iMGlevel = 0; iMGlevel <= config->GetnMGLevels(); iMGlevel++) {
    for (iSol = 0; iSol < MAX_SOLS; iSol++) {
      delete [] numerics_container[val_iInst][iMGlevel][iSol];
    }
    delete[] numerics_container[val_iInst][iMGlevel];
  }
  
  delete[] numerics_container[val_iInst];

}

void CDriver::Iteration_Preprocessing() {

  for (iInst = 0; iInst < nInst[iZone]; iInst++)  {

    /*--- Initial print to console for this zone. ---*/

    if (rank == MASTER_NODE) cout << "Zone " << iZone+1;
    if ((rank == MASTER_NODE) && (nInst[iZone] > 1)) cout << ", instance: " << iInst+1;

    /*--- Loop over all zones and instantiate the physics iteration. ---*/

    switch (config_container[iZone]->GetKind_Solver()) {

    case EULER: case NAVIER_STOKES: case RANS:

      if(config_container[iZone]->GetBoolTurbomachinery()){
        if (rank == MASTER_NODE)
          cout << ": Euler/Navier-Stokes/RANS turbomachinery fluid iteration." << endl;
        iteration_container[iZone][iInst] = new CTurboIteration(config_container[iZone]);

      }
      else{
        if (rank == MASTER_NODE)
          cout << ": Euler/Navier-Stokes/RANS fluid iteration." << endl;
        iteration_container[iZone][iInst] = new CFluidIteration(config_container[iZone]);
      }
      break;

    case FEM_EULER: case FEM_NAVIER_STOKES: case FEM_RANS: case FEM_LES:
      if (rank == MASTER_NODE)
        cout << ": finite element Euler/Navier-Stokes/RANS/LES flow iteration." << endl;
      iteration_container[iZone][iInst] = new CFEMFluidIteration(config_container[iZone]);
      break;

    case HEAT_EQUATION_FVM:
      if (rank == MASTER_NODE)
        cout << ": heat iteration (finite volume method)." << endl;
      iteration_container[iZone][iInst] = new CHeatIteration(config_container[iZone]);
      break;

    case FEM_ELASTICITY:
      if (rank == MASTER_NODE)
        cout << ": FEM iteration." << endl;
      iteration_container[iZone][iInst] = new CFEAIteration(config_container[iZone]);
      break;

    case ADJ_EULER: case ADJ_NAVIER_STOKES: case ADJ_RANS:
      if (rank == MASTER_NODE)
        cout << ": adjoint Euler/Navier-Stokes/RANS fluid iteration." << endl;
      iteration_container[iZone][iInst] = new CAdjFluidIteration(config_container[iZone]);
      break;

    case DISC_ADJ_EULER: case DISC_ADJ_NAVIER_STOKES: case DISC_ADJ_RANS:
      if (rank == MASTER_NODE)
        cout << ": discrete adjoint Euler/Navier-Stokes/RANS fluid iteration." << endl;
      iteration_container[iZone][iInst] = new CDiscAdjFluidIteration(config_container[iZone]);
      break;

    case DISC_ADJ_FEM_EULER : case DISC_ADJ_FEM_NS : case DISC_ADJ_FEM_RANS :
      if (rank == MASTER_NODE)
        cout << ": discrete adjoint finite element Euler/Navier-Stokes/RANS fluid iteration." << endl;
      iteration_container[iZone][iInst] = new CDiscAdjFluidIteration(config_container[iZone]);
      break;

    case DISC_ADJ_FEM:
      if (rank == MASTER_NODE)
        cout << ": discrete adjoint FEM structural iteration." << endl;
      iteration_container[iZone][iInst] = new CDiscAdjFEAIteration(config_container[iZone]);
      break;
    }

  }

}

void CDriver::Interface_Preprocessing() {

  unsigned short donorZone, targetZone;
  unsigned short nVar, nVarTransfer;

  unsigned short nMarkerTarget, iMarkerTarget, nMarkerDonor, iMarkerDonor;

  /*--- Initialize some useful booleans ---*/
  bool fluid_donor, structural_donor, heat_donor;
  bool fluid_target, structural_target, heat_target;

  bool discrete_adjoint = config_container[ZONE_0]->GetDiscrete_Adjoint();

  int markDonor, markTarget, Donor_check, Target_check, iMarkerInt, nMarkerInt;

#ifdef HAVE_MPI
  int *Buffer_Recv_mark = NULL, iRank, nProcessor = size;

  if (rank == MASTER_NODE)
    Buffer_Recv_mark = new int[nProcessor];
#endif

  if (config_container[ZONE_0]->GetFSI_Simulation() && nZone != 2 && rank == MASTER_NODE) {
    SU2_MPI::Error("Error, cannot run the FSI solver on more than 2 zones!", CURRENT_FUNCTION);
  }

  /*--- Coupling between zones ---*/
  // There's a limit here, the interface boundary must connect only 2 zones

  /*--- Loops over all target and donor zones to find which ones are connected through an interface boundary (fsi or sliding mesh) ---*/
  for (targetZone = 0; targetZone < nZone; targetZone++) {

    for (donorZone = 0; donorZone < nZone; donorZone++) {

      transfer_types[donorZone][targetZone] = NO_TRANSFER;

      if ( donorZone == targetZone ) {
        transfer_types[donorZone][targetZone] = ZONES_ARE_EQUAL;
        // We're processing the same zone, so skip the following
        continue;
      }

      nMarkerInt = (int) ( config_container[donorZone]->GetMarker_n_ZoneInterface() / 2 );

      /*--- Loops on Interface markers to find if the 2 zones are sharing the boundary and to determine donor and target marker tag ---*/
      for (iMarkerInt = 1; iMarkerInt <= nMarkerInt; iMarkerInt++) {

        markDonor  = -1;
        markTarget = -1;

        /*--- On the donor side ---*/
        nMarkerDonor = config_container[donorZone]->GetnMarker_All();

        for (iMarkerDonor = 0; iMarkerDonor < nMarkerDonor; iMarkerDonor++) {

          /*--- If the tag GetMarker_All_ZoneInterface(iMarker) equals the index we are looping at ---*/
          if ( config_container[donorZone]->GetMarker_All_ZoneInterface(iMarkerDonor) == iMarkerInt ) {
            /*--- We have identified the identifier for the interface marker ---*/
            markDonor = iMarkerDonor;

            break;
          }
        }

        /*--- On the target side ---*/
        nMarkerTarget = config_container[targetZone]->GetnMarker_All();

      for (iMarkerTarget = 0; iMarkerTarget < nMarkerTarget; iMarkerTarget++) {

          /*--- If the tag GetMarker_All_ZoneInterface(iMarker) equals the index we are looping at ---*/
        if ( config_container[targetZone]->GetMarker_All_ZoneInterface(iMarkerTarget) == iMarkerInt ) {
            /*--- We have identified the identifier for the interface marker ---*/
            markTarget = iMarkerTarget;

            break;
        } 
        }

#ifdef HAVE_MPI

      Donor_check  = -1;
      Target_check = -1;

        /*--- We gather a vector in MASTER_NODE that determines if the boundary is not on the processor because of the partition or because the zone does not include it ---*/

        SU2_MPI::Gather(&markDonor , 1, MPI_INT, Buffer_Recv_mark, 1, MPI_INT, MASTER_NODE, MPI_COMM_WORLD);

      if (rank == MASTER_NODE) {
        for (iRank = 0; iRank < nProcessor; iRank++) {
          if( Buffer_Recv_mark[iRank] != -1 ) {
              Donor_check = Buffer_Recv_mark[iRank];

              break;
            }
          }
        }

        SU2_MPI::Bcast(&Donor_check , 1, MPI_INT, MASTER_NODE, MPI_COMM_WORLD);

        SU2_MPI::Gather(&markTarget, 1, MPI_INT, Buffer_Recv_mark, 1, MPI_INT, MASTER_NODE, MPI_COMM_WORLD);

      if (rank == MASTER_NODE){
        for (iRank = 0; iRank < nProcessor; iRank++){
          if( Buffer_Recv_mark[iRank] != -1 ){
              Target_check = Buffer_Recv_mark[iRank];

              break;
            }
          }
        }

        SU2_MPI::Bcast(&Target_check, 1, MPI_INT, MASTER_NODE, MPI_COMM_WORLD);

#else
      Donor_check  = markDonor;
      Target_check = markTarget;  
#endif

      /* --- Check ifzones are actually sharing the interface boundary, if not skip ---*/        
      if(Target_check == -1 || Donor_check == -1) {
        transfer_types[donorZone][targetZone] = NO_COMMON_INTERFACE;
        continue;
      }

        /*--- Set some boolean to properly allocate data structure later ---*/
      fluid_target      = false; 
      structural_target = false;

      fluid_donor       = false; 
      structural_donor  = false;

      heat_donor        = false;
      heat_target       = false;

      switch ( config_container[targetZone]->GetKind_Solver() ) {

        case EULER : case NAVIER_STOKES: case RANS: 
        case DISC_ADJ_EULER: case DISC_ADJ_NAVIER_STOKES: case DISC_ADJ_RANS:
          fluid_target  = true;   

          break;

        case FEM_ELASTICITY: case DISC_ADJ_FEM:
          structural_target = true;   

          break;

        case HEAT_EQUATION_FVM:
          heat_target = true;
        }


      switch ( config_container[donorZone]->GetKind_Solver() ) {

      case EULER : case NAVIER_STOKES: case RANS: 
      case DISC_ADJ_EULER: case DISC_ADJ_NAVIER_STOKES: case DISC_ADJ_RANS:
        fluid_donor  = true;   

          break;

      case FEM_ELASTICITY: case DISC_ADJ_FEM:
        structural_donor = true;  

          break;

      case HEAT_EQUATION_FVM :
        heat_donor = true;
        }

        /*--- Begin the creation of the communication pattern among zones ---*/

        /*--- Retrieve the number of conservative variables (for problems not involving structural analysis ---*/
        if (fluid_donor && fluid_target)
          nVar = solver_container[donorZone][INST_0][MESH_0][FLOW_SOL]->GetnVar();
        else
          /*--- If at least one of the components is structural ---*/
          nVar = nDim;

      if (rank == MASTER_NODE) cout << "From zone " << donorZone << " to zone " << targetZone << ": ";

        /*--- Match Zones ---*/
      if (rank == MASTER_NODE) cout << "Setting coupling "<<endl;

        /*--- If the mesh is matching: match points ---*/
      if ( config_container[donorZone]->GetMatchingMesh() ) {
        if (rank == MASTER_NODE) 
            cout << "between matching meshes. " << endl;
        geometry_container[donorZone][INST_0][MESH_0]->MatchZone(config_container[donorZone], geometry_container[targetZone][INST_0][MESH_0], config_container[targetZone], donorZone, nZone);
        }
        /*--- Else: interpolate ---*/
        else {
        switch (config_container[donorZone]->GetKindInterpolation()) {

          case NEAREST_NEIGHBOR:
            interpolator_container[donorZone][targetZone] = new CNearestNeighbor(geometry_container, config_container, donorZone, targetZone);
            if (rank == MASTER_NODE) cout << "using a nearest-neighbor approach." << endl;

            break;

          case ISOPARAMETRIC:
            interpolator_container[donorZone][targetZone] = new CIsoparametric(geometry_container, config_container, donorZone, targetZone);
            if (rank == MASTER_NODE) cout << "using an isoparametric approach." << endl;

            break;

          case WEIGHTED_AVERAGE:
            interpolator_container[donorZone][targetZone] = new CSlidingMesh(geometry_container, config_container, donorZone, targetZone);
            if (rank == MASTER_NODE) cout << "using an sliding mesh approach." << endl;

            break;
            
          case RADIAL_BASIS_FUNCTION:
            if ( config_container[donorZone]->GetConservativeInterpolation() ) {
              if( targetZone > 0 && structural_target ) {
                interpolator_container[donorZone][targetZone] = new CMirror(geometry_container, config_container, donorZone, targetZone);
                if (rank == MASTER_NODE) cout << "using a mirror approach: matching coefficients from opposite mesh." << endl;
              }
              else {
                interpolator_container[donorZone][targetZone] = new CRadialBasisFunction(geometry_container, config_container, donorZone, targetZone);
                if (rank == MASTER_NODE) cout << "using a radial basis function approach." << endl;
              }
              if ( targetZone == 0 && structural_target && rank == MASTER_NODE)
                cout << "Conservative interpolation assumes the structure model mesh is evaluated second. Somehow this has not happened. The RBF coefficients will be calculated for both meshes, and are not guaranteed to be consistent." << endl;
            }
            else {
              interpolator_container[donorZone][targetZone] = new CRadialBasisFunction(geometry_container, config_container, donorZone, targetZone);
              if (rank == MASTER_NODE) cout << "using a radial basis function approach." << endl;
            }
            
            break;

          case CONSISTCONSERVE:
            if ( targetZone > 0 && structural_target ) {
              interpolator_container[donorZone][targetZone] = new CMirror(geometry_container, config_container, donorZone, targetZone);
              if (rank == MASTER_NODE) cout << "using a mirror approach: matching coefficients from opposite mesh." << endl;
            }
            else{
              interpolator_container[donorZone][targetZone] = new CIsoparametric(geometry_container, config_container, donorZone, targetZone);
              if (rank == MASTER_NODE) cout << "using an isoparametric approach." << endl;
            }
            if ( targetZone == 0 && structural_target ) {
              if (rank == MASTER_NODE) cout << "Consistent and conservative interpolation assumes the structure model mesh is evaluated second. Somehow this has not happened. The isoparametric coefficients will be calculated for both meshes, and are not guaranteed to be consistent." << endl;
            }


            break;

          }
        }

        /*--- Initialize the appropriate transfer strategy ---*/
      if (rank == MASTER_NODE) cout << "Transferring ";

      if (fluid_donor && structural_target && (!discrete_adjoint)) {
        transfer_types[donorZone][targetZone] = FLOW_TRACTION;
        nVarTransfer = 2;
        transfer_container[donorZone][targetZone] = new CTransfer_FlowTraction(nVar, nVarTransfer, config_container[donorZone]);
        if (rank == MASTER_NODE) cout << "flow tractions. "<< endl;
      }
      else if (structural_donor && fluid_target && (!discrete_adjoint)) {
        transfer_types[donorZone][targetZone] = STRUCTURAL_DISPLACEMENTS;
        nVarTransfer = 0;
        transfer_container[donorZone][targetZone] = new CTransfer_StructuralDisplacements(nVar, nVarTransfer, config_container[donorZone]);
        if (rank == MASTER_NODE) cout << "structural displacements. "<< endl;
      }
      else if (fluid_donor && structural_target && discrete_adjoint) {
        transfer_types[donorZone][targetZone] = FLOW_TRACTION;
        nVarTransfer = 2;
        transfer_container[donorZone][targetZone] = new CTransfer_FlowTraction_DiscAdj(nVar, nVarTransfer, config_container[donorZone]);

        if (rank == MASTER_NODE) cout << "flow tractions. "<< endl;
      }
      else if (structural_donor && fluid_target && discrete_adjoint){
        transfer_types[donorZone][targetZone] = STRUCTURAL_DISPLACEMENTS_DISC_ADJ;
        nVarTransfer = 0;
        transfer_container[donorZone][targetZone] = new CTransfer_StructuralDisplacements_DiscAdj(nVar, nVarTransfer, config_container[donorZone]);
        if (rank == MASTER_NODE) cout << "structural displacements. "<< endl;
      }
      else if (fluid_donor && fluid_target) {
        transfer_types[donorZone][targetZone] = SLIDING_INTERFACE;
        nVarTransfer = 0;
        nVar = solver_container[donorZone][INST_0][MESH_0][FLOW_SOL]->GetnPrimVar();
        transfer_container[donorZone][targetZone] = new CTransfer_SlidingInterface(nVar, nVarTransfer, config_container[donorZone]);
        if (rank == MASTER_NODE) cout << "sliding interface. " << endl;
      }
      else if (fluid_donor && heat_target) {
        nVarTransfer = 0;
        nVar = 4;
        if(config_container[donorZone]->GetEnergy_Equation())
          transfer_types[donorZone][targetZone] = CONJUGATE_HEAT_FS;
        else if (config_container[donorZone]->GetWeakly_Coupled_Heat())
          transfer_types[donorZone][targetZone] = CONJUGATE_HEAT_WEAKLY_FS;
        else { }
        transfer_container[donorZone][targetZone] = new CTransfer_ConjugateHeatVars(nVar, nVarTransfer, config_container[donorZone]);
        if (rank == MASTER_NODE) cout << "conjugate heat variables. " << endl;
      }
      else if (heat_donor && fluid_target) {
        nVarTransfer = 0;
        nVar = 4;
        if(config_container[targetZone]->GetEnergy_Equation())
          transfer_types[donorZone][targetZone] = CONJUGATE_HEAT_SF;
        else if (config_container[targetZone]->GetWeakly_Coupled_Heat())
          transfer_types[donorZone][targetZone] = CONJUGATE_HEAT_WEAKLY_SF;
        else { }
        transfer_container[donorZone][targetZone] = new CTransfer_ConjugateHeatVars(nVar, nVarTransfer, config_container[donorZone]);
        if (rank == MASTER_NODE) cout << "conjugate heat variables. " << endl;
      }
      else if (heat_donor && heat_target) {
        SU2_MPI::Error("Conjugate heat transfer between solids not implemented yet.", CURRENT_FUNCTION);
      }
      else {
        transfer_types[donorZone][targetZone] = CONSERVATIVE_VARIABLES;
        nVarTransfer = 0;
        transfer_container[donorZone][targetZone] = new CTransfer_ConservativeVars(nVar, nVarTransfer, config_container[donorZone]);
        if (rank == MASTER_NODE) cout << "generic conservative variables. " << endl;  
      }

      break;

      }

      if (config_container[donorZone]->GetBoolMixingPlaneInterface()){
        transfer_types[donorZone][targetZone] = MIXING_PLANE;
      	nVarTransfer = 0;
      	nVar = solver_container[donorZone][INST_0][MESH_0][FLOW_SOL]->GetnVar();
      	transfer_container[donorZone][targetZone] = new CTransfer_MixingPlaneInterface(nVar, nVarTransfer, config_container[donorZone], config_container[targetZone]);
        if (rank == MASTER_NODE) cout << "Set mixing-plane interface from donor zone "<< donorZone << " to target zone " << targetZone <<"."<<endl;
      }

    }

  }

#ifdef HAVE_MPI
  if (rank == MASTER_NODE) 
  delete [] Buffer_Recv_mark;
#endif

}

void CDriver::InitStaticMeshMovement(){

  unsigned short iMGlevel;
  unsigned short Kind_Grid_Movement;

  for (iZone = 0; iZone < nZone; iZone++) {
    Kind_Grid_Movement = config_container[iZone]->GetKind_GridMovement(iZone);

    switch (Kind_Grid_Movement) {

    case MOVING_WALL:

      /*--- Fixed wall velocities: set the grid velocities only one time
         before the first iteration flow solver. ---*/
      if (rank == MASTER_NODE)
        cout << endl << " Setting the moving wall velocities." << endl;

      surface_movement[iZone]->Moving_Walls(geometry_container[iZone][INST_0][MESH_0],
          config_container[iZone], iZone, 0);

      /*--- Update the grid velocities on the coarser multigrid levels after
           setting the moving wall velocities for the finest mesh. ---*/
      for (iInst = 0; iInst < nInst[iZone]; iInst++)
        grid_movement[iZone][iInst]->UpdateMultiGrid(geometry_container[iZone][iInst], config_container[iZone]);
      break;


    case ROTATING_FRAME:

      /*--- Steadily rotating frame: set the grid velocities just once
         before the first iteration flow solver. ---*/

      if (rank == MASTER_NODE) {
        cout << endl << " Setting rotating frame grid velocities";
        cout << " for zone " << iZone << "." << endl;
      }

      /*--- Set the grid velocities on all multigrid levels for a steadily
           rotating reference frame. ---*/

      for (iMGlevel = 0; iMGlevel <= config_container[ZONE_0]->GetnMGLevels(); iMGlevel++){
        geometry_container[iZone][INST_0][iMGlevel]->SetRotationalVelocity(config_container[iZone], iZone, true);
        geometry_container[iZone][INST_0][iMGlevel]->SetShroudVelocity(config_container[iZone]);
      }

      break;

    case STEADY_TRANSLATION:

      /*--- Set the translational velocity and hold the grid fixed during
         the calculation (similar to rotating frame, but there is no extra
         source term for translation). ---*/

      if (rank == MASTER_NODE)
        cout << endl << " Setting translational grid velocities." << endl;

      /*--- Set the translational velocity on all grid levels. ---*/

      for (iMGlevel = 0; iMGlevel <= config_container[ZONE_0]->GetnMGLevels(); iMGlevel++)
        geometry_container[iZone][INST_0][iMGlevel]->SetTranslationalVelocity(config_container[iZone], iZone, true);



      break;
    }
  }
}

void CDriver::Output_Preprocessing(){

  /*--- Definition of the output class (one for each zone). The output class
   manages the writing of all restart, volume solution, surface solution,
   surface comma-separated value, and convergence history files (both in serial
   and in parallel). ---*/
  for (iZone = 0; iZone < nZone; iZone++){

    /*--- Initial print to console for this zone. ---*/

    if (rank == MASTER_NODE) cout << "Zone " << iZone+1;

    /*--- Loop over all zones and instantiate the physics iteration. ---*/

    switch (config_container[iZone]->GetKind_Solver()) {

    case EULER: case NAVIER_STOKES: case RANS:
      if (rank == MASTER_NODE)
        cout << ": Euler/Navier-Stokes/RANS output structure." << endl;
      if (config_container[iZone]->GetKind_Regime() == COMPRESSIBLE)
        output[iZone] = new CFlowOutput(config_container[iZone], geometry_container[iZone][INST_0][MESH_0], solver_container[iZone][INST_0][MESH_0], iZone);
      else if (config_container[iZone]->GetKind_Regime() == INCOMPRESSIBLE)
        output[iZone] = new CIncFlowOutput(config_container[iZone], geometry_container[iZone][INST_0][MESH_0], solver_container[iZone][INST_0][MESH_0], iZone);
      break;

    case HEAT_EQUATION_FVM:
      if (rank == MASTER_NODE)
        cout << ": heat output structure." << endl;
      output[iZone] = new CHeatOutput(config_container[iZone], geometry_container[iZone][INST_0][MESH_0], iZone);
      break;

    case FEM_ELASTICITY:
      if (rank == MASTER_NODE)
        cout << ": FEM output structure." << endl;
      output[iZone] = new CFEAOutput(config_container[iZone], geometry_container[iZone][INST_0][MESH_0], iZone);
      break;

    case ADJ_EULER: case ADJ_NAVIER_STOKES: case ADJ_RANS:
      if (rank == MASTER_NODE)
        cout << ": adjoint Euler/Navier-Stokes/RANS output structure.." << endl;
      output[iZone] = new CAdjFlowOutput(config_container[iZone], geometry_container[iZone][INST_0][MESH_0], iZone);
      break;

    case DISC_ADJ_EULER: case DISC_ADJ_NAVIER_STOKES: case DISC_ADJ_RANS:
      if (rank == MASTER_NODE)
        cout << ": discrete adjoint Euler/Navier-Stokes/RANS output structure." << endl;
      output[iZone] = new CDiscAdjFlowOutput(config_container[iZone], geometry_container[iZone][INST_0][MESH_0], iZone);
      break;

    case DISC_ADJ_FEM:
      if (rank == MASTER_NODE)
        cout << ": discrete adjoint FEA output structure." << endl;
      output[iZone] = new CDiscAdjFEAOutput(config_container[iZone], geometry_container[iZone][INST_0][MESH_0], iZone);
      break;
    }
    
    output[iZone]->PreprocessHistoryOutput(config_container[iZone]);
    
    output[iZone]->PreprocessVolumeOutput(config_container[iZone], geometry_container[iZone][INST_0][MESH_0]);

  }

}

void CDriver::TurbomachineryPreprocessing(){

  unsigned short donorZone,targetZone, nMarkerInt, iMarkerInt;
  unsigned short nSpanMax = 0;
  bool restart   = (config_container[ZONE_0]->GetRestart() || config_container[ZONE_0]->GetRestart_Flow());
  mixingplane = config_container[ZONE_0]->GetBoolMixingPlaneInterface();
  bool discrete_adjoint = config_container[ZONE_0]->GetDiscrete_Adjoint();
  su2double areaIn, areaOut, nBlades, flowAngleIn, flowAngleOut;

  /*--- Create turbovertex structure ---*/
  if (rank == MASTER_NODE) cout<<endl<<"Initialize Turbo Vertex Structure." << endl;
  for (iZone = 0; iZone < nZone; iZone++) {
    if (config_container[iZone]->GetBoolTurbomachinery()){
      geometry_container[iZone][INST_0][MESH_0]->ComputeNSpan(config_container[iZone], iZone, INFLOW, true);
      geometry_container[iZone][INST_0][MESH_0]->ComputeNSpan(config_container[iZone], iZone, OUTFLOW, true);
      if (rank == MASTER_NODE) cout <<"Number of span-wise sections in Zone "<< iZone<<": "<< config_container[iZone]->GetnSpanWiseSections() <<"."<< endl;
      if (config_container[iZone]->GetnSpanWiseSections() > nSpanMax){
        nSpanMax = config_container[iZone]->GetnSpanWiseSections();
      }

      config_container[ZONE_0]->SetnSpan_iZones(config_container[iZone]->GetnSpanWiseSections(), iZone);

      geometry_container[iZone][INST_0][MESH_0]->SetTurboVertex(config_container[iZone], iZone, INFLOW, true);
      geometry_container[iZone][INST_0][MESH_0]->SetTurboVertex(config_container[iZone], iZone, OUTFLOW, true);
    }
  }

  /*--- Set maximum number of Span among all zones ---*/
  for (iZone = 0; iZone < nZone; iZone++) {
    if (config_container[iZone]->GetBoolTurbomachinery()){
      config_container[iZone]->SetnSpanMaxAllZones(nSpanMax);
    }
  }
  if (rank == MASTER_NODE) cout<<"Max number of span-wise sections among all zones: "<< nSpanMax<<"."<< endl;


  if (rank == MASTER_NODE) cout<<"Initialize solver containers for average and performance quantities." << endl;
  for (iZone = 0; iZone < nZone; iZone++) {
    solver_container[iZone][INST_0][MESH_0][FLOW_SOL]->InitTurboContainers(geometry_container[iZone][INST_0][MESH_0],config_container[iZone]);
  }

//TODO(turbo) make it general for turbo HB
  if (rank == MASTER_NODE) cout<<"Compute inflow and outflow average geometric quantities." << endl;
  for (iZone = 0; iZone < nZone; iZone++) {
    geometry_container[iZone][INST_0][MESH_0]->SetAvgTurboValue(config_container[iZone], iZone, INFLOW, true);
    geometry_container[iZone][INST_0][MESH_0]->SetAvgTurboValue(config_container[iZone],iZone, OUTFLOW, true);
    geometry_container[iZone][INST_0][MESH_0]->GatherInOutAverageValues(config_container[iZone], true);
  }


  if(mixingplane){
    if (rank == MASTER_NODE) cout << "Set span-wise sections between zones on Mixing-Plane interface." << endl;
    for (donorZone = 0; donorZone < nZone; donorZone++) {
      for (targetZone = 0; targetZone < nZone; targetZone++) {
        if (targetZone != donorZone){
          transfer_container[donorZone][targetZone]->SetSpanWiseLevels(config_container[donorZone], config_container[targetZone]);
        }
      }
    }
  }

  if (rank == MASTER_NODE) cout << "Transfer average geometric quantities to zone 0." << endl;
  for (iZone = 1; iZone < nZone; iZone++) {
    transfer_container[iZone][ZONE_0]->GatherAverageTurboGeoValues(geometry_container[iZone][INST_0][MESH_0],geometry_container[ZONE_0][INST_0][MESH_0], iZone);
  }

  /*--- Transfer number of blade to ZONE_0 to correctly compute turbo performance---*/
  for (iZone = 1; iZone < nZone; iZone++) {
    nBlades = config_container[iZone]->GetnBlades(iZone);
    config_container[ZONE_0]->SetnBlades(iZone, nBlades);
  }

  if (rank == MASTER_NODE){
    for (iZone = 0; iZone < nZone; iZone++) {
    areaIn  = geometry_container[iZone][INST_0][MESH_0]->GetSpanAreaIn(iZone, config_container[iZone]->GetnSpanWiseSections());
    areaOut = geometry_container[iZone][INST_0][MESH_0]->GetSpanAreaOut(iZone, config_container[iZone]->GetnSpanWiseSections());
    nBlades = config_container[iZone]->GetnBlades(iZone);
    cout << "Inlet area for Row "<< iZone + 1<< ": " << areaIn*10000.0 <<" cm^2."  <<endl;
    cout << "Oulet area for Row "<< iZone + 1<< ": " << areaOut*10000.0 <<" cm^2."  <<endl;
    cout << "Recomputed number of blades for Row "<< iZone + 1 << ": " << nBlades<<"."  <<endl;
    }
  }


  if(mixingplane){
    if (rank == MASTER_NODE) cout<<"Preprocessing of the Mixing-Plane Interface." << endl;
    for (donorZone = 0; donorZone < nZone; donorZone++) {
      nMarkerInt     = config_container[donorZone]->GetnMarker_MixingPlaneInterface()/2;
      for (iMarkerInt = 1; iMarkerInt <= nMarkerInt; iMarkerInt++){
        for (targetZone = 0; targetZone < nZone; targetZone++) {
          if (targetZone != donorZone){
            transfer_container[donorZone][targetZone]->Preprocessing_InterfaceAverage(geometry_container[donorZone][INST_0][MESH_0], geometry_container[targetZone][INST_0][MESH_0],
                config_container[donorZone], config_container[targetZone],
                iMarkerInt);
          }
        }
      }
    }
  }

  if(!restart && !discrete_adjoint){
    if (rank == MASTER_NODE) cout<<"Initialize turbomachinery solution quantities." << endl;
    for(iZone = 0; iZone < nZone; iZone++) {
      solver_container[iZone][INST_0][MESH_0][FLOW_SOL]->SetFreeStream_TurboSolution(config_container[iZone]);
    }
  }

  if (rank == MASTER_NODE) cout<<"Initialize inflow and outflow average solution quantities." << endl;
  for(iZone = 0; iZone < nZone; iZone++) {
    solver_container[iZone][INST_0][MESH_0][FLOW_SOL]->PreprocessAverage(solver_container[iZone][INST_0][MESH_0], geometry_container[iZone][INST_0][MESH_0],config_container[iZone],INFLOW);
    solver_container[iZone][INST_0][MESH_0][FLOW_SOL]->PreprocessAverage(solver_container[iZone][INST_0][MESH_0], geometry_container[iZone][INST_0][MESH_0],config_container[iZone],OUTFLOW);
    solver_container[iZone][INST_0][MESH_0][FLOW_SOL]->TurboAverageProcess(solver_container[iZone][INST_0][MESH_0], geometry_container[iZone][INST_0][MESH_0],config_container[iZone],INFLOW);
    solver_container[iZone][INST_0][MESH_0][FLOW_SOL]->TurboAverageProcess(solver_container[iZone][INST_0][MESH_0], geometry_container[iZone][INST_0][MESH_0],config_container[iZone],OUTFLOW);
    solver_container[iZone][INST_0][MESH_0][FLOW_SOL]->GatherInOutAverageValues(config_container[iZone], geometry_container[iZone][INST_0][MESH_0]);
    if (rank == MASTER_NODE){
      flowAngleIn = solver_container[iZone][INST_0][MESH_0][FLOW_SOL]->GetTurboVelocityIn(iZone, config_container[iZone]->GetnSpanWiseSections())[1];
      flowAngleIn /= solver_container[iZone][INST_0][MESH_0][FLOW_SOL]->GetTurboVelocityIn(iZone, config_container[iZone]->GetnSpanWiseSections())[0];
      flowAngleIn = atan(flowAngleIn)*180.0/PI_NUMBER;
      cout << "Inlet flow angle for Row "<< iZone + 1<< ": "<< flowAngleIn <<"°."  <<endl;
      flowAngleOut = solver_container[iZone][INST_0][MESH_0][FLOW_SOL]->GetTurboVelocityOut(iZone, config_container[iZone]->GetnSpanWiseSections())[1];
      flowAngleOut /= solver_container[iZone][INST_0][MESH_0][FLOW_SOL]->GetTurboVelocityOut(iZone, config_container[iZone]->GetnSpanWiseSections())[0];
      flowAngleOut = atan(flowAngleOut)*180.0/PI_NUMBER;
      cout << "Outlet flow angle for Row "<< iZone + 1<< ": "<< flowAngleOut <<"°."  <<endl;

    }
  }

}

void CDriver::StartSolver(){

#ifdef VTUNEPROF
  __itt_resume();
#endif

  /*--- Main external loop of the solver. Within this loop, each iteration ---*/

  if (rank == MASTER_NODE)
    cout << endl <<"------------------------------ Begin Solver -----------------------------" << endl;

  while ( ExtIter < config_container[ZONE_0]->GetnExtIter() ) {

    /*--- Perform some external iteration preprocessing. ---*/

    PreprocessExtIter(ExtIter);

    /*--- Perform a single iteration of the chosen PDE solver. ---*/

    if (!fsi) {

      /*--- Perform a dynamic mesh update if required. ---*/
      if (!fem_solver) {
        DynamicMeshUpdate(ExtIter);
      }

      /*--- Run a single iteration of the problem (fluid, elasticity, heat, ...). ---*/

      Run();

      /*--- Update the solution for dual time stepping strategy ---*/

      Update();

    }
    
    /*--- In the FSIDriver case, mesh and solution updates are already included into the Run function ---*/
    
    else {
      
      Run();
      
    }

    /*--- Terminate the simulation if only the Jacobian must be computed. ---*/
    if (config_container[ZONE_0]->GetJacobian_Spatial_Discretization_Only()) break;

    /*--- Monitor the computations after each iteration. ---*/

    Monitor(ExtIter);

    /*--- Output the solution in files. ---*/

    Output(ExtIter);

    /*--- If the convergence criteria has been met, terminate the simulation. ---*/

    if (StopCalc) break;

    ExtIter++;

  }
#ifdef VTUNEPROF
  __itt_pause();
#endif
}

void CDriver::PreprocessExtIter(unsigned long ExtIter) {

  /*--- Set the value of the external iteration. ---*/

  for (iZone = 0; iZone < nZone; iZone++) config_container[iZone]->SetExtIter(ExtIter);
  

//  /*--- Read the target pressure ---*/

//  if (config_container[ZONE_0]->GetInvDesign_Cp() == YES)
//    output[ZONE_0]->SetCp_InverseDesign(solver_container[ZONE_0][INST_0][MESH_0][FLOW_SOL],
//        geometry_container[ZONE_0][INST_0][MESH_0], config_container[ZONE_0], ExtIter);

//  /*--- Read the target heat flux ---*/

//  if (config_container[ZONE_0]->GetInvDesign_HeatFlux() == YES)
//    output[ZONE_0]->SetHeatFlux_InverseDesign(solver_container[ZONE_0][INST_0][MESH_0][FLOW_SOL],
//        geometry_container[ZONE_0][INST_0][MESH_0], config_container[ZONE_0], ExtIter);

  /*--- Set the initial condition for EULER/N-S/RANS and for a non FSI simulation ---*/

  if(!fsi) {
    for (iZone = 0; iZone < nZone; iZone++) {
      if ((config_container[iZone]->GetKind_Solver() ==  EULER) ||
          (config_container[iZone]->GetKind_Solver() ==  NAVIER_STOKES) ||
          (config_container[iZone]->GetKind_Solver() ==  RANS) ) {
        for (iInst = 0; iInst < nInst[iZone]; iInst++)
          solver_container[iZone][iInst][MESH_0][FLOW_SOL]->SetInitialCondition(geometry_container[iZone][INST_0], solver_container[iZone][iInst], config_container[iZone], ExtIter);
      }
    }
  }

#ifdef HAVE_MPI
  SU2_MPI::Barrier(MPI_COMM_WORLD);
#endif

}

bool CDriver::Monitor(unsigned long ExtIter) {

  /*--- Synchronization point after a single solver iteration. Compute the
   wall clock time required. ---*/

#ifndef HAVE_MPI
  StopTime = su2double(clock())/su2double(CLOCKS_PER_SEC);
#else
  StopTime = MPI_Wtime();
#endif
  IterCount++;
  UsedTime = (StopTime - StartTime) + UsedTimeCompute;
  
  
  /*--- Check if there is any change in the runtime parameters ---*/
  
  CConfig *runtime = NULL;
  strcpy(runtime_file_name, "runtime.dat");
  runtime = new CConfig(runtime_file_name, config_container[ZONE_0]);
  runtime->SetExtIter(ExtIter);
  delete runtime;
  
  /*--- Update the convergence history file (serial and parallel computations). ---*/
  
  if (!fsi) {
    for (iZone = 0; iZone < nZone; iZone++) {
      for (iInst = 0; iInst < nInst[iZone]; iInst++)
        output[iZone]->SetConvHistory_Body(geometry_container, solver_container,
            config_container, integration_container, false, UsedTime, iZone, iInst);
    }
  }

  /*--- Evaluate the new CFL number (adaptive). ---*/

  if (config_container[ZONE_0]->GetCFL_Adapt() == YES) {
    for (iZone = 0; iZone < nZone; iZone++){
      output[iZone]->SetCFL_Number(solver_container, config_container, iZone);
    }
  }

  /*--- Check whether the current simulation has reached the specified
   convergence criteria, and set StopCalc to true, if so. ---*/
  
  switch (config_container[ZONE_0]->GetKind_Solver()) {
    case EULER: case NAVIER_STOKES: case RANS:
      StopCalc = integration_container[ZONE_0][INST_0][FLOW_SOL]->GetConvergence(); break;
    case HEAT_EQUATION_FVM:
      StopCalc = integration_container[ZONE_0][INST_0][HEAT_SOL]->GetConvergence(); break;
    case FEM_ELASTICITY:
      StopCalc = integration_container[ZONE_0][INST_0][FEA_SOL]->GetConvergence(); break;
    case ADJ_EULER: case ADJ_NAVIER_STOKES: case ADJ_RANS:
    case DISC_ADJ_EULER: case DISC_ADJ_NAVIER_STOKES: case DISC_ADJ_RANS:
    case DISC_ADJ_FEM_EULER: case DISC_ADJ_FEM_NS: case DISC_ADJ_FEM_RANS:
      StopCalc = integration_container[ZONE_0][INST_0][ADJFLOW_SOL]->GetConvergence(); break;
  }
  
  return StopCalc;
  
}

void CDriver::Output(unsigned long ExtIter) {
  
  unsigned long nExtIter = config_container[ZONE_0]->GetnExtIter();
  bool output_files = false;
  
  /*--- Determine whether a solution needs to be written
   after the current iteration ---*/
  
  if (
      
      /*--- General if statements to print output statements ---*/
      
      (ExtIter+1 >= nExtIter) || (StopCalc) ||
      
      /*--- Fixed CL problem ---*/
      
      ((config_container[ZONE_0]->GetFixed_CL_Mode()) &&
       (config_container[ZONE_0]->GetnExtIter()-config_container[ZONE_0]->GetIter_dCL_dAlpha() - 1 == ExtIter)) ||
      
      /*--- Steady problems ---*/
      
      ((ExtIter % config_container[ZONE_0]->GetWrt_Sol_Freq() == 0) && (ExtIter != 0) &&
       ((config_container[ZONE_0]->GetUnsteady_Simulation() == STEADY) ||
        (config_container[ZONE_0]->GetUnsteady_Simulation() == HARMONIC_BALANCE) ||
        (config_container[ZONE_0]->GetUnsteady_Simulation() == ROTATIONAL_FRAME))) ||
      
      /*--- Unsteady problems ---*/
      
      (((config_container[ZONE_0]->GetUnsteady_Simulation() == DT_STEPPING_1ST) ||
        (config_container[ZONE_0]->GetUnsteady_Simulation() == TIME_STEPPING)) &&
       ((ExtIter == 0) || (ExtIter % config_container[ZONE_0]->GetWrt_Sol_Freq_DualTime() == 0))) ||
      
      ((config_container[ZONE_0]->GetUnsteady_Simulation() == DT_STEPPING_2ND) && (!fsi) &&
       ((ExtIter == 0) || ((ExtIter % config_container[ZONE_0]->GetWrt_Sol_Freq_DualTime() == 0) ||
                           ((ExtIter-1) % config_container[ZONE_0]->GetWrt_Sol_Freq_DualTime() == 0)))) ||
      
      ((config_container[ZONE_0]->GetUnsteady_Simulation() == DT_STEPPING_2ND) && (fsi) &&
       ((ExtIter == 0) || ((ExtIter % config_container[ZONE_0]->GetWrt_Sol_Freq_DualTime() == 0)))) ||
      
      ((config_container[ZONE_0]->GetDynamic_Analysis() == DYNAMIC) &&
       ((ExtIter == 0) || (ExtIter % config_container[ZONE_0]->GetWrt_Sol_Freq_DualTime() == 0))) ||
      
      /*--- No inlet profile file found. Print template. ---*/
      
      (config_container[ZONE_0]->GetWrt_InletFile())
      
      ) {
    
    output_files = true;
    
  }
  
  /*--- Determine whether a solution doesn't need to be written
   after the current iteration ---*/
  
  if (config_container[ZONE_0]->GetFixed_CL_Mode()) {
    if (config_container[ZONE_0]->GetnExtIter()-config_container[ZONE_0]->GetIter_dCL_dAlpha() - 1 < ExtIter) output_files = false;
    if (config_container[ZONE_0]->GetnExtIter() - 1 == ExtIter) output_files = true;
  }
  
  /*--- write the solution ---*/
  
  if (output_files) {
    
    /*--- Time the output for performance benchmarking. ---*/
#ifndef HAVE_MPI
    StopTime = su2double(clock())/su2double(CLOCKS_PER_SEC);
#else
    StopTime = MPI_Wtime();
#endif
    UsedTimeCompute += StopTime-StartTime;
#ifndef HAVE_MPI
    StartTime = su2double(clock())/su2double(CLOCKS_PER_SEC);
#else
    StartTime = MPI_Wtime();
#endif
    
    if (rank == MASTER_NODE) cout << endl << "-------------------------- File Output Summary --------------------------";
    
    /*--- Execute the routine for writing restart, volume solution,
     surface solution, and surface comma-separated value files. ---*/
    for (iZone = 0; iZone < nZone; iZone++)
      output[iZone]->SetResult_Files_Parallel(solver_container, geometry_container, config_container, ExtIter, iZone, nZone, nInst);
    
    if (rank == MASTER_NODE) cout << "-------------------------------------------------------------------------" << endl << endl;
    
    /*--- Store output time and restart the timer for the compute phase. ---*/
#ifndef HAVE_MPI
    StopTime = su2double(clock())/su2double(CLOCKS_PER_SEC);
#else
    StopTime = MPI_Wtime();
#endif
    UsedTimeOutput += StopTime-StartTime;
    OutputCount++;
    BandwidthSum = config_container[ZONE_0]->GetRestart_Bandwidth_Agg();
#ifndef HAVE_MPI
    StartTime = su2double(clock())/su2double(CLOCKS_PER_SEC);
#else
    StartTime = MPI_Wtime();
#endif
    
  }

  ///*--- Export Surface Solution File for Unsteady Simulations ---*/
  ///*--- When calculate mean/fluctuation option will be available, delete the following part ---*/
  //if ((config_container[ZONE_0]->GetUnsteady_Simulation() == DT_STEPPING_2ND) && (ExtIter % config_container[ZONE_0]->GetWrt_Surf_Freq_DualTime() == 0) && config_container[ZONE_0]->GetWrt_Csv_Sol()) {
  //    output->SetSurfaceCSV_Flow(config_container[ZONE_0], geometry_container[ZONE_0][INST_0][MESH_0], solver_container[ZONE_0][INST_0][MESH_0][FLOW_SOL], ExtIter, ZONE_0, INST_0);}

}

CDriver::~CDriver(void) {}

CGeneralDriver::CGeneralDriver(char* confFile, unsigned short val_nZone,
                               unsigned short val_nDim, bool val_periodic,
                               SU2_Comm MPICommunicator) : CDriver(confFile,
                                                                   val_nZone,
                                                                   val_nDim,
                                                                   val_periodic,
                                                                   MPICommunicator) { }

CGeneralDriver::~CGeneralDriver(void) { }

void CGeneralDriver::Run() {

  unsigned short iZone;

  /*--- Run a single iteration of a fem problem by looping over all
   zones and executing the iterations. Note that data transers between zones
   and other intermediate procedures may be required. ---*/

  for (iZone = 0; iZone < nZone; iZone++) {

    iteration_container[iZone][INST_0]->Preprocess(output[iZone], integration_container, geometry_container,
                                           solver_container, numerics_container, config_container,
                                           surface_movement, grid_movement, FFDBox, iZone, INST_0);

    iteration_container[iZone][INST_0]->Iterate(output[iZone], integration_container, geometry_container,
                                        solver_container, numerics_container, config_container,
                                        surface_movement, grid_movement, FFDBox, iZone, INST_0);
  }

}

void CGeneralDriver::Update() {

  for (iZone = 0; iZone < nZone; iZone++)
    iteration_container[iZone][INST_0]->Update(output[iZone], integration_container, geometry_container,
                                      solver_container, numerics_container, config_container,
                                      surface_movement, grid_movement, FFDBox, iZone, INST_0);

  if (config_container[ZONE_0]->GetKind_Solver() == DISC_ADJ_FEM){
      iteration_container[ZONE_0][INST_0]->Postprocess(output[iZone], integration_container, geometry_container,
                                      solver_container, numerics_container, config_container,
                                      surface_movement, grid_movement, FFDBox, ZONE_0, INST_0);
  }

}

void CGeneralDriver::DynamicMeshUpdate(unsigned long ExtIter) {

  bool harmonic_balance;

  for (iZone = 0; iZone < nZone; iZone++) {
   harmonic_balance = (config_container[iZone]->GetUnsteady_Simulation() == HARMONIC_BALANCE);
    /*--- Dynamic mesh update ---*/
    if ((config_container[iZone]->GetGrid_Movement()) && (!harmonic_balance)) {
      iteration_container[iZone][INST_0]->SetGrid_Movement(geometry_container, surface_movement, grid_movement, FFDBox, solver_container, config_container, iZone, INST_0, 0, ExtIter );
    }
  }
}

CFluidDriver::CFluidDriver(char* confFile, unsigned short val_nZone, unsigned short val_nDim, bool val_periodic, SU2_Comm MPICommunicator) : CDriver(confFile, val_nZone, val_nDim, val_periodic, MPICommunicator) { }

CFluidDriver::~CFluidDriver(void) { }

void CFluidDriver::Run() {

  unsigned short iZone, jZone, checkConvergence;
  unsigned long IntIter, nIntIter;
  bool unsteady;

  /*--- Run a single iteration of a multi-zone problem by looping over all
   zones and executing the iterations. Note that data transers between zones
   and other intermediate procedures may be required. ---*/

  unsteady = (config_container[MESH_0]->GetUnsteady_Simulation() == DT_STEPPING_1ST) || (config_container[MESH_0]->GetUnsteady_Simulation() == DT_STEPPING_2ND);

  /*--- Zone preprocessing ---*/

  for (iZone = 0; iZone < nZone; iZone++)
    iteration_container[iZone][INST_0]->Preprocess(output[iZone], integration_container, geometry_container, solver_container, numerics_container, config_container, surface_movement, grid_movement, FFDBox, iZone, INST_0);

  /*--- Updating zone interface communication patterns,
   needed only for unsteady simulation since for steady problems
   this is done once in the interpolator_container constructor 
   at the beginning of the computation ---*/

  if ( unsteady ) {
    for (iZone = 0; iZone < nZone; iZone++) {   
      for (jZone = 0; jZone < nZone; jZone++)
        if(jZone != iZone && interpolator_container[iZone][jZone] != NULL)
        interpolator_container[iZone][jZone]->Set_TransferCoeff(config_container);
    }
  }

  /*--- Begin Unsteady pseudo-time stepping internal loop, if not unsteady it does only one step --*/

  if (unsteady) 
    nIntIter = config_container[MESH_0]->GetUnst_nIntIter();
  else
    nIntIter = 1;

  for (IntIter = 0; IntIter < nIntIter; IntIter++) {

    /*--- At each pseudo time-step updates transfer data ---*/
    for (iZone = 0; iZone < nZone; iZone++)   
      for (jZone = 0; jZone < nZone; jZone++)
        if(jZone != iZone && transfer_container[iZone][jZone] != NULL)
          Transfer_Data(iZone, jZone);

    /*--- For each zone runs one single iteration ---*/

    for (iZone = 0; iZone < nZone; iZone++) {
      config_container[iZone]->SetIntIter(IntIter);
      iteration_container[iZone][INST_0]->Iterate(output[iZone], integration_container, geometry_container, solver_container, numerics_container, config_container, surface_movement, grid_movement, FFDBox, iZone, INST_0);
    }

    /*--- Check convergence in each zone --*/

    checkConvergence = 0;
    for (iZone = 0; iZone < nZone; iZone++)
    checkConvergence += (int) integration_container[iZone][INST_0][FLOW_SOL]->GetConvergence();

    /*--- If convergence was reached in every zone --*/

  if (checkConvergence == nZone) break;
  }

}

void CFluidDriver::Transfer_Data(unsigned short donorZone, unsigned short targetZone) {

  bool MatchingMesh = config_container[targetZone]->GetMatchingMesh();

  /*--- Select the transfer method and the appropriate mesh properties (matching or nonmatching mesh) ---*/

  switch (config_container[targetZone]->GetKind_TransferMethod()) {

  case BROADCAST_DATA:
      if (MatchingMesh) {
        transfer_container[donorZone][targetZone]->Broadcast_InterfaceData_Matching(solver_container[donorZone][INST_0][MESH_0][FLOW_SOL],solver_container[targetZone][INST_0][MESH_0][FLOW_SOL],
            geometry_container[donorZone][INST_0][MESH_0],geometry_container[targetZone][INST_0][MESH_0],
            config_container[donorZone], config_container[targetZone]);
        if (config_container[targetZone]->GetKind_Solver() == RANS)
          transfer_container[donorZone][targetZone]->Broadcast_InterfaceData_Matching(solver_container[donorZone][INST_0][MESH_0][TURB_SOL],solver_container[targetZone][INST_0][MESH_0][TURB_SOL],
              geometry_container[donorZone][INST_0][MESH_0],geometry_container[targetZone][INST_0][MESH_0],
              config_container[donorZone], config_container[targetZone]);
      }
      else {
        transfer_container[donorZone][targetZone]->Broadcast_InterfaceData_Interpolate(solver_container[donorZone][INST_0][MESH_0][FLOW_SOL],solver_container[targetZone][INST_0][MESH_0][FLOW_SOL],
            geometry_container[donorZone][INST_0][MESH_0],geometry_container[targetZone][INST_0][MESH_0],
            config_container[donorZone], config_container[targetZone]);
        if (config_container[targetZone]->GetKind_Solver() == RANS)
          transfer_container[donorZone][targetZone]->Broadcast_InterfaceData_Interpolate(solver_container[donorZone][INST_0][MESH_0][TURB_SOL],solver_container[targetZone][INST_0][MESH_0][TURB_SOL],
              geometry_container[donorZone][INST_0][MESH_0],geometry_container[targetZone][INST_0][MESH_0],
              config_container[donorZone], config_container[targetZone]);
    }
    break;

  case SCATTER_DATA:
    if (MatchingMesh) {
      transfer_container[donorZone][targetZone]->Scatter_InterfaceData(solver_container[donorZone][INST_0][MESH_0][FLOW_SOL],solver_container[targetZone][INST_0][MESH_0][FLOW_SOL],
          geometry_container[donorZone][INST_0][MESH_0],geometry_container[targetZone][INST_0][MESH_0],
          config_container[donorZone], config_container[targetZone]);
      if (config_container[targetZone]->GetKind_Solver() == RANS)
        transfer_container[donorZone][targetZone]->Scatter_InterfaceData(solver_container[donorZone][INST_0][MESH_0][TURB_SOL],solver_container[targetZone][INST_0][MESH_0][TURB_SOL],
            geometry_container[donorZone][INST_0][MESH_0],geometry_container[targetZone][INST_0][MESH_0],
            config_container[donorZone], config_container[targetZone]);
    }
    else {
      SU2_MPI::Error("Scatter method not implemented for non-matching meshes. ", CURRENT_FUNCTION);
    }
    break;

  case ALLGATHER_DATA:
    if (MatchingMesh) {
      SU2_MPI::Error("Allgather method not implemented for matching meshes. ", CURRENT_FUNCTION);
    }
    else {
      transfer_container[donorZone][targetZone]->Allgather_InterfaceData(solver_container[donorZone][INST_0][MESH_0][FLOW_SOL],solver_container[targetZone][INST_0][MESH_0][FLOW_SOL],
          geometry_container[donorZone][INST_0][MESH_0],geometry_container[targetZone][INST_0][MESH_0],
          config_container[donorZone], config_container[targetZone]);
      if (config_container[targetZone]->GetKind_Solver() == RANS)
        transfer_container[donorZone][targetZone]->Allgather_InterfaceData(solver_container[donorZone][INST_0][MESH_0][TURB_SOL],solver_container[targetZone][INST_0][MESH_0][TURB_SOL],
            geometry_container[donorZone][INST_0][MESH_0],geometry_container[targetZone][INST_0][MESH_0],
            config_container[donorZone], config_container[targetZone]);
    }
    break;
  }

}

void CFluidDriver::Update() {

  for(iZone = 0; iZone < nZone; iZone++)
    iteration_container[iZone][INST_0]->Update(output[iZone], integration_container, geometry_container,
         solver_container, numerics_container, config_container,
         surface_movement, grid_movement, FFDBox, iZone, INST_0);
}

void CFluidDriver::DynamicMeshUpdate(unsigned long ExtIter) {

  bool harmonic_balance;

  for (iZone = 0; iZone < nZone; iZone++) {
   harmonic_balance = (config_container[iZone]->GetUnsteady_Simulation() == HARMONIC_BALANCE);
    /*--- Dynamic mesh update ---*/
    if ((config_container[iZone]->GetGrid_Movement()) && (!harmonic_balance)) {
      iteration_container[iZone][INST_0]->SetGrid_Movement(geometry_container, surface_movement, grid_movement, FFDBox, solver_container, config_container, iZone, INST_0, 0, ExtIter );
    }
  }

}

CTurbomachineryDriver::CTurbomachineryDriver(char* confFile,
    unsigned short val_nZone,
    unsigned short val_nDim, bool val_periodic, SU2_Comm MPICommunicator) : CFluidDriver(confFile,
        val_nZone,
        val_nDim,
        val_periodic,
        MPICommunicator) { }

CTurbomachineryDriver::~CTurbomachineryDriver(void) { }

void CTurbomachineryDriver::Run() {

  /*--- Run a single iteration of a multi-zone problem by looping over all
   zones and executing the iterations. Note that data transers between zones
   and other intermediate procedures may be required. ---*/

  for (iZone = 0; iZone < nZone; iZone++) {
    iteration_container[iZone][INST_0]->Preprocess(output[iZone], integration_container, geometry_container,
                                           solver_container, numerics_container, config_container,
                                           surface_movement, grid_movement, FFDBox, iZone, INST_0);
  }

  /* --- Update the mixing-plane interface ---*/
  for (iZone = 0; iZone < nZone; iZone++) {
    if(mixingplane)SetMixingPlane(iZone);
  }

  for (iZone = 0; iZone < nZone; iZone++) {
    iteration_container[iZone][INST_0]->Iterate(output[iZone], integration_container, geometry_container,
                                        solver_container, numerics_container, config_container,
                                        surface_movement, grid_movement, FFDBox, iZone, INST_0);
  }

  for (iZone = 0; iZone < nZone; iZone++) {
    iteration_container[iZone][INST_0]->Postprocess(output[iZone], integration_container, geometry_container,
                                      solver_container, numerics_container, config_container,
                                      surface_movement, grid_movement, FFDBox, iZone, INST_0);
  }

  if (rank == MASTER_NODE){
    SetTurboPerformance(ZONE_0);
  }


}

void CTurbomachineryDriver::SetMixingPlane(unsigned short donorZone){

  unsigned short targetZone, nMarkerInt, iMarkerInt ;
  nMarkerInt     = config_container[donorZone]->GetnMarker_MixingPlaneInterface()/2;

  /* --- transfer the average value from the donorZone to the targetZone*/
  for (iMarkerInt = 1; iMarkerInt <= nMarkerInt; iMarkerInt++){
    for (targetZone = 0; targetZone < nZone; targetZone++) {
      if (targetZone != donorZone){
        transfer_container[donorZone][targetZone]->Allgather_InterfaceAverage(solver_container[donorZone][INST_0][MESH_0][FLOW_SOL],solver_container[targetZone][INST_0][MESH_0][FLOW_SOL],
            geometry_container[donorZone][INST_0][MESH_0],geometry_container[targetZone][INST_0][MESH_0],
            config_container[donorZone], config_container[targetZone], iMarkerInt );
      }
    }
  }
}

void CTurbomachineryDriver::SetTurboPerformance(unsigned short targetZone){

  unsigned short donorZone;
  //IMPORTANT this approach of multi-zone performances rely upon the fact that turbomachinery markers follow the natural (stator-rotor) development of the real machine.
  /* --- transfer the local turboperfomance quantities (for each blade)  from all the donorZones to the targetZone (ZONE_0) ---*/
  for (donorZone = 1; donorZone < nZone; donorZone++) {
    transfer_container[donorZone][targetZone]->GatherAverageValues(solver_container[donorZone][INST_0][MESH_0][FLOW_SOL],solver_container[targetZone][INST_0][MESH_0][FLOW_SOL], donorZone);
  }

  /* --- compute turboperformance for each stage and the global machine ---*/

  output[ZONE_0]->ComputeTurboPerformance(solver_container[targetZone][INST_0][MESH_0][FLOW_SOL], geometry_container[targetZone][INST_0][MESH_0], config_container[targetZone]);

}


bool CTurbomachineryDriver::Monitor(unsigned long ExtIter) {

  su2double CFL;
  su2double rot_z_ini, rot_z_final ,rot_z;
  su2double outPres_ini, outPres_final, outPres;
  unsigned long rampFreq, finalRamp_Iter;
  unsigned short iMarker, KindBC, KindBCOption;
  string Marker_Tag;

  bool print;

  /*--- Synchronization point after a single solver iteration. Compute the
   wall clock time required. ---*/

#ifndef HAVE_MPI
  StopTime = su2double(clock())/su2double(CLOCKS_PER_SEC);
#else
  StopTime = MPI_Wtime();
#endif
  IterCount++;
  UsedTime = (StopTime - StartTime);


  /*--- Check if there is any change in the runtime parameters ---*/
  CConfig *runtime = NULL;
  strcpy(runtime_file_name, "runtime.dat");
  runtime = new CConfig(runtime_file_name, config_container[ZONE_0]);
  runtime->SetExtIter(ExtIter);
  delete runtime;

  /*--- Update the convergence history file (serial and parallel computations). ---*/

  for (iZone = 0; iZone < nZone; iZone++) {
    for (iInst = 0; iInst < nInst[iZone]; iInst++)
      output[iZone]->SetConvHistory_Body(geometry_container, solver_container,
          config_container, integration_container, false, UsedTime, iZone, iInst);
  }


  /*--- Evaluate the new CFL number (adaptive). ---*/
  if (config_container[ZONE_0]->GetCFL_Adapt() == YES) {
    if(mixingplane){
      CFL = 0;
      for (iZone = 0; iZone < nZone; iZone++){
        output[iZone]->SetCFL_Number(solver_container, config_container, iZone);
        CFL += config_container[iZone]->GetCFL(MESH_0);
      }
      /*--- For fluid-multizone the new CFL number is the same for all the zones and it is equal to the zones' minimum value. ---*/
      for (iZone = 0; iZone < nZone; iZone++){
        config_container[iZone]->SetCFL(MESH_0, CFL/nZone);
      }
    }
    else{
      output[ZONE_0]->SetCFL_Number(solver_container, config_container, ZONE_0);
    }
  }


  /*--- ROTATING FRAME Ramp: Compute the updated rotational velocity. ---*/
  if (config_container[ZONE_0]->GetGrid_Movement() && config_container[ZONE_0]->GetRampRotatingFrame()) {
    rampFreq       = SU2_TYPE::Int(config_container[ZONE_0]->GetRampRotatingFrame_Coeff(1));
    finalRamp_Iter = SU2_TYPE::Int(config_container[ZONE_0]->GetRampRotatingFrame_Coeff(2));
    rot_z_ini = config_container[ZONE_0]->GetRampRotatingFrame_Coeff(0);
    print = false;
    if(ExtIter % rampFreq == 0 &&  ExtIter <= finalRamp_Iter){

      for (iZone = 0; iZone < nZone; iZone++) {
        rot_z_final = config_container[iZone]->GetFinalRotation_Rate_Z(iZone);
        if(abs(rot_z_final) > 0.0){
          rot_z = rot_z_ini + ExtIter*( rot_z_final - rot_z_ini)/finalRamp_Iter;
          config_container[iZone]->SetRotation_Rate_Z(rot_z, iZone);
          if(rank == MASTER_NODE && print && ExtIter > 0) {
            cout << endl << " Updated rotating frame grid velocities";
            cout << " for zone " << iZone << "." << endl;
          }
          geometry_container[iZone][INST_0][MESH_0]->SetRotationalVelocity(config_container[iZone], iZone, print);
          geometry_container[iZone][INST_0][MESH_0]->SetShroudVelocity(config_container[iZone]);
        }
      }

      for (iZone = 0; iZone < nZone; iZone++) {
        geometry_container[iZone][INST_0][MESH_0]->SetAvgTurboValue(config_container[iZone], iZone, INFLOW, false);
        geometry_container[iZone][INST_0][MESH_0]->SetAvgTurboValue(config_container[iZone],iZone, OUTFLOW, false);
        geometry_container[iZone][INST_0][MESH_0]->GatherInOutAverageValues(config_container[iZone], false);

      }

      for (iZone = 1; iZone < nZone; iZone++) {
        transfer_container[iZone][ZONE_0]->GatherAverageTurboGeoValues(geometry_container[iZone][INST_0][MESH_0],geometry_container[ZONE_0][INST_0][MESH_0], iZone);
      }

    }
  }


  /*--- Outlet Pressure Ramp: Compute the updated rotational velocity. ---*/
  if (config_container[ZONE_0]->GetRampOutletPressure()) {
    rampFreq       = SU2_TYPE::Int(config_container[ZONE_0]->GetRampOutletPressure_Coeff(1));
    finalRamp_Iter = SU2_TYPE::Int(config_container[ZONE_0]->GetRampOutletPressure_Coeff(2));
    outPres_ini    = config_container[ZONE_0]->GetRampOutletPressure_Coeff(0);
    outPres_final  = config_container[ZONE_0]->GetFinalOutletPressure();

    if(ExtIter % rampFreq == 0 &&  ExtIter <= finalRamp_Iter){
      outPres = outPres_ini + ExtIter*(outPres_final - outPres_ini)/finalRamp_Iter;
      if(rank == MASTER_NODE) config_container[ZONE_0]->SetMonitotOutletPressure(outPres);

      for (iZone = 0; iZone < nZone; iZone++) {
        for (iMarker = 0; iMarker < config_container[iZone]->GetnMarker_All(); iMarker++) {
          KindBC = config_container[iZone]->GetMarker_All_KindBC(iMarker);
          switch (KindBC) {
          case RIEMANN_BOUNDARY:
            Marker_Tag         = config_container[iZone]->GetMarker_All_TagBound(iMarker);
            KindBCOption       = config_container[iZone]->GetKind_Data_Riemann(Marker_Tag);
            if(KindBCOption == STATIC_PRESSURE || KindBCOption == RADIAL_EQUILIBRIUM ){
              SU2_MPI::Error("Outlet pressure ramp only implemented for NRBC", CURRENT_FUNCTION);
            }
            break;
          case GILES_BOUNDARY:
            Marker_Tag         = config_container[iZone]->GetMarker_All_TagBound(iMarker);
            KindBCOption       = config_container[iZone]->GetKind_Data_Giles(Marker_Tag);
            if(KindBCOption == STATIC_PRESSURE || KindBCOption == STATIC_PRESSURE_1D || KindBCOption == RADIAL_EQUILIBRIUM ){
              config_container[iZone]->SetGiles_Var1(outPres, Marker_Tag);
            }
            break;
          }
        }
      }
    }
  }


  /*--- Check whether the current simulation has reached the specified
   convergence criteria, and set StopCalc to true, if so. ---*/

  switch (config_container[ZONE_0]->GetKind_Solver()) {
  case EULER: case NAVIER_STOKES: case RANS:
    StopCalc = integration_container[ZONE_0][INST_0][FLOW_SOL]->GetConvergence(); break;
  case DISC_ADJ_EULER: case DISC_ADJ_NAVIER_STOKES: case DISC_ADJ_RANS:
  case DISC_ADJ_FEM_EULER: case DISC_ADJ_FEM_NS: case DISC_ADJ_FEM_RANS:
    StopCalc = integration_container[ZONE_0][INST_0][ADJFLOW_SOL]->GetConvergence(); break;
  }

  return StopCalc;

}

CDiscAdjFluidDriver::CDiscAdjFluidDriver(char* confFile,
                                                 unsigned short val_nZone,
                                                 unsigned short val_nDim, bool val_periodic,
                                         SU2_Comm MPICommunicator) : CFluidDriver(confFile,
																										 	 	 	 	 	 	 	 	 	 	 	 	 	 	 	 	val_nZone,
                                                                                    val_nDim,
                                                                                    val_periodic,
                                                                                    MPICommunicator) {

  RecordingState = NONE;
  unsigned short iZone;

  direct_iteration = new CIteration*[nZone];

  for (iZone = 0; iZone < nZone; iZone++){
    if(config_container[iZone]->GetBoolTurbomachinery()){
      direct_iteration[iZone] = new CTurboIteration(config_container[iZone]);
    }
    else{
      direct_iteration[iZone] = new CFluidIteration(config_container[iZone]);
    }
  }

}

CDiscAdjFluidDriver::~CDiscAdjFluidDriver(){

  for (iZone = 0; iZone < nZone; iZone++){
    delete direct_iteration[iZone];
  }

  delete [] direct_iteration;

}

void CDiscAdjFluidDriver::Run() {

  unsigned short iZone = 0, checkConvergence;
  unsigned long IntIter, nIntIter;

  bool unsteady;

  unsteady = (config_container[MESH_0]->GetUnsteady_Simulation() == DT_STEPPING_1ST) || (config_container[MESH_0]->GetUnsteady_Simulation() == DT_STEPPING_2ND);

  /*--- Begin Unsteady pseudo-time stepping internal loop, if not unsteady it does only one step --*/

  if (unsteady)
    nIntIter = config_container[MESH_0]->GetUnst_nIntIter();
  else
    nIntIter = 1;

  for (iZone = 0; iZone < nZone; iZone++) {

    iteration_container[iZone][INST_0]->Preprocess(output[iZone], integration_container, geometry_container,
                                                     solver_container, numerics_container, config_container,
                                                     surface_movement, grid_movement, FFDBox, iZone, INST_0);
  }


  /*--- For the adjoint iteration we need the derivatives of the iteration function with
   *    respect to the conservative flow variables. Since these derivatives do not change in the steady state case
   *    we only have to record if the current recording is different from cons. variables. ---*/

  if (RecordingState != FLOW_CONS_VARS || unsteady){

    /*--- SetRecording stores the computational graph on one iteration of the direct problem. Calling it with NONE
     *    as argument ensures that all information from a previous recording is removed. ---*/

    SetRecording(NONE);

    /*--- Store the computational graph of one direct iteration with the conservative variables as input. ---*/

    SetRecording(FLOW_CONS_VARS);

  }

  for (IntIter = 0; IntIter < nIntIter; IntIter++) {


    /*--- Initialize the adjoint of the output variables of the iteration with the adjoint solution
   *    of the previous iteration. The values are passed to the AD tool. ---*/

    for (iZone = 0; iZone < nZone; iZone++) {

      config_container[iZone]->SetIntIter(IntIter);

      iteration_container[iZone][INST_0]->InitializeAdjoint(solver_container, geometry_container, config_container, iZone, INST_0);

    }

    /*--- Initialize the adjoint of the objective function with 1.0. ---*/

    SetAdj_ObjFunction();

    /*--- Interpret the stored information by calling the corresponding routine of the AD tool. ---*/

    AD::ComputeAdjoint();

    /*--- Extract the computed adjoint values of the input variables and store them for the next iteration. ---*/

    for (iZone = 0; iZone < nZone; iZone++) {
      iteration_container[iZone][INST_0]->Iterate(output[iZone], integration_container, geometry_container,
                                          solver_container, numerics_container, config_container,
                                          surface_movement, grid_movement, FFDBox, iZone, INST_0);
    }

    /*--- Clear the stored adjoint information to be ready for a new evaluation. ---*/

    AD::ClearAdjoints();

    /*--- Check convergence in each zone --*/

    checkConvergence = 0;
    for (iZone = 0; iZone < nZone; iZone++)
      checkConvergence += (int) integration_container[iZone][INST_0][ADJFLOW_SOL]->GetConvergence();

    /*--- If convergence was reached in every zone --*/

    if (checkConvergence == nZone) break;

    /*--- Write the convergence history (only screen output) ---*/

    if (unsteady)
      output[ZONE_0]->SetConvHistory_Body(geometry_container, solver_container, config_container, integration_container, true, 0.0, ZONE_0, INST_0);

  }

  /*--- Compute the geometrical sensitivities ---*/

  if ((ExtIter+1 >= config_container[ZONE_0]->GetnExtIter()) ||
      integration_container[ZONE_0][INST_0][ADJFLOW_SOL]->GetConvergence() ||
      (ExtIter % config_container[ZONE_0]->GetWrt_Sol_Freq() == 0) || unsteady){

    /*--- SetRecording stores the computational graph on one iteration of the direct problem. Calling it with NONE
     * as argument ensures that all information from a previous recording is removed. ---*/

    SetRecording(NONE);

    /*--- Store the computational graph of one direct iteration with the mesh coordinates as input. ---*/

    SetRecording(MESH_COORDS);

    /*--- Initialize the adjoint of the output variables of the iteration with the adjoint solution
     *    of the current iteration. The values are passed to the AD tool. ---*/

    for (iZone = 0; iZone < nZone; iZone++) {

      iteration_container[iZone][INST_0]->InitializeAdjoint(solver_container, geometry_container, config_container, iZone, INST_0);

    }

    /*--- Initialize the adjoint of the objective function with 1.0. ---*/

    SetAdj_ObjFunction();

    /*--- Interpret the stored information by calling the corresponding routine of the AD tool. ---*/

    AD::ComputeAdjoint();

    /*--- Extract the computed sensitivity values. ---*/

    for (iZone = 0; iZone < nZone; iZone++) {
      solver_container[iZone][INST_0][MESH_0][ADJFLOW_SOL]->SetSensitivity(geometry_container[iZone][INST_0][MESH_0],config_container[iZone]);
    }

    /*--- Clear the stored adjoint information to be ready for a new evaluation. ---*/

    AD::ClearAdjoints();
  }
}

void CDiscAdjFluidDriver::SetRecording(unsigned short kind_recording){
  unsigned short iZone, iMesh;

  AD::Reset();

  /*--- Prepare for recording by resetting the flow solution to the initial converged solution---*/

  for (iZone = 0; iZone < nZone; iZone++) {
    for (iMesh = 0; iMesh <= config_container[iZone]->GetnMGLevels(); iMesh++){
      solver_container[iZone][INST_0][iMesh][ADJFLOW_SOL]->SetRecording(geometry_container[iZone][INST_0][iMesh], config_container[iZone]);
    }
    if (config_container[iZone]->GetKind_Solver() == DISC_ADJ_RANS && !config_container[iZone]->GetFrozen_Visc_Disc()) {
      solver_container[iZone][INST_0][MESH_0][ADJTURB_SOL]->SetRecording(geometry_container[iZone][INST_0][MESH_0], config_container[iZone]);
    }
  }


  /*---Enable recording and register input of the flow iteration (conservative variables or node coordinates) --- */

  if (kind_recording != NONE){

    AD::StartRecording();

    if (rank == MASTER_NODE && ((ExtIter == 0)) && kind_recording == FLOW_CONS_VARS) {
      cout << endl << "-------------------------------------------------------------------------" << endl;
      cout << "Direct iteration to store computational graph." << endl;
      cout << "Compute residuals to check the convergence of the direct problem." << endl;
      cout << "-------------------------------------------------------------------------" << endl << endl;
    }
    for (iZone = 0; iZone < nZone; iZone++) {
      iteration_container[iZone][INST_0]->RegisterInput(solver_container, geometry_container, config_container, iZone, INST_0, kind_recording);
    }

  }

  for (iZone = 0; iZone < nZone; iZone++) {
    iteration_container[iZone][INST_0]->SetDependencies(solver_container, geometry_container, config_container, iZone, INST_0, kind_recording);
  }

  /*--- Do one iteration of the direct flow solver ---*/

  DirectRun();

  /*--- Print residuals in the first iteration ---*/

  for (iZone = 0; iZone < nZone; iZone++) {
    if (rank == MASTER_NODE && ((ExtIter == 0) || (config_container[iZone]->GetUnsteady_Simulation() != STEADY)) && (kind_recording == FLOW_CONS_VARS)) {
      cout << " Zone " << iZone << ": log10[Conservative 0]: "<< log10(solver_container[iZone][INST_0][MESH_0][FLOW_SOL]->GetRes_RMS(0)) << endl;
      if ( config_container[iZone]->GetKind_Turb_Model() != NONE && !config_container[iZone]->GetFrozen_Visc_Disc()) {
        cout <<"       log10[RMS k]: " << log10(solver_container[iZone][INST_0][MESH_0][TURB_SOL]->GetRes_RMS(0)) << endl;
      }
    }
  }

  RecordingState = kind_recording;

  for (iZone = 0; iZone < nZone; iZone++) {
    iteration_container[iZone][INST_0]->RegisterOutput(solver_container, geometry_container, config_container, output[iZone], iZone, INST_0);
  }

  /*--- Extract the objective function and store it --- */

  SetObjFunction();

  AD::StopRecording();

}

void CDiscAdjFluidDriver::SetAdj_ObjFunction(){

  bool time_stepping = config_container[ZONE_0]->GetUnsteady_Simulation() != STEADY;
  unsigned long IterAvg_Obj = config_container[ZONE_0]->GetIter_Avg_Objective();
  unsigned long ExtIter = config_container[ZONE_0]->GetExtIter();
  su2double seeding = 1.0;

  if (time_stepping){
    if (ExtIter < IterAvg_Obj){
      seeding = 1.0/((su2double)IterAvg_Obj);
    }
    else{
      seeding = 0.0;
    }
  }

  if (rank == MASTER_NODE){
    SU2_TYPE::SetDerivative(ObjFunc, SU2_TYPE::GetValue(seeding));
  } else {
    SU2_TYPE::SetDerivative(ObjFunc, 0.0);
  }

}

void CDiscAdjFluidDriver::SetObjFunction(){

  bool compressible = (config_container[ZONE_0]->GetKind_Regime() == COMPRESSIBLE);

  ObjFunc = 0.0;

  for (iZone = 0; iZone < nZone; iZone++){
    solver_container[iZone][INST_0][MESH_0][FLOW_SOL]->SetTotal_ComboObj(0.0);
  }

  /*--- Specific scalar objective functions ---*/

<<<<<<< HEAD
//  for (iZone = 0; iZone < nZone; iZone++){
//    switch (config_container[iZone]->GetKind_Solver()) {
//      case EULER:                   case NAVIER_STOKES:                   case RANS:
//      case DISC_ADJ_EULER:          case DISC_ADJ_NAVIER_STOKES:          case DISC_ADJ_RANS:
=======
  for (iZone = 0; iZone < nZone; iZone++){
    switch (config_container[iZone]->GetKind_Solver()) {
      case EULER:                    case NAVIER_STOKES:                   case RANS:
      case DISC_ADJ_EULER:           case DISC_ADJ_NAVIER_STOKES:          case DISC_ADJ_RANS:
      case DISC_ADJ_FEM_EULER:       case DISC_ADJ_FEM_NS:                 case DISC_ADJ_FEM_RANS:
>>>>>>> 0811066f
        
//        if (config_container[ZONE_0]->GetnMarker_Analyze() != 0)
//          output[iZone]->SpecialOutput_AnalyzeSurface(solver_container[iZone][INST_0][MESH_0][FLOW_SOL], geometry_container[iZone][INST_0][MESH_0], config_container[iZone], false);
        
//        if ((config_container[ZONE_0]->GetnMarker_Analyze() != 0) && compressible)
//          output[iZone]->SpecialOutput_Distortion(solver_container[ZONE_0][INST_0][MESH_0][FLOW_SOL], geometry_container[ZONE_0][INST_0][MESH_0], config_container[ZONE_0], false);
        
//        if (config_container[ZONE_0]->GetnMarker_NearFieldBound() != 0)
//          output[iZone]->SpecialOutput_SonicBoom(solver_container[ZONE_0][INST_0][MESH_0][FLOW_SOL], geometry_container[ZONE_0][INST_0][MESH_0], config_container[ZONE_0], false);
          
//        if (config_container[ZONE_0]->GetPlot_Section_Forces())
//          output[iZone]->SpecialOutput_SpanLoad(solver_container[ZONE_0][INST_0][MESH_0][FLOW_SOL], geometry_container[ZONE_0][INST_0][MESH_0], config_container[ZONE_0], false);
        
//        break;
//    }
//  }

  /*--- Surface based obj. function ---*/

  for (iZone = 0; iZone < nZone; iZone++){
    solver_container[iZone][INST_0][MESH_0][FLOW_SOL]->Evaluate_ObjFunc(config_container[iZone]);
    ObjFunc += solver_container[iZone][INST_0][MESH_0][FLOW_SOL]->GetTotal_ComboObj();
  }

  if (rank == MASTER_NODE){
    AD::RegisterOutput(ObjFunc);
  }
  
}

void CDiscAdjFluidDriver::DirectRun(){


  unsigned short iZone, jZone;
  bool unsteady = config_container[ZONE_0]->GetUnsteady_Simulation() != STEADY;

  /*--- Run a single iteration of a multi-zone problem by looping over all
   zones and executing the iterations. Note that data transers between zones
   and other intermediate procedures may be required. ---*/

  unsteady = (config_container[MESH_0]->GetUnsteady_Simulation() == DT_STEPPING_1ST) || (config_container[MESH_0]->GetUnsteady_Simulation() == DT_STEPPING_2ND);

  /*--- Zone preprocessing ---*/

  for (iZone = 0; iZone < nZone; iZone++)
    direct_iteration[iZone]->Preprocess(output[iZone], integration_container, geometry_container, solver_container, numerics_container, config_container, surface_movement, grid_movement, FFDBox, iZone, INST_0);

  /*--- Updating zone interface communication patterns,
   needed only for unsteady simulation since for steady problems
  this is done once in the interpolator_container constructor
   at the beginning of the computation ---*/

  if ( unsteady ) {
  for (iZone = 0; iZone < nZone; iZone++) {
      for (jZone = 0; jZone < nZone; jZone++)
        if(jZone != iZone && interpolator_container[iZone][jZone] != NULL)
        interpolator_container[iZone][jZone]->Set_TransferCoeff(config_container);
    }
  }

  /*--- Do one iteration of the direct solver  --*/

  /*--- At each pseudo time-step updates transfer data ---*/
  for (iZone = 0; iZone < nZone; iZone++)
    for (jZone = 0; jZone < nZone; jZone++)
      if(jZone != iZone && transfer_container[iZone][jZone] != NULL)
        Transfer_Data(iZone, jZone);

  /*--- For each zone runs one single iteration ---*/

  for (iZone = 0; iZone < nZone; iZone++) {
    config_container[iZone]->SetIntIter(1);
    direct_iteration[iZone]->Iterate(output[iZone], integration_container, geometry_container, solver_container, numerics_container, config_container, surface_movement, grid_movement, FFDBox, iZone, INST_0);
  }

}

CDiscAdjTurbomachineryDriver::CDiscAdjTurbomachineryDriver(char* confFile,
                                                           unsigned short val_nZone,
                                                           unsigned short val_nDim,
                                                           bool val_periodic,
                                                           SU2_Comm MPICommunicator): CDiscAdjFluidDriver(confFile, val_nZone, val_nDim, val_periodic, MPICommunicator){ }
CDiscAdjTurbomachineryDriver::~CDiscAdjTurbomachineryDriver(){

}


void CDiscAdjTurbomachineryDriver::DirectRun(){

  /*--- Run a single iteration of a multi-zone problem by looping over all
   zones and executing the iterations. Note that data transers between zones
   and other intermediate procedures may be required. ---*/

  for (iZone = 0; iZone < nZone; iZone++) {

    direct_iteration[iZone]->Preprocess(output[iZone], integration_container, geometry_container,
        solver_container, numerics_container, config_container,
        surface_movement, grid_movement, FFDBox, iZone, INST_0);

  }


  /* --- Update the mixing-plane interface ---*/
  for (iZone = 0; iZone < nZone; iZone++) {
    if(mixingplane)SetMixingPlane(iZone);
  }

  for (iZone = 0; iZone < nZone; iZone++) {
    direct_iteration[iZone]->Iterate(output[iZone], integration_container, geometry_container,
                                     solver_container, numerics_container, config_container,
                                     surface_movement, grid_movement, FFDBox, iZone, INST_0);
  }

  for (iZone = 0; iZone < nZone; iZone++) {
    direct_iteration[iZone]->Postprocess(output[iZone], integration_container, geometry_container,
                                      solver_container, numerics_container, config_container,
                                      surface_movement, grid_movement, FFDBox, iZone, INST_0);
  }


  if (rank == MASTER_NODE){
    SetTurboPerformance(ZONE_0);
  }

}

void CDiscAdjTurbomachineryDriver::SetObjFunction(){

  solver_container[ZONE_0][INST_0][MESH_0][FLOW_SOL]->SetTotal_ComboObj(0.0);

  switch (config_container[ZONE_0]->GetKind_ObjFunc()){
  case ENTROPY_GENERATION:
    solver_container[ZONE_0][INST_0][MESH_0][FLOW_SOL]->AddTotal_ComboObj(output[ZONE_0]->GetEntropyGen(config_container[ZONE_0]->GetnMarker_TurboPerformance() - 1, config_container[ZONE_0]->GetnSpanWiseSections()));
    break;
  case FLOW_ANGLE_OUT:
      solver_container[ZONE_0][INST_0][MESH_0][FLOW_SOL]->AddTotal_ComboObj(output[ZONE_0]->GetFlowAngleOut(config_container[ZONE_0]->GetnMarker_TurboPerformance() - 1, config_container[ZONE_0]->GetnSpanWiseSections()));
      break;
  case MASS_FLOW_IN:
    solver_container[ZONE_0][INST_0][MESH_0][FLOW_SOL]->AddTotal_ComboObj(output[ZONE_0]->GetMassFlowIn(config_container[ZONE_0]->GetnMarker_TurboPerformance() - 1, config_container[ZONE_0]->GetnSpanWiseSections()));
    break;
  default:
    break;
  }

  ObjFunc = solver_container[ZONE_0][INST_0][MESH_0][FLOW_SOL]->GetTotal_ComboObj();

  if (rank == MASTER_NODE){
    AD::RegisterOutput(ObjFunc);
  }
}

void CDiscAdjTurbomachineryDriver::SetMixingPlane(unsigned short donorZone){

  unsigned short targetZone, nMarkerInt, iMarkerInt ;
  nMarkerInt     = config_container[donorZone]->GetnMarker_MixingPlaneInterface()/2;

  /* --- transfer the average value from the donorZone to the targetZone*/
  for (iMarkerInt = 1; iMarkerInt <= nMarkerInt; iMarkerInt++){
    for (targetZone = 0; targetZone < nZone; targetZone++) {
      if (targetZone != donorZone){
        transfer_container[donorZone][targetZone]->Allgather_InterfaceAverage(solver_container[donorZone][INST_0][MESH_0][FLOW_SOL],solver_container[targetZone][INST_0][MESH_0][FLOW_SOL],
            geometry_container[donorZone][INST_0][MESH_0],geometry_container[targetZone][INST_0][MESH_0],
            config_container[donorZone], config_container[targetZone], iMarkerInt );
      }
    }
  }
}


void CDiscAdjTurbomachineryDriver::SetTurboPerformance(unsigned short targetZone){

  unsigned short donorZone;
  //IMPORTANT this approach of multi-zone performances rely upon the fact that turbomachinery markers follow the natural (stator-rotor) development of the real machine.
  /* --- transfer the local turboperfomance quantities (for each blade)  from all the donorZones to the targetZone (ZONE_0) ---*/
  for (donorZone = 1; donorZone < nZone; donorZone++) {
    transfer_container[donorZone][targetZone]->GatherAverageValues(solver_container[donorZone][INST_0][MESH_0][FLOW_SOL],solver_container[targetZone][INST_0][MESH_0][FLOW_SOL], donorZone);
  }

  /* --- compute turboperformance for each stage and the global machine ---*/

  output[ZONE_0]->ComputeTurboPerformance(solver_container[targetZone][INST_0][MESH_0][FLOW_SOL], geometry_container[targetZone][INST_0][MESH_0], config_container[targetZone]);

}

CHBDriver::CHBDriver(char* confFile,
    unsigned short val_nZone,
    unsigned short val_nDim,
    bool val_periodic,
    SU2_Comm MPICommunicator) : CDriver(confFile,
        val_nZone,
        val_nDim,
        val_periodic,
        MPICommunicator) {
  unsigned short kInst;

  nInstHB = nInst[ZONE_0];

  D = NULL;
  /*--- allocate dynamic memory for the Harmonic Balance operator ---*/
  D = new su2double*[nInstHB]; for (kInst = 0; kInst < nInstHB; kInst++) D[kInst] = new su2double[nInstHB];

}

CHBDriver::~CHBDriver(void) {

  unsigned short kInst;

  /*--- delete dynamic memory for the Harmonic Balance operator ---*/
  for (kInst = 0; kInst < nInstHB; kInst++) if (D[kInst] != NULL) delete [] D[kInst];
  if (D[kInst] != NULL) delete [] D;

}

void CHBDriver::Run() {

  /*--- Run a single iteration of a Harmonic Balance problem. Preprocess all
   all zones before beginning the iteration. ---*/

  for (iInst = 0; iInst < nInstHB; iInst++)
    iteration_container[ZONE_0][iInst]->Preprocess(output[ZONE_0], integration_container, geometry_container,
        solver_container, numerics_container, config_container,
        surface_movement, grid_movement, FFDBox, ZONE_0, iInst);

  for (iInst = 0; iInst < nInstHB; iInst++)
    iteration_container[ZONE_0][iInst]->Iterate(output[ZONE_0], integration_container, geometry_container,
        solver_container, numerics_container, config_container,
        surface_movement, grid_movement, FFDBox, ZONE_0, iInst);

}

void CHBDriver::Update() {

  for (iInst = 0; iInst < nInstHB; iInst++) {
    /*--- Compute the harmonic balance terms across all zones ---*/
    SetHarmonicBalance(iInst);

  }

  /*--- Precondition the harmonic balance source terms ---*/
  if (config_container[ZONE_0]->GetHB_Precondition() == YES) {
    StabilizeHarmonicBalance();

  }

  for (iInst = 0; iInst < nInstHB; iInst++) {

    /*--- Update the harmonic balance terms across all zones ---*/
    iteration_container[ZONE_0][iInst]->Update(output[ZONE_0], integration_container, geometry_container,
        solver_container, numerics_container, config_container,
        surface_movement, grid_movement, FFDBox, ZONE_0, iInst);

  }

}

void CHBDriver::ResetConvergence() {

  for(iInst = 0; iInst < nZone; iInst++) {
    switch (config_container[ZONE_0]->GetKind_Solver()) {

    case EULER: case NAVIER_STOKES: case RANS:
      integration_container[ZONE_0][iInst][FLOW_SOL]->SetConvergence(false);
      if (config_container[ZONE_0]->GetKind_Solver() == RANS) integration_container[ZONE_0][iInst][TURB_SOL]->SetConvergence(false);
      if(config_container[ZONE_0]->GetKind_Trans_Model() == LM) integration_container[ZONE_0][iInst][TRANS_SOL]->SetConvergence(false);
      break;

    case FEM_ELASTICITY:
      integration_container[ZONE_0][iInst][FEA_SOL]->SetConvergence(false);
      break;

    case ADJ_EULER: case ADJ_NAVIER_STOKES: case ADJ_RANS: case DISC_ADJ_EULER: case DISC_ADJ_NAVIER_STOKES: case DISC_ADJ_RANS:
      integration_container[ZONE_0][iInst][ADJFLOW_SOL]->SetConvergence(false);
      if( (config_container[ZONE_0]->GetKind_Solver() == ADJ_RANS) || (config_container[ZONE_0]->GetKind_Solver() == DISC_ADJ_RANS) )
        integration_container[ZONE_0][iInst][ADJTURB_SOL]->SetConvergence(false);
      break;
    }
  }

}

void CHBDriver::SetHarmonicBalance(unsigned short iInst) {

  unsigned short iVar, jInst, iMGlevel;
  unsigned short nVar = solver_container[ZONE_0][INST_0][MESH_0][FLOW_SOL]->GetnVar();
  unsigned long iPoint;
  bool implicit = (config_container[ZONE_0]->GetKind_TimeIntScheme_Flow() == EULER_IMPLICIT);
  bool adjoint = (config_container[ZONE_0]->GetContinuous_Adjoint());
  if (adjoint) {
    implicit = (config_container[ZONE_0]->GetKind_TimeIntScheme_AdjFlow() == EULER_IMPLICIT);
  }

  unsigned long ExtIter = config_container[ZONE_0]->GetExtIter();

  /*--- Retrieve values from the config file ---*/
  su2double *U = new su2double[nVar];
  su2double *U_old = new su2double[nVar];
  su2double *Psi = new su2double[nVar];
  su2double *Psi_old = new su2double[nVar];
  su2double *Source = new su2double[nVar];
  su2double deltaU, deltaPsi;

  /*--- Compute period of oscillation ---*/
  su2double period = config_container[ZONE_0]->GetHarmonicBalance_Period();

  /*--- Non-dimensionalize the input period, if necessary.  */
  period /= config_container[ZONE_0]->GetTime_Ref();

  if (ExtIter == 0)
    ComputeHB_Operator();

  /*--- Compute various source terms for explicit direct, implicit direct, and adjoint problems ---*/
  /*--- Loop over all grid levels ---*/
  for (iMGlevel = 0; iMGlevel <= config_container[ZONE_0]->GetnMGLevels(); iMGlevel++) {

    /*--- Loop over each node in the volume mesh ---*/
    for (iPoint = 0; iPoint < geometry_container[ZONE_0][iInst][iMGlevel]->GetnPoint(); iPoint++) {

      for (iVar = 0; iVar < nVar; iVar++) {
        Source[iVar] = 0.0;
      }

      /*--- Step across the columns ---*/
      for (jInst = 0; jInst < nInstHB; jInst++) {

        /*--- Retrieve solution at this node in current zone ---*/
        for (iVar = 0; iVar < nVar; iVar++) {

          if (!adjoint) {
            U[iVar] = solver_container[ZONE_0][jInst][iMGlevel][FLOW_SOL]->node[iPoint]->GetSolution(iVar);
            Source[iVar] += U[iVar]*D[iInst][jInst];

            if (implicit) {
              U_old[iVar] = solver_container[ZONE_0][jInst][iMGlevel][FLOW_SOL]->node[iPoint]->GetSolution_Old(iVar);
              deltaU = U[iVar] - U_old[iVar];
              Source[iVar] += deltaU*D[iInst][jInst];
            }

          }

          else {
            Psi[iVar] = solver_container[ZONE_0][jInst][iMGlevel][ADJFLOW_SOL]->node[iPoint]->GetSolution(iVar);
            Source[iVar] += Psi[iVar]*D[jInst][iInst];

            if (implicit) {
              Psi_old[iVar] = solver_container[ZONE_0][jInst][iMGlevel][ADJFLOW_SOL]->node[iPoint]->GetSolution_Old(iVar);
              deltaPsi = Psi[iVar] - Psi_old[iVar];
              Source[iVar] += deltaPsi*D[jInst][iInst];
            }
          }
        }

        /*--- Store sources for current row ---*/
        for (iVar = 0; iVar < nVar; iVar++) {
          if (!adjoint) {
            solver_container[ZONE_0][iInst][iMGlevel][FLOW_SOL]->node[iPoint]->SetHarmonicBalance_Source(iVar, Source[iVar]);
          }
          else {
            solver_container[ZONE_0][iInst][iMGlevel][ADJFLOW_SOL]->node[iPoint]->SetHarmonicBalance_Source(iVar, Source[iVar]);
          }
        }

      }
    }
  }

  /*--- Source term for a turbulence model ---*/
  if (config_container[ZONE_0]->GetKind_Solver() == RANS) {

    /*--- Extra variables needed if we have a turbulence model. ---*/
    unsigned short nVar_Turb = solver_container[ZONE_0][INST_0][MESH_0][TURB_SOL]->GetnVar();
    su2double *U_Turb = new su2double[nVar_Turb];
    su2double *Source_Turb = new su2double[nVar_Turb];

    /*--- Loop over only the finest mesh level (turbulence is always solved
     on the original grid only). ---*/
    for (iPoint = 0; iPoint < geometry_container[ZONE_0][INST_0][MESH_0]->GetnPoint(); iPoint++) {
      for (iVar = 0; iVar < nVar_Turb; iVar++) Source_Turb[iVar] = 0.0;
      for (jInst = 0; jInst < nInstHB; jInst++) {

        /*--- Retrieve solution at this node in current zone ---*/
        for (iVar = 0; iVar < nVar_Turb; iVar++) {
          U_Turb[iVar] = solver_container[ZONE_0][jInst][MESH_0][TURB_SOL]->node[iPoint]->GetSolution(iVar);
          Source_Turb[iVar] += U_Turb[iVar]*D[iInst][jInst];
        }
      }

      /*--- Store sources for current iZone ---*/
      for (iVar = 0; iVar < nVar_Turb; iVar++)
        solver_container[ZONE_0][iInst][MESH_0][TURB_SOL]->node[iPoint]->SetHarmonicBalance_Source(iVar, Source_Turb[iVar]);
    }

    delete [] U_Turb;
    delete [] Source_Turb;
  }

  delete [] Source;
  delete [] U;
  delete [] U_old;
  delete [] Psi;
  delete [] Psi_old;

}

void CHBDriver::StabilizeHarmonicBalance() {

  unsigned short i, j, k, iVar, iInst, jInst, iMGlevel;
  unsigned short nVar = solver_container[ZONE_0][INST_0][MESH_0][FLOW_SOL]->GetnVar();
  unsigned long iPoint;
  bool adjoint = (config_container[ZONE_0]->GetContinuous_Adjoint());

  /*--- Retrieve values from the config file ---*/
  su2double *Source     = new su2double[nInstHB];
  su2double *Source_old = new su2double[nInstHB];
  su2double Delta;

  su2double **Pinv     = new su2double*[nInstHB];
  su2double **P        = new su2double*[nInstHB];
  for (iInst = 0; iInst < nInstHB; iInst++) {
    Pinv[iInst]       = new su2double[nInstHB];
    P[iInst]          = new su2double[nInstHB];
  }

  /*--- Loop over all grid levels ---*/
  for (iMGlevel = 0; iMGlevel <= config_container[ZONE_0]->GetnMGLevels(); iMGlevel++) {

    /*--- Loop over each node in the volume mesh ---*/
    for (iPoint = 0; iPoint < geometry_container[ZONE_0][INST_0][iMGlevel]->GetnPoint(); iPoint++) {

      /*--- Get time step for current node ---*/
      Delta = solver_container[ZONE_0][INST_0][iMGlevel][FLOW_SOL]->node[iPoint]->GetDelta_Time();

      /*--- Setup stabilization matrix for this node ---*/
      for (iInst = 0; iInst < nInstHB; iInst++) {
        for (jInst = 0; jInst < nInstHB; jInst++) {
          if (jInst == iInst ) {
            Pinv[iInst][jInst] = 1.0 + Delta*D[iInst][jInst];
          }
          else {
            Pinv[iInst][jInst] = Delta*D[iInst][jInst];
          }
        }
      }

      /*--- Invert stabilization matrix Pinv with Gauss elimination---*/

      /*--  A temporary matrix to hold the inverse, dynamically allocated ---*/
      su2double **temp = new su2double*[nInstHB];
      for (i = 0; i < nInstHB; i++) {
        temp[i] = new su2double[2 * nInstHB];
      }

      /*---  Copy the desired matrix into the temporary matrix ---*/
      for (i = 0; i < nInstHB; i++) {
        for (j = 0; j < nInstHB; j++) {
          temp[i][j] = Pinv[i][j];
          temp[i][nInstHB + j] = 0;
        }
        temp[i][nInstHB + i] = 1;
      }

      su2double max_val;
      unsigned short max_idx;

      /*---  Pivot each column such that the largest number possible divides the other rows  ---*/
      for (k = 0; k < nInstHB - 1; k++) {
        max_idx = k;
        max_val = abs(temp[k][k]);
        /*---  Find the largest value (pivot) in the column  ---*/
        for (j = k; j < nInstHB; j++) {
          if (abs(temp[j][k]) > max_val) {
            max_idx = j;
            max_val = abs(temp[j][k]);
          }
        }

        /*---  Move the row with the highest value up  ---*/
        for (j = 0; j < (nInstHB * 2); j++) {
          su2double d = temp[k][j];
          temp[k][j] = temp[max_idx][j];
          temp[max_idx][j] = d;
        }
        /*---  Subtract the moved row from all other rows ---*/
        for (i = k + 1; i < nInstHB; i++) {
          su2double c = temp[i][k] / temp[k][k];
          for (j = 0; j < (nInstHB * 2); j++) {
            temp[i][j] = temp[i][j] - temp[k][j] * c;
          }
        }
      }

      /*---  Back-substitution  ---*/
      for (k = nInstHB - 1; k > 0; k--) {
        if (temp[k][k] != su2double(0.0)) {
          for (int i = k - 1; i > -1; i--) {
            su2double c = temp[i][k] / temp[k][k];
            for (j = 0; j < (nInstHB * 2); j++) {
              temp[i][j] = temp[i][j] - temp[k][j] * c;
            }
          }
        }
      }

      /*---  Normalize the inverse  ---*/
      for (i = 0; i < nInstHB; i++) {
        su2double c = temp[i][i];
        for (j = 0; j < nInstHB; j++) {
          temp[i][j + nInstHB] = temp[i][j + nInstHB] / c;
        }
      }

      /*---  Copy the inverse back to the main program flow ---*/
      for (i = 0; i < nInstHB; i++) {
        for (j = 0; j < nInstHB; j++) {
          P[i][j] = temp[i][j + nInstHB];
        }
      }

      /*---  Delete dynamic template  ---*/
      for (iInst = 0; iInst < nInstHB; iInst++) {
        delete[] temp[iInst];
      }
      delete[] temp;

      /*--- Loop through variables to precondition ---*/
      for (iVar = 0; iVar < nVar; iVar++) {

        /*--- Get current source terms (not yet preconditioned) and zero source array to prepare preconditioning ---*/
        for (iInst = 0; iInst < nInstHB; iInst++) {
          Source_old[iInst] = solver_container[ZONE_0][iInst][iMGlevel][FLOW_SOL]->node[iPoint]->GetHarmonicBalance_Source(iVar);
          Source[iInst] = 0;
        }

        /*--- Step through columns ---*/
        for (iInst = 0; iInst < nInstHB; iInst++) {
          for (jInst = 0; jInst < nInstHB; jInst++) {
            Source[iInst] += P[iInst][jInst]*Source_old[jInst];
          }

          /*--- Store updated source terms for current node ---*/
          if (!adjoint) {
            solver_container[ZONE_0][iInst][iMGlevel][FLOW_SOL]->node[iPoint]->SetHarmonicBalance_Source(iVar, Source[iInst]);
          }
          else {
            solver_container[ZONE_0][iInst][iMGlevel][ADJFLOW_SOL]->node[iPoint]->SetHarmonicBalance_Source(iVar, Source[iInst]);
          }
        }

      }
    }
  }

  /*--- Deallocate dynamic memory ---*/
  for (iInst = 0; iInst < nInstHB; iInst++){
    delete [] P[iInst];
    delete [] Pinv[iInst];
  }
  delete [] P;
  delete [] Pinv;
  delete [] Source;
  delete [] Source_old;

}

void CHBDriver::ComputeHB_Operator() {

  const   complex<su2double> J(0.0,1.0);
  unsigned short i, j, k, iInst;

  su2double *Omega_HB       = new su2double[nInstHB];
  complex<su2double> **E    = new complex<su2double>*[nInstHB];
  complex<su2double> **Einv = new complex<su2double>*[nInstHB];
  complex<su2double> **DD   = new complex<su2double>*[nInstHB];
  for (iInst = 0; iInst < nInstHB; iInst++) {
    E[iInst]    = new complex<su2double>[nInstHB];
    Einv[iInst] = new complex<su2double>[nInstHB];
    DD[iInst]   = new complex<su2double>[nInstHB];
  }

  /*--- Get simualation period from config file ---*/
  su2double Period = config_container[ZONE_0]->GetHarmonicBalance_Period();

  /*--- Non-dimensionalize the input period, if necessary.      */
  Period /= config_container[ZONE_0]->GetTime_Ref();

  /*--- Build the array containing the selected frequencies to solve ---*/
  for (iInst = 0; iInst < nInstHB; iInst++) {
    Omega_HB[iInst]  = config_container[ZONE_0]->GetOmega_HB()[iInst];
    Omega_HB[iInst] /= config_container[ZONE_0]->GetOmega_Ref(); //TODO: check
  }

  /*--- Build the diagonal matrix of the frequencies DD ---*/
  for (i = 0; i < nInstHB; i++) {
    for (k = 0; k < nInstHB; k++) {
      if (k == i ) {
        DD[i][k] = J*Omega_HB[k];
      }
    }
  }


  /*--- Build the harmonic balance inverse matrix ---*/
  for (i = 0; i < nInstHB; i++) {
    for (k = 0; k < nInstHB; k++) {
      Einv[i][k] = complex<su2double>(cos(Omega_HB[k]*(i*Period/nInstHB))) + J*complex<su2double>(sin(Omega_HB[k]*(i*Period/nInstHB)));
    }
  }

  /*---  Invert inverse harmonic balance Einv with Gauss elimination ---*/

  /*--  A temporary matrix to hold the inverse, dynamically allocated ---*/
  complex<su2double> **temp = new complex<su2double>*[nInstHB];
  for (i = 0; i < nInstHB; i++) {
    temp[i] = new complex<su2double>[2 * nInstHB];
  }

  /*---  Copy the desired matrix into the temporary matrix ---*/
  for (i = 0; i < nInstHB; i++) {
    for (j = 0; j < nInstHB; j++) {
      temp[i][j] = Einv[i][j];
      temp[i][nInstHB + j] = 0;
    }
    temp[i][nInstHB + i] = 1;
  }

  su2double max_val;
  unsigned short max_idx;

  /*---  Pivot each column such that the largest number possible divides the other rows  ---*/
  for (k = 0; k < nInstHB - 1; k++) {
    max_idx = k;
    max_val = abs(temp[k][k]);
    /*---  Find the largest value (pivot) in the column  ---*/
    for (j = k; j < nInstHB; j++) {
      if (abs(temp[j][k]) > max_val) {
        max_idx = j;
        max_val = abs(temp[j][k]);
      }
    }
    /*---  Move the row with the highest value up  ---*/
    for (j = 0; j < (nInstHB * 2); j++) {
      complex<su2double> d = temp[k][j];
      temp[k][j] = temp[max_idx][j];
      temp[max_idx][j] = d;
    }
    /*---  Subtract the moved row from all other rows ---*/
    for (i = k + 1; i < nInstHB; i++) {
      complex<su2double> c = temp[i][k] / temp[k][k];
      for (j = 0; j < (nInstHB * 2); j++) {
        temp[i][j] = temp[i][j] - temp[k][j] * c;
      }
    }
  }
  /*---  Back-substitution  ---*/
  for (k = nInstHB - 1; k > 0; k--) {
    if (temp[k][k] != complex<su2double>(0.0)) {
      for (int i = k - 1; i > -1; i--) {
        complex<su2double> c = temp[i][k] / temp[k][k];
        for (j = 0; j < (nInstHB * 2); j++) {
          temp[i][j] = temp[i][j] - temp[k][j] * c;
        }
      }
    }
  }
  /*---  Normalize the inverse  ---*/
  for (i = 0; i < nInstHB; i++) {
    complex<su2double> c = temp[i][i];
    for (j = 0; j < nInstHB; j++) {
      temp[i][j + nInstHB] = temp[i][j + nInstHB] / c;
    }
  }
  /*---  Copy the inverse back to the main program flow ---*/
  for (i = 0; i < nInstHB; i++) {
    for (j = 0; j < nInstHB; j++) {
      E[i][j] = temp[i][j + nInstHB];
    }
  }
  /*---  Delete dynamic template  ---*/
  for (i = 0; i < nInstHB; i++) {
    delete[] temp[i];
  }
  delete[] temp;


  /*---  Temporary matrix for performing product  ---*/
  complex<su2double> **Temp    = new complex<su2double>*[nInstHB];

  /*---  Temporary complex HB operator  ---*/
  complex<su2double> **Dcpx    = new complex<su2double>*[nInstHB];

  for (iInst = 0; iInst < nInstHB; iInst++){
    Temp[iInst]    = new complex<su2double>[nInstHB];
    Dcpx[iInst]   = new complex<su2double>[nInstHB];
  }


  /*---  Calculation of the HB operator matrix ---*/
  for (int row = 0; row < nInstHB; row++) {
    for (int col = 0; col < nInstHB; col++) {
      for (int inner = 0; inner < nInstHB; inner++) {
        Temp[row][col] += Einv[row][inner] * DD[inner][col];
      }
    }
  }

  unsigned short row, col, inner;

  for (row = 0; row < nInstHB; row++) {
    for (col = 0; col < nInstHB; col++) {
      for (inner = 0; inner < nInstHB; inner++) {
        Dcpx[row][col] += Temp[row][inner] * E[inner][col];
      }
    }
  }

  /*---  Take just the real part of the HB operator matrix ---*/
  for (i = 0; i < nInstHB; i++) {
    for (k = 0; k < nInstHB; k++) {
      D[i][k] = real(Dcpx[i][k]);
    }
  }

  /*--- Deallocate dynamic memory ---*/
  for (iInst = 0; iInst < nInstHB; iInst++){
    delete [] E[iInst];
    delete [] Einv[iInst];
    delete [] DD[iInst];
    delete [] Temp[iInst];
    delete [] Dcpx[iInst];
  }
  delete [] E;
  delete [] Einv;
  delete [] DD;
  delete [] Temp;
  delete [] Dcpx;
  delete [] Omega_HB;

}

CFSIDriver::CFSIDriver(char* confFile,
                       unsigned short val_nZone,
                       unsigned short val_nDim,
                       bool val_periodic,
                       SU2_Comm MPICommunicator) : CDriver(confFile,
                                                           val_nZone,
                                                           val_nDim,
                                                           val_periodic,
                                                           MPICommunicator) {
  unsigned short iVar;
  unsigned short nVar_Flow = 0, nVar_Struct = 0;

  unsigned short iZone;
  for (iZone = 0; iZone < nZone; iZone++){
    switch (config_container[iZone]->GetKind_Solver()) {
       case RANS: case EULER: case NAVIER_STOKES:
         nVar_Flow = solver_container[iZone][INST_0][MESH_0][FLOW_SOL]->GetnVar();
         flow_criteria = config_container[iZone]->GetMinLogResidual_BGS_F();
         flow_criteria_rel = config_container[iZone]->GetOrderMagResidual_BGS_F();
         break;
       case FEM_ELASTICITY:
         nVar_Struct = solver_container[iZone][INST_0][MESH_0][FEA_SOL]->GetnVar();
         structure_criteria    = config_container[iZone]->GetMinLogResidual_BGS_S();
         structure_criteria_rel = config_container[iZone]->GetOrderMagResidual_BGS_S();
         break;
    }
  }

  init_res_flow   = new su2double[nVar_Flow];
  init_res_struct = new su2double[nVar_Struct];

  residual_flow   = new su2double[nVar_Flow];
  residual_struct = new su2double[nVar_Struct];

  residual_flow_rel   = new su2double[nVar_Flow];
  residual_struct_rel = new su2double[nVar_Struct];

  for (iVar = 0; iVar < nVar_Flow; iVar++){
    init_res_flow[iVar] = 0.0;
    residual_flow[iVar] = 0.0;
    residual_flow_rel[iVar] = 0.0;
  }
  for (iVar = 0; iVar < nVar_Struct; iVar++){
    init_res_struct[iVar] = 0.0;
    residual_struct[iVar] = 0.0;
    residual_struct_rel[iVar] = 0.0;
  }

}

CFSIDriver::~CFSIDriver(void) {

  delete [] init_res_flow;
  delete [] init_res_struct;
  delete [] residual_flow;
  delete [] residual_struct;
  delete [] residual_flow_rel;
  delete [] residual_struct_rel;

}

void CFSIDriver::Run() {

  /*--- As of now, we are coding it for just 2 zones. ---*/
  /*--- This will become more general, but we need to modify the configuration for that ---*/
  unsigned short ZONE_FLOW = 0, ZONE_STRUCT = 1;
  unsigned short iZone;

  /*--- Boolean to determine if we are running a static or dynamic case ---*/
  bool stat_fsi = ((config_container[ZONE_FLOW]->GetUnsteady_Simulation() == STEADY) && (config_container[ZONE_STRUCT]->GetDynamic_Analysis() == STATIC));
  bool dyn_fsi = (((config_container[ZONE_FLOW]->GetUnsteady_Simulation() == DT_STEPPING_1ST) || (config_container[ZONE_FLOW]->GetUnsteady_Simulation() == DT_STEPPING_2ND))
                   && (config_container[ZONE_STRUCT]->GetDynamic_Analysis() == DYNAMIC));

  unsigned long IntIter = 0; for (iZone = 0; iZone < nZone; iZone++) config_container[iZone]->SetIntIter(IntIter);
  unsigned long FSIIter = 0; for (iZone = 0; iZone < nZone; iZone++) config_container[iZone]->SetFSIIter(FSIIter);
  unsigned long nFSIIter = config_container[ZONE_FLOW]->GetnIterFSI();
  unsigned long nIntIter;

  bool Convergence = false;

  bool StopCalc_Flow = false;

  /*--- Be careful with whether or not we load the coords and grid velocity
   from the restart files... this needs to be standardized for the different
   solvers, in particular with FSI. ---*/

  // TODO: Test this
  bool update_geo = false;
  //if (config->GetFSI_Simulation()) update_geo = false;

  /*--- If there is a restart, we need to get the old geometry from the fluid field ---*/
  bool restart = (config_container[ZONE_FLOW]->GetRestart() || config_container[ZONE_FLOW]->GetRestart_Flow());
  ExtIter = config_container[ZONE_FLOW]->GetExtIter();

  if (restart && dyn_fsi && (long)ExtIter == config_container[ZONE_FLOW]->GetUnst_RestartIter()) {
    solver_container[ZONE_FLOW][INST_0][MESH_0][FLOW_SOL]->Restart_OldGeometry(geometry_container[ZONE_FLOW][INST_0][MESH_0],config_container[ZONE_FLOW]);
  } else if (restart && stat_fsi){
    solver_container[ZONE_FLOW][INST_0][MESH_0][FLOW_SOL]->LoadRestart(geometry_container[ZONE_FLOW][INST_0], solver_container[ZONE_FLOW][INST_0], config_container[ZONE_FLOW], 0, update_geo);
  }

  /*-----------------------------------------------------------------*/
  /*---------------- Predict structural displacements ---------------*/
  /*-----------------------------------------------------------------*/

  Predict_Displacements(ZONE_STRUCT, ZONE_FLOW);

  while (FSIIter < nFSIIter) {

    /*-----------------------------------------------------------------*/
    /*------------------- Transfer Displacements ----------------------*/
    /*-----------------------------------------------------------------*/
  if(transfer_container[ZONE_STRUCT][ZONE_FLOW] != NULL)
      Transfer_Displacements(ZONE_STRUCT, ZONE_FLOW);

    /*-----------------------------------------------------------------*/
    /*--------------------- Mesh deformation --------------------------*/
    /*-----------------------------------------------------------------*/

  iteration_container[ZONE_FLOW][INST_0]->SetGrid_Movement(geometry_container,surface_movement, grid_movement, FFDBox, solver_container,
        config_container, ZONE_FLOW, INST_0, 0, ExtIter);

    /*-----------------------------------------------------------------*/
    /*-------------------- Fluid subiteration -------------------------*/
    /*-----------------------------------------------------------------*/

  iteration_container[ZONE_FLOW][INST_0]->Preprocess(output[ZONE_FLOW], integration_container, geometry_container,
      solver_container, numerics_container, config_container,
      surface_movement, grid_movement, FFDBox, ZONE_FLOW, INST_0);

  if ( stat_fsi ) {

    /*--- For steady-state flow simulations, we need to loop over ExtIter for the number of time steps ---*/
    /*--- However, ExtIter is the number of FSI iterations, so nIntIter is used in this case ---*/

    nIntIter = config_container[ZONE_FLOW]->GetUnst_nIntIter();

    for (IntIter = 0; IntIter < nIntIter; IntIter++){

      /*--- Set ExtIter to iExtIter_FLOW; this is a trick to loop on the steady-state flow solver ---*/
      config_container[ZONE_FLOW]->SetExtIter(IntIter);

      iteration_container[ZONE_FLOW][INST_0]->Iterate(output[ZONE_FLOW], integration_container, geometry_container,
          solver_container, numerics_container, config_container,
          surface_movement, grid_movement, FFDBox, ZONE_FLOW, INST_0);

      /*--- Write the convergence history for the fluid (only screen output) ---*/

      output[ZONE_FLOW]->SetConvHistory_Body(geometry_container, solver_container, config_container, integration_container, false, 0.0, ZONE_FLOW, INST_0);

      /*--- If the convergence criteria is met for the flow, break the loop ---*/
      StopCalc_Flow = integration_container[ZONE_FLOW][INST_0][FLOW_SOL]->GetConvergence();
      if (StopCalc_Flow) break;

    }

  }
  else if ( dyn_fsi ) {

    /*--- For unsteady flow simulations, we need to loop over nIntIter for the number of time steps ---*/

    nIntIter = config_container[ZONE_FLOW]->GetUnst_nIntIter();

    for (IntIter = 0; IntIter < nIntIter; IntIter++){

      config_container[ZONE_FLOW]->SetIntIter(IntIter);

      iteration_container[ZONE_FLOW][INST_0]->Iterate(output[ZONE_FLOW], integration_container, geometry_container, solver_container, numerics_container, config_container, surface_movement, grid_movement, FFDBox, ZONE_FLOW, INST_0);

      /*--- If convergence was reached in every zone --*/

      if (integration_container[ZONE_FLOW][INST_0][FLOW_SOL]->GetConvergence() == 1) break;
    }

    /*--- Write the convergence history for the fluid (only screen output) ---*/

     output[ZONE_FLOW]->SetConvHistory_Body(geometry_container, solver_container, config_container, integration_container, true, 0.0, ZONE_FLOW, INST_0);

  } else {

    SU2_MPI::Error( "The definition of Fluid and Structural solvers is inconsistent for FSI applications ", CURRENT_FUNCTION);
    
  }

  /*--- Set the fluid convergence to false (to make sure FSI subiterations converge) ---*/

  integration_container[ZONE_FLOW][INST_0][FLOW_SOL]->SetConvergence(false);

  /*-----------------------------------------------------------------*/
  /*------------------- Set FEA loads from fluid --------------------*/
  /*-----------------------------------------------------------------*/
  if(transfer_container[ZONE_FLOW][ZONE_STRUCT] != NULL)
      Transfer_Tractions(ZONE_FLOW, ZONE_STRUCT);

    /*-----------------------------------------------------------------*/
    /*------------------ Structural subiteration ----------------------*/
    /*-----------------------------------------------------------------*/

  iteration_container[ZONE_STRUCT][INST_0]->Iterate(output[ZONE_STRUCT], integration_container, geometry_container,
                                  solver_container, numerics_container, config_container,
                                  surface_movement, grid_movement, FFDBox, ZONE_STRUCT, INST_0);

    /*--- Write the convergence history for the structure (only screen output) ---*/

    output[ZONE_STRUCT]->SetConvHistory_Body(geometry_container, solver_container, config_container, integration_container, false, 0.0, ZONE_STRUCT, INST_0);

    /*--- Set the fluid convergence to false (to make sure FSI subiterations converge) ---*/

    integration_container[ZONE_STRUCT][INST_0][FEA_SOL]->SetConvergence(false);

    /*-----------------------------------------------------------------*/
    /*----------------- Displacements relaxation ----------------------*/
    /*-----------------------------------------------------------------*/

    Relaxation_Displacements(ZONE_STRUCT, ZONE_FLOW, FSIIter);

    /*-----------------------------------------------------------------*/
    /*-------------------- Check convergence --------------------------*/
    /*-----------------------------------------------------------------*/

    Convergence = BGSConvergence(FSIIter, ZONE_FLOW, ZONE_STRUCT);

    /*-----------------------------------------------------------------*/
    /*-------------------- Output FSI history -------------------------*/
    /*-----------------------------------------------------------------*/

//    output[ZONE_0]->SpecialOutput_FSI(&FSIHist_file, geometry_container, solver_container,
//                              config_container, integration_container, 0,
//                              ZONE_FLOW, ZONE_STRUCT, false);

    if (Convergence) break;

    /*-----------------------------------------------------------------*/
    /*--------------------- Update FSIIter ---------------------------*/
    /*-----------------------------------------------------------------*/

    FSIIter++; for (iZone = 0; iZone < nZone; iZone++) config_container[iZone]->SetFSIIter(FSIIter);

  }

  /*-----------------------------------------------------------------*/
  /*------------------ Update coupled solver ------------------------*/
  /*-----------------------------------------------------------------*/

  Update(ZONE_FLOW, ZONE_STRUCT);

  /*-----------------------------------------------------------------*/
  /*-------------------- Update fluid solver ------------------------*/
  /*-----------------------------------------------------------------*/

  iteration_container[ZONE_FLOW][INST_0]->Update(output[ZONE_FLOW], integration_container, geometry_container,
                       solver_container, numerics_container, config_container,
                       surface_movement, grid_movement, FFDBox, ZONE_FLOW, INST_0);

  /*-----------------------------------------------------------------*/
  /*----------------- Update structural solver ----------------------*/
  /*-----------------------------------------------------------------*/

  iteration_container[ZONE_STRUCT][INST_0]->Update(output[ZONE_STRUCT], integration_container, geometry_container,
                         solver_container, numerics_container, config_container,
                         surface_movement, grid_movement, FFDBox, ZONE_STRUCT, INST_0);


  /*-----------------------------------------------------------------*/
  /*--------------- Update convergence parameter --------------------*/
  /*-----------------------------------------------------------------*/
  integration_container[ZONE_STRUCT][INST_0][FEA_SOL]->SetConvergence_FSI(false);

}

void CFSIDriver::Predict_Displacements(unsigned short donorZone, unsigned short targetZone) {

  solver_container[donorZone][INST_0][MESH_0][FEA_SOL]->PredictStruct_Displacement(geometry_container[donorZone][INST_0], config_container[donorZone],
      solver_container[donorZone][INST_0]);

  /*--- For parallel simulations we need to communicate the predicted solution before updating the fluid mesh ---*/

  solver_container[donorZone][INST_0][MESH_0][FEA_SOL]->Set_MPI_Solution_Pred(geometry_container[donorZone][INST_0][MESH_0], config_container[donorZone]);
  

}

void CFSIDriver::Predict_Tractions(unsigned short donorZone, unsigned short targetZone) {

}

void CFSIDriver::Transfer_Displacements(unsigned short donorZone, unsigned short targetZone) {

  bool MatchingMesh = config_container[targetZone]->GetMatchingMesh();

  /*--- Select the transfer method and the appropriate mesh properties (matching or nonmatching mesh) ---*/

  switch (config_container[targetZone]->GetKind_TransferMethod()) {
  case BROADCAST_DATA:
    if (MatchingMesh) {
        transfer_container[donorZone][targetZone]->Broadcast_InterfaceData_Matching(solver_container[donorZone][INST_0][MESH_0][FEA_SOL],solver_container[targetZone][INST_0][MESH_0][FLOW_SOL],
                                                                                    geometry_container[donorZone][INST_0][MESH_0],geometry_container[targetZone][INST_0][MESH_0],
                                                                                    config_container[donorZone], config_container[targetZone]);
      /*--- Set the volume deformation for the fluid zone ---*/
      //      grid_movement[targetZone]->SetVolume_Deformation(geometry_container[targetZone][INST_0][MESH_0], config_container[targetZone], true);
        
      }
      else {
        transfer_container[donorZone][targetZone]->Broadcast_InterfaceData_Interpolate(solver_container[donorZone][INST_0][MESH_0][FEA_SOL],solver_container[targetZone][INST_0][MESH_0][FLOW_SOL],
                                                                                       geometry_container[donorZone][INST_0][MESH_0],geometry_container[targetZone][INST_0][MESH_0],
                                                                                       config_container[donorZone], config_container[targetZone]);
      /*--- Set the volume deformation for the fluid zone ---*/
      //      grid_movement[targetZone]->SetVolume_Deformation(geometry_container[targetZone][INST_0][MESH_0], config_container[targetZone], true);
    }
    break;
  case SCATTER_DATA:
    if (MatchingMesh) {
        transfer_container[donorZone][targetZone]->Scatter_InterfaceData(solver_container[donorZone][INST_0][MESH_0][FEA_SOL],solver_container[targetZone][INST_0][MESH_0][FLOW_SOL],
                                                                         geometry_container[donorZone][INST_0][MESH_0],geometry_container[targetZone][INST_0][MESH_0],
                                                                         config_container[donorZone], config_container[targetZone]);
      /*--- Set the volume deformation for the fluid zone ---*/
      //      grid_movement[targetZone]->SetVolume_Deformation(geometry_container[targetZone][INST_0][MESH_0], config_container[targetZone], true);
      }
      else {
        SU2_MPI::Error("Scatter method not implemented for non-matching meshes.", CURRENT_FUNCTION);
    }
    break;
  case ALLGATHER_DATA:
    if (MatchingMesh) {
        SU2_MPI::Error("Allgather method not yet implemented for matching meshes.", CURRENT_FUNCTION);
      }
      else {
        transfer_container[donorZone][targetZone]->Allgather_InterfaceData(solver_container[donorZone][INST_0][MESH_0][FEA_SOL],solver_container[targetZone][INST_0][MESH_0][FLOW_SOL],
                                                                           geometry_container[donorZone][INST_0][MESH_0],geometry_container[targetZone][INST_0][MESH_0],
                                                                           config_container[donorZone], config_container[targetZone]);
      /*--- Set the volume deformation for the fluid zone ---*/
      //      grid_movement[targetZone]->SetVolume_Deformation(geometry_container[targetZone][INST_0][MESH_0], config_container[targetZone], true);
    }
    break;
  }

}

void CFSIDriver::Transfer_Tractions(unsigned short donorZone, unsigned short targetZone) {

  bool MatchingMesh = config_container[donorZone]->GetMatchingMesh();

  /*--- FEA equations -- Necessary as the SetFEA_Load routine is as of now contained in the structural solver ---*/
  unsigned long ExtIter = config_container[targetZone]->GetExtIter();
  config_container[targetZone]->SetGlobalParam(FEM_ELASTICITY, RUNTIME_FEA_SYS, ExtIter);

  /*--- Select the transfer method and the appropriate mesh properties (matching or nonmatching mesh) ---*/

  switch (config_container[donorZone]->GetKind_TransferMethod()) {
  case BROADCAST_DATA:
    if (MatchingMesh) {
        transfer_container[donorZone][targetZone]->Broadcast_InterfaceData_Matching(solver_container[donorZone][INST_0][MESH_0][FLOW_SOL],solver_container[targetZone][INST_0][MESH_0][FEA_SOL],
                                                                                    geometry_container[donorZone][INST_0][MESH_0],geometry_container[targetZone][INST_0][MESH_0],
                                                                                    config_container[donorZone], config_container[targetZone]);
      }
      else {
        transfer_container[donorZone][targetZone]->Broadcast_InterfaceData_Interpolate(solver_container[donorZone][INST_0][MESH_0][FLOW_SOL],solver_container[targetZone][INST_0][MESH_0][FEA_SOL],
                                                                                       geometry_container[donorZone][INST_0][MESH_0],geometry_container[targetZone][INST_0][MESH_0],
                                                                                       config_container[donorZone], config_container[targetZone]);
    }
    break;
  case SCATTER_DATA:
    if (MatchingMesh) {
        transfer_container[donorZone][targetZone]->Scatter_InterfaceData(solver_container[donorZone][INST_0][MESH_0][FLOW_SOL],solver_container[targetZone][INST_0][MESH_0][FEA_SOL],
                                                                         geometry_container[donorZone][INST_0][MESH_0],geometry_container[targetZone][INST_0][MESH_0],
                                                                         config_container[donorZone], config_container[targetZone]);
      }
      else {
        SU2_MPI::Error("Scatter method not implemented for non-matching meshes.", CURRENT_FUNCTION);
    }
    break;
  case ALLGATHER_DATA:
    if (MatchingMesh) {
        SU2_MPI::Error("Allgather method not yet implemented for matching meshes.", CURRENT_FUNCTION);
      }
      else {
        transfer_container[donorZone][targetZone]->Allgather_InterfaceData(solver_container[donorZone][INST_0][MESH_0][FLOW_SOL],solver_container[targetZone][INST_0][MESH_0][FEA_SOL],
                                                                           geometry_container[donorZone][INST_0][MESH_0],geometry_container[targetZone][INST_0][MESH_0],
                                                                           config_container[donorZone], config_container[targetZone]);
    }
    break;
  }

}

void CFSIDriver::Relaxation_Displacements(unsigned short donorZone, unsigned short targetZone, unsigned long FSIIter) {

  /*-------------------- Aitken's relaxation ------------------------*/

  /*------------------- Compute the coefficient ---------------------*/

  solver_container[donorZone][INST_0][MESH_0][FEA_SOL]->ComputeAitken_Coefficient(geometry_container[donorZone][INST_0], config_container[donorZone],
      solver_container[donorZone][INST_0], FSIIter);

  /*----------------- Set the relaxation parameter ------------------*/

  solver_container[donorZone][INST_0][MESH_0][FEA_SOL]->SetAitken_Relaxation(geometry_container[donorZone][INST_0], config_container[donorZone],
      solver_container[donorZone][INST_0]);

  /*----------------- Communicate the predicted solution and the old one ------------------*/
  solver_container[donorZone][INST_0][MESH_0][FEA_SOL]->Set_MPI_Solution_Pred_Old(geometry_container[donorZone][INST_0][MESH_0], config_container[donorZone]);
  

}

void CFSIDriver::Relaxation_Tractions(unsigned short donorZone, unsigned short targetZone, unsigned long FSIIter) {

}

bool CFSIDriver::BGSConvergence(unsigned long IntIter, unsigned short ZONE_FLOW, unsigned short ZONE_STRUCT) {


  int rank = MASTER_NODE;
#ifdef HAVE_MPI
  int size;
  MPI_Comm_rank(MPI_COMM_WORLD, &rank);
  MPI_Comm_size(MPI_COMM_WORLD, &size);
#endif

  unsigned short iMarker;
  unsigned short nVar_Flow = solver_container[ZONE_FLOW][INST_0][MESH_0][FLOW_SOL]->GetnVar(),
                 nVar_Struct = solver_container[ZONE_STRUCT][INST_0][MESH_0][FEA_SOL]->GetnVar();
  unsigned short iRes;

//  bool flow_converged_absolute = false,
//        flow_converged_relative = false,
//        struct_converged_absolute = false,
//        struct_converged_relative = false;

  bool Convergence = false;

  /*--- Apply BC's to the structural adjoint - otherwise, clamped nodes have too values that make no sense... ---*/
  for (iMarker = 0; iMarker < config_container[ZONE_STRUCT]->GetnMarker_All(); iMarker++){
  switch (config_container[ZONE_STRUCT]->GetMarker_All_KindBC(iMarker)) {
    case CLAMPED_BOUNDARY:
    solver_container[ZONE_STRUCT][INST_0][MESH_0][FEA_SOL]->BC_Clamped_Post(geometry_container[ZONE_STRUCT][INST_0][MESH_0],
        solver_container[ZONE_STRUCT][INST_0][MESH_0], numerics_container[ZONE_STRUCT][INST_0][MESH_0][FEA_SOL][FEA_TERM],
        config_container[ZONE_STRUCT], iMarker);
    break;
  }
  }

  /*--- Compute the residual for the flow and structural zones ---*/

  /*--- Flow ---*/

  solver_container[ZONE_FLOW][INST_0][MESH_0][FLOW_SOL]->ComputeResidual_BGS(geometry_container[ZONE_FLOW][INST_0][MESH_0],
                                                                        config_container[ZONE_FLOW]);

  /*--- Structure ---*/

  solver_container[ZONE_STRUCT][INST_0][MESH_0][FEA_SOL]->ComputeResidual_BGS(geometry_container[ZONE_STRUCT][INST_0][MESH_0],
                                                                         config_container[ZONE_STRUCT]);


  /*--- Retrieve residuals ---*/

  /*--- Flow residuals ---*/

  for (iRes = 0; iRes < nVar_Flow; iRes++){
    residual_flow[iRes] = log10(solver_container[ZONE_FLOW][INST_0][MESH_0][FLOW_SOL]->GetRes_BGS(iRes));
    if (IntIter == 0) init_res_flow[iRes] = residual_flow[iRes];
    residual_flow_rel[iRes] = fabs(residual_flow[iRes] - init_res_flow[iRes]);
  }

  /*--- Structure residuals ---*/

  for (iRes = 0; iRes < nVar_Struct; iRes++){
    residual_struct[iRes] = log10(solver_container[ZONE_STRUCT][INST_0][MESH_0][FEA_SOL]->GetRes_BGS(iRes));
    if (IntIter == 0) init_res_struct[iRes] = residual_struct[iRes];
    residual_struct_rel[iRes] = fabs(residual_struct[iRes] - init_res_struct[iRes]);
  }

  /*--- Check convergence ---*/
//  flow_converged_absolute = ((residual_flow[0] < flow_criteria) && (residual_flow[nVar_Flow-1] < flow_criteria));
//  flow_converged_relative = ((residual_flow_rel[0] > flow_criteria_rel) && (residual_flow_rel[nVar_Flow-1] > flow_criteria_rel));
//
//  struct_converged_absolute = ((residual_struct[0] < structure_criteria) && (residual_struct[nVar_Flow-1] < structure_criteria));
//  struct_converged_relative = ((residual_struct_rel[0] > structure_criteria_rel) && (residual_struct_rel[nVar_Flow-1] > structure_criteria_rel));

//  Convergence = ((flow_converged_absolute && struct_converged_absolute) ||
//                 (flow_converged_absolute && struct_converged_relative) ||
//                 (flow_converged_relative && struct_converged_relative) ||
//                 (flow_converged_relative && struct_converged_absolute));

  if (rank == MASTER_NODE){

    cout << endl << "-------------------------------------------------------------------------" << endl;
    cout << endl;
    cout << "Convergence summary for BGS iteration ";
    cout << IntIter << endl;
    cout << endl;
    /*--- TODO: This is a workaround until the TestCases.py script incorporates new classes for nested loops. ---*/
    cout << "Iter[ID]" << "    BGSRes[Rho]" << "   BGSRes[RhoE]" << "     BGSRes[Ux]" << "     BGSRes[Uy]" << endl;
    cout.precision(6); cout.setf(ios::fixed, ios::floatfield);
    cout.width(8); cout << IntIter*1000;
    cout.width(15); cout << residual_flow[0];
    cout.width(15); cout << residual_flow[nVar_Flow-1];
    cout.width(15); cout << residual_struct[0];
    cout.width(15); cout << residual_struct[1];
    cout << endl;

  }

  integration_container[ZONE_STRUCT][INST_0][FEA_SOL]->Convergence_Monitoring_FSI(geometry_container[ZONE_STRUCT][INST_0][MESH_0], config_container[ZONE_STRUCT], solver_container[ZONE_STRUCT][INST_0][MESH_0][FEA_SOL], IntIter);

  Convergence = integration_container[ZONE_STRUCT][INST_0][FEA_SOL]->GetConvergence_FSI();


  /*--- Flow ---*/

  solver_container[ZONE_FLOW][INST_0][MESH_0][FLOW_SOL]->UpdateSolution_BGS(geometry_container[ZONE_FLOW][INST_0][MESH_0],
                                                                       config_container[ZONE_FLOW]);

  /*--- Structure ---*/

  solver_container[ZONE_STRUCT][INST_0][MESH_0][FEA_SOL]->UpdateSolution_BGS(geometry_container[ZONE_STRUCT][INST_0][MESH_0],
                                                                       config_container[ZONE_STRUCT]);

  return Convergence;


}

void CFSIDriver::Update(unsigned short ZONE_FLOW, unsigned short ZONE_STRUCT) {

  unsigned long IntIter = 0; // This doesn't affect here but has to go into the function
  ExtIter = config_container[ZONE_FLOW]->GetExtIter();

  /*-----------------------------------------------------------------*/
  /*--------------------- Enforce continuity ------------------------*/
  /*-----------------------------------------------------------------*/

  /*--- Enforces that the geometry of the flow corresponds to the converged, relaxed solution ---*/

  /*-------------------- Transfer the displacements --------------------*/

  Transfer_Displacements(ZONE_STRUCT, ZONE_FLOW);

  /*-------------------- Set the grid movement -------------------------*/

  iteration_container[ZONE_FLOW][INST_0]->SetGrid_Movement(geometry_container, surface_movement,
                                                   grid_movement, FFDBox, solver_container,
      config_container, ZONE_FLOW, INST_0, IntIter, ExtIter);

  /*--- TODO: Temporary output of objective function for Flow OFs. Needs to be integrated into the refurbished output ---*/


  if (rank == MASTER_NODE){

  /*--- Choose the filename of the objective function ---*/

    ofstream myfile_res;
    bool of_output = false;
    su2double objective_function = 0.0;

    switch (config_container[ZONE_FLOW]->GetKind_ObjFunc()) {
      case DRAG_COEFFICIENT:
        myfile_res.open("of_drag.opt");
        objective_function = solver_container[ZONE_FLOW][INST_0][MESH_0][FLOW_SOL]->GetTotal_CD();
        of_output = true;
        break;
      case LIFT_COEFFICIENT:
        myfile_res.open("of_lift.opt");
        objective_function = solver_container[ZONE_FLOW][INST_0][MESH_0][FLOW_SOL]->GetTotal_CL();
        of_output = true;
      break;
      case EFFICIENCY:
        myfile_res.open("of_efficiency.opt");
        objective_function = solver_container[ZONE_FLOW][INST_0][MESH_0][FLOW_SOL]->GetTotal_CEff();
        of_output = true;
        break;
      default:
        of_output = false;
        break;
    }

    if (of_output){

        myfile_res.precision(15);
        myfile_res << scientific << objective_function << endl;
        myfile_res.close();

    }

  }


}

CDiscAdjFSIDriver::CDiscAdjFSIDriver(char* confFile,
                                     unsigned short val_nZone,
                                     unsigned short val_nDim,
                                     bool val_periodic,
                                     SU2_Comm MPICommunicator) : CFSIDriver(confFile,
                                                                            val_nZone,
                                                                            val_nDim,
                                                                            val_periodic,
                                                                            MPICommunicator) {

  unsigned short iVar;
  unsigned short nVar_Flow = 0, nVar_Struct = 0;
  RecordingState = 0;
  CurrentRecording = 0;

  switch (config_container[ZONE_0]->GetKind_ObjFunc()){
  case DRAG_COEFFICIENT:
  case LIFT_COEFFICIENT:
  case SIDEFORCE_COEFFICIENT:
  case EFFICIENCY:
  case MOMENT_X_COEFFICIENT:
  case MOMENT_Y_COEFFICIENT:
  case MOMENT_Z_COEFFICIENT:
  case EQUIVALENT_AREA:
    Kind_Objective_Function = FLOW_OBJECTIVE_FUNCTION;
    break;
  case REFERENCE_GEOMETRY:
  case REFERENCE_NODE:
    Kind_Objective_Function = FEM_OBJECTIVE_FUNCTION;
    break;
  default:
    Kind_Objective_Function = NO_OBJECTIVE_FUNCTION;
    break;
  }

  direct_iteration = new CIteration*[nZone];

  unsigned short iZone;
  for (iZone = 0; iZone < nZone; iZone++){
    switch (config_container[iZone]->GetKind_Solver()) {
       case DISC_ADJ_RANS: case DISC_ADJ_EULER: case DISC_ADJ_NAVIER_STOKES:
         direct_iteration[iZone] = new CFluidIteration(config_container[iZone]);
         nVar_Flow = solver_container[iZone][INST_0][MESH_0][ADJFLOW_SOL]->GetnVar();
         flow_criteria = config_container[iZone]->GetMinLogResidual_BGS_F();
         flow_criteria_rel = config_container[iZone]->GetOrderMagResidual_BGS_F();
         break;
       case DISC_ADJ_FEM:
         direct_iteration[iZone] = new CFEAIteration(config_container[iZone]);
         nVar_Struct = solver_container[iZone][INST_0][MESH_0][ADJFEA_SOL]->GetnVar();
         structure_criteria    = config_container[iZone]->GetMinLogResidual_BGS_S();
         structure_criteria_rel = config_container[iZone]->GetOrderMagResidual_BGS_S();
         break;
    }
  }

  init_res_flow   = new su2double[nVar_Flow];
  init_res_struct = new su2double[nVar_Struct];

  residual_flow   = new su2double[nVar_Flow];
  residual_struct = new su2double[nVar_Struct];

  residual_flow_rel   = new su2double[nVar_Flow];
  residual_struct_rel = new su2double[nVar_Struct];

  for (iVar = 0; iVar < nVar_Flow; iVar++){
    init_res_flow[iVar] = 0.0;
    residual_flow[iVar] = 0.0;
    residual_flow_rel[iVar] = 0.0;
  }
  for (iVar = 0; iVar < nVar_Struct; iVar++){
    init_res_struct[iVar] = 0.0;
    residual_struct[iVar] = 0.0;
    residual_struct_rel[iVar] = 0.0;
  }


  bool write_history = true;

  /*--- Header of the temporary output file ---*/
  if ((write_history) && (rank == MASTER_NODE)){
    ofstream myfile_res;
    myfile_res.open ("history_adjoint_FSI.csv");

    myfile_res << "BGS_Iter\t";

    for (iVar = 0; iVar < nVar_Flow; iVar++){
      myfile_res << "ResFlow[" << iVar << "]\t";
    }

    for (iVar = 0; iVar < nVar_Struct; iVar++){
      myfile_res << "ResFEA[" << iVar << "]\t";
    }


    bool de_effects = config_container[ZONE_0]->GetDE_Effects();
    for (iVar = 0; iVar < config_container[ZONE_0]->GetnElasticityMod(); iVar++)
        myfile_res << "Sens_E_" << iVar << "\t";

    for (iVar = 0; iVar < config_container[ZONE_0]->GetnPoissonRatio(); iVar++)
      myfile_res << "Sens_Nu_" << iVar << "\t";

    if (de_effects){
        for (iVar = 0; iVar < config_container[ZONE_0]->GetnElectric_Field(); iVar++)
          myfile_res << "Sens_EField_" << iVar << "\t";
    }

    myfile_res << endl;

    myfile_res.close();
  }

  // TEST: for implementation of python framework in standalone structural problems
  if ((config_container[ZONE_1]->GetDV_FEA() != NODV_FEA) && (rank == MASTER_NODE)){

    /*--- Header of the temporary output file ---*/
    ofstream myfile_res;

    switch (config_container[ZONE_1]->GetDV_FEA()) {
      case YOUNG_MODULUS:
        myfile_res.open("grad_young.opt");
        break;
      case POISSON_RATIO:
        myfile_res.open("grad_poisson.opt");
        break;
      case DENSITY_VAL:
      case DEAD_WEIGHT:
        myfile_res.open("grad_density.opt");
        break;
      case ELECTRIC_FIELD:
        myfile_res.open("grad_efield.opt");
        break;
      default:
        myfile_res.open("grad.opt");
        break;
    }

    unsigned short iDV;
    unsigned short nDV = solver_container[ZONE_1][INST_0][MESH_0][ADJFEA_SOL]->GetnDVFEA();

    myfile_res << "INDEX" << "\t" << "GRAD" << endl;

    myfile_res.precision(15);

    for (iDV = 0; iDV < nDV; iDV++){
      myfile_res << iDV;
      myfile_res << "\t";
      myfile_res << scientific << solver_container[ZONE_1][INST_0][MESH_0][ADJFEA_SOL]->GetGlobal_Sens_DVFEA(iDV);
      myfile_res << endl;
    }

    myfile_res.close();
  }

  /*--- TODO: This is a workaround until the TestCases.py script incorporates new classes for nested loops. ---*/
  config_container[ZONE_0]->SetnExtIter(1);
  config_container[ZONE_1]->SetnExtIter(1);

}

CDiscAdjFSIDriver::~CDiscAdjFSIDriver(void) {

  delete [] direct_iteration;
  delete [] init_res_flow;
  delete [] init_res_struct;
  delete [] residual_flow;
  delete [] residual_struct;
  delete [] residual_flow_rel;
  delete [] residual_struct_rel;

}


void CDiscAdjFSIDriver::Run( ) {

  /*--- As of now, we are coding it for just 2 zones. ---*/
  /*--- This will become more general, but we need to modify the configuration for that ---*/
  unsigned short ZONE_FLOW = 0, ZONE_STRUCT = 1;
  unsigned short iZone;

  unsigned long IntIter = 0; for (iZone = 0; iZone < nZone; iZone++) config_container[iZone]->SetIntIter(IntIter);
  unsigned long FSIIter = 0; for (iZone = 0; iZone < nZone; iZone++) config_container[iZone]->SetFSIIter(FSIIter);

  Preprocess(ZONE_FLOW, ZONE_STRUCT, ALL_VARIABLES);

  switch (Kind_Objective_Function){
  case FLOW_OBJECTIVE_FUNCTION:
    Iterate_Block_FlowOF(ZONE_FLOW, ZONE_STRUCT, ALL_VARIABLES);
    break;
  case FEM_OBJECTIVE_FUNCTION:
    Iterate_Block_StructuralOF(ZONE_FLOW, ZONE_STRUCT, ALL_VARIABLES);
    break;
  }

  Postprocess(ZONE_FLOW, ZONE_STRUCT);

}


void CDiscAdjFSIDriver::Preprocess(unsigned short ZONE_FLOW,
                  unsigned short ZONE_STRUCT,
                  unsigned short kind_recording){

  unsigned long IntIter = 0, iPoint;
  config_container[ZONE_0]->SetIntIter(IntIter);
  unsigned short ExtIter = config_container[ZONE_FLOW]->GetExtIter();

  bool dual_time_1st = (config_container[ZONE_FLOW]->GetUnsteady_Simulation() == DT_STEPPING_1ST);
  bool dual_time_2nd = (config_container[ZONE_FLOW]->GetUnsteady_Simulation() == DT_STEPPING_2ND);
  bool turbulent = (config_container[ZONE_FLOW]->GetKind_Solver() == DISC_ADJ_RANS);
  bool dual_time = (dual_time_1st || dual_time_2nd);
  unsigned short iMesh;
  int Direct_Iter_Flow;
  bool update_geo = false;

  /*----------------------------------------------------------------------------*/
  /*------------------------------ FLOW SOLUTION -------------------------------*/
  /*----------------------------------------------------------------------------*/

  /*--- For the unsteady adjoint, load direct solutions from restart files. ---*/

  if (config_container[ZONE_FLOW]->GetUnsteady_Simulation()) {

    Direct_Iter_Flow = SU2_TYPE::Int(config_container[ZONE_FLOW]->GetUnst_AdjointIter()) - SU2_TYPE::Int(ExtIter) - 2;

    /*--- For dual-time stepping we want to load the already converged solution at timestep n ---*/

    if (dual_time) {
      Direct_Iter_Flow += 1;
    }

    if (ExtIter == 0){

      if (dual_time_2nd) {

        /*--- Load solution at timestep n-2 ---*/

        iteration_container[ZONE_FLOW][INST_0]->LoadUnsteady_Solution(geometry_container, solver_container,config_container, ZONE_FLOW, INST_0, Direct_Iter_Flow-2);

        /*--- Push solution back to correct array ---*/

        for (iMesh=0; iMesh<=config_container[ZONE_FLOW]->GetnMGLevels();iMesh++) {
          for(iPoint=0; iPoint<geometry_container[ZONE_FLOW][INST_0][iMesh]->GetnPoint();iPoint++) {
            solver_container[ZONE_FLOW][INST_0][iMesh][FLOW_SOL]->node[iPoint]->Set_Solution_time_n();
            solver_container[ZONE_FLOW][INST_0][iMesh][FLOW_SOL]->node[iPoint]->Set_Solution_time_n1();
            if (turbulent) {
              solver_container[ZONE_FLOW][INST_0][iMesh][TURB_SOL]->node[iPoint]->Set_Solution_time_n();
              solver_container[ZONE_FLOW][INST_0][iMesh][TURB_SOL]->node[iPoint]->Set_Solution_time_n1();
            }
          }
        }
      }
      if (dual_time) {

        /*--- Load solution at timestep n-1 ---*/

        iteration_container[ZONE_FLOW][INST_0]->LoadUnsteady_Solution(geometry_container, solver_container,config_container, ZONE_FLOW, INST_0, Direct_Iter_Flow-1);

        /*--- Push solution back to correct array ---*/

        for (iMesh=0; iMesh<=config_container[ZONE_FLOW]->GetnMGLevels();iMesh++) {
          for(iPoint=0; iPoint<geometry_container[ZONE_FLOW][INST_0][iMesh]->GetnPoint();iPoint++) {
            solver_container[ZONE_FLOW][INST_0][iMesh][FLOW_SOL]->node[iPoint]->Set_Solution_time_n();
            if (turbulent) {
              solver_container[ZONE_FLOW][INST_0][iMesh][TURB_SOL]->node[iPoint]->Set_Solution_time_n();
            }
          }
        }
      }

      /*--- Load solution timestep n ---*/

      iteration_container[ZONE_FLOW][INST_0]->LoadUnsteady_Solution(geometry_container, solver_container,config_container, ZONE_FLOW, INST_0, Direct_Iter_Flow);

    }


    if ((ExtIter > 0) && dual_time){

      /*--- Load solution timestep n - 2 ---*/

      iteration_container[ZONE_FLOW][INST_0]->LoadUnsteady_Solution(geometry_container, solver_container,config_container, ZONE_FLOW, INST_0, Direct_Iter_Flow - 2);

      /*--- Temporarily store the loaded solution in the Solution_Old array ---*/

      for (iMesh=0; iMesh<=config_container[ZONE_FLOW]->GetnMGLevels();iMesh++) {
        for(iPoint=0; iPoint<geometry_container[ZONE_FLOW][INST_0][iMesh]->GetnPoint();iPoint++) {
           solver_container[ZONE_FLOW][INST_0][iMesh][FLOW_SOL]->node[iPoint]->Set_OldSolution();
           if (turbulent){
             solver_container[ZONE_FLOW][INST_0][iMesh][TURB_SOL]->node[iPoint]->Set_OldSolution();
           }
        }
      }

      /*--- Set Solution at timestep n to solution at n-1 ---*/

      for (iMesh=0; iMesh<=config_container[ZONE_FLOW]->GetnMGLevels();iMesh++) {
        for(iPoint=0; iPoint<geometry_container[ZONE_FLOW][INST_0][iMesh]->GetnPoint();iPoint++) {
          solver_container[ZONE_FLOW][INST_0][iMesh][FLOW_SOL]->node[iPoint]->SetSolution(solver_container[ZONE_FLOW][INST_0][iMesh][FLOW_SOL]->node[iPoint]->GetSolution_time_n());
          if (turbulent) {
            solver_container[ZONE_FLOW][INST_0][iMesh][TURB_SOL]->node[iPoint]->SetSolution(solver_container[ZONE_FLOW][INST_0][iMesh][TURB_SOL]->node[iPoint]->GetSolution_time_n());
          }
        }
      }
      if (dual_time_1st){
      /*--- Set Solution at timestep n-1 to the previously loaded solution ---*/
        for (iMesh=0; iMesh<=config_container[ZONE_FLOW]->GetnMGLevels();iMesh++) {
          for(iPoint=0; iPoint<geometry_container[ZONE_FLOW][INST_0][iMesh]->GetnPoint();iPoint++) {
            solver_container[ZONE_FLOW][INST_0][iMesh][FLOW_SOL]->node[iPoint]->Set_Solution_time_n(solver_container[ZONE_FLOW][INST_0][iMesh][FLOW_SOL]->node[iPoint]->GetSolution_time_n1());
            if (turbulent) {
              solver_container[ZONE_FLOW][INST_0][iMesh][TURB_SOL]->node[iPoint]->Set_Solution_time_n(solver_container[ZONE_FLOW][INST_0][iMesh][TURB_SOL]->node[iPoint]->GetSolution_time_n1());
            }
          }
        }
      }
      if (dual_time_2nd){
        /*--- Set Solution at timestep n-1 to solution at n-2 ---*/
        for (iMesh=0; iMesh<=config_container[ZONE_FLOW]->GetnMGLevels();iMesh++) {
          for(iPoint=0; iPoint<geometry_container[ZONE_FLOW][INST_0][iMesh]->GetnPoint();iPoint++) {
            solver_container[ZONE_FLOW][INST_0][iMesh][FLOW_SOL]->node[iPoint]->Set_Solution_time_n(solver_container[ZONE_FLOW][INST_0][iMesh][FLOW_SOL]->node[iPoint]->GetSolution_time_n1());
            if (turbulent) {
              solver_container[ZONE_FLOW][INST_0][iMesh][TURB_SOL]->node[iPoint]->Set_Solution_time_n(solver_container[ZONE_FLOW][INST_0][iMesh][TURB_SOL]->node[iPoint]->GetSolution_time_n1());
            }
          }
        }
        /*--- Set Solution at timestep n-2 to the previously loaded solution ---*/
        for (iMesh=0; iMesh<=config_container[ZONE_FLOW]->GetnMGLevels();iMesh++) {
          for(iPoint=0; iPoint<geometry_container[ZONE_FLOW][INST_0][iMesh]->GetnPoint();iPoint++) {
            solver_container[ZONE_FLOW][INST_0][iMesh][FLOW_SOL]->node[iPoint]->Set_Solution_time_n1(solver_container[ZONE_FLOW][INST_0][iMesh][FLOW_SOL]->node[iPoint]->GetSolution_Old());
            if (turbulent) {
              solver_container[ZONE_FLOW][INST_0][iMesh][TURB_SOL]->node[iPoint]->Set_Solution_time_n1(solver_container[ZONE_FLOW][INST_0][iMesh][TURB_SOL]->node[iPoint]->GetSolution_Old());
            }
          }
        }
      }
    }
  }
  else{

    /*--- Load the restart (we need to use the routine in order to get the GEOMETRY, otherwise it's restarted from the base mesh ---*/

    solver_container[ZONE_FLOW][INST_0][MESH_0][FLOW_SOL]->LoadRestart(geometry_container[ZONE_FLOW][INST_0], solver_container[ZONE_FLOW][INST_0], config_container[ZONE_FLOW], 0, true);

  if (ExtIter == 0 || dual_time) {

    for (iMesh=0; iMesh<=config_container[ZONE_FLOW]->GetnMGLevels();iMesh++) {
      for (iPoint = 0; iPoint < geometry_container[ZONE_FLOW][INST_0][iMesh]->GetnPoint(); iPoint++) {
        solver_container[ZONE_FLOW][INST_0][iMesh][ADJFLOW_SOL]->node[iPoint]->SetSolution_Direct(solver_container[ZONE_FLOW][INST_0][iMesh][FLOW_SOL]->node[iPoint]->GetSolution());
      }
    }
    if (turbulent && !config_container[ZONE_FLOW]->GetFrozen_Visc_Disc()) {
      for (iPoint = 0; iPoint < geometry_container[ZONE_FLOW][INST_0][MESH_0]->GetnPoint(); iPoint++) {
        solver_container[ZONE_FLOW][INST_0][MESH_0][ADJTURB_SOL]->node[iPoint]->SetSolution_Direct(solver_container[ZONE_FLOW][INST_0][MESH_0][TURB_SOL]->node[iPoint]->GetSolution());
      }
    }
  }

    /*--- Store geometry of the converged solution also in the adjoint solver in order to be able to reset it later ---*/

    for (iPoint = 0; iPoint < geometry_container[ZONE_FLOW][INST_0][MESH_0]->GetnPoint(); iPoint++){
      solver_container[ZONE_FLOW][INST_0][MESH_0][ADJFLOW_SOL]->node[iPoint]->SetGeometry_Direct(geometry_container[ZONE_FLOW][INST_0][MESH_0]->node[iPoint]->GetCoord());
    }

  }

  /*----------------------------------------------------------------------------*/
  /*-------------------------- STRUCTURAL SOLUTION -----------------------------*/
  /*----------------------------------------------------------------------------*/

  IntIter = 0;
  config_container[ZONE_STRUCT]->SetIntIter(IntIter);
  ExtIter = config_container[ZONE_STRUCT]->GetExtIter();
  bool dynamic = (config_container[ZONE_STRUCT]->GetDynamic_Analysis() == DYNAMIC);

  int Direct_Iter_FEA;

  /*--- For the dynamic adjoint, load direct solutions from restart files. ---*/

  if (dynamic) {

    Direct_Iter_FEA = SU2_TYPE::Int(config_container[ZONE_STRUCT]->GetUnst_AdjointIter()) - SU2_TYPE::Int(ExtIter) - 1;

    /*--- We want to load the already converged solution at timesteps n and n-1 ---*/

    /*--- Load solution at timestep n-1 ---*/

    iteration_container[ZONE_STRUCT][INST_0]->LoadDynamic_Solution(geometry_container, solver_container,config_container, ZONE_STRUCT, INST_0, Direct_Iter_FEA-1);

    /*--- Push solution back to correct array ---*/

    for(iPoint=0; iPoint<geometry_container[ZONE_STRUCT][INST_0][MESH_0]->GetnPoint();iPoint++){
      solver_container[ZONE_STRUCT][INST_0][MESH_0][FEA_SOL]->node[iPoint]->SetSolution_time_n();
    }

    /*--- Push solution back to correct array ---*/

    for(iPoint=0; iPoint<geometry_container[ZONE_STRUCT][INST_0][MESH_0]->GetnPoint();iPoint++){
      solver_container[ZONE_STRUCT][INST_0][MESH_0][FEA_SOL]->node[iPoint]->SetSolution_Accel_time_n();
    }

    /*--- Push solution back to correct array ---*/

    for(iPoint=0; iPoint<geometry_container[ZONE_STRUCT][INST_0][MESH_0]->GetnPoint();iPoint++){
      solver_container[ZONE_STRUCT][INST_0][MESH_0][FEA_SOL]->node[iPoint]->SetSolution_Vel_time_n();
    }

    /*--- Load solution timestep n ---*/

    iteration_container[ZONE_STRUCT][INST_0]->LoadDynamic_Solution(geometry_container, solver_container,config_container, ZONE_STRUCT, INST_0, Direct_Iter_FEA);

    /*--- Store FEA solution also in the adjoint solver in order to be able to reset it later ---*/

    for (iPoint = 0; iPoint < geometry_container[ZONE_STRUCT][INST_0][MESH_0]->GetnPoint(); iPoint++){
      solver_container[ZONE_STRUCT][INST_0][MESH_0][ADJFEA_SOL]->node[iPoint]->SetSolution_Direct(solver_container[ZONE_STRUCT][INST_0][MESH_0][FEA_SOL]->node[iPoint]->GetSolution());
    }

    for (iPoint = 0; iPoint < geometry_container[ZONE_STRUCT][INST_0][MESH_0]->GetnPoint(); iPoint++){
      solver_container[ZONE_STRUCT][INST_0][MESH_0][ADJFEA_SOL]->node[iPoint]->SetSolution_Accel_Direct(solver_container[ZONE_STRUCT][INST_0][MESH_0][FEA_SOL]->node[iPoint]->GetSolution_Accel());
    }

    for (iPoint = 0; iPoint < geometry_container[ZONE_STRUCT][INST_0][MESH_0]->GetnPoint(); iPoint++){
      solver_container[ZONE_STRUCT][INST_0][MESH_0][ADJFEA_SOL]->node[iPoint]->SetSolution_Vel_Direct(solver_container[ZONE_STRUCT][INST_0][MESH_0][FEA_SOL]->node[iPoint]->GetSolution_Vel());
    }

  }
  else {

    solver_container[ZONE_STRUCT][INST_0][MESH_0][FEA_SOL]->LoadRestart(geometry_container[ZONE_STRUCT][INST_0], solver_container[ZONE_STRUCT][INST_0], config_container[ZONE_STRUCT], 0, update_geo);

    /*--- Store FEA solution also in the adjoint solver in order to be able to reset it later ---*/

    for (iPoint = 0; iPoint < geometry_container[ZONE_STRUCT][INST_0][MESH_0]->GetnPoint(); iPoint++){
      solver_container[ZONE_STRUCT][INST_0][MESH_0][ADJFEA_SOL]->node[iPoint]->SetSolution_Direct(solver_container[ZONE_STRUCT][INST_0][MESH_0][FEA_SOL]->node[iPoint]->GetSolution());
    }

  }

  /*----------------------------------------------------------------------------*/
  /*--------------------- ADJOINT SOLVER PREPROCESSING -------------------------*/
  /*----------------------------------------------------------------------------*/

  solver_container[ZONE_FLOW][INST_0][MESH_0][ADJFLOW_SOL]->Preprocessing(geometry_container[ZONE_FLOW][INST_0][MESH_0], solver_container[ZONE_FLOW][INST_0][MESH_0],  config_container[ZONE_FLOW] , MESH_0, 0, RUNTIME_ADJFLOW_SYS, false);

  if (turbulent){
    solver_container[ZONE_FLOW][INST_0][MESH_0][ADJTURB_SOL]->Preprocessing(geometry_container[ZONE_FLOW][INST_0][MESH_0], solver_container[ZONE_FLOW][INST_0][MESH_0],  config_container[ZONE_FLOW] , MESH_0, 0, RUNTIME_ADJTURB_SYS, false);
  }

  solver_container[ZONE_STRUCT][INST_0][MESH_0][ADJFEA_SOL]->Preprocessing(geometry_container[ZONE_STRUCT][INST_0][MESH_0], solver_container[ZONE_STRUCT][INST_0][MESH_0],  config_container[ZONE_STRUCT] , MESH_0, 0, RUNTIME_ADJFEA_SYS, false);



}

void CDiscAdjFSIDriver::PrintDirect_Residuals(unsigned short ZONE_FLOW,
                                                          unsigned short ZONE_STRUCT,
                                                          unsigned short kind_recording){

  unsigned short ExtIter = config_container[ZONE_FLOW]->GetExtIter();
  bool turbulent = (config_container[ZONE_FLOW]->GetKind_Solver() == DISC_ADJ_RANS);
  bool nonlinear_analysis = (config_container[ZONE_STRUCT]->GetGeometricConditions() == LARGE_DEFORMATIONS);   // Nonlinear analysis.
  bool unsteady = config_container[ZONE_FLOW]->GetUnsteady_Simulation() != NONE;
  bool dynamic = (config_container[ZONE_STRUCT]->GetDynamic_Analysis() == DYNAMIC);

  su2double val_OFunction = 0.0;
  string kind_OFunction;

  cout.precision(6);
  cout.setf(ios::scientific, ios::floatfield);

  if ((kind_recording == FLOW_CONS_VARS) || (kind_recording == MESH_COORDS)) {

    /*--- Print residuals in the first iteration ---*/

    if (rank == MASTER_NODE && ((ExtIter == 0) || unsteady )){
      cout << "log10[RMS Density]: "<< log10(solver_container[ZONE_FLOW][INST_0][MESH_0][FLOW_SOL]->GetRes_RMS(0))
                     <<", Drag: " <<solver_container[ZONE_FLOW][INST_0][MESH_0][FLOW_SOL]->GetTotal_CD()
                     <<", Lift: " << solver_container[ZONE_FLOW][INST_0][MESH_0][FLOW_SOL]->GetTotal_CL() << "." << endl;

      if (turbulent){
        cout << "log10[RMS k]: " << log10(solver_container[ZONE_FLOW][INST_0][MESH_0][TURB_SOL]->GetRes_RMS(0)) << endl;
      }
      if (Kind_Objective_Function == FLOW_OBJECTIVE_FUNCTION){
        switch (config_container[ZONE_FLOW]->GetKind_ObjFunc()){
        case DRAG_COEFFICIENT:
          kind_OFunction = "(Drag coefficient): ";
          val_OFunction = solver_container[ZONE_FLOW][INST_0][MESH_0][FLOW_SOL]->GetTotal_CD();
          break;
        case LIFT_COEFFICIENT:
          kind_OFunction = "(Lift coefficient): ";
          val_OFunction = solver_container[ZONE_FLOW][INST_0][MESH_0][FLOW_SOL]->GetTotal_CL();
          break;
        case SIDEFORCE_COEFFICIENT:
          kind_OFunction = "(Sideforce coefficient): ";
          val_OFunction = solver_container[ZONE_FLOW][INST_0][MESH_0][FLOW_SOL]->GetTotal_CSF();
          break;
        case EFFICIENCY:
          kind_OFunction = "(Efficiency): ";
          val_OFunction = solver_container[ZONE_FLOW][INST_0][MESH_0][FLOW_SOL]->GetTotal_CEff();
          break;
        case MOMENT_X_COEFFICIENT:
          kind_OFunction = "(Moment X coefficient): ";
          val_OFunction = solver_container[ZONE_FLOW][INST_0][MESH_0][FLOW_SOL]->GetTotal_CMx();
          break;
        case MOMENT_Y_COEFFICIENT:
          kind_OFunction = "(Moment Y coefficient): ";
          val_OFunction = solver_container[ZONE_FLOW][INST_0][MESH_0][FLOW_SOL]->GetTotal_CMy();
          break;
        case MOMENT_Z_COEFFICIENT:
          kind_OFunction = "(Moment Z coefficient): ";
          val_OFunction = solver_container[ZONE_FLOW][INST_0][MESH_0][FLOW_SOL]->GetTotal_CMz();
          break;
        case EQUIVALENT_AREA:
          kind_OFunction = "(Equivalent area): ";
          val_OFunction = solver_container[ZONE_FLOW][INST_0][MESH_0][FLOW_SOL]->GetTotal_CEquivArea();
          break;
        default:
          val_OFunction = 0.0;  // If the objective function is computed in a different physical problem
          break;
        }
        cout << "Objective function " << kind_OFunction << val_OFunction << endl;
      }
    }

  }

  if ((kind_recording == FEA_DISP_VARS) || (kind_recording == FLOW_CROSS_TERM) || (kind_recording == GEOMETRY_CROSS_TERM)) {

    if (rank == MASTER_NODE && ((ExtIter == 0) || dynamic )){
      if (nonlinear_analysis){
        cout << "UTOL-A: "   << log10(solver_container[ZONE_STRUCT][INST_0][MESH_0][FEA_SOL]->GetRes_FEM(0))
             << ", RTOL-A: " << log10(solver_container[ZONE_STRUCT][INST_0][MESH_0][FEA_SOL]->GetRes_FEM(1))
             << ", ETOL-A: " << log10(solver_container[ZONE_STRUCT][INST_0][MESH_0][FEA_SOL]->GetRes_FEM(2)) << "." << endl;
      }
      else{
        if (solver_container[ZONE_STRUCT][INST_0][MESH_0][FEA_SOL]->GetnVar() == 2){
          cout << "log10[RMS Ux]: "   << log10(solver_container[ZONE_STRUCT][INST_0][MESH_0][FEA_SOL]->GetRes_RMS(0))
               << ", log10[RMS Uy]: " << log10(solver_container[ZONE_STRUCT][INST_0][MESH_0][FEA_SOL]->GetRes_RMS(1)) << "." << endl;

        }
        else{
          cout << "log10[RMS Ux]: "   << log10(solver_container[ZONE_STRUCT][INST_0][MESH_0][FEA_SOL]->GetRes_RMS(0))
               << ", log10[RMS Uy]: " << log10(solver_container[ZONE_STRUCT][INST_0][MESH_0][FEA_SOL]->GetRes_RMS(1))
               << ", log10[RMS Uz]: " << log10(solver_container[ZONE_STRUCT][INST_0][MESH_0][FEA_SOL]->GetRes_RMS(2))<< "." << endl;
        }

      }
      if (Kind_Objective_Function == FEM_OBJECTIVE_FUNCTION){
        switch (config_container[ZONE_STRUCT]->GetKind_ObjFunc()){
        case REFERENCE_GEOMETRY:
          kind_OFunction = "(Reference Geometry): ";
          val_OFunction = solver_container[ZONE_STRUCT][INST_0][MESH_0][FEA_SOL]->GetTotal_OFRefGeom();
          break;
        case REFERENCE_NODE:
          kind_OFunction = "(Reference Node): ";
          val_OFunction = solver_container[ZONE_STRUCT][INST_0][MESH_0][FEA_SOL]->GetTotal_OFRefNode();
          break;
        default:
          val_OFunction = 0.0;  // If the objective function is computed in a different physical problem
          break;
        }
        cout << "Objective function " << kind_OFunction << val_OFunction << endl;
      }
    }

  }

}

void CDiscAdjFSIDriver::Iterate_Direct(unsigned short ZONE_FLOW, unsigned short ZONE_STRUCT, unsigned short kind_recording){

  if ((kind_recording == FLOW_CONS_VARS) ||
      (kind_recording == MESH_COORDS)) {

    Fluid_Iteration_Direct(ZONE_FLOW, ZONE_STRUCT);


  }

  if ((kind_recording == FEA_DISP_VARS) ||
      (kind_recording == FLOW_CROSS_TERM) ||
      (kind_recording == GEOMETRY_CROSS_TERM)) {

    Structural_Iteration_Direct(ZONE_FLOW, ZONE_STRUCT);

  }


  if (kind_recording == FEM_CROSS_TERM_GEOMETRY) {

    Mesh_Deformation_Direct(ZONE_FLOW, ZONE_STRUCT);

  }


}

void CDiscAdjFSIDriver::Fluid_Iteration_Direct(unsigned short ZONE_FLOW, unsigned short ZONE_STRUCT) {

  bool turbulent = (config_container[ZONE_FLOW]->GetKind_Solver() == DISC_ADJ_RANS);

  /*-----------------------------------------------------------------*/
  /*------------------- Set Dependency on Geometry ------------------*/
  /*-----------------------------------------------------------------*/

  geometry_container[ZONE_FLOW][INST_0][MESH_0]->UpdateGeometry(geometry_container[ZONE_FLOW][INST_0], config_container[ZONE_FLOW]);

  solver_container[ZONE_FLOW][INST_0][MESH_0][FLOW_SOL]->Set_MPI_Solution(geometry_container[ZONE_FLOW][INST_0][MESH_0], config_container[ZONE_FLOW]);

  solver_container[ZONE_FLOW][INST_0][MESH_0][FLOW_SOL]->Preprocessing(geometry_container[ZONE_FLOW][INST_0][MESH_0],solver_container[ZONE_FLOW][INST_0][MESH_0], config_container[ZONE_FLOW], MESH_0, NO_RK_ITER, RUNTIME_FLOW_SYS, true);

  if(turbulent){
    solver_container[ZONE_FLOW][INST_0][MESH_0][TURB_SOL]->Postprocessing(geometry_container[ZONE_FLOW][INST_0][MESH_0], solver_container[ZONE_FLOW][INST_0][MESH_0], config_container[ZONE_FLOW], MESH_0);
    solver_container[ZONE_FLOW][INST_0][MESH_0][TURB_SOL]->Set_MPI_Solution(geometry_container[ZONE_FLOW][INST_0][MESH_0], config_container[ZONE_FLOW]);
  }

  /*-----------------------------------------------------------------*/
  /*----------------- Iterate the flow solver -----------------------*/
  /*---- Sets all the cross dependencies for the flow variables -----*/
  /*-----------------------------------------------------------------*/

  config_container[ZONE_FLOW]->SetIntIter(0);

  direct_iteration[ZONE_FLOW]->Iterate(output[iZone], integration_container, geometry_container,
      solver_container, numerics_container, config_container,
      surface_movement, grid_movement, FFDBox, ZONE_FLOW, INST_0);

  /*-----------------------------------------------------------------*/
  /*--------------------- Set MPI Solution --------------------------*/
  /*-----------------------------------------------------------------*/

  solver_container[ZONE_FLOW][INST_0][MESH_0][FLOW_SOL]->Set_MPI_Solution(geometry_container[ZONE_FLOW][INST_0][MESH_0], config_container[ZONE_FLOW]);

}

void CDiscAdjFSIDriver::Structural_Iteration_Direct(unsigned short ZONE_FLOW, unsigned short ZONE_STRUCT) {

  bool turbulent = (config_container[ZONE_FLOW]->GetKind_Solver() == DISC_ADJ_RANS);

  /*-----------------------------------------------------------------*/
  /*---------- Set Dependencies on Geometry and Flow ----------------*/
  /*-----------------------------------------------------------------*/

  solver_container[ZONE_STRUCT][INST_0][MESH_0][FEA_SOL]->Set_MPI_Solution(geometry_container[ZONE_STRUCT][INST_0][MESH_0], config_container[ZONE_STRUCT]);

  geometry_container[ZONE_FLOW][INST_0][MESH_0]->UpdateGeometry(geometry_container[ZONE_FLOW][INST_0], config_container[ZONE_FLOW]);

  solver_container[ZONE_FLOW][INST_0][MESH_0][FLOW_SOL]->Set_MPI_Solution(geometry_container[ZONE_FLOW][INST_0][MESH_0], config_container[ZONE_FLOW]);

  solver_container[ZONE_FLOW][INST_0][MESH_0][FLOW_SOL]->Preprocessing(geometry_container[ZONE_FLOW][INST_0][MESH_0],solver_container[ZONE_FLOW][INST_0][MESH_0], config_container[ZONE_FLOW], MESH_0, NO_RK_ITER, RUNTIME_FLOW_SYS, true);

  if(turbulent){
    solver_container[ZONE_FLOW][INST_0][MESH_0][TURB_SOL]->Postprocessing(geometry_container[ZONE_FLOW][INST_0][MESH_0], solver_container[ZONE_FLOW][INST_0][MESH_0], config_container[ZONE_FLOW], MESH_0);
    solver_container[ZONE_FLOW][INST_0][MESH_0][TURB_SOL]->Set_MPI_Solution(geometry_container[ZONE_FLOW][INST_0][MESH_0], config_container[ZONE_FLOW]);
  }
  
  /*-----------------------------------------------------------------*/
  /*-------------------- Transfer Tractions -------------------------*/
  /*-----------------------------------------------------------------*/

  Transfer_Tractions(ZONE_FLOW, ZONE_STRUCT);

  /*-----------------------------------------------------------------*/
  /*--------------- Iterate the structural solver -------------------*/
  /*-----------------------------------------------------------------*/

  direct_iteration[ZONE_STRUCT]->Iterate(output[iZone], integration_container, geometry_container,
                                        solver_container, numerics_container, config_container,
                                        surface_movement, grid_movement, FFDBox, ZONE_STRUCT, INST_0);

  /*-----------------------------------------------------------------*/
  /*--------------------- Set MPI Solution --------------------------*/
  /*-----------------------------------------------------------------*/

  solver_container[ZONE_STRUCT][INST_0][MESH_0][FEA_SOL]->Set_MPI_Solution(geometry_container[ZONE_STRUCT][INST_0][MESH_0], config_container[ZONE_STRUCT]);


}

void CDiscAdjFSIDriver::Mesh_Deformation_Direct(unsigned short ZONE_FLOW, unsigned short ZONE_STRUCT) {

  unsigned long IntIter = config_container[ZONE_STRUCT]->GetIntIter();
  unsigned long ExtIter = config_container[ZONE_STRUCT]->GetExtIter();

  /*-----------------------------------------------------------------*/
  /*--------------------- Set MPI Solution --------------------------*/
  /*-----------------------------------------------------------------*/

  geometry_container[ZONE_FLOW][INST_0][MESH_0]->UpdateGeometry(geometry_container[ZONE_FLOW][INST_0], config_container[ZONE_FLOW]);

  solver_container[ZONE_FLOW][INST_0][MESH_0][FLOW_SOL]->Set_MPI_Solution(geometry_container[ZONE_FLOW][INST_0][MESH_0], config_container[ZONE_FLOW]);

  solver_container[ZONE_FLOW][INST_0][MESH_0][FLOW_SOL]->Preprocessing(geometry_container[ZONE_FLOW][INST_0][MESH_0],solver_container[ZONE_FLOW][INST_0][MESH_0], config_container[ZONE_FLOW], MESH_0, NO_RK_ITER, RUNTIME_FLOW_SYS, true);

  solver_container[ZONE_STRUCT][INST_0][MESH_0][FEA_SOL]->Set_MPI_Solution(geometry_container[ZONE_STRUCT][INST_0][MESH_0], config_container[ZONE_STRUCT]);

  /*-----------------------------------------------------------------*/
  /*------------------- Transfer Displacements ----------------------*/
  /*-----------------------------------------------------------------*/

  Transfer_Displacements(ZONE_STRUCT, ZONE_FLOW);

  /*-----------------------------------------------------------------*/
  /*------------------- Set the Grid movement -----------------------*/
  /*---- No longer done in the preprocess of the flow iteration -----*/
  /*---- as the flag Grid_Movement is set to false in this case -----*/
  /*-----------------------------------------------------------------*/

  direct_iteration[ZONE_FLOW]->SetGrid_Movement(geometry_container, surface_movement,
                                                   grid_movement, FFDBox, solver_container,
                                                   config_container, ZONE_FLOW, INST_0, IntIter, ExtIter);

  geometry_container[ZONE_FLOW][INST_0][MESH_0]->UpdateGeometry(geometry_container[ZONE_FLOW][INST_0], config_container[ZONE_FLOW]);
  solver_container[ZONE_STRUCT][INST_0][MESH_0][FEA_SOL]->Set_MPI_Solution(geometry_container[ZONE_STRUCT][INST_0][MESH_0], config_container[ZONE_STRUCT]);


}

void CDiscAdjFSIDriver::SetRecording(unsigned short ZONE_FLOW,
                                              unsigned short ZONE_STRUCT,
                                              unsigned short kind_recording){

  unsigned long IntIter = config_container[ZONE_0]->GetIntIter();
  bool unsteady = (config_container[ZONE_FLOW]->GetUnsteady_Simulation() != NONE);
  bool dynamic = (config_container[ZONE_STRUCT]->GetDynamic_Analysis() == DYNAMIC);

  string kind_DirectIteration = " ";
  string kind_AdjointIteration = " ";

  if (unsteady || dynamic){
    SU2_MPI::Error("DYNAMIC ADJOINT SOLVER NOT IMPLEMENTED FOR FSI APPLICATIONS", CURRENT_FUNCTION);
  }


  if (rank == MASTER_NODE){
    cout << endl;
    switch (kind_recording){
    case FLOW_CONS_VARS:
      kind_AdjointIteration = "Flow iteration: flow input -> flow output";
      kind_DirectIteration = "flow ";
      break;
    case MESH_COORDS:
      kind_AdjointIteration = "Geometry cross term from flow: geometry input -> flow output";
      kind_DirectIteration = "flow ";
      break;
    case FEA_DISP_VARS:
      kind_AdjointIteration = "Structural iteration: structural input -> structural output";
      kind_DirectIteration = "structural ";
      break;
    case FLOW_CROSS_TERM:
      kind_AdjointIteration = "Flow cross term: flow input -> structural output";
      kind_DirectIteration = "structural ";
      break;
    case GEOMETRY_CROSS_TERM:
      kind_AdjointIteration = "Geometry cross term from structure: geometry input -> structural output";
      kind_DirectIteration = "structural ";
      break;
    case FEM_CROSS_TERM_GEOMETRY:
      kind_AdjointIteration = "Structural cross term from geometry: structural input -> geometry output";
      kind_DirectIteration = "mesh deformation ";
      break;
    }
    cout << kind_AdjointIteration << endl;
    cout << "Direct " << kind_DirectIteration << "iteration to store computational graph." << endl;
    switch (kind_recording){
    case FLOW_CONS_VARS: case MESH_COORDS:
    case FEA_DISP_VARS: case FLOW_CROSS_TERM: case GEOMETRY_CROSS_TERM:
      cout << "Compute residuals to check the convergence of the direct problem." << endl; break;
    case FEM_CROSS_TERM_GEOMETRY:
      cout << "Deform the grid using the converged solution of the direct problem." << endl; break;
    }
  }


  AD::Reset();

  if (CurrentRecording != kind_recording && (CurrentRecording != NONE) ){

    /*--- Clear indices ---*/

    PrepareRecording(ZONE_FLOW, ZONE_STRUCT, ALL_VARIABLES);

    /*--- Clear indices of coupling variables ---*/

    SetDependencies(ZONE_FLOW, ZONE_STRUCT, ALL_VARIABLES);

    /*--- Run one iteration while tape is passive - this clears all indices ---*/
    Iterate_Direct(ZONE_FLOW, ZONE_STRUCT, kind_recording);

  }

  /*--- Prepare for recording ---*/

  PrepareRecording(ZONE_FLOW, ZONE_STRUCT, kind_recording);

  /*--- Start the recording of all operations ---*/

  AD::StartRecording();

  /*--- Register input variables ---*/

  RegisterInput(ZONE_FLOW, ZONE_STRUCT, kind_recording);

  /*--- Set dependencies for flow, geometry and structural solvers ---*/

  SetDependencies(ZONE_FLOW, ZONE_STRUCT, kind_recording);

  /*--- Run a direct iteration ---*/
  Iterate_Direct(ZONE_FLOW, ZONE_STRUCT, kind_recording);

  /*--- Register objective function and output variables ---*/

  RegisterOutput(ZONE_FLOW, ZONE_STRUCT, kind_recording);

  /*--- Stop the recording ---*/
  AD::StopRecording();

  /*--- Set the recording status ---*/

  CurrentRecording = kind_recording;

  /* --- Reset the number of the internal iterations---*/

  config_container[ZONE_0]->SetIntIter(IntIter);


}

void CDiscAdjFSIDriver::PrepareRecording(unsigned short ZONE_FLOW,
                                                   unsigned short ZONE_STRUCT,
                                                   unsigned short kind_recording){

  unsigned short iMesh;
  bool turbulent = (config_container[ZONE_FLOW]->GetKind_Solver() == DISC_ADJ_RANS);

  /*--- Set fluid variables to direct solver values ---*/
  for (iMesh = 0; iMesh <= config_container[ZONE_FLOW]->GetnMGLevels(); iMesh++){
    solver_container[ZONE_FLOW][INST_0][iMesh][ADJFLOW_SOL]->SetRecording(geometry_container[ZONE_FLOW][INST_0][MESH_0], config_container[ZONE_FLOW]);
  }
  if (turbulent){
    solver_container[ZONE_FLOW][INST_0][MESH_0][ADJTURB_SOL]->SetRecording(geometry_container[ZONE_FLOW][INST_0][MESH_0], config_container[ZONE_FLOW]);
  }

  /*--- Set geometry to the converged values ---*/

  solver_container[ZONE_FLOW][INST_0][MESH_0][ADJFLOW_SOL]->SetMesh_Recording(geometry_container[ZONE_FLOW][INST_0], grid_movement[ZONE_FLOW][INST_0], config_container[ZONE_FLOW]);

  /*--- Set structural variables to direct solver values ---*/

  solver_container[ZONE_STRUCT][INST_0][MESH_0][ADJFEA_SOL]->SetRecording(geometry_container[ZONE_STRUCT][INST_0][MESH_0], config_container[ZONE_STRUCT]);

}

void CDiscAdjFSIDriver::RegisterInput(unsigned short ZONE_FLOW,
                                               unsigned short ZONE_STRUCT,
                                               unsigned short kind_recording){

  /*--- Register flow variables ---*/
  if ((kind_recording == FLOW_CONS_VARS) ||
      (kind_recording == FLOW_CROSS_TERM)) {
    iteration_container[ZONE_FLOW][INST_0]->RegisterInput(solver_container, geometry_container, config_container, ZONE_FLOW, INST_0, kind_recording);
  }

  /*--- Register geometry variables ---*/
  if ((kind_recording == MESH_COORDS) ||
      (kind_recording == GEOMETRY_CROSS_TERM)) {
    iteration_container[ZONE_FLOW][INST_0]->RegisterInput(solver_container, geometry_container, config_container, ZONE_FLOW, INST_0, kind_recording);
  }

  /*--- Register structural variables ---*/
  if ((kind_recording == FEA_DISP_VARS) ||
      (kind_recording == FEM_CROSS_TERM_GEOMETRY)) {
    iteration_container[ZONE_STRUCT][INST_0]->RegisterInput(solver_container, geometry_container, config_container, ZONE_STRUCT, INST_0, kind_recording);
  }


}

void CDiscAdjFSIDriver::SetDependencies(unsigned short ZONE_FLOW,
                                                  unsigned short ZONE_STRUCT,
                                                  unsigned short kind_recording){

  /*--- Add dependencies for geometrical and turbulent variables ---*/

  iteration_container[ZONE_FLOW][INST_0]->SetDependencies(solver_container, geometry_container, numerics_container, config_container, ZONE_FLOW, INST_0, kind_recording);

  /*--- Add dependencies for E, Nu, Rho, and Rho_DL variables ---*/

  iteration_container[ZONE_STRUCT][INST_0]->SetDependencies(solver_container, geometry_container, numerics_container, config_container, ZONE_STRUCT, INST_0, kind_recording);


}

void CDiscAdjFSIDriver::RegisterOutput(unsigned short ZONE_FLOW,
                                                 unsigned short ZONE_STRUCT,
                                                 unsigned short kind_recording){

  bool turbulent = (config_container[ZONE_FLOW]->GetKind_Solver() == DISC_ADJ_RANS);

  /*--- Register the objective function as output of the iteration ---*/
  /*--- We need to avoid recording it twice for the crossed terms  ---*/

  /*--- Register a flow-type objective function ---*/
  if ((kind_recording == FLOW_CONS_VARS) ||
      (kind_recording == MESH_COORDS)) {
    solver_container[ZONE_FLOW][INST_0][MESH_0][ADJFLOW_SOL]->RegisterObj_Func(config_container[ZONE_FLOW]);
  }

  /*--- The FEM_CROSS_TERM_GEOMETRY evaluates the mesh routines:
   *--- They don't throw any dependency on the objective function ---*/

  /*--- Register a structural-type objective function ---*/
  if ((kind_recording == FEA_DISP_VARS) ||
      (kind_recording == FLOW_CROSS_TERM) ||
      (kind_recording == GEOMETRY_CROSS_TERM)){
    solver_container[ZONE_STRUCT][INST_0][MESH_0][ADJFEA_SOL]->RegisterObj_Func(config_container[ZONE_STRUCT]);
  }

  /*--- Register the conservative variables of the flow as output of the iteration ---*/
  if ((kind_recording == FLOW_CONS_VARS) ||
      (kind_recording == MESH_COORDS)) {

    solver_container[ZONE_FLOW][INST_0][MESH_0][ADJFLOW_SOL]->RegisterOutput(geometry_container[ZONE_FLOW][INST_0][MESH_0],config_container[ZONE_FLOW]);

    if (turbulent){
      solver_container[ZONE_FLOW][INST_0][MESH_0][ADJTURB_SOL]->RegisterOutput(geometry_container[ZONE_FLOW][INST_0][MESH_0],
          config_container[ZONE_FLOW]);
    }
  }

  /*--- Register the displacements of the nodes of the fluid as output of the iteration ---*/
  if (kind_recording == FEM_CROSS_TERM_GEOMETRY) {

    geometry_container[ZONE_FLOW][INST_0][MESH_0]->RegisterOutput_Coordinates(config_container[ZONE_FLOW]);

  }

  /*--- Register the displacements of the structure as output of the iteration ---*/
  if ((kind_recording == FEA_DISP_VARS) ||
      (kind_recording == FLOW_CROSS_TERM) ||
      (kind_recording == GEOMETRY_CROSS_TERM)) {

    solver_container[ZONE_STRUCT][INST_0][MESH_0][ADJFEA_SOL]->RegisterOutput(geometry_container[ZONE_STRUCT][INST_0][MESH_0],config_container[ZONE_STRUCT]);

  }


}


void CDiscAdjFSIDriver::Iterate_Block(unsigned short ZONE_FLOW,
                                                unsigned short ZONE_STRUCT,
                                                unsigned short kind_recording){

  unsigned long IntIter=0, nIntIter = 1;
  bool dual_time_1st = (config_container[ZONE_0]->GetUnsteady_Simulation() == DT_STEPPING_1ST);
  bool dual_time_2nd = (config_container[ZONE_0]->GetUnsteady_Simulation() == DT_STEPPING_2ND);
  bool dual_time = (dual_time_1st || dual_time_2nd);
  bool dynamic = (config_container[ZONE_STRUCT]->GetDynamic_Analysis() == DYNAMIC);

  bool adjoint_convergence = false;

  /*--- Record one direct iteration with kind_recording as input ---*/

  SetRecording(ZONE_FLOW, ZONE_STRUCT, kind_recording);

  /*--- Print the residuals of the direct subiteration ---*/

  PrintDirect_Residuals(ZONE_FLOW, ZONE_STRUCT, kind_recording);

  /*--- Run the iteration ---*/

  switch (kind_recording){
  case FLOW_CONS_VARS:
    nIntIter = config_container[ZONE_FLOW]->GetUnst_nIntIter();
    break;
  case FEA_DISP_VARS:
    nIntIter = config_container[ZONE_STRUCT]->GetDyn_nIntIter();
    break;
  case MESH_COORDS:
  case FEM_CROSS_TERM_GEOMETRY:
  case FLOW_CROSS_TERM:
  case GEOMETRY_CROSS_TERM:
    nIntIter = 1;
    break;
  }

  for (unsigned short iZone = 0; iZone < config_container[ZONE_FLOW]->GetnZone(); iZone++)
    config_container[iZone]->SetIntIter(IntIter);

  for(IntIter = 0; IntIter < nIntIter; IntIter++){

    /*--- Set the internal iteration ---*/

    for (unsigned short iZone = 0; iZone < config_container[ZONE_FLOW]->GetnZone(); iZone++)
      config_container[iZone]->SetIntIter(IntIter);

    /*--- Set the adjoint values of the flow and objective function ---*/

    InitializeAdjoint(ZONE_FLOW, ZONE_STRUCT, kind_recording);

    /*--- Run the adjoint computation ---*/

    AD::ComputeAdjoint();

    /*--- Extract the adjoints of the input variables and store them for the next iteration ---*/

    ExtractAdjoint(ZONE_FLOW, ZONE_STRUCT, kind_recording);

    /*--- Clear all adjoints to re-use the stored computational graph in the next iteration ---*/
    AD::ClearAdjoints();

    /*--- Check the convergence of the adjoint block ---*/

    adjoint_convergence = CheckConvergence(IntIter, ZONE_FLOW, ZONE_STRUCT, kind_recording);

    /*--- Write the convergence history (only screen output) ---*/

    ConvergenceHistory(IntIter, nIntIter, ZONE_FLOW, ZONE_STRUCT, kind_recording);

    /*--- Break the loop if converged ---*/

    if (adjoint_convergence) break;


  }

  if (dual_time){
    integration_container[ZONE_FLOW][INST_0][ADJFLOW_SOL]->SetConvergence(false);
  }
  if (dynamic){
    integration_container[ZONE_FLOW][INST_0][ADJFLOW_SOL]->SetConvergence(false);
  }

}


void CDiscAdjFSIDriver::InitializeAdjoint(unsigned short ZONE_FLOW,
                                                     unsigned short ZONE_STRUCT,
                                                     unsigned short kind_recording){

  bool turbulent = (config_container[ZONE_FLOW]->GetKind_Solver() == DISC_ADJ_RANS);

  /*--- Initialize the adjoint of the objective function (typically with 1.0) ---*/
  /*--- We need to avoid setting it twice for the crossed terms  ---*/

  /*--- Register a flow-type objective function ---*/
  if ((kind_recording == FLOW_CONS_VARS) ||
      (kind_recording == MESH_COORDS)) {
    solver_container[ZONE_FLOW][INST_0][MESH_0][ADJFLOW_SOL]->SetAdj_ObjFunc(geometry_container[ZONE_FLOW][INST_0][MESH_0], config_container[ZONE_FLOW]);
  }

  /*--- Register a structural-type objective function ---*/
  if ((kind_recording == FEA_DISP_VARS) ||
      (kind_recording == FLOW_CROSS_TERM) ||
      (kind_recording == GEOMETRY_CROSS_TERM)){
    solver_container[ZONE_STRUCT][INST_0][MESH_0][ADJFEA_SOL]->SetAdj_ObjFunc(geometry_container[ZONE_STRUCT][INST_0][MESH_0], config_container[ZONE_STRUCT]);
  }

  /*--- Adjoint of the fluid conservative variables ---*/

  if ((kind_recording == FLOW_CONS_VARS) ||
      (kind_recording == MESH_COORDS)) {

    /*--- Initialize the adjoints the conservative variables ---*/
    solver_container[ZONE_FLOW][INST_0][MESH_0][ADJFLOW_SOL]->SetAdjoint_Output(geometry_container[ZONE_FLOW][INST_0][MESH_0],
                                                                    config_container[ZONE_FLOW]);

    if (turbulent){
      solver_container[ZONE_FLOW][INST_0][MESH_0][ADJTURB_SOL]->SetAdjoint_Output(geometry_container[ZONE_FLOW][INST_0][MESH_0],
                                                                      config_container[ZONE_FLOW]);
    }

  }

  /*--- Adjoint of the positions of the mesh ---*/
  if (kind_recording == FEM_CROSS_TERM_GEOMETRY) {

    solver_container[ZONE_FLOW][INST_0][MESH_0][ADJFLOW_SOL]->SetAdjoint_OutputMesh(geometry_container[ZONE_FLOW][INST_0][MESH_0],
                                                                            config_container[ZONE_FLOW]);

  }

  /*--- Adjoint of the structural displacements ---*/
  if ((kind_recording == FEA_DISP_VARS) ||
      (kind_recording == FLOW_CROSS_TERM) ||
      (kind_recording == GEOMETRY_CROSS_TERM)) {

    /*--- Initialize the adjoints the conservative variables ---*/

    solver_container[ZONE_STRUCT][INST_0][MESH_0][ADJFEA_SOL]->SetAdjoint_Output(geometry_container[ZONE_STRUCT][INST_0][MESH_0],
                                                                         config_container[ZONE_STRUCT]);

  }

}

void CDiscAdjFSIDriver::ExtractAdjoint(unsigned short ZONE_FLOW,
                                                  unsigned short ZONE_STRUCT,
                                                  unsigned short kind_recording){
													  
  /*--- Extract the adjoint of the fluid conservative variables ---*/

  if (kind_recording == FLOW_CONS_VARS) {

    /*--- Extract the adjoints of the conservative input variables and store them for the next iteration ---*/

    solver_container[ZONE_FLOW][INST_0][MESH_0][ADJFLOW_SOL]->ExtractAdjoint_Solution(geometry_container[ZONE_FLOW][INST_0][MESH_0],
                                                      config_container[ZONE_FLOW]);

    solver_container[ZONE_FLOW][INST_0][MESH_0][ADJFLOW_SOL]->ExtractAdjoint_Variables(geometry_container[ZONE_FLOW][INST_0][MESH_0],
                                                      config_container[ZONE_FLOW]);

    if (config_container[ZONE_FLOW]->GetKind_Solver() == DISC_ADJ_RANS) {
      solver_container[ZONE_FLOW][INST_0][MESH_0][ADJTURB_SOL]->ExtractAdjoint_Solution(geometry_container[ZONE_FLOW][INST_0][MESH_0],
                                                        config_container[ZONE_FLOW]);
    }

  }

  /*--- Extract the adjoint of the mesh coordinates ---*/

  if (kind_recording == MESH_COORDS) {

    /*--- Extract the adjoints of the flow geometry and store them for the next iteration ---*/

    solver_container[ZONE_FLOW][INST_0][MESH_0][ADJFLOW_SOL]->ExtractAdjoint_CrossTerm_Geometry_Flow(geometry_container[ZONE_FLOW][INST_0][MESH_0],
                                                      config_container[ZONE_FLOW]);

  }

  /*--- Extract the adjoint of the structural displacements ---*/

  if (kind_recording == FEA_DISP_VARS) {

    /*--- Extract the adjoints of the conservative input variables and store them for the next iteration ---*/

    solver_container[ZONE_STRUCT][INST_0][MESH_0][ADJFEA_SOL]->ExtractAdjoint_Solution(geometry_container[ZONE_STRUCT][INST_0][MESH_0],
                                                                               config_container[ZONE_STRUCT]);

    solver_container[ZONE_STRUCT][INST_0][MESH_0][ADJFEA_SOL]->ExtractAdjoint_Variables(geometry_container[ZONE_STRUCT][INST_0][MESH_0],
                                                                                config_container[ZONE_STRUCT]);

  }

  /*--- Extract the adjoint cross term from the structural problem with respect to the flow variables ---*/
  if (kind_recording == FLOW_CROSS_TERM) {

    /*--- Extract the adjoints of the conservative input variables and store them for the next iteration ---*/

    solver_container[ZONE_FLOW][INST_0][MESH_0][ADJFLOW_SOL]->ExtractAdjoint_CrossTerm(geometry_container[ZONE_FLOW][INST_0][MESH_0],
                                                      config_container[ZONE_FLOW]);

    if (config_container[ZONE_FLOW]->GetKind_Solver() == DISC_ADJ_RANS) {
      solver_container[ZONE_FLOW][INST_0][MESH_0][ADJTURB_SOL]->ExtractAdjoint_CrossTerm(geometry_container[ZONE_FLOW][INST_0][MESH_0],
                                                        config_container[ZONE_FLOW]);
    }

  }

  if (kind_recording == FEM_CROSS_TERM_GEOMETRY) {

    /*--- Extract the adjoints of the displacements (input variables) and store them for the next iteration ---*/

    solver_container[ZONE_STRUCT][INST_0][MESH_0][ADJFEA_SOL]->ExtractAdjoint_CrossTerm_Geometry(geometry_container[ZONE_STRUCT][INST_0][MESH_0],
                                                                                config_container[ZONE_STRUCT]);

  }


  if (kind_recording == GEOMETRY_CROSS_TERM) {

    /*--- Extract the adjoints of the geometry input variables and store them for the next iteration ---*/

    solver_container[ZONE_FLOW][INST_0][MESH_0][ADJFLOW_SOL]->ExtractAdjoint_CrossTerm_Geometry(geometry_container[ZONE_FLOW][INST_0][MESH_0],
                                                                                        config_container[ZONE_FLOW]);

  }

}



bool CDiscAdjFSIDriver::CheckConvergence(unsigned long IntIter,
                                                   unsigned short ZONE_FLOW,
                                                   unsigned short ZONE_STRUCT,
                                                   unsigned short kind_recording){

  bool flow_convergence    = false,
        struct_convergence  = false;

  bool adjoint_convergence = false;

  su2double residual_1, residual_2;

  if (kind_recording == FLOW_CONS_VARS) {

      /*--- Set the convergence criteria (only residual possible as of now) ---*/

      residual_1 = log10(solver_container[ZONE_FLOW][INST_0][MESH_0][ADJFLOW_SOL]->GetRes_RMS(0));
      residual_2 = log10(solver_container[ZONE_FLOW][INST_0][MESH_0][ADJFLOW_SOL]->GetRes_RMS(1));

      flow_convergence = ((residual_1 < config_container[ZONE_FLOW]->GetMinLogResidual()) &&
                          (residual_2 < config_container[ZONE_FLOW]->GetMinLogResidual()));

  }

  if (kind_recording == FEA_DISP_VARS) {

    /*--- Set the convergence criteria (only residual possible as of now) ---*/

    residual_1 = log10(solver_container[ZONE_STRUCT][INST_0][MESH_0][ADJFEA_SOL]->GetRes_RMS(0));
    residual_2 = log10(solver_container[ZONE_STRUCT][INST_0][MESH_0][ADJFEA_SOL]->GetRes_RMS(1));

    // Temporary, until function is added
    struct_convergence = ((residual_1 < config_container[ZONE_STRUCT]->GetResidual_FEM_UTOL()) &&
                          (residual_2 < config_container[ZONE_STRUCT]->GetResidual_FEM_UTOL()));

  }

  switch (kind_recording){
  case FLOW_CONS_VARS:      adjoint_convergence = flow_convergence; break;
  case MESH_COORDS:  adjoint_convergence = true; break;
  case FEA_DISP_VARS:       adjoint_convergence = struct_convergence; break;
  case FLOW_CROSS_TERM:     adjoint_convergence = true; break;
  case FEM_CROSS_TERM_GEOMETRY:      adjoint_convergence = true; break;
  case GEOMETRY_CROSS_TERM: adjoint_convergence = true; break;
  default:                  adjoint_convergence = false; break;
  }

  /*--- Apply the same convergence criteria to all the processors ---*/

#ifdef HAVE_MPI

  unsigned short *sbuf_conv = NULL, *rbuf_conv = NULL;
  sbuf_conv = new unsigned short[1]; sbuf_conv[0] = 0;
  rbuf_conv = new unsigned short[1]; rbuf_conv[0] = 0;

  /*--- Convergence criteria ---*/

  sbuf_conv[0] = adjoint_convergence;
  SU2_MPI::Reduce(sbuf_conv, rbuf_conv, 1, MPI_UNSIGNED_SHORT, MPI_SUM, MASTER_NODE, MPI_COMM_WORLD);

  /*-- Compute global convergence criteria in the master node --*/

  sbuf_conv[0] = 0;
  if (rank == MASTER_NODE) {
    if (rbuf_conv[0] == size) sbuf_conv[0] = 1;
    else sbuf_conv[0] = 0;
  }

  SU2_MPI::Bcast(sbuf_conv, 1, MPI_UNSIGNED_SHORT, MASTER_NODE, MPI_COMM_WORLD);

  if (sbuf_conv[0] == 1) { adjoint_convergence = true;}
  else { adjoint_convergence = false;}

  delete [] sbuf_conv;
  delete [] rbuf_conv;

#endif

  return adjoint_convergence;

}

void CDiscAdjFSIDriver::ConvergenceHistory(unsigned long IntIter,
                                                      unsigned long nIntIter,
                                                      unsigned short ZONE_FLOW,
                                                      unsigned short ZONE_STRUCT,
                                                      unsigned short kind_recording){

  unsigned long BGS_Iter = config_container[ZONE_FLOW]->GetFSIIter();


  if (rank == MASTER_NODE)
    output[ZONE_0]->SetConvHistory_Header(config_container[ZONE_0], ZONE_0, INST_0);

  if (kind_recording == FLOW_CONS_VARS) {

    if (rank == MASTER_NODE){
      if (IntIter == 0){
        cout << endl;
        cout << " IntIter" << "    BGSIter" << "   Res[Psi_Rho]" << "     Res[Psi_E]" << endl;
      }

      if (IntIter % config_container[ZONE_FLOW]->GetWrt_Con_Freq() == 0){
        /*--- Output the flow convergence ---*/
        /*--- This is temporary as it requires several changes in the output structure ---*/
        cout.width(8);     cout << IntIter;
        cout.width(11);    cout << BGS_Iter + 1;
        cout.precision(6); cout.setf(ios::fixed, ios::floatfield);
        cout.width(15);    cout << log10(solver_container[ZONE_FLOW][INST_0][MESH_0][ADJFLOW_SOL]->GetRes_RMS(0));
        cout.width(15);    cout << log10(solver_container[ZONE_FLOW][INST_0][MESH_0][ADJFLOW_SOL]->GetRes_RMS(1));
        cout << endl;
      }

    }
  }

  if (kind_recording == FEA_DISP_VARS) {

    /*--- Set the convergence criteria (only residual possible) ---*/
    output[ZONE_0]->SetConvHistory_Body(geometry_container, solver_container, config_container, integration_container, true, 0.0, ZONE_STRUCT, INST_0);

  }


}

void CDiscAdjFSIDriver::Iterate_Block_FlowOF(unsigned short ZONE_FLOW,
                                                       unsigned short ZONE_STRUCT,
                                                       unsigned short kind_recording){

  bool BGS_Converged = false;

  unsigned short iZone;

  unsigned long iFSIIter = 0; for (iZone = 0; iZone < nZone; iZone++) config_container[iZone]->SetFSIIter(iFSIIter);
  unsigned long nFSIIter = config_container[ZONE_FLOW]->GetnIterFSI();

  for (iFSIIter = 0; iFSIIter < nFSIIter; iFSIIter++){

    if (rank == MASTER_NODE){
      cout << endl << "                    ****** BGS ITERATION ";
      cout << iFSIIter;
      cout << " ******" << endl;
    }

    for (iZone = 0; iZone < nZone; iZone++) config_container[iZone]->SetFSIIter(iFSIIter);

    /*--- Iterate fluid (including cross term) ---*/

    Iterate_Block(ZONE_FLOW, ZONE_STRUCT, FLOW_CONS_VARS);

    /*--- Compute mesh (it is a cross term dF / dMv ) ---*/

    Iterate_Block(ZONE_FLOW, ZONE_STRUCT, MESH_COORDS);

    /*--- Compute mesh cross term (dM / dSv) ---*/

    Iterate_Block(ZONE_FLOW, ZONE_STRUCT, FEM_CROSS_TERM_GEOMETRY);

    /*--- Iterate structure first ---*/

    Iterate_Block(ZONE_FLOW, ZONE_STRUCT, FEA_DISP_VARS);

    /*--- Compute cross term (dS / dFv) ---*/

    Iterate_Block(ZONE_FLOW, ZONE_STRUCT, FLOW_CROSS_TERM);

    /*--- Compute cross term (dS / dMv) ---*/

    Iterate_Block(ZONE_FLOW, ZONE_STRUCT, GEOMETRY_CROSS_TERM);


    /*--- Check convergence of the BGS method ---*/
    BGS_Converged = BGSConvergence(iFSIIter, ZONE_FLOW, ZONE_STRUCT);

    if (BGS_Converged) break;

  }


}

void CDiscAdjFSIDriver::Iterate_Block_StructuralOF(unsigned short ZONE_FLOW,
                                                              unsigned short ZONE_STRUCT,
                                                              unsigned short kind_recording){

  bool BGS_Converged = false;

  unsigned short iZone;

  unsigned long iFSIIter = 0; for (iZone = 0; iZone < nZone; iZone++) config_container[iZone]->SetFSIIter(iFSIIter);
  unsigned long nFSIIter = config_container[ZONE_FLOW]->GetnIterFSI();

  ofstream myfile_struc, myfile_flow, myfile_geo;

  for (iFSIIter = 0; iFSIIter < nFSIIter; iFSIIter++){

    if (rank == MASTER_NODE){
      cout << endl << "                    ****** BGS ITERATION ";
      cout << iFSIIter;
      cout << " ******" << endl;
    }

    for (iZone = 0; iZone < nZone; iZone++) config_container[iZone]->SetFSIIter(iFSIIter);

    /*--- Iterate structure first ---*/

    Iterate_Block(ZONE_FLOW, ZONE_STRUCT, FEA_DISP_VARS);

    /*--- Compute cross term (dS / dFv) ---*/

    Iterate_Block(ZONE_FLOW, ZONE_STRUCT, FLOW_CROSS_TERM);

    /*--- Compute cross term (dS / dMv) ---*/

    Iterate_Block(ZONE_FLOW, ZONE_STRUCT, GEOMETRY_CROSS_TERM);

    /*--- Iterate fluid (including cross term) ---*/

    Iterate_Block(ZONE_FLOW, ZONE_STRUCT, FLOW_CONS_VARS);

    /*--- Compute mesh (it is a cross term dF / dMv ) ---*/

    Iterate_Block(ZONE_FLOW, ZONE_STRUCT, MESH_COORDS);

    /*--- Compute mesh cross term (dM / dSv) ---*/

    Iterate_Block(ZONE_FLOW, ZONE_STRUCT, FEM_CROSS_TERM_GEOMETRY);


    /*--- Check convergence of the BGS method ---*/
    BGS_Converged = BGSConvergence(iFSIIter, ZONE_FLOW, ZONE_STRUCT);

    if (BGS_Converged) break;

  }


}

bool CDiscAdjFSIDriver::BGSConvergence(unsigned long IntIter,
                                                 unsigned short ZONE_FLOW,
                                                 unsigned short ZONE_STRUCT){

  unsigned short iMarker;
  unsigned short nVar_Flow = solver_container[ZONE_FLOW][INST_0][MESH_0][ADJFLOW_SOL]->GetnVar(),
                   nVar_Struct = solver_container[ZONE_STRUCT][INST_0][MESH_0][ADJFEA_SOL]->GetnVar();
  unsigned short iRes;

  bool flow_converged_absolute = false,
        flow_converged_relative = false,
        struct_converged_absolute = false,
        struct_converged_relative = false;

  bool Convergence = false;

  /*--- Apply BC's to the structural adjoint - otherwise, clamped nodes have too values that make no sense... ---*/
  for (iMarker = 0; iMarker < config_container[ZONE_STRUCT]->GetnMarker_All(); iMarker++)
  switch (config_container[ZONE_STRUCT]->GetMarker_All_KindBC(iMarker)) {
    case CLAMPED_BOUNDARY:
    solver_container[ZONE_STRUCT][INST_0][MESH_0][ADJFEA_SOL]->BC_Clamped_Post(geometry_container[ZONE_STRUCT][INST_0][MESH_0],
        solver_container[ZONE_STRUCT][INST_0][MESH_0], numerics_container[ZONE_STRUCT][INST_0][MESH_0][FEA_SOL][FEA_TERM],
        config_container[ZONE_STRUCT], iMarker);
    break;
  }

  /*--- Compute the residual for the flow and structural zones ---*/

  /*--- Flow ---*/

  solver_container[ZONE_FLOW][INST_0][MESH_0][ADJFLOW_SOL]->ComputeResidual_BGS(geometry_container[ZONE_FLOW][INST_0][MESH_0],
                                                                        config_container[ZONE_FLOW]);

  /*--- Structure ---*/

  solver_container[ZONE_STRUCT][INST_0][MESH_0][ADJFEA_SOL]->ComputeResidual_BGS(geometry_container[ZONE_STRUCT][INST_0][MESH_0],
                                                                         config_container[ZONE_STRUCT]);


  /*--- Retrieve residuals ---*/

  /*--- Flow residuals ---*/

  for (iRes = 0; iRes < nVar_Flow; iRes++){
    residual_flow[iRes] = log10(solver_container[ZONE_FLOW][INST_0][MESH_0][ADJFLOW_SOL]->GetRes_BGS(iRes));
    if (IntIter == 0) init_res_flow[iRes] = residual_flow[iRes];
    residual_flow_rel[iRes] = fabs(residual_flow[iRes] - init_res_flow[iRes]);
  }

  /*--- Structure residuals ---*/

  for (iRes = 0; iRes < nVar_Struct; iRes++){
    residual_struct[iRes] = log10(solver_container[ZONE_STRUCT][INST_0][MESH_0][ADJFEA_SOL]->GetRes_BGS(iRes));
    if (IntIter == 0) init_res_struct[iRes] = residual_struct[iRes];
    residual_struct_rel[iRes] = fabs(residual_struct[iRes] - init_res_struct[iRes]);
  }

  /*--- Check convergence ---*/
  flow_converged_absolute = ((residual_flow[0] < flow_criteria) && (residual_flow[nVar_Flow-1] < flow_criteria));
  flow_converged_relative = ((residual_flow_rel[0] > flow_criteria_rel) && (residual_flow_rel[nVar_Flow-1] > flow_criteria_rel));

  struct_converged_absolute = ((residual_struct[0] < structure_criteria) && (residual_struct[nVar_Flow-1] < structure_criteria));
  struct_converged_relative = ((residual_struct_rel[0] > structure_criteria_rel) && (residual_struct_rel[nVar_Flow-1] > structure_criteria_rel));

  Convergence = ((flow_converged_absolute && struct_converged_absolute) ||
                 (flow_converged_absolute && struct_converged_relative) ||
                 (flow_converged_relative && struct_converged_relative) ||
                 (flow_converged_relative && struct_converged_absolute));

  if (rank == MASTER_NODE){

    cout << endl << "-------------------------------------------------------------------------" << endl;
    cout << endl;
    cout << "Convergence summary for BGS iteration ";
    cout << IntIter << endl;
    cout << endl;
    /*--- TODO: This is a workaround until the TestCases.py script incorporates new classes for nested loops. ---*/
    cout << "Iter[ID]" << "  BGSRes[Psi_Rho]" << "  BGSRes[Psi_E]" << "  BGSRes[Psi_Ux]" << "  BGSRes[Psi_Uy]" << endl;
    cout.precision(6); cout.setf(ios::fixed, ios::floatfield);
    cout.width(8); cout << IntIter*1000;
    cout.width(17); cout << residual_flow[0];
    cout.width(15); cout << residual_flow[nVar_Flow-1];
    cout.width(16); cout << residual_struct[0];
    cout.width(16); cout << residual_struct[1];
    cout << endl;
    cout << endl;
    cout << "-------------------------------------------------------------------------" << endl;


    bool write_history = true;
    unsigned short iVar;

    /*--- Header of the temporary output file ---*/
    if ((write_history) && (rank == MASTER_NODE)){
      ofstream myfile_res;
      bool de_effects = config_container[ZONE_STRUCT]->GetDE_Effects();

      myfile_res.open ("history_adjoint_FSI.csv", ios::app);

      myfile_res << IntIter << "\t";

      myfile_res.precision(15);

      for (iVar = 0; iVar < nVar_Flow; iVar++){
        myfile_res << fixed << residual_flow[iVar] << "\t";
      }

      for (iVar = 0; iVar < nVar_Struct; iVar++){
        myfile_res << fixed << residual_struct[iVar] << "\t";
      }

      for (iVar = 0; iVar < config_container[ZONE_STRUCT]->GetnElasticityMod(); iVar++)
         myfile_res << scientific << solver_container[ZONE_STRUCT][INST_0][MESH_0][ADJFEA_SOL]->GetGlobal_Sens_E(iVar) << "\t";
      for (iVar = 0; iVar < config_container[ZONE_STRUCT]->GetnPoissonRatio(); iVar++)
         myfile_res << scientific << solver_container[ZONE_STRUCT][INST_0][MESH_0][ADJFEA_SOL]->GetGlobal_Sens_Nu(iVar) << "\t";
      if (de_effects){
        for (iVar = 0; iVar < config_container[ZONE_STRUCT]->GetnElectric_Field(); iVar++)
          myfile_res << scientific << solver_container[ZONE_STRUCT][INST_0][MESH_0][ADJFEA_SOL]->GetGlobal_Sens_EField(0) << "\t";
      }

      myfile_res << endl;

      myfile_res.close();
    }

    // TEST: for implementation of python framework in coupled FSI problems
    if ((config_container[ZONE_1]->GetDV_FEA() != NODV_FEA) && (rank == MASTER_NODE)){

      /*--- Header of the temporary output file ---*/
      ofstream myfile_res;

      switch (config_container[ZONE_1]->GetDV_FEA()) {
        case YOUNG_MODULUS:
          myfile_res.open("grad_young.opt");
          break;
        case POISSON_RATIO:
          myfile_res.open("grad_poisson.opt");
          break;
        case DENSITY_VAL:
        case DEAD_WEIGHT:
          myfile_res.open("grad_density.opt");
          break;
        case ELECTRIC_FIELD:
          myfile_res.open("grad_efield.opt");
          break;
        default:
          myfile_res.open("grad.opt");
          break;
      }

      unsigned short iDV;
      unsigned short nDV = solver_container[ZONE_1][INST_0][MESH_0][ADJFEA_SOL]->GetnDVFEA();

      myfile_res << "INDEX" << "\t" << "GRAD" << endl;

      myfile_res.precision(15);

      for (iDV = 0; iDV < nDV; iDV++){
        myfile_res << iDV;
        myfile_res << "\t";
        myfile_res << scientific << solver_container[ZONE_1][INST_0][MESH_0][ADJFEA_SOL]->GetGlobal_Sens_DVFEA(iDV);
        myfile_res << endl;
      }

      myfile_res.close();
    }


  }

  /*--- Apply the same convergence criteria to all the processors ---*/

#ifdef HAVE_MPI

  unsigned short *sbuf_conv = NULL, *rbuf_conv = NULL;
  sbuf_conv = new unsigned short[1]; sbuf_conv[0] = 0;
  rbuf_conv = new unsigned short[1]; rbuf_conv[0] = 0;

  /*--- Convergence criteria ---*/

  sbuf_conv[0] = Convergence;
  SU2_MPI::Reduce(sbuf_conv, rbuf_conv, 1, MPI_UNSIGNED_SHORT, MPI_SUM, MASTER_NODE, MPI_COMM_WORLD);

  /*-- Compute global convergence criteria in the master node --*/

  sbuf_conv[0] = 0;
  if (rank == MASTER_NODE) {
    if (rbuf_conv[0] == size) sbuf_conv[0] = 1;
    else sbuf_conv[0] = 0;
  }

  SU2_MPI::Bcast(sbuf_conv, 1, MPI_UNSIGNED_SHORT, MASTER_NODE, MPI_COMM_WORLD);

  if (sbuf_conv[0] == 1) { Convergence = true;}
  else { Convergence = false;}

  delete [] sbuf_conv;
  delete [] rbuf_conv;

#endif

  /*--- Update the solution for the flow and structural zones ---*/

  /*--- Flow ---*/

  solver_container[ZONE_FLOW][INST_0][MESH_0][ADJFLOW_SOL]->UpdateSolution_BGS(geometry_container[ZONE_FLOW][INST_0][MESH_0],
                                                                       config_container[ZONE_FLOW]);

  /*--- Structure ---*/

  solver_container[ZONE_STRUCT][INST_0][MESH_0][ADJFEA_SOL]->UpdateSolution_BGS(geometry_container[ZONE_STRUCT][INST_0][MESH_0],
                                                                       config_container[ZONE_STRUCT]);

  return Convergence;
}

void CDiscAdjFSIDriver::Postprocess(unsigned short ZONE_FLOW,
                                             unsigned short ZONE_STRUCT) {

  unsigned short iMarker;

  /*--- Apply BC's to the structural adjoint after the solution has converged (to avoid unphysical values in clamped nodes) ---*/
  for (iMarker = 0; iMarker < config_container[ZONE_STRUCT]->GetnMarker_All(); iMarker++)
  switch (config_container[ZONE_STRUCT]->GetMarker_All_KindBC(iMarker)) {
    case CLAMPED_BOUNDARY:
    solver_container[ZONE_STRUCT][INST_0][MESH_0][ADJFEA_SOL]->BC_Clamped_Post(geometry_container[ZONE_STRUCT][INST_0][MESH_0],
        solver_container[ZONE_STRUCT][INST_0][MESH_0], numerics_container[ZONE_STRUCT][INST_0][MESH_0][FEA_SOL][FEA_TERM],
        config_container[ZONE_STRUCT], iMarker);
    break;
  }


}

CMultiphysicsZonalDriver::CMultiphysicsZonalDriver(char* confFile,
                                                   unsigned short val_nZone,
                                                   unsigned short val_nDim,
                                                   bool val_periodic,
                                                   SU2_Comm MPICommunicator) : CDriver(confFile,
                                                                                       val_nZone,
                                                                                       val_nDim,
                                                                                       val_periodic,
                                                                                       MPICommunicator) { }

CMultiphysicsZonalDriver::~CMultiphysicsZonalDriver(void) { }

void CMultiphysicsZonalDriver::Run() {

  unsigned short iZone, jZone, checkConvergence;
  unsigned long IntIter, nIntIter;
  bool unsteady;

  /*--- Check whether the driver is capable of solving the problem ---*/

  for (iZone = 0; iZone < nZone; iZone++) {
    for (jZone = 0; jZone < nZone; jZone++) {

      if (iZone != jZone) {
        bool not_capable_fsi        = (   (transfer_types[iZone][jZone] == FLOW_TRACTION)
                                      ||  (transfer_types[iZone][jZone] == STRUCTURAL_DISPLACEMENTS)
                                      ||  (transfer_types[iZone][jZone] == STRUCTURAL_DISPLACEMENTS_DISC_ADJ));
        bool not_capable_turbo      = transfer_types[iZone][jZone] == MIXING_PLANE;
        bool not_capable_ConsVar    = transfer_types[iZone][jZone] == CONSERVATIVE_VARIABLES;

        if (not_capable_fsi)
          SU2_MPI::Error("Coupling between fluids and elastic solids not provided. Please use designated FSI driver instead.", CURRENT_FUNCTION);

        if (not_capable_turbo)
          SU2_MPI::Error("Turbo machinery environment not provided. Please use designated turbo machinery driver instead.", CURRENT_FUNCTION);

        if (not_capable_ConsVar)
          SU2_MPI::Error("Exchange of conservative variables not necessarily well defined. Exiting.", CURRENT_FUNCTION);
      }
    }
  }

  /*--- Run a single iteration of a multi-zone problem by looping over all
   zones and executing the iterations. Note that data transers between zones
   and other intermediate procedures may be required. ---*/

  unsteady = (config_container[ZONE_0]->GetUnsteady_Simulation() == DT_STEPPING_1ST) || (config_container[MESH_0]->GetUnsteady_Simulation() == DT_STEPPING_2ND);

  /*--- Zone preprocessing ---*/

  for (iZone = 0; iZone < nZone; iZone++) {
    iteration_container[iZone][INST_0]->Preprocess(output[iZone], integration_container, geometry_container, solver_container, numerics_container, config_container, surface_movement, grid_movement, FFDBox, iZone, INST_0);
    config_container[iZone]->SetDelta_UnstTimeND(config_container[ZONE_0]->GetDelta_UnstTimeND());
  }

  /*--- Updating zone interface communication patterns,
   needed only for unsteady simulation since for steady problems
   this is done once in the interpolator_container constructor
   at the beginning of the computation ---*/

  if ( unsteady ) {
    for (iZone = 0; iZone < nZone; iZone++) {
      for (jZone = 0; jZone < nZone; jZone++)
        if(jZone != iZone && interpolator_container[iZone][jZone] != NULL)
        interpolator_container[iZone][jZone]->Set_TransferCoeff(config_container);
    }
  }

  /*--- Begin Unsteady pseudo-time stepping internal loop, if not unsteady it does only one step --*/

  if (unsteady)
    nIntIter = config_container[MESH_0]->GetUnst_nIntIter();
  else
    nIntIter = 1;

  for (IntIter = 0; IntIter < nIntIter; IntIter++) {

    /*--- For each zone runs one single iteration including the data transfers to it ---*/

    for (iZone = 0; iZone < nZone; iZone++) {

      // When running a unsteady simulation, we have to adapt CFL values here.
      if (unsteady && (config_container[ZONE_0]->GetCFL_Adapt() == YES)) {
          output[iZone]->SetCFL_Number(solver_container, config_container, iZone);
      }

      config_container[iZone]->SetIntIter(IntIter);

      for (jZone = 0; jZone < nZone; jZone++)
        if(jZone != iZone && transfer_container[jZone][iZone] != NULL)
          Transfer_Data(jZone, iZone);

      iteration_container[iZone][INST_0]->Iterate(output[iZone], integration_container, geometry_container, solver_container, numerics_container, config_container, surface_movement, grid_movement, FFDBox, iZone, INST_0);
    }

    /*--- Check convergence in each zone --*/

    checkConvergence = 0;
    for (iZone = 0; iZone < nZone; iZone++) {

      if ((config_container[iZone]->GetKind_Solver() == EULER)
          || (config_container[iZone]->GetKind_Solver() == NAVIER_STOKES)
          || (config_container[iZone]->GetKind_Solver() == RANS))
        checkConvergence += (int) integration_container[iZone][INST_0][FLOW_SOL]->GetConvergence();
      else if ((config_container[iZone]->GetKind_Solver() == DISC_ADJ_EULER)
               || (config_container[iZone]->GetKind_Solver() == DISC_ADJ_NAVIER_STOKES)
               || (config_container[iZone]->GetKind_Solver() == DISC_ADJ_RANS))
        checkConvergence += (int) integration_container[iZone][INST_0][ADJFLOW_SOL]->GetConvergence();
      else if ((config_container[iZone]->GetKind_Solver() == HEAT_EQUATION_FVM))
        checkConvergence += (int) integration_container[iZone][INST_0][HEAT_SOL]->GetConvergence();
    }

    /*--- If convergence was reached in every zone --*/

    if (checkConvergence == nZone) break;
  }

}

void CMultiphysicsZonalDriver::Update() {

  for(iZone = 0; iZone < nZone; iZone++)
    iteration_container[iZone][INST_0]->Update(output[iZone], integration_container, geometry_container,
         solver_container, numerics_container, config_container,
         surface_movement, grid_movement, FFDBox, iZone, INST_0);
}

void CMultiphysicsZonalDriver::DynamicMeshUpdate(unsigned long ExtIter) {

  bool harmonic_balance;

  for (iZone = 0; iZone < nZone; iZone++) {
   harmonic_balance = (config_container[iZone]->GetUnsteady_Simulation() == HARMONIC_BALANCE);
    /*--- Dynamic mesh update ---*/
    if ((config_container[iZone]->GetGrid_Movement()) && (!harmonic_balance)) {
      iteration_container[iZone][INST_0]->SetGrid_Movement(geometry_container, surface_movement, grid_movement, FFDBox, solver_container, config_container, iZone, INST_0, 0, ExtIter );
    }
  }

}

void CMultiphysicsZonalDriver::Transfer_Data(unsigned short donorZone, unsigned short targetZone) {

  bool MatchingMesh = config_container[targetZone]->GetMatchingMesh();

  /*--- Select the transfer method and the appropriate mesh properties (matching or nonmatching mesh) ---*/

  switch (config_container[targetZone]->GetKind_TransferMethod()) {

  case BROADCAST_DATA:
      if (MatchingMesh) {
        if (transfer_types[donorZone][targetZone] == SLIDING_INTERFACE) {
          transfer_container[donorZone][targetZone]->Broadcast_InterfaceData_Matching(solver_container[donorZone][INST_0][MESH_0][FLOW_SOL],solver_container[targetZone][INST_0][MESH_0][FLOW_SOL],
              geometry_container[donorZone][INST_0][MESH_0],geometry_container[targetZone][INST_0][MESH_0],
              config_container[donorZone], config_container[targetZone]);
          if (config_container[targetZone]->GetKind_Solver() == RANS)
            transfer_container[donorZone][targetZone]->Broadcast_InterfaceData_Matching(solver_container[donorZone][INST_0][MESH_0][TURB_SOL],solver_container[targetZone][INST_0][MESH_0][TURB_SOL],
                geometry_container[donorZone][INST_0][MESH_0],geometry_container[targetZone][INST_0][MESH_0],
                config_container[donorZone], config_container[targetZone]);
        }
        else if (transfer_types[donorZone][targetZone] == CONJUGATE_HEAT_FS) {
          transfer_container[donorZone][targetZone]->Broadcast_InterfaceData_Matching(solver_container[donorZone][INST_0][MESH_0][FLOW_SOL],solver_container[targetZone][INST_0][MESH_0][HEAT_SOL],
              geometry_container[donorZone][INST_0][MESH_0],geometry_container[targetZone][INST_0][MESH_0],
              config_container[donorZone], config_container[targetZone]);
        }
        else if (transfer_types[donorZone][targetZone] == CONJUGATE_HEAT_WEAKLY_FS) {
          transfer_container[donorZone][targetZone]->Broadcast_InterfaceData_Matching(solver_container[donorZone][INST_0][MESH_0][HEAT_SOL],solver_container[targetZone][INST_0][MESH_0][HEAT_SOL],
              geometry_container[donorZone][INST_0][MESH_0],geometry_container[targetZone][INST_0][MESH_0],
              config_container[donorZone], config_container[targetZone]);
        }
        else if (transfer_types[donorZone][targetZone] == CONJUGATE_HEAT_SF) {
          transfer_container[donorZone][targetZone]->Broadcast_InterfaceData_Matching(solver_container[donorZone][INST_0][MESH_0][HEAT_SOL],solver_container[targetZone][INST_0][MESH_0][FLOW_SOL],
              geometry_container[donorZone][INST_0][MESH_0],geometry_container[targetZone][INST_0][MESH_0],
              config_container[donorZone], config_container[targetZone]);
        }
        else if (transfer_types[donorZone][targetZone] == CONJUGATE_HEAT_WEAKLY_SF) {
          transfer_container[donorZone][targetZone]->Broadcast_InterfaceData_Matching(solver_container[donorZone][INST_0][MESH_0][HEAT_SOL],solver_container[targetZone][INST_0][MESH_0][HEAT_SOL],
              geometry_container[donorZone][INST_0][MESH_0],geometry_container[targetZone][INST_0][MESH_0],
              config_container[donorZone], config_container[targetZone]);
        }
        else if ((transfer_types[donorZone][targetZone] == NO_TRANSFER)
                 || (transfer_types[donorZone][targetZone] == ZONES_ARE_EQUAL)
                 || (transfer_types[donorZone][targetZone] == NO_COMMON_INTERFACE)) { }
        else {
          cout << "WARNING: One of the specified interface transfer routines is not known to the chosen driver and has not been executed." << endl;
        }
      }
      else {
        if (transfer_types[donorZone][targetZone] == SLIDING_INTERFACE) {
          transfer_container[donorZone][targetZone]->Broadcast_InterfaceData_Interpolate(solver_container[donorZone][INST_0][MESH_0][FLOW_SOL],solver_container[targetZone][INST_0][MESH_0][FLOW_SOL],
              geometry_container[donorZone][INST_0][MESH_0],geometry_container[targetZone][INST_0][MESH_0],
              config_container[donorZone], config_container[targetZone]);
          if (config_container[targetZone]->GetKind_Solver() == RANS)
            transfer_container[donorZone][targetZone]->Broadcast_InterfaceData_Interpolate(solver_container[donorZone][INST_0][MESH_0][TURB_SOL],solver_container[targetZone][INST_0][MESH_0][TURB_SOL],
                geometry_container[donorZone][INST_0][MESH_0],geometry_container[targetZone][INST_0][MESH_0],
                config_container[donorZone], config_container[targetZone]);
        }
        else if (transfer_types[donorZone][targetZone] == CONJUGATE_HEAT_FS) {
          transfer_container[donorZone][targetZone]->Broadcast_InterfaceData_Interpolate(solver_container[donorZone][INST_0][MESH_0][FLOW_SOL],solver_container[targetZone][INST_0][MESH_0][HEAT_SOL],
              geometry_container[donorZone][INST_0][MESH_0],geometry_container[targetZone][INST_0][MESH_0],
              config_container[donorZone], config_container[targetZone]);
        }
        else if (transfer_types[donorZone][targetZone] == CONJUGATE_HEAT_WEAKLY_FS) {
          transfer_container[donorZone][targetZone]->Broadcast_InterfaceData_Interpolate(solver_container[donorZone][INST_0][MESH_0][HEAT_SOL],solver_container[targetZone][INST_0][MESH_0][HEAT_SOL],
              geometry_container[donorZone][INST_0][MESH_0],geometry_container[targetZone][INST_0][MESH_0],
              config_container[donorZone], config_container[targetZone]);
        }
        else if (transfer_types[donorZone][targetZone] == CONJUGATE_HEAT_SF) {
          transfer_container[donorZone][targetZone]->Broadcast_InterfaceData_Interpolate(solver_container[donorZone][INST_0][MESH_0][HEAT_SOL],solver_container[targetZone][INST_0][MESH_0][FLOW_SOL],
              geometry_container[donorZone][INST_0][MESH_0],geometry_container[targetZone][INST_0][MESH_0],
              config_container[donorZone], config_container[targetZone]);
        }
        else if (transfer_types[donorZone][targetZone] == CONJUGATE_HEAT_WEAKLY_SF) {
          transfer_container[donorZone][targetZone]->Broadcast_InterfaceData_Interpolate(solver_container[donorZone][INST_0][MESH_0][HEAT_SOL],solver_container[targetZone][INST_0][MESH_0][HEAT_SOL],
              geometry_container[donorZone][INST_0][MESH_0],geometry_container[targetZone][INST_0][MESH_0],
              config_container[donorZone], config_container[targetZone]);
        }
        else if ((transfer_types[donorZone][targetZone] == NO_TRANSFER)
                 || (transfer_types[donorZone][targetZone] == ZONES_ARE_EQUAL)
                 || (transfer_types[donorZone][targetZone] == NO_COMMON_INTERFACE)) { }
        else {
          cout << "WARNING: One of the intended interface transfer routines is not known to the chosen driver and has not been executed." << endl;
        }
      }
      break;

  case SCATTER_DATA:
    if (MatchingMesh) {
      if (transfer_types[donorZone][targetZone] == SLIDING_INTERFACE) {
        transfer_container[donorZone][targetZone]->Scatter_InterfaceData(solver_container[donorZone][INST_0][MESH_0][FLOW_SOL],solver_container[targetZone][INST_0][MESH_0][FLOW_SOL],
            geometry_container[donorZone][INST_0][MESH_0],geometry_container[targetZone][INST_0][MESH_0],
            config_container[donorZone], config_container[targetZone]);
        if (config_container[targetZone]->GetKind_Solver() == RANS)
          transfer_container[donorZone][targetZone]->Scatter_InterfaceData(solver_container[donorZone][INST_0][MESH_0][TURB_SOL],solver_container[targetZone][INST_0][MESH_0][TURB_SOL],
              geometry_container[donorZone][INST_0][MESH_0],geometry_container[targetZone][INST_0][MESH_0],
              config_container[donorZone], config_container[targetZone]);
      }
      else if (transfer_types[donorZone][targetZone] == CONJUGATE_HEAT_FS) {
        transfer_container[donorZone][targetZone]->Scatter_InterfaceData(solver_container[donorZone][INST_0][MESH_0][FLOW_SOL],solver_container[targetZone][INST_0][MESH_0][HEAT_SOL],
            geometry_container[donorZone][INST_0][MESH_0],geometry_container[targetZone][INST_0][MESH_0],
            config_container[donorZone], config_container[targetZone]);
      }
      else if (transfer_types[donorZone][targetZone] == CONJUGATE_HEAT_WEAKLY_FS) {
        transfer_container[donorZone][targetZone]->Scatter_InterfaceData(solver_container[donorZone][INST_0][MESH_0][HEAT_SOL],solver_container[targetZone][INST_0][MESH_0][HEAT_SOL],
            geometry_container[donorZone][INST_0][MESH_0],geometry_container[targetZone][INST_0][MESH_0],
            config_container[donorZone], config_container[targetZone]);
      }
      else if (transfer_types[donorZone][targetZone] == CONJUGATE_HEAT_SF) {
        transfer_container[donorZone][targetZone]->Scatter_InterfaceData(solver_container[donorZone][INST_0][MESH_0][HEAT_SOL],solver_container[targetZone][INST_0][MESH_0][FLOW_SOL],
            geometry_container[donorZone][INST_0][MESH_0],geometry_container[targetZone][INST_0][MESH_0],
            config_container[donorZone], config_container[targetZone]);
      }
      else if (transfer_types[donorZone][targetZone] == CONJUGATE_HEAT_WEAKLY_SF) {
        transfer_container[donorZone][targetZone]->Scatter_InterfaceData(solver_container[donorZone][INST_0][MESH_0][HEAT_SOL],solver_container[targetZone][INST_0][MESH_0][HEAT_SOL],
            geometry_container[donorZone][INST_0][MESH_0],geometry_container[targetZone][INST_0][MESH_0],
            config_container[donorZone], config_container[targetZone]);
      }
      else if ((transfer_types[donorZone][targetZone] == NO_TRANSFER)
               || (transfer_types[donorZone][targetZone] == ZONES_ARE_EQUAL)
               || (transfer_types[donorZone][targetZone] == NO_COMMON_INTERFACE)) { }
      else {
        cout << "WARNING: One of the specified interface transfer routines is not known to the chosen driver and has not been executed." << endl;
      }
    }
    else {
      SU2_MPI::Error("Scatter method not implemented for non-matching meshes. ", CURRENT_FUNCTION);
    }
    break;

  case ALLGATHER_DATA:
    if (MatchingMesh) {
      SU2_MPI::Error("Allgather method not implemented for matching meshes. ", CURRENT_FUNCTION);
    }
    else {
      if (transfer_types[donorZone][targetZone] == SLIDING_INTERFACE) {
        transfer_container[donorZone][targetZone]->Allgather_InterfaceData(solver_container[donorZone][INST_0][MESH_0][FLOW_SOL],solver_container[targetZone][INST_0][MESH_0][FLOW_SOL],
            geometry_container[donorZone][INST_0][MESH_0],geometry_container[targetZone][INST_0][MESH_0],
            config_container[donorZone], config_container[targetZone]);
        if (config_container[targetZone]->GetKind_Solver() == RANS)
          transfer_container[donorZone][targetZone]->Allgather_InterfaceData(solver_container[donorZone][INST_0][MESH_0][TURB_SOL],solver_container[targetZone][INST_0][MESH_0][TURB_SOL],
              geometry_container[donorZone][INST_0][MESH_0],geometry_container[targetZone][INST_0][MESH_0],
              config_container[donorZone], config_container[targetZone]);
      }
      else if (transfer_types[donorZone][targetZone] == CONJUGATE_HEAT_FS) {
        transfer_container[donorZone][targetZone]->Allgather_InterfaceData(solver_container[donorZone][INST_0][MESH_0][FLOW_SOL],solver_container[targetZone][INST_0][MESH_0][HEAT_SOL],
            geometry_container[donorZone][INST_0][MESH_0],geometry_container[targetZone][INST_0][MESH_0],
            config_container[donorZone], config_container[targetZone]);
      }
      else if (transfer_types[donorZone][targetZone] == CONJUGATE_HEAT_WEAKLY_FS) {
        transfer_container[donorZone][targetZone]->Allgather_InterfaceData(solver_container[donorZone][INST_0][MESH_0][HEAT_SOL],solver_container[targetZone][INST_0][MESH_0][HEAT_SOL],
            geometry_container[donorZone][INST_0][MESH_0],geometry_container[targetZone][INST_0][MESH_0],
            config_container[donorZone], config_container[targetZone]);
      }
      else if (transfer_types[donorZone][targetZone] == CONJUGATE_HEAT_SF) {
        transfer_container[donorZone][targetZone]->Allgather_InterfaceData(solver_container[donorZone][INST_0][MESH_0][HEAT_SOL],solver_container[targetZone][INST_0][MESH_0][FLOW_SOL],
            geometry_container[donorZone][INST_0][MESH_0],geometry_container[targetZone][INST_0][MESH_0],
            config_container[donorZone], config_container[targetZone]);
      }
      else if (transfer_types[donorZone][targetZone] == CONJUGATE_HEAT_WEAKLY_SF) {
        transfer_container[donorZone][targetZone]->Allgather_InterfaceData(solver_container[donorZone][INST_0][MESH_0][HEAT_SOL],solver_container[targetZone][INST_0][MESH_0][HEAT_SOL],
            geometry_container[donorZone][INST_0][MESH_0],geometry_container[targetZone][INST_0][MESH_0],
            config_container[donorZone], config_container[targetZone]);
      }
      else if ((transfer_types[donorZone][targetZone] == NO_TRANSFER)
               || (transfer_types[donorZone][targetZone] == ZONES_ARE_EQUAL)
               || (transfer_types[donorZone][targetZone] == NO_COMMON_INTERFACE)) { }
      else {
        cout << "WARNING: One of the specified interface transfer routines is not known to the chosen driver and can't be executed." << endl;
      }
    }
    break;
  }
}<|MERGE_RESOLUTION|>--- conflicted
+++ resolved
@@ -4721,18 +4721,11 @@
 
   /*--- Specific scalar objective functions ---*/
 
-<<<<<<< HEAD
 //  for (iZone = 0; iZone < nZone; iZone++){
 //    switch (config_container[iZone]->GetKind_Solver()) {
-//      case EULER:                   case NAVIER_STOKES:                   case RANS:
-//      case DISC_ADJ_EULER:          case DISC_ADJ_NAVIER_STOKES:          case DISC_ADJ_RANS:
-=======
-  for (iZone = 0; iZone < nZone; iZone++){
-    switch (config_container[iZone]->GetKind_Solver()) {
-      case EULER:                    case NAVIER_STOKES:                   case RANS:
-      case DISC_ADJ_EULER:           case DISC_ADJ_NAVIER_STOKES:          case DISC_ADJ_RANS:
-      case DISC_ADJ_FEM_EULER:       case DISC_ADJ_FEM_NS:                 case DISC_ADJ_FEM_RANS:
->>>>>>> 0811066f
+//     case EULER:                    case NAVIER_STOKES:                   case RANS:
+//      case DISC_ADJ_EULER:           case DISC_ADJ_NAVIER_STOKES:          case DISC_ADJ_RANS:
+//     case DISC_ADJ_FEM_EULER:       case DISC_ADJ_FEM_NS:                 case DISC_ADJ_FEM_RANS:
         
 //        if (config_container[ZONE_0]->GetnMarker_Analyze() != 0)
 //          output[iZone]->SpecialOutput_AnalyzeSurface(solver_container[iZone][INST_0][MESH_0][FLOW_SOL], geometry_container[iZone][INST_0][MESH_0], config_container[iZone], false);
