--- conflicted
+++ resolved
@@ -4429,11 +4429,7 @@
   bool unsteady = config_container[ZONE_0]->GetUnsteady_Simulation() != STEADY;
 
 #ifdef HAVE_MPI
-<<<<<<< HEAD
   int rank = MASTER_NODE;
-=======
-  int rank;
->>>>>>> 3a2655ea
   MPI_Comm_rank(MPI_COMM_WORLD, &rank);
 #endif
 
@@ -4492,10 +4488,6 @@
 void CDiscAdjTurbomachineryDriver::DirectRun(){
 
   int rank = MASTER_NODE;
-<<<<<<< HEAD
-
-=======
->>>>>>> 3a2655ea
 #ifdef HAVE_MPI
   MPI_Comm_rank(MPI_COMM_WORLD, &rank);
 #endif
