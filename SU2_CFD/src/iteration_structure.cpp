--- conflicted
+++ resolved
@@ -2149,13 +2149,8 @@
 
   /*--- Prepare for recording by resetting the solution to the initial converged solution ---*/
 
-<<<<<<< HEAD
-  if (config[val_iZone]->GetKind_Solver() == DISC_ADJ_FEM) {
-    solver[val_iZone][val_iInst][MESH_0][ADJFEA_SOL]->SetRecording(geometry[val_iZone][val_iInst][MESH_0], config[val_iZone]);
-=======
   if (solver[iZone][iInst][MESH_0][ADJFEA_SOL]) {
     solver[iZone][iInst][MESH_0][ADJFEA_SOL]->SetRecording(geometry[iZone][iInst][MESH_0], config[iZone]);
->>>>>>> 58bc0dc8
   }
 
   for (auto iMesh = 0u; iMesh <= config[iZone]->GetnMGLevels(); iMesh++){
@@ -2232,12 +2227,7 @@
     solver[iZone][iInst][MESH_0][ADJFLOW_SOL]->RegisterOutput(geometry[iZone][iInst][MESH_0], config[iZone]);
   }
   if (turbulent && !frozen_visc){
-<<<<<<< HEAD
-    solver[iZone][iInst][MESH_0][ADJTURB_SOL]->RegisterOutput(geometry[iZone][iInst][MESH_0],
-                                                              config[iZone]);
-=======
     solver[iZone][iInst][MESH_0][ADJTURB_SOL]->RegisterOutput(geometry[iZone][iInst][MESH_0], config[iZone]);
->>>>>>> 58bc0dc8
   }
   if (heat){
     solver[iZone][iInst][MESH_0][ADJHEAT_SOL]->RegisterOutput(geometry[iZone][iInst][MESH_0], config[iZone]);
