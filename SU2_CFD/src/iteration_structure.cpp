--- conflicted
+++ resolved
@@ -552,85 +552,6 @@
                                                                      config_container, RUNTIME_HEAT_SYS, IntIter, val_iZone);
   }
   
-<<<<<<< HEAD
-  /*--- Dual time stepping strategy ---*/
-
-   if (((config_container[val_iZone]->GetUnsteady_Simulation() == DT_STEPPING_1ST) ||
-        (config_container[val_iZone]->GetUnsteady_Simulation() == DT_STEPPING_2ND)) &&
-	 !config_container[val_iZone]->GetDiscrete_Adjoint()) {
-
-    for (IntIter = 1; IntIter < config_container[val_iZone]->GetUnst_nIntIter(); IntIter++) {
-      
-      /*--- Write the convergence history (only screen output) ---*/
-      
-      output->SetConvHistory_Body(NULL, geometry_container, solver_container, config_container, integration_container, true, 0.0, val_iZone);
-      
-      /*--- Set the value of the internal iteration ---*/
-      
-      config_container[val_iZone]->SetIntIter(IntIter);
-      
-      /*--- Pseudo-timestepping for the Euler, Navier-Stokes or Reynolds-averaged Navier-Stokes equations ---*/
-      
-      if ((config_container[val_iZone]->GetKind_Solver() == EULER) ||
-          (config_container[val_iZone]->GetKind_Solver() == DISC_ADJ_EULER)) {
-        config_container[val_iZone]->SetGlobalParam(EULER, RUNTIME_FLOW_SYS, ExtIter);
-      }
-      if ((config_container[val_iZone]->GetKind_Solver() == NAVIER_STOKES) ||
-          (config_container[val_iZone]->GetKind_Solver() == DISC_ADJ_NAVIER_STOKES)) {
-        config_container[val_iZone]->SetGlobalParam(NAVIER_STOKES, RUNTIME_FLOW_SYS, ExtIter);
-      }
-      if ((config_container[val_iZone]->GetKind_Solver() == RANS) ||
-          (config_container[val_iZone]->GetKind_Solver() == DISC_ADJ_RANS)) {
-        config_container[val_iZone]->SetGlobalParam(RANS, RUNTIME_FLOW_SYS, ExtIter);
-      }
-      
-      /*--- Solve the Euler, Navier-Stokes or Reynolds-averaged Navier-Stokes (RANS) equations (one iteration) ---*/
-      
-      integration_container[val_iZone][FLOW_SOL]->MultiGrid_Iteration(geometry_container, solver_container, numerics_container,
-                                                                      config_container, RUNTIME_FLOW_SYS, IntIter, val_iZone);
-      
-      /*--- Pseudo-timestepping the turbulence model ---*/
-      
-      if ((config_container[val_iZone]->GetKind_Solver() == RANS) ||
-          (config_container[val_iZone]->GetKind_Solver() == DISC_ADJ_RANS)) {
-        
-        /*--- Solve the turbulence model ---*/
-        
-        config_container[val_iZone]->SetGlobalParam(RANS, RUNTIME_TURB_SYS, ExtIter);
-        integration_container[val_iZone][TURB_SOL]->SingleGrid_Iteration(geometry_container, solver_container, numerics_container,
-                                                                         config_container, RUNTIME_TURB_SYS, IntIter, val_iZone);
-        
-        /*--- Solve transition model ---*/
-        
-        if (config_container[val_iZone]->GetKind_Trans_Model() == LM) {
-          config_container[val_iZone]->SetGlobalParam(RANS, RUNTIME_TRANS_SYS, ExtIter);
-          integration_container[val_iZone][TRANS_SOL]->SingleGrid_Iteration(geometry_container, solver_container, numerics_container,
-                                                                            config_container, RUNTIME_TRANS_SYS, IntIter, val_iZone);
-        }
-
-
-        if (config_container[val_iZone]->GetHeat_Inc()){
-          config_container[val_iZone]->SetGlobalParam(HEAT_EQUATION, RUNTIME_HEAT_SYS, ExtIter);
-          integration_container[val_iZone][HEAT_SOL]->SingleGrid_Iteration(geometry_container, solver_container, numerics_container,
-                                                                           config_container, RUNTIME_HEAT_SYS, IntIter, val_iZone);
-        }
-        
-      }
-      
-      /*--- Call Dynamic mesh update if AEROELASTIC motion was specified ---*/
-      if ((config_container[val_iZone]->GetGrid_Movement()) && (config_container[val_iZone]->GetAeroelastic_Simulation())) {
-        SetGrid_Movement(geometry_container, surface_movement, grid_movement, FFDBox,
-                         solver_container, config_container, val_iZone, IntIter, ExtIter);
-        /*--- Apply a Wind Gust ---*/
-        if (config_container[val_iZone]->GetWind_Gust()) {
-          if (IntIter % config_container[val_iZone]->GetAeroelasticIter() ==0)
-            SetWind_GustField(config_container[val_iZone], geometry_container[val_iZone], solver_container[val_iZone]);
-        }
-      }
-      
-      if (integration_container[val_iZone][FLOW_SOL]->GetConvergence()) break;
-      
-=======
   /*--- Call Dynamic mesh update if AEROELASTIC motion was specified ---*/
   
   if ((config_container[val_iZone]->GetGrid_Movement()) && (config_container[val_iZone]->GetAeroelastic_Simulation()) && unsteady) {
@@ -642,7 +563,6 @@
     if (config_container[val_iZone]->GetWind_Gust()) {
       if (IntIter % config_container[val_iZone]->GetAeroelasticIter() == 0 && IntIter != 0)
         SetWind_GustField(config_container[val_iZone], geometry_container[val_iZone], solver_container[val_iZone]);
->>>>>>> 9795cfb9
     }
     
   }
