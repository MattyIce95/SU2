﻿/*!
 * \file iteration_structure.cpp
 * \brief Main subroutines used by SU2_CFD
 * \author F. Palacios, T. Economon
 * \version 6.2.0 "Falcon"
 *
 * The current SU2 release has been coordinated by the
 * SU2 International Developers Society <www.su2devsociety.org>
 * with selected contributions from the open-source community.
 *
 * The main research teams contributing to the current release are:
 *  - Prof. Juan J. Alonso's group at Stanford University.
 *  - Prof. Piero Colonna's group at Delft University of Technology.
 *  - Prof. Nicolas R. Gauger's group at Kaiserslautern University of Technology.
 *  - Prof. Alberto Guardone's group at Polytechnic University of Milan.
 *  - Prof. Rafael Palacios' group at Imperial College London.
 *  - Prof. Vincent Terrapon's group at the University of Liege.
 *  - Prof. Edwin van der Weide's group at the University of Twente.
 *  - Lab. of New Concepts in Aeronautics at Tech. Institute of Aeronautics.
 *
 * Copyright 2012-2019, Francisco D. Palacios, Thomas D. Economon,
 *                      Tim Albring, and the SU2 contributors.
 *
 * SU2 is free software; you can redistribute it and/or
 * modify it under the terms of the GNU Lesser General Public
 * License as published by the Free Software Foundation; either
 * version 2.1 of the License, or (at your option) any later version.
 *
 * SU2 is distributed in the hope that it will be useful,
 * but WITHOUT ANY WARRANTY; without even the implied warranty of
 * MERCHANTABILITY or FITNESS FOR A PARTICULAR PURPOSE. See the GNU
 * Lesser General Public License for more details.
 *
 * You should have received a copy of the GNU Lesser General Public
 * License along with SU2. If not, see <http://www.gnu.org/licenses/>.
 */

#include "../include/iteration_structure.hpp"

CIteration::CIteration(CConfig *config) {
  rank = SU2_MPI::GetRank();
  size = SU2_MPI::GetSize();

  nInst = config->GetnTimeInstances();
  nZone = config->GetnZone();

  multizone = config->GetMultizone_Problem();
  singlezone = !(config->GetMultizone_Problem());

}

CIteration::~CIteration(void) { }

void CIteration::SetGrid_Movement(CGeometry ****geometry_container,
          CSurfaceMovement **surface_movement,
          CVolumetricMovement ***grid_movement,
          CFreeFormDefBox ***FFDBox,
          CSolver *****solver_container,
          CConfig **config_container,
          unsigned short val_iZone,
          unsigned short val_iInst,
          unsigned long IntIter,
          unsigned long ExtIter)   {

  unsigned short iDim;
  unsigned short Kind_Grid_Movement = config_container[val_iZone]->GetKind_GridMovement(val_iZone);
  unsigned long nIterMesh;
  unsigned long iPoint;
  bool stat_mesh = true;
  bool adjoint = config_container[val_iZone]->GetContinuous_Adjoint();
  bool harmonic_balance = (config_container[val_iZone]->GetUnsteady_Simulation() == HARMONIC_BALANCE);
  bool discrete_adjoint = config_container[val_iZone]->GetDiscrete_Adjoint();

  /*--- For a harmonic balance case, set "iteration number" to the zone number,
   so that the meshes are positioned correctly for each instance. ---*/
  if (harmonic_balance) {
    ExtIter = val_iInst;
    Kind_Grid_Movement = config_container[val_iZone]->GetKind_GridMovement(ZONE_0);
  }

  /*--- Perform mesh movement depending on specified type ---*/
  switch (Kind_Grid_Movement) {

  case RIGID_MOTION:

      if (rank == MASTER_NODE) {
        cout << endl << " Performing rigid mesh transformation." << endl;
      }

      /*--- Move each node in the volume mesh using the specified type
       of rigid mesh motion. These routines also compute analytic grid
       velocities for the fine mesh. ---*/

      grid_movement[val_iZone][val_iInst]->Rigid_Translation(geometry_container[val_iZone][val_iInst][MESH_0],
                                       config_container[val_iZone], val_iZone, ExtIter);
      grid_movement[val_iZone][val_iInst]->Rigid_Plunging(geometry_container[val_iZone][val_iInst][MESH_0],
                                    config_container[val_iZone], val_iZone, ExtIter);
      grid_movement[val_iZone][val_iInst]->Rigid_Pitching(geometry_container[val_iZone][val_iInst][MESH_0],
                                    config_container[val_iZone], val_iZone, ExtIter);
      grid_movement[val_iZone][val_iInst]->Rigid_Rotation(geometry_container[val_iZone][val_iInst][MESH_0],
                                    config_container[val_iZone], val_iZone, ExtIter);

      /*--- Update the multigrid structure after moving the finest grid,
       including computing the grid velocities on the coarser levels. ---*/

      grid_movement[val_iZone][val_iInst]->UpdateMultiGrid(geometry_container[val_iZone][val_iInst], config_container[val_iZone]);

      break;

    case DEFORMING:

      if (rank == MASTER_NODE)
        cout << endl << " Updating surface positions." << endl;

      /*--- Translating ---*/

      /*--- Compute the new node locations for moving markers ---*/

      surface_movement[val_iZone]->Surface_Translating(geometry_container[val_iZone][val_iInst][MESH_0],
                                            config_container[val_iZone], ExtIter, val_iZone);
      /*--- Deform the volume grid around the new boundary locations ---*/

      if (rank == MASTER_NODE)
        cout << " Deforming the volume grid." << endl;
      grid_movement[val_iZone][val_iInst]->SetVolume_Deformation(geometry_container[val_iZone][val_iInst][MESH_0],
                                           config_container[val_iZone], true);

      /*--- Plunging ---*/

      /*--- Compute the new node locations for moving markers ---*/

      surface_movement[val_iZone]->Surface_Plunging(geometry_container[val_iZone][val_iInst][MESH_0],
                                         config_container[val_iZone], ExtIter, val_iZone);
      /*--- Deform the volume grid around the new boundary locations ---*/

      if (rank == MASTER_NODE)
        cout << " Deforming the volume grid." << endl;
      grid_movement[val_iZone][val_iInst]->SetVolume_Deformation(geometry_container[val_iZone][val_iInst][MESH_0],
                                           config_container[val_iZone], true);

      /*--- Pitching ---*/

      /*--- Compute the new node locations for moving markers ---*/

      surface_movement[val_iZone]->Surface_Pitching(geometry_container[val_iZone][val_iInst][MESH_0],
                                         config_container[val_iZone], ExtIter, val_iZone);
      /*--- Deform the volume grid around the new boundary locations ---*/

      if (rank == MASTER_NODE)
        cout << " Deforming the volume grid." << endl;
      grid_movement[val_iZone][val_iInst]->SetVolume_Deformation(geometry_container[val_iZone][val_iInst][MESH_0],
                                           config_container[val_iZone], true);

      /*--- Rotating ---*/

      /*--- Compute the new node locations for moving markers ---*/

      surface_movement[val_iZone]->Surface_Rotating(geometry_container[val_iZone][val_iInst][MESH_0],
                                         config_container[val_iZone], ExtIter, val_iZone);
      /*--- Deform the volume grid around the new boundary locations ---*/

      if (rank == MASTER_NODE)
        cout << " Deforming the volume grid." << endl;
      grid_movement[val_iZone][val_iInst]->SetVolume_Deformation(geometry_container[val_iZone][val_iInst][MESH_0],
                                           config_container[val_iZone], true);

      /*--- Update the grid velocities on the fine mesh using finite
       differencing based on node coordinates at previous times. ---*/

      if (!adjoint) {
        if (rank == MASTER_NODE)
          cout << " Computing grid velocities by finite differencing." << endl;
        geometry_container[val_iZone][val_iInst][MESH_0]->SetGridVelocity(config_container[val_iZone], ExtIter);
      }

      /*--- Update the multigrid structure after moving the finest grid,
       including computing the grid velocities on the coarser levels. ---*/

      grid_movement[val_iZone][val_iInst]->UpdateMultiGrid(geometry_container[val_iZone][val_iInst], config_container[val_iZone]);

      break;

    case EXTERNAL: case EXTERNAL_ROTATION:

      /*--- Apply rigid rotation to entire grid first, if necessary ---*/

      if (Kind_Grid_Movement == EXTERNAL_ROTATION) {
        if (rank == MASTER_NODE)
          cout << " Updating node locations by rigid rotation." << endl;
        grid_movement[val_iZone][val_iInst]->Rigid_Rotation(geometry_container[val_iZone][val_iInst][MESH_0],
                                      config_container[val_iZone], val_iZone, ExtIter);
      }

      /*--- Load new surface node locations from external files ---*/

      if (rank == MASTER_NODE)
        cout << " Updating surface locations from file." << endl;
      surface_movement[val_iZone]->SetExternal_Deformation(geometry_container[val_iZone][val_iInst][MESH_0],
                                                config_container[val_iZone], val_iZone, ExtIter);

      /*--- Deform the volume grid around the new boundary locations ---*/

      if (rank == MASTER_NODE)
        cout << " Deforming the volume grid." << endl;
      grid_movement[val_iZone][val_iInst]->SetVolume_Deformation(geometry_container[val_iZone][val_iInst][MESH_0],
                                           config_container[val_iZone], true);

      /*--- Update the grid velocities on the fine mesh using finite
       differencing based on node coordinates at previous times. ---*/

      if (!adjoint) {
        if (rank == MASTER_NODE)
          cout << " Computing grid velocities by finite differencing." << endl;
        geometry_container[val_iZone][val_iInst][MESH_0]->SetGridVelocity(config_container[val_iZone], ExtIter);
      }

      /*--- Update the multigrid structure after moving the finest grid,
       including computing the grid velocities on the coarser levels. ---*/

      grid_movement[val_iZone][val_iInst]->UpdateMultiGrid(geometry_container[val_iZone][val_iInst], config_container[val_iZone]);

      break;

    case AEROELASTIC: case AEROELASTIC_RIGID_MOTION:

      /*--- Apply rigid mesh transformation to entire grid first, if necessary ---*/
      if (IntIter == 0) {
        if (Kind_Grid_Movement == AEROELASTIC_RIGID_MOTION) {

          if (rank == MASTER_NODE) {
            cout << endl << " Performing rigid mesh transformation." << endl;
          }

          /*--- Move each node in the volume mesh using the specified type
           of rigid mesh motion. These routines also compute analytic grid
           velocities for the fine mesh. ---*/

          grid_movement[val_iZone][val_iInst]->Rigid_Translation(geometry_container[val_iZone][val_iInst][MESH_0],
                                           config_container[val_iZone], val_iZone, ExtIter);
          grid_movement[val_iZone][val_iInst]->Rigid_Plunging(geometry_container[val_iZone][val_iInst][MESH_0],
                                        config_container[val_iZone], val_iZone, ExtIter);
          grid_movement[val_iZone][val_iInst]->Rigid_Pitching(geometry_container[val_iZone][val_iInst][MESH_0],
                                        config_container[val_iZone], val_iZone, ExtIter);
          grid_movement[val_iZone][val_iInst]->Rigid_Rotation(geometry_container[val_iZone][val_iInst][MESH_0],
                                        config_container[val_iZone], val_iZone, ExtIter);

          /*--- Update the multigrid structure after moving the finest grid,
           including computing the grid velocities on the coarser levels. ---*/

          grid_movement[val_iZone][val_iInst]->UpdateMultiGrid(geometry_container[val_iZone][val_iInst], config_container[val_iZone]);
        }

      }

      /*--- Use the if statement to move the grid only at selected dual time step iterations. ---*/
      else if (IntIter % config_container[val_iZone]->GetAeroelasticIter() == 0) {

        if (rank == MASTER_NODE)
          cout << endl << " Solving aeroelastic equations and updating surface positions." << endl;

        /*--- Solve the aeroelastic equations for the new node locations of the moving markers(surfaces) ---*/

        solver_container[val_iZone][val_iInst][MESH_0][FLOW_SOL]->Aeroelastic(surface_movement[val_iZone], geometry_container[val_iZone][val_iInst][MESH_0], config_container[val_iZone], ExtIter);

        /*--- Deform the volume grid around the new boundary locations ---*/

        if (rank == MASTER_NODE)
          cout << " Deforming the volume grid due to the aeroelastic movement." << endl;
        grid_movement[val_iZone][val_iInst]->SetVolume_Deformation(geometry_container[val_iZone][val_iInst][MESH_0],
                                             config_container[val_iZone], true);

        /*--- Update the grid velocities on the fine mesh using finite
         differencing based on node coordinates at previous times. ---*/

        if (rank == MASTER_NODE)
          cout << " Computing grid velocities by finite differencing." << endl;
        geometry_container[val_iZone][val_iInst][MESH_0]->SetGridVelocity(config_container[val_iZone], ExtIter);

        /*--- Update the multigrid structure after moving the finest grid,
         including computing the grid velocities on the coarser levels. ---*/

        grid_movement[val_iZone][val_iInst]->UpdateMultiGrid(geometry_container[val_iZone][val_iInst], config_container[val_iZone]);
      }

      break;

    case ELASTICITY:

      if (ExtIter != 0) {

        if (rank == MASTER_NODE)
          cout << " Deforming the grid using the Linear Elasticity solution." << endl;

        /*--- Update the coordinates of the grid using the linear elasticity solution. ---*/
        for (iPoint = 0; iPoint < geometry_container[val_iZone][val_iInst][MESH_0]->GetnPoint(); iPoint++) {

          su2double *U_time_nM1 = solver_container[val_iZone][val_iInst][MESH_0][FEA_SOL]->node[iPoint]->GetSolution_time_n1();
          su2double *U_time_n   = solver_container[val_iZone][val_iInst][MESH_0][FEA_SOL]->node[iPoint]->GetSolution_time_n();

          for (iDim = 0; iDim < geometry_container[val_iZone][val_iInst][MESH_0]->GetnDim(); iDim++)
            geometry_container[val_iZone][val_iInst][MESH_0]->node[iPoint]->AddCoord(iDim, U_time_n[iDim] - U_time_nM1[iDim]);

        }

      }

      break;

    case FLUID_STRUCTURE:

      if (rank == MASTER_NODE)
        cout << endl << "Deforming the grid for Fluid-Structure Interaction applications." << endl;

      /*--- Deform the volume grid around the new boundary locations ---*/

      if (rank == MASTER_NODE)
        cout << "Deforming the volume grid." << endl;
      grid_movement[val_iZone][val_iInst]->SetVolume_Deformation(geometry_container[val_iZone][val_iInst][MESH_0],
                                           config_container[val_iZone], true);

      nIterMesh = grid_movement[val_iZone][val_iInst]->Get_nIterMesh();
      stat_mesh = (nIterMesh == 0);

      if (!adjoint && !stat_mesh) {
        if (rank == MASTER_NODE)
          cout << "Computing grid velocities by finite differencing." << endl;
        geometry_container[val_iZone][val_iInst][MESH_0]->SetGridVelocity(config_container[val_iZone], ExtIter);
      }
      else if (stat_mesh) {
          if (rank == MASTER_NODE)
            cout << "The mesh is up-to-date. Using previously stored grid velocities." << endl;
      }

      /*--- Update the multigrid structure after moving the finest grid,
       including computing the grid velocities on the coarser levels. ---*/

      grid_movement[val_iZone][val_iInst]->UpdateMultiGrid(geometry_container[val_iZone][val_iInst], config_container[val_iZone]);

      break;
	/*--- Already initialized in the static mesh movement routine at driver level. ---*/ 
    case STEADY_TRANSLATION: case MOVING_WALL: case ROTATING_FRAME:
      break;

    case FLUID_STRUCTURE_STATIC:

      if ((rank == MASTER_NODE) && (!discrete_adjoint))
        cout << endl << "Deforming the grid for static Fluid-Structure Interaction applications." << endl;

      /*--- Deform the volume grid around the new boundary locations ---*/

      if ((rank == MASTER_NODE) && (!discrete_adjoint))
        cout << "Deforming the volume grid." << endl;

      grid_movement[val_iZone][val_iInst]->SetVolume_Deformation_Elas(geometry_container[val_iZone][val_iInst][MESH_0],
                                                           config_container[val_iZone], true, false);

      if ((rank == MASTER_NODE) && (!discrete_adjoint))
        cout << "There is no grid velocity." << endl;

      /*--- Update the multigrid structure after moving the finest grid,
       including computing the grid velocities on the coarser levels. ---*/

      grid_movement[val_iZone][val_iInst]->UpdateMultiGrid(geometry_container[val_iZone][val_iInst], config_container[val_iZone]);

      break;

    case NO_MOVEMENT: case GUST: default:

      /*--- There is no mesh motion specified for this zone. ---*/
      if (rank == MASTER_NODE)
        cout << "No mesh motion specified." << endl;

      break;
  }

}

void CIteration::Preprocess(COutput *output,
                            CIntegration ****integration_container,
                            CGeometry ****geometry_container,
                            CSolver *****solver_container,
                            CNumerics ******numerics_container,
                            CConfig **config_container,
                            CSurfaceMovement **surface_movement,
                            CVolumetricMovement ***grid_movement,
                            CFreeFormDefBox*** FFDBox,
                            unsigned short val_iZone,
                            unsigned short val_iInst) { }

void CIteration::Iterate(COutput *output,
                         CIntegration ****integration_container,
                         CGeometry ****geometry_container,
                         CSolver *****solver_container,
                         CNumerics ******numerics_container,
                         CConfig **config_container,
                         CSurfaceMovement **surface_movement,
                         CVolumetricMovement ***grid_movement,
                         CFreeFormDefBox*** FFDBox,
                         unsigned short val_iZone,
                         unsigned short val_iInst) { }

void CIteration::Solve(COutput *output,
                         CIntegration ****integration_container,
                         CGeometry ****geometry_container,
                         CSolver *****solver_container,
                         CNumerics ******numerics_container,
                         CConfig **config_container,
                         CSurfaceMovement **surface_movement,
                         CVolumetricMovement ***grid_movement,
                         CFreeFormDefBox*** FFDBox,
                         unsigned short val_iZone,
                         unsigned short val_iInst) { }

void CIteration::Update(COutput *output,
                        CIntegration ****integration_container,
                        CGeometry ****geometry_container,
                        CSolver *****solver_container,
                        CNumerics ******numerics_container,
                        CConfig **config_container,
                        CSurfaceMovement **surface_movement,
                        CVolumetricMovement ***grid_movement,
                        CFreeFormDefBox*** FFDBox,
                        unsigned short val_iZone,
                        unsigned short val_iInst)      { }

void CIteration::Predictor(COutput *output,
                        CIntegration ****integration_container,
                        CGeometry ****geometry_container,
                        CSolver *****solver_container,
                        CNumerics ******numerics_container,
                        CConfig **config_container,
                        CSurfaceMovement **surface_movement,
                        CVolumetricMovement ***grid_movement,
                        CFreeFormDefBox*** FFDBox,
                        unsigned short val_iZone,
                        unsigned short val_iInst)      { }

void CIteration::Relaxation(COutput *output,
                        CIntegration ****integration_container,
                        CGeometry ****geometry_container,
                        CSolver *****solver_container,
                        CNumerics ******numerics_container,
                        CConfig **config_container,
                        CSurfaceMovement **surface_movement,
                        CVolumetricMovement ***grid_movement,
                        CFreeFormDefBox*** FFDBox,
                        unsigned short val_iZone,
                        unsigned short val_iInst)      { }

bool CIteration::Monitor(COutput *output,
    CIntegration ****integration_container,
    CGeometry ****geometry_container,
    CSolver *****solver_container,
    CNumerics ******numerics_container,
    CConfig **config_container,
    CSurfaceMovement **surface_movement,
    CVolumetricMovement ***grid_movement,
    CFreeFormDefBox*** FFDBox,
    unsigned short val_iZone,
    unsigned short val_iInst)     { return false; }

void CIteration::Output(COutput *output,
    CGeometry ****geometry_container,
    CSolver *****solver_container,
    CConfig **config_container,
    unsigned long Iter,
    bool StopCalc,
    unsigned short val_iZone,
    unsigned short val_iInst)      {

  bool output_files = false;

  /*--- Determine whether a solution needs to be written
   after the current iteration ---*/

  if (

      /*--- General if statements to print output statements ---*/

//      (ExtIter+1 >= nExtIter) || (StopCalc) ||

      /*--- Fixed CL problem ---*/

      ((config_container[ZONE_0]->GetFixed_CL_Mode()) &&
       (config_container[ZONE_0]->GetnExtIter()-config_container[ZONE_0]->GetIter_dCL_dAlpha() - 1 == Iter)) ||

      /*--- Steady problems ---*/

      ((Iter % config_container[ZONE_0]->GetWrt_Sol_Freq() == 0) && (Iter != 0) &&
       ((config_container[ZONE_0]->GetUnsteady_Simulation() == STEADY) ||
        (config_container[ZONE_0]->GetUnsteady_Simulation() == HARMONIC_BALANCE) ||
        (config_container[ZONE_0]->GetUnsteady_Simulation() == ROTATIONAL_FRAME))) ||

      /*--- No inlet profile file found. Print template. ---*/

      (config_container[ZONE_0]->GetWrt_InletFile())

      ) {

    output_files = true;

  }

  /*--- Determine whether a solution doesn't need to be written
   after the current iteration ---*/

  if (config_container[ZONE_0]->GetFixed_CL_Mode()) {
    if (config_container[ZONE_0]->GetnExtIter()-config_container[ZONE_0]->GetIter_dCL_dAlpha() - 1 < Iter) output_files = false;
    if (config_container[ZONE_0]->GetnExtIter() - 1 == Iter) output_files = true;
  }

  /*--- write the solution ---*/

  if (output_files) {

    if (rank == MASTER_NODE) cout << endl << "-------------------------- File Output Summary --------------------------";

    /*--- Execute the routine for writing restart, volume solution,
     surface solution, and surface comma-separated value files. ---*/

    output->SetResult_Files_Parallel(solver_container, geometry_container, config_container, Iter, nZone);

    /*--- Execute the routine for writing special output. ---*/
    output->SetSpecial_Output(solver_container, geometry_container, config_container, Iter, nZone);


    if (rank == MASTER_NODE) cout << "-------------------------------------------------------------------------" << endl << endl;

  }

}

void CIteration::Postprocess(COutput *output,
                             CIntegration ****integration_container,
                             CGeometry ****geometry_container,
                             CSolver *****solver_container,
                             CNumerics ******numerics_container,
                             CConfig **config_container,
                             CSurfaceMovement **surface_movement,
                             CVolumetricMovement ***grid_movement,
                             CFreeFormDefBox*** FFDBox,
                             unsigned short val_iZone,
                             unsigned short val_iInst) { }

CFluidIteration::CFluidIteration(CConfig *config) : CIteration(config) { }

CFluidIteration::~CFluidIteration(void) { }

void CFluidIteration::Preprocess(COutput *output,
                                    CIntegration ****integration_container,
                                    CGeometry ****geometry_container,
                                    CSolver *****solver_container,
                                    CNumerics ******numerics_container,
                                    CConfig **config_container,
                                    CSurfaceMovement **surface_movement,
                                    CVolumetricMovement ***grid_movement,
                                    CFreeFormDefBox*** FFDBox,
                                    unsigned short val_iZone,
                                    unsigned short val_iInst) {
  
  unsigned long IntIter = 0; config_container[val_iZone]->SetIntIter(IntIter);
  unsigned long ExtIter = config_container[val_iZone]->GetExtIter();
  
  bool fsi = config_container[val_iZone]->GetFSI_Simulation();
  unsigned long OuterIter = config_container[val_iZone]->GetOuterIter();

  /*--- Set the initial condition for FSI problems with subiterations ---*/
  /*--- This is done only in the first block subiteration.---*/
  /*--- From then on, the solver reuses the partially converged solution obtained in the previous subiteration ---*/
  if( fsi  && ( OuterIter == 0 ) ){
    solver_container[val_iZone][val_iInst][MESH_0][FLOW_SOL]->SetInitialCondition(geometry_container[val_iZone][val_iInst], solver_container[val_iZone][val_iInst], config_container[val_iZone], ExtIter);
  }
  
  /*--- Apply a Wind Gust ---*/
  
  if (config_container[val_iZone]->GetWind_Gust()) {
    SetWind_GustField(config_container[val_iZone], geometry_container[val_iZone][val_iInst], solver_container[val_iZone][val_iInst]);
  }

  /*--- Evaluate the new CFL number (adaptive). ---*/
  if ((config_container[val_iZone]->GetCFL_Adapt() == YES) && ( OuterIter != 0 ) ) {
    output->SetCFL_Number(solver_container, config_container, val_iZone);
  }

}

void CFluidIteration::Iterate(COutput *output,
                                 CIntegration ****integration_container,
                                 CGeometry ****geometry_container,
                                 CSolver *****solver_container,
                                 CNumerics ******numerics_container,
                                 CConfig **config_container,
                                 CSurfaceMovement **surface_movement,
                                 CVolumetricMovement ***grid_movement,
                                 CFreeFormDefBox*** FFDBox,
                                 unsigned short val_iZone,
                                 unsigned short val_iInst) {
  unsigned long IntIter, ExtIter;
  
  bool unsteady = (config_container[val_iZone]->GetUnsteady_Simulation() == DT_STEPPING_1ST) || (config_container[val_iZone]->GetUnsteady_Simulation() == DT_STEPPING_2ND);
  bool frozen_visc = (config_container[val_iZone]->GetContinuous_Adjoint() && config_container[val_iZone]->GetFrozen_Visc_Cont()) ||
                     (config_container[val_iZone]->GetDiscrete_Adjoint() && config_container[val_iZone]->GetFrozen_Visc_Disc());
  ExtIter = config_container[val_iZone]->GetExtIter();
  
  /* --- Setting up iteration values depending on if this is a
   steady or an unsteady simulaiton */
  
  if ( !unsteady ) IntIter = ExtIter;
  else IntIter = config_container[val_iZone]->GetIntIter();
  
  /*--- Update global parameters ---*/
  
  switch( config_container[val_iZone]->GetKind_Solver() ) {
      
    case EULER: case DISC_ADJ_EULER:
      config_container[val_iZone]->SetGlobalParam(EULER, RUNTIME_FLOW_SYS, ExtIter); break;
      
    case NAVIER_STOKES: case DISC_ADJ_NAVIER_STOKES:
      config_container[val_iZone]->SetGlobalParam(NAVIER_STOKES, RUNTIME_FLOW_SYS, ExtIter); break;

    case TNE2_EULER: case DISC_ADJ_TNE2_EULER:
      config_container[val_iZone]->SetGlobalParam(TNE2_EULER, RUNTIME_TNE2_SYS, ExtIter); break;

    case TNE2_NAVIER_STOKES: case DISC_ADJ_TNE2_NAVIER_STOKES:
      config_container[val_iZone]->SetGlobalParam(TNE2_NAVIER_STOKES, RUNTIME_TNE2_SYS, ExtIter); break;

    case RANS: case DISC_ADJ_RANS:
      config_container[val_iZone]->SetGlobalParam(RANS, RUNTIME_FLOW_SYS, ExtIter); break;
      
  }
  

  /*--- Solve the Euler, Navier-Stokes or Reynolds-averaged Navier-Stokes (RANS) equations (one iteration) ---*/
  
  if ((config_container[val_iZone]->GetKind_Solver() != TNE2_EULER) && (config_container[val_iZone]->GetKind_Solver() != TNE2_NAVIER_STOKES)) {
    integration_container[val_iZone][val_iInst][FLOW_SOL]->MultiGrid_Iteration(geometry_container, solver_container, numerics_container,
                                                                  config_container, RUNTIME_FLOW_SYS, IntIter, val_iZone, val_iInst);
  }else{
    integration_container[val_iZone][val_iInst][TNE2_SOL]->MultiGrid_Iteration(geometry_container, solver_container, numerics_container,
                                                                  config_container, RUNTIME_TNE2_SYS, IntIter, val_iZone, val_iInst);
  }
  if ((config_container[val_iZone]->GetKind_Solver() == RANS) ||
      ((config_container[val_iZone]->GetKind_Solver() == DISC_ADJ_RANS) && !frozen_visc)) {
    
    /*--- Solve the turbulence model ---*/
    
    config_container[val_iZone]->SetGlobalParam(RANS, RUNTIME_TURB_SYS, ExtIter);
    integration_container[val_iZone][val_iInst][TURB_SOL]->SingleGrid_Iteration(geometry_container, solver_container, numerics_container,
                                                                     config_container, RUNTIME_TURB_SYS, IntIter, val_iZone, val_iInst);
    
    /*--- Solve transition model ---*/
    
    if (config_container[val_iZone]->GetKind_Trans_Model() == LM) {
      config_container[val_iZone]->SetGlobalParam(RANS, RUNTIME_TRANS_SYS, ExtIter);
      integration_container[val_iZone][val_iInst][TRANS_SOL]->SingleGrid_Iteration(geometry_container, solver_container, numerics_container,
                                                                        config_container, RUNTIME_TRANS_SYS, IntIter, val_iZone, val_iInst);
    }
    
  }

  if (config_container[val_iZone]->GetWeakly_Coupled_Heat()){
    config_container[val_iZone]->SetGlobalParam(RANS, RUNTIME_HEAT_SYS, ExtIter);
    integration_container[val_iZone][val_iInst][HEAT_SOL]->SingleGrid_Iteration(geometry_container, solver_container, numerics_container,
                                                                     config_container, RUNTIME_HEAT_SYS, IntIter, val_iZone, val_iInst);
  }
  
  /*--- Call Dynamic mesh update if AEROELASTIC motion was specified ---*/
  
  if ((config_container[val_iZone]->GetGrid_Movement()) && (config_container[val_iZone]->GetAeroelastic_Simulation()) && unsteady) {
      
    SetGrid_Movement(geometry_container, surface_movement, grid_movement, FFDBox, solver_container, config_container, val_iZone, val_iInst, IntIter, ExtIter);
    
    /*--- Apply a Wind Gust ---*/
    
    if (config_container[val_iZone]->GetWind_Gust()) {
      if (IntIter % config_container[val_iZone]->GetAeroelasticIter() == 0 && IntIter != 0)
        SetWind_GustField(config_container[val_iZone], geometry_container[val_iZone][val_iInst], solver_container[val_iZone][val_iInst]);
    }
    
  }
  
  
  /*--- Write the convergence history ---*/

  if ( unsteady && !config_container[val_iZone]->GetDiscrete_Adjoint() ) {
    
    output->SetConvHistory_Body(NULL, geometry_container, solver_container, config_container, integration_container, true, 0.0, val_iZone, val_iInst);
    
  }
  
}

void CFluidIteration::Update(COutput *output,
                                CIntegration ****integration_container,
                                CGeometry ****geometry_container,
                                CSolver *****solver_container,
                                CNumerics ******numerics_container,
                                CConfig **config_container,
                                CSurfaceMovement **surface_movement,
                                CVolumetricMovement ***grid_movement,
                                CFreeFormDefBox*** FFDBox,
                                unsigned short val_iZone,
                                unsigned short val_iInst)      {
  
  unsigned short iMesh;
  su2double Physical_dt, Physical_t;
  unsigned long ExtIter = config_container[val_iZone]->GetExtIter();

  /*--- Dual time stepping strategy ---*/
  
  if ((config_container[val_iZone]->GetUnsteady_Simulation() == DT_STEPPING_1ST) ||
      (config_container[val_iZone]->GetUnsteady_Simulation() == DT_STEPPING_2ND)) {
    
    /*--- Update dual time solver on all mesh levels ---*/
    
    for (iMesh = 0; iMesh <= config_container[val_iZone]->GetnMGLevels(); iMesh++) {
      integration_container[val_iZone][val_iInst][FLOW_SOL]->SetDualTime_Solver(geometry_container[val_iZone][val_iInst][iMesh], solver_container[val_iZone][val_iInst][iMesh][FLOW_SOL], config_container[val_iZone], iMesh);
      integration_container[val_iZone][val_iInst][FLOW_SOL]->SetConvergence(false);
    }
    
    /*--- Update dual time solver for the turbulence model ---*/
    
    if ((config_container[val_iZone]->GetKind_Solver() == RANS) ||
        (config_container[val_iZone]->GetKind_Solver() == DISC_ADJ_RANS)) {
      integration_container[val_iZone][val_iInst][TURB_SOL]->SetDualTime_Solver(geometry_container[val_iZone][val_iInst][MESH_0], solver_container[val_iZone][val_iInst][MESH_0][TURB_SOL], config_container[val_iZone], MESH_0);
      integration_container[val_iZone][val_iInst][TURB_SOL]->SetConvergence(false);
    }
    
    /*--- Update dual time solver for the transition model ---*/
    
    if (config_container[val_iZone]->GetKind_Trans_Model() == LM) {
      integration_container[val_iZone][val_iInst][TRANS_SOL]->SetDualTime_Solver(geometry_container[val_iZone][val_iInst][MESH_0], solver_container[val_iZone][val_iInst][MESH_0][TRANS_SOL], config_container[val_iZone], MESH_0);
      integration_container[val_iZone][val_iInst][TRANS_SOL]->SetConvergence(false);
    }
    
    /*--- Verify convergence criteria (based on total time) ---*/
    
    Physical_dt = config_container[val_iZone]->GetDelta_UnstTime();
    Physical_t  = (ExtIter+1)*Physical_dt;
    if (Physical_t >=  config_container[val_iZone]->GetTotal_UnstTime())
      integration_container[val_iZone][val_iInst][FLOW_SOL]->SetConvergence(true);
    
  }
  
}

bool CFluidIteration::Monitor(COutput *output,
    CIntegration ****integration_container,
    CGeometry ****geometry_container,
    CSolver *****solver_container,
    CNumerics ******numerics_container,
    CConfig **config_container,
    CSurfaceMovement **surface_movement,
    CVolumetricMovement ***grid_movement,
    CFreeFormDefBox*** FFDBox,
    unsigned short val_iZone,
    unsigned short val_iInst)     {

  bool StopCalc = false;
  bool steady = (config_container[val_iZone]->GetUnsteady_Simulation() == STEADY);
  bool output_history = false;

#ifndef HAVE_MPI
  StopTime = su2double(clock())/su2double(CLOCKS_PER_SEC);
#else
  StopTime = MPI_Wtime();
#endif
  UsedTime = StopTime - StartTime;

  /*--- If convergence was reached --*/
  StopCalc = integration_container[val_iZone][INST_0][FLOW_SOL]->GetConvergence();

  /*--- Write the convergence history for the fluid (only screen output) ---*/

  /*--- The logic is right now case dependent ----*/
  /*--- This needs to be generalized when the new output structure comes ---*/
  output_history = (steady && !(multizone && (config_container[val_iZone]->GetnInner_Iter()==1)));

  if (output_history) output->SetConvHistory_Body(NULL, geometry_container, solver_container, config_container, integration_container, false, UsedTime, val_iZone, INST_0);

  return StopCalc;


}

void CFluidIteration::Postprocess(COutput *output,
                                  CIntegration ****integration_container,
                                  CGeometry ****geometry_container,
                                  CSolver *****solver_container,
                                  CNumerics ******numerics_container,
                                  CConfig **config_container,
                                  CSurfaceMovement **surface_movement,
                                  CVolumetricMovement ***grid_movement,
                                  CFreeFormDefBox*** FFDBox,
                                  unsigned short val_iZone,
                                  unsigned short val_iInst) {

  /*--- Temporary: enable only for single-zone driver. This should be removed eventually when generalized. ---*/

  if(config_container[val_iZone]->GetSinglezone_Driver()){

    if (config_container[val_iZone]->GetKind_Solver() == DISC_ADJ_EULER ||
        config_container[val_iZone]->GetKind_Solver() == DISC_ADJ_NAVIER_STOKES ||
        config_container[val_iZone]->GetKind_Solver() == DISC_ADJ_RANS){

      /*--- Read the target pressure ---*/

      if (config_container[val_iZone]->GetInvDesign_Cp() == YES)
        output->SetCp_InverseDesign(solver_container[val_iZone][val_iInst][MESH_0][FLOW_SOL],geometry_container[val_iZone][val_iInst][MESH_0], config_container[val_iZone], config_container[val_iZone]->GetExtIter());

      /*--- Read the target heat flux ---*/

      if (config_container[val_iZone]->GetInvDesign_HeatFlux() == YES)
        output->SetHeatFlux_InverseDesign(solver_container[val_iZone][val_iInst][MESH_0][FLOW_SOL],geometry_container[val_iZone][val_iInst][MESH_0], config_container[val_iZone], config_container[val_iZone]->GetExtIter());

    }

  }


}

void CFluidIteration::Solve(COutput *output,
                                 CIntegration ****integration_container,
                                 CGeometry ****geometry_container,
                                 CSolver *****solver_container,
                                 CNumerics ******numerics_container,
                                 CConfig **config_container,
                                 CSurfaceMovement **surface_movement,
                                 CVolumetricMovement ***grid_movement,
                                 CFreeFormDefBox*** FFDBox,
                                 unsigned short val_iZone,
                                 unsigned short val_iInst) {

  /*--- Boolean to determine if we are running a static or dynamic case ---*/
  bool steady = (config_container[val_iZone]->GetUnsteady_Simulation() == STEADY);
  bool unsteady = ((config_container[val_iZone]->GetUnsteady_Simulation() == DT_STEPPING_1ST) || (config_container[val_iZone]->GetUnsteady_Simulation() == DT_STEPPING_2ND));

  unsigned short Inner_Iter, nInner_Iter = config_container[val_iZone]->GetnInner_Iter();
  bool StopCalc = false;

  /*--- Synchronization point before a single solver iteration. Compute the
   wall clock time required. ---*/

#ifndef HAVE_MPI
  StartTime = su2double(clock())/su2double(CLOCKS_PER_SEC);
#else
  StartTime = MPI_Wtime();
#endif

  /*--- If the problem is multizone, the block iterates on the number of internal iterations ---*/
  /*--- If the problem is single zone, the block iterates on the number of iterations (pseudo-time)---*/
  if (multizone)
    nInner_Iter = config_container[val_iZone]->GetnInner_Iter();
  else
    nInner_Iter = config_container[val_iZone]->GetnIter();

  /*--- Preprocess the solver ---*/
  Preprocess(output, integration_container, geometry_container,
      solver_container, numerics_container, config_container,
      surface_movement, grid_movement, FFDBox, val_iZone, INST_0);

    /*--- For steady-state flow simulations, we need to loop over ExtIter for the number of time steps ---*/
    /*--- However, ExtIter is the number of FSI iterations, so nIntIter is used in this case ---*/

    for (Inner_Iter = 0; Inner_Iter < nInner_Iter; Inner_Iter++){

      /*--- For steady-state flow simulations, we need to loop over ExtIter for the number of time steps ---*/
      if (steady) config_container[val_iZone]->SetExtIter(Inner_Iter);
      /*--- For unsteady flow simulations, we need to loop over IntIter for the number of time steps ---*/
      if (unsteady) config_container[val_iZone]->SetIntIter(Inner_Iter);
      /*--- If only one internal iteration is required, the ExtIter/IntIter is the OuterIter of the block structure ---*/
      if (nInner_Iter == 1) {
        if (steady) config_container[val_iZone]->SetExtIter(config_container[val_iZone]->GetOuterIter());
        if (unsteady) config_container[val_iZone]->SetIntIter(config_container[val_iZone]->GetOuterIter());
      }

      /*--- Run a single iteration of the solver ---*/
      Iterate(output, integration_container, geometry_container,
          solver_container, numerics_container, config_container,
          surface_movement, grid_movement, FFDBox, val_iZone, INST_0);

      /*--- Monitor the pseudo-time ---*/
      StopCalc = Monitor(output, integration_container, geometry_container,
                         solver_container, numerics_container, config_container,
                         surface_movement, grid_movement, FFDBox, val_iZone, INST_0);

      /*--- Output files at intermediate time positions if the problem is single zone ---*/

      if (singlezone) Output(output, geometry_container, solver_container, config_container,
                             Inner_Iter, StopCalc, val_iZone, val_iInst);

      /*--- If the iteration has converged, break the loop ---*/
      if (StopCalc) break;

    }

    /*--- Set the fluid convergence to false (to make sure outer subiterations converge) ---*/
    if (multizone) integration_container[val_iZone][INST_0][FLOW_SOL]->SetConvergence(false);

}

void CFluidIteration::SetWind_GustField(CConfig *config_container, CGeometry **geometry_container, CSolver ***solver_container) {
  // The gust is imposed on the flow field via the grid velocities. This method called the Field Velocity Method is described in the
  // NASA TM–2012-217771 - Development, Verification and Use of Gust Modeling in the NASA Computational Fluid Dynamics Code FUN3D
  // the desired gust is prescribed as the negative of the grid velocity.
  
  // If a source term is included to account for the gust field, the method is described by Jones et al. as the Split Velocity Method in
  // Simulation of Airfoil Gust Responses Using Prescribed Velocities.
  // In this routine the gust derivatives needed for the source term are calculated when applicable.
  // If the gust derivatives are zero the source term is also zero.
  // The source term itself is implemented in the class CSourceWindGust
  
  if (rank == MASTER_NODE)
    cout << endl << "Running simulation with a Wind Gust." << endl;
  unsigned short iDim, nDim = geometry_container[MESH_0]->GetnDim(); //We assume nDim = 2
  if (nDim != 2) {
    if (rank == MASTER_NODE) {
      cout << endl << "WARNING - Wind Gust capability is only verified for 2 dimensional simulations." << endl;
    }
  }
  
  /*--- Gust Parameters from config ---*/
  unsigned short Gust_Type = config_container->GetGust_Type();
  su2double xbegin = config_container->GetGust_Begin_Loc();    // Location at which the gust begins.
  su2double L = config_container->GetGust_WaveLength();        // Gust size
  su2double tbegin = config_container->GetGust_Begin_Time();   // Physical time at which the gust begins.
  su2double gust_amp = config_container->GetGust_Ampl();       // Gust amplitude
  su2double n = config_container->GetGust_Periods();           // Number of gust periods
  unsigned short GustDir = config_container->GetGust_Dir(); // Gust direction
  
  /*--- Variables needed to compute the gust ---*/
  unsigned short Kind_Grid_Movement = config_container->GetKind_GridMovement(ZONE_0);
  unsigned long iPoint;
  unsigned short iMGlevel, nMGlevel = config_container->GetnMGLevels();
  
  su2double x, y, x_gust, dgust_dx, dgust_dy, dgust_dt;
  su2double *Gust, *GridVel, *NewGridVel, *GustDer;
  
  su2double Physical_dt = config_container->GetDelta_UnstTime();
  unsigned long ExtIter = config_container->GetExtIter();
  su2double Physical_t = ExtIter*Physical_dt;
  
  su2double Uinf = solver_container[MESH_0][FLOW_SOL]->GetVelocity_Inf(0); // Assumption gust moves at infinity velocity
  
  Gust = new su2double [nDim];
  NewGridVel = new su2double [nDim];
  for (iDim = 0; iDim < nDim; iDim++) {
    Gust[iDim] = 0.0;
    NewGridVel[iDim] = 0.0;
  }
  
  GustDer = new su2double [3];
  for (unsigned short i = 0; i < 3; i++) {
    GustDer[i] = 0.0;
  }
  
  // Vortex variables
  unsigned long nVortex = 0;
  vector<su2double> x0, y0, vort_strenth, r_core; //vortex is positive in clockwise direction.
  if (Gust_Type == VORTEX) {
    InitializeVortexDistribution(nVortex, x0, y0, vort_strenth, r_core);
  }
  
  /*--- Check to make sure gust lenght is not zero or negative (vortex gust doesn't use this). ---*/
  if (L <= 0.0 && Gust_Type != VORTEX) {
    SU2_MPI::Error("The gust length needs to be positive", CURRENT_FUNCTION);
  }
  
  /*--- Loop over all multigrid levels ---*/
  
  for (iMGlevel = 0; iMGlevel <= nMGlevel; iMGlevel++) {
    
    /*--- Loop over each node in the volume mesh ---*/
    
    for (iPoint = 0; iPoint < geometry_container[iMGlevel]->GetnPoint(); iPoint++) {
      
      /*--- Reset the Grid Velocity to zero if there is no grid movement ---*/
      if (Kind_Grid_Movement == GUST) {
        for (iDim = 0; iDim < nDim; iDim++)
          geometry_container[iMGlevel]->node[iPoint]->SetGridVel(iDim, 0.0);
      }
      
      /*--- initialize the gust and derivatives to zero everywhere ---*/
      
      for (iDim = 0; iDim < nDim; iDim++) {Gust[iDim]=0.0;}
      dgust_dx = 0.0; dgust_dy = 0.0; dgust_dt = 0.0;
      
      /*--- Begin applying the gust ---*/
      
      if (Physical_t >= tbegin) {
        
        x = geometry_container[iMGlevel]->node[iPoint]->GetCoord()[0]; // x-location of the node.
        y = geometry_container[iMGlevel]->node[iPoint]->GetCoord()[1]; // y-location of the node.
        
        // Gust coordinate
        x_gust = (x - xbegin - Uinf*(Physical_t-tbegin))/L;
        
        /*--- Calculate the specified gust ---*/
        switch (Gust_Type) {
            
          case TOP_HAT:
            // Check if we are in the region where the gust is active
            if (x_gust > 0 && x_gust < n) {
              Gust[GustDir] = gust_amp;
              // Still need to put the gust derivatives. Think about this.
            }
            break;
            
          case SINE:
            // Check if we are in the region where the gust is active
            if (x_gust > 0 && x_gust < n) {
              Gust[GustDir] = gust_amp*(sin(2*PI_NUMBER*x_gust));
              
              // Gust derivatives
              //dgust_dx = gust_amp*2*PI_NUMBER*(cos(2*PI_NUMBER*x_gust))/L;
              //dgust_dy = 0;
              //dgust_dt = gust_amp*2*PI_NUMBER*(cos(2*PI_NUMBER*x_gust))*(-Uinf)/L;
            }
            break;
            
          case ONE_M_COSINE:
            // Check if we are in the region where the gust is active
            if (x_gust > 0 && x_gust < n) {
              Gust[GustDir] = gust_amp*(1-cos(2*PI_NUMBER*x_gust));
              
              // Gust derivatives
              //dgust_dx = gust_amp*2*PI_NUMBER*(sin(2*PI_NUMBER*x_gust))/L;
              //dgust_dy = 0;
              //dgust_dt = gust_amp*2*PI_NUMBER*(sin(2*PI_NUMBER*x_gust))*(-Uinf)/L;
            }
            break;
            
          case EOG:
            // Check if we are in the region where the gust is active
            if (x_gust > 0 && x_gust < n) {
              Gust[GustDir] = -0.37*gust_amp*sin(3*PI_NUMBER*x_gust)*(1-cos(2*PI_NUMBER*x_gust));
            }
            break;
            
          case VORTEX:
            
            /*--- Use vortex distribution ---*/
            // Algebraic vortex equation.
            for (unsigned long i=0; i<nVortex; i++) {
              su2double r2 = pow(x-(x0[i]+Uinf*(Physical_t-tbegin)), 2) + pow(y-y0[i], 2);
              su2double r = sqrt(r2);
              su2double v_theta = vort_strenth[i]/(2*PI_NUMBER) * r/(r2+pow(r_core[i],2));
              Gust[0] = Gust[0] + v_theta*(y-y0[i])/r;
              Gust[1] = Gust[1] - v_theta*(x-(x0[i]+Uinf*(Physical_t-tbegin)))/r;
            }
            break;
            
          case NONE: default:
            
            /*--- There is no wind gust specified. ---*/
            if (rank == MASTER_NODE) {
              cout << "No wind gust specified." << endl;
            }
            break;
            
        }
      }
      
      /*--- Set the Wind Gust, Wind Gust Derivatives and the Grid Velocities ---*/
      
      GustDer[0] = dgust_dx;
      GustDer[1] = dgust_dy;
      GustDer[2] = dgust_dt;
      
      solver_container[iMGlevel][FLOW_SOL]->node[iPoint]->SetWindGust(Gust);
      solver_container[iMGlevel][FLOW_SOL]->node[iPoint]->SetWindGustDer(GustDer);
      
      GridVel = geometry_container[iMGlevel]->node[iPoint]->GetGridVel();
      
      /*--- Store new grid velocity ---*/
      
      for (iDim = 0; iDim < nDim; iDim++) {
        NewGridVel[iDim] = GridVel[iDim] - Gust[iDim];
        geometry_container[iMGlevel]->node[iPoint]->SetGridVel(iDim, NewGridVel[iDim]);
      }
      
    }
  }
  
  delete [] Gust;
  delete [] GustDer;
  delete [] NewGridVel;
  
}

void CFluidIteration::InitializeVortexDistribution(unsigned long &nVortex, vector<su2double>& x0, vector<su2double>& y0, vector<su2double>& vort_strength, vector<su2double>& r_core) {
  /*--- Read in Vortex Distribution ---*/
  std::string line;
  std::ifstream file;
  su2double x_temp, y_temp, vort_strength_temp, r_core_temp;
  file.open("vortex_distribution.txt");
  /*--- In case there is no vortex file ---*/
  if (file.fail()) {
    SU2_MPI::Error("There is no vortex data file!!", CURRENT_FUNCTION);
  }
  
  // Ignore line containing the header
  getline(file, line);
  // Read in the information of the vortices (xloc, yloc, lambda(strength), eta(size, gradient))
  while (file.good())
  {
    getline(file, line);
    std::stringstream ss(line);
    if (line.size() != 0) { //ignore blank lines if they exist.
      ss >> x_temp;
      ss >> y_temp;
      ss >> vort_strength_temp;
      ss >> r_core_temp;
      x0.push_back(x_temp);
      y0.push_back(y_temp);
      vort_strength.push_back(vort_strength_temp);
      r_core.push_back(r_core_temp);
    }
  }
  file.close();
  // number of vortices
  nVortex = x0.size();
  
}

CTNE2Iteration::CTNE2Iteration(CConfig *config) : CIteration(config) { }

CTNE2Iteration::~CTNE2Iteration(void) { }

void CTNE2Iteration::Preprocess(COutput *output,
                                CIntegration ****integration_container,
                                CGeometry ****geometry_container,
                                CSolver *****solver_container,
                                CNumerics ******numerics_container,
                                CConfig **config_container,
                                CSurfaceMovement **surface_movement,
                                CVolumetricMovement ***grid_movement,
                                CFreeFormDefBox*** FFDBox,
                                unsigned short val_iZone,
                                unsigned short val_iInst) {

  unsigned long IntIter = 0; config_container[val_iZone]->SetIntIter(IntIter);
  unsigned long ExtIter = config_container[val_iZone]->GetExtIter();

  bool fsi = config_container[val_iZone]->GetFSI_Simulation();
  unsigned long OuterIter = config_container[val_iZone]->GetOuterIter();

<<<<<<< HEAD
  /*--- Set the initial condition for FSI problems with subiterations ---*/
  /*--- This is done only in the first block subiteration.---*/
  /*--- From then on, the solver reuses the partially converged solution obtained in the previous subiteration ---*/
  if( fsi  && ( OuterIter == 0 ) ){
    solver_container[val_iZone][val_iInst][MESH_0][TNE2_SOL]->SetInitialCondition(geometry_container[val_iZone][val_iInst], solver_container[val_iZone][val_iInst], config_container[val_iZone], ExtIter);
  }
=======

  /*--- Compute turboperformance for single-zone adjoint cases. ---*/
  if (config_container[val_iZone]->GetSinglezone_Driver() && config_container[val_iZone]->GetDiscrete_Adjoint())
    output->ComputeTurboPerformance(solver_container[val_iZone][val_iInst][MESH_0][FLOW_SOL], geometry_container[val_iZone][val_iInst][MESH_0], config_container[val_iZone]);

}
>>>>>>> 2cd2161d

  /*--- Evaluate the new CFL number (adaptive). ---*/
  if ((config_container[val_iZone]->GetCFL_Adapt() == YES) && ( OuterIter != 0 ) ) {
    output->SetCFL_Number(solver_container, config_container, val_iZone);
  }

}

void CTNE2Iteration::Iterate(COutput *output,
                                 CIntegration ****integration_container,
                                 CGeometry ****geometry_container,
                                 CSolver *****solver_container,
                                 CNumerics ******numerics_container,
                                 CConfig **config_container,
                                 CSurfaceMovement **surface_movement,
                                 CVolumetricMovement ***grid_movement,
                                 CFreeFormDefBox*** FFDBox,
                                 unsigned short val_iZone,
                                 unsigned short val_iInst) {
  unsigned long IntIter, ExtIter;

  bool unsteady = (config_container[val_iZone]->GetUnsteady_Simulation() == DT_STEPPING_1ST) || (config_container[val_iZone]->GetUnsteady_Simulation() == DT_STEPPING_2ND);
  bool frozen_visc = (config_container[val_iZone]->GetContinuous_Adjoint() && config_container[val_iZone]->GetFrozen_Visc_Cont()) ||
                     (config_container[val_iZone]->GetDiscrete_Adjoint() && config_container[val_iZone]->GetFrozen_Visc_Disc());
  ExtIter = config_container[val_iZone]->GetExtIter();

  /* --- Setting up iteration values depending on if this is a
   steady or an unsteady simulaiton */

  if ( !unsteady ) IntIter = ExtIter;
  else IntIter = config_container[val_iZone]->GetIntIter();

  /*--- Update global parameters ---*/
  switch( config_container[val_iZone]->GetKind_Solver() ) {

    case TNE2_EULER: case DISC_ADJ_TNE2_EULER:
      config_container[val_iZone]->SetGlobalParam(TNE2_EULER, RUNTIME_TNE2_SYS, ExtIter); break;

    case TNE2_NAVIER_STOKES: case DISC_ADJ_TNE2_NAVIER_STOKES:
      config_container[val_iZone]->SetGlobalParam(TNE2_NAVIER_STOKES, RUNTIME_TNE2_SYS, ExtIter); break;

  }

  /*--- Solve the Euler, Navier-Stokes or Reynolds-averaged Navier-Stokes (RANS) equations (one iteration) ---*/

  integration_container[val_iZone][val_iInst][TNE2_SOL]->MultiGrid_Iteration(geometry_container, solver_container, numerics_container,
                                                                  config_container, RUNTIME_TNE2_SYS, IntIter, val_iZone, val_iInst);

  if ((config_container[val_iZone]->GetKind_Solver() == RANS) ||
      ((config_container[val_iZone]->GetKind_Solver() == DISC_ADJ_RANS) && !frozen_visc)) {

    /*--- Solve the turbulence model ---*/

    config_container[val_iZone]->SetGlobalParam(RANS, RUNTIME_TURB_SYS, ExtIter);
    integration_container[val_iZone][val_iInst][TURB_SOL]->SingleGrid_Iteration(geometry_container, solver_container, numerics_container,
                                                                     config_container, RUNTIME_TURB_SYS, IntIter, val_iZone, val_iInst);

    /*--- Solve transition model ---*/

    if (config_container[val_iZone]->GetKind_Trans_Model() == LM) {
      config_container[val_iZone]->SetGlobalParam(RANS, RUNTIME_TRANS_SYS, ExtIter);
      integration_container[val_iZone][val_iInst][TRANS_SOL]->SingleGrid_Iteration(geometry_container, solver_container, numerics_container,
                                                                        config_container, RUNTIME_TRANS_SYS, IntIter, val_iZone, val_iInst);
    }

  }

  if (config_container[val_iZone]->GetWeakly_Coupled_Heat()){
    config_container[val_iZone]->SetGlobalParam(RANS, RUNTIME_HEAT_SYS, ExtIter);
    integration_container[val_iZone][val_iInst][HEAT_SOL]->SingleGrid_Iteration(geometry_container, solver_container, numerics_container,
                                                                     config_container, RUNTIME_HEAT_SYS, IntIter, val_iZone, val_iInst);
  }

  /*--- Call Dynamic mesh update if AEROELASTIC motion was specified ---*/

  if ((config_container[val_iZone]->GetGrid_Movement()) && (config_container[val_iZone]->GetAeroelastic_Simulation()) && unsteady) {

    SetGrid_Movement(geometry_container, surface_movement, grid_movement, FFDBox, solver_container, config_container, val_iZone, val_iInst, IntIter, ExtIter);

  }

  /*--- Write the convergence history ---*/

  if ( unsteady && !config_container[val_iZone]->GetDiscrete_Adjoint() ) {

    output->SetConvHistory_Body(NULL, geometry_container, solver_container, config_container, integration_container, true, 0.0, val_iZone, val_iInst);

  }

}

void CTNE2Iteration::Update(COutput *output,
                                CIntegration ****integration_container,
                                CGeometry ****geometry_container,
                                CSolver *****solver_container,
                                CNumerics ******numerics_container,
                                CConfig **config_container,
                                CSurfaceMovement **surface_movement,
                                CVolumetricMovement ***grid_movement,
                                CFreeFormDefBox*** FFDBox,
                                unsigned short val_iZone,
                                unsigned short val_iInst)      {

  unsigned short iMesh;
  su2double Physical_dt, Physical_t;
  unsigned long ExtIter = config_container[val_iZone]->GetExtIter();

  /*--- Dual time stepping strategy ---*/

  if ((config_container[val_iZone]->GetUnsteady_Simulation() == DT_STEPPING_1ST) ||
      (config_container[val_iZone]->GetUnsteady_Simulation() == DT_STEPPING_2ND)) {

    /*--- Update dual time solver on all mesh levels ---*/

    for (iMesh = 0; iMesh <= config_container[val_iZone]->GetnMGLevels(); iMesh++) {
      integration_container[val_iZone][val_iInst][TNE2_SOL]->SetDualTime_Solver(geometry_container[val_iZone][val_iInst][iMesh], solver_container[val_iZone][val_iInst][iMesh][TNE2_SOL], config_container[val_iZone], iMesh);
      integration_container[val_iZone][val_iInst][TNE2_SOL]->SetConvergence(false);
    }

    /*--- Update dual time solver for the turbulence model ---*/

    if ((config_container[val_iZone]->GetKind_Solver() == RANS) ||
        (config_container[val_iZone]->GetKind_Solver() == DISC_ADJ_RANS)) {
      integration_container[val_iZone][val_iInst][TURB_SOL]->SetDualTime_Solver(geometry_container[val_iZone][val_iInst][MESH_0], solver_container[val_iZone][val_iInst][MESH_0][TURB_SOL], config_container[val_iZone], MESH_0);
      integration_container[val_iZone][val_iInst][TURB_SOL]->SetConvergence(false);
    }

    /*--- Update dual time solver for the transition model ---*/

    if (config_container[val_iZone]->GetKind_Trans_Model() == LM) {
      integration_container[val_iZone][val_iInst][TRANS_SOL]->SetDualTime_Solver(geometry_container[val_iZone][val_iInst][MESH_0], solver_container[val_iZone][val_iInst][MESH_0][TRANS_SOL], config_container[val_iZone], MESH_0);
      integration_container[val_iZone][val_iInst][TRANS_SOL]->SetConvergence(false);
    }

    /*--- Verify convergence criteria (based on total time) ---*/

    Physical_dt = config_container[val_iZone]->GetDelta_UnstTime();
    Physical_t  = (ExtIter+1)*Physical_dt;
    if (Physical_t >=  config_container[val_iZone]->GetTotal_UnstTime())
      integration_container[val_iZone][val_iInst][TNE2_SOL]->SetConvergence(true);

  }
}

bool CTNE2Iteration::Monitor(COutput *output,
                             CIntegration ****integration_container,
                             CGeometry ****geometry_container,
                             CSolver *****solver_container,
                             CNumerics ******numerics_container,
                             CConfig **config_container,
                             CSurfaceMovement **surface_movement,
                             CVolumetricMovement ***grid_movement,
                             CFreeFormDefBox*** FFDBox,
                             unsigned short val_iZone,
                             unsigned short val_iInst)     {

  bool StopCalc = false;
  bool steady = (config_container[val_iZone]->GetUnsteady_Simulation() == STEADY);
  bool output_history = false;

#ifndef HAVE_MPI
  StopTime = su2double(clock())/su2double(CLOCKS_PER_SEC);
#else
  StopTime = MPI_Wtime();
#endif
  UsedTime = StopTime - StartTime;

  /*--- If convergence was reached --*/
  StopCalc = integration_container[val_iZone][INST_0][TNE2_SOL]->GetConvergence();

  /*--- Write the convergence history for the fluid (only screen output) ---*/

  /*--- The logic is right now case dependent ----*/
  /*--- This needs to be generalized when the new output structure comes ---*/
  output_history = (steady && !(multizone && (config_container[val_iZone]->GetnInner_Iter()==1)));

  if (output_history) output->SetConvHistory_Body(NULL, geometry_container, solver_container, config_container, integration_container, false, UsedTime, val_iZone, INST_0);

  return StopCalc;


}

void CTNE2Iteration::Postprocess(COutput *output,
                                 CIntegration ****integration_container,
                                 CGeometry ****geometry_container,
                                 CSolver *****solver_container,
                                 CNumerics ******numerics_container,
                                 CConfig **config_container,
                                 CSurfaceMovement **surface_movement,
                                 CVolumetricMovement ***grid_movement,
                                 CFreeFormDefBox*** FFDBox,
                                 unsigned short val_iZone,
                                 unsigned short val_iInst) { }

void CTNE2Iteration::Solve(COutput *output,
                           CIntegration ****integration_container,
                           CGeometry ****geometry_container,
                           CSolver *****solver_container,
                           CNumerics ******numerics_container,
                           CConfig **config_container,
                           CSurfaceMovement **surface_movement,
                           CVolumetricMovement ***grid_movement,
                           CFreeFormDefBox*** FFDBox,
                           unsigned short val_iZone,
                           unsigned short val_iInst) {

  /*--- Boolean to determine if we are running a static or dynamic case ---*/
  bool steady = (config_container[val_iZone]->GetUnsteady_Simulation() == STEADY);
  bool unsteady = ((config_container[val_iZone]->GetUnsteady_Simulation() == DT_STEPPING_1ST) || (config_container[val_iZone]->GetUnsteady_Simulation() == DT_STEPPING_2ND));

  unsigned short Inner_Iter, nInner_Iter = config_container[val_iZone]->GetnInner_Iter();
  bool StopCalc = false;

  /*--- Synchronization point before a single solver iteration. Compute the
   wall clock time required. ---*/

#ifndef HAVE_MPI
  StartTime = su2double(clock())/su2double(CLOCKS_PER_SEC);
#else
  StartTime = MPI_Wtime();
#endif

  /*--- If the problem is multizone, the block iterates on the number of internal iterations ---*/
  /*--- If the problem is single zone, the block iterates on the number of iterations (pseudo-time)---*/
  if (multizone)
    nInner_Iter = config_container[val_iZone]->GetnInner_Iter();
  else
    nInner_Iter = config_container[val_iZone]->GetnIter();

  /*--- Preprocess the solver ---*/
  Preprocess(output, integration_container, geometry_container,
      solver_container, numerics_container, config_container,
      surface_movement, grid_movement, FFDBox, val_iZone, INST_0);

    /*--- For steady-state flow simulations, we need to loop over ExtIter for the number of time steps ---*/
    /*--- However, ExtIter is the number of FSI iterations, so nIntIter is used in this case ---*/

    for (Inner_Iter = 0; Inner_Iter < nInner_Iter; Inner_Iter++){

      /*--- For steady-state flow simulations, we need to loop over ExtIter for the number of time steps ---*/
      if (steady) config_container[val_iZone]->SetExtIter(Inner_Iter);
      /*--- For unsteady flow simulations, we need to loop over IntIter for the number of time steps ---*/
      if (unsteady) config_container[val_iZone]->SetIntIter(Inner_Iter);
      /*--- If only one internal iteration is required, the ExtIter/IntIter is the OuterIter of the block structure ---*/
      if (nInner_Iter == 1) {
        if (steady) config_container[val_iZone]->SetExtIter(config_container[val_iZone]->GetOuterIter());
        if (unsteady) config_container[val_iZone]->SetIntIter(config_container[val_iZone]->GetOuterIter());
      }

      /*--- Run a single iteration of the solver ---*/
      Iterate(output, integration_container, geometry_container,
          solver_container, numerics_container, config_container,
          surface_movement, grid_movement, FFDBox, val_iZone, INST_0);

      /*--- Monitor the pseudo-time ---*/
      StopCalc = Monitor(output, integration_container, geometry_container,
                         solver_container, numerics_container, config_container,
                         surface_movement, grid_movement, FFDBox, val_iZone, INST_0);

      /*--- Output files at intermediate time positions if the problem is single zone ---*/

      if (singlezone) Output(output, geometry_container, solver_container, config_container,
                             Inner_Iter, StopCalc, val_iZone, val_iInst);

      /*--- If the iteration has converged, break the loop ---*/
      if (StopCalc) break;

    }

    /*--- Set the fluid convergence to false (to make sure outer subiterations converge) ---*/
    if (multizone) integration_container[val_iZone][INST_0][TNE2_SOL]->SetConvergence(false);

}

CTurboIteration::CTurboIteration(CConfig *config) : CFluidIteration(config) { }

CTurboIteration::~CTurboIteration(void) { }

void CTurboIteration::Preprocess(COutput *output,
                                    CIntegration ****integration_container,
                                    CGeometry ****geometry_container,
                                    CSolver *****solver_container,
                                    CNumerics ******numerics_container,
                                    CConfig **config_container,
                                    CSurfaceMovement **surface_movement,
                                    CVolumetricMovement ***grid_movement,
                                    CFreeFormDefBox*** FFDBox,
                                    unsigned short val_iZone,
                                    unsigned short val_iInst) {

  /*--- Average quantities at the inflow and outflow boundaries ---*/ 
  solver_container[val_iZone][val_iInst][MESH_0][FLOW_SOL]->TurboAverageProcess(solver_container[val_iZone][val_iInst][MESH_0], geometry_container[val_iZone][val_iInst][MESH_0],config_container[val_iZone],INFLOW);
  solver_container[val_iZone][val_iInst][MESH_0][FLOW_SOL]->TurboAverageProcess(solver_container[val_iZone][val_iInst][MESH_0], geometry_container[val_iZone][val_iInst][MESH_0],config_container[val_iZone],OUTFLOW);

}

void CTurboIteration::Postprocess( COutput *output,
                                   CIntegration ****integration_container,
                                   CGeometry ****geometry_container,
                                   CSolver *****solver_container,
                                   CNumerics ******numerics_container,
                                   CConfig **config_container,
                                   CSurfaceMovement **surface_movement,
                                   CVolumetricMovement ***grid_movement,
                                   CFreeFormDefBox*** FFDBox,
                                   unsigned short val_iZone,
                                   unsigned short val_iInst) {

  /*--- Average quantities at the inflow and outflow boundaries ---*/
  solver_container[val_iZone][val_iInst][MESH_0][FLOW_SOL]->TurboAverageProcess(solver_container[val_iZone][val_iInst][MESH_0], geometry_container[val_iZone][val_iInst][MESH_0],config_container[val_iZone],INFLOW);
  solver_container[val_iZone][val_iInst][MESH_0][FLOW_SOL]->TurboAverageProcess(solver_container[val_iZone][val_iInst][MESH_0], geometry_container[val_iZone][val_iInst][MESH_0],config_container[val_iZone],OUTFLOW);
  
  /*--- Gather Inflow and Outflow quantities on the Master Node to compute performance ---*/
  solver_container[val_iZone][val_iInst][MESH_0][FLOW_SOL]->GatherInOutAverageValues(config_container[val_iZone], geometry_container[val_iZone][val_iInst][MESH_0]);

}

CFEMFluidIteration::CFEMFluidIteration(CConfig *config) : CIteration(config) { }

CFEMFluidIteration::~CFEMFluidIteration(void) { }

void CFEMFluidIteration::Preprocess(COutput *output,
                                    CIntegration ****integration_container,
                                    CGeometry ****geometry_container,
                                    CSolver *****solver_container,
                                    CNumerics ******numerics_container,
                                    CConfig **config_container,
                                    CSurfaceMovement **surface_movement,
                                    CVolumetricMovement ***grid_movement,
                                    CFreeFormDefBox*** FFDBox,
                                    unsigned short val_iZone,
                                    unsigned short val_iInst) {
  
  unsigned long IntIter = 0; config_container[ZONE_0]->SetIntIter(IntIter);
  unsigned long ExtIter = config_container[ZONE_0]->GetExtIter();
  const bool restart = (config_container[ZONE_0]->GetRestart() ||
                        config_container[ZONE_0]->GetRestart_Flow());
  
  /*--- Set the initial condition if this is not a restart. ---*/
  if (ExtIter == 0 && !restart)
    solver_container[val_iZone][val_iInst][MESH_0][FLOW_SOL]->SetInitialCondition(geometry_container[val_iZone][val_iInst],
                                                                       solver_container[val_iZone][val_iInst],
                                                                       config_container[val_iZone],
                                                                       ExtIter);
  
}

void CFEMFluidIteration::Iterate(COutput *output,
                                 CIntegration ****integration_container,
                                 CGeometry ****geometry_container,
                                 CSolver *****solver_container,
                                 CNumerics ******numerics_container,
                                 CConfig **config_container,
                                 CSurfaceMovement **surface_movement,
                                 CVolumetricMovement ***grid_movement,
                                 CFreeFormDefBox*** FFDBox,
                                 unsigned short val_iZone,
                                 unsigned short val_iInst) {
  
  unsigned long IntIter = 0; config_container[ZONE_0]->SetIntIter(IntIter);
  unsigned long ExtIter = config_container[ZONE_0]->GetExtIter();
  
  /*--- Update global parameters ---*/
  
  if (config_container[val_iZone]->GetKind_Solver() == FEM_EULER || config_container[val_iZone]->GetKind_Solver() == DISC_ADJ_FEM_EULER)
    config_container[val_iZone]->SetGlobalParam(FEM_EULER, RUNTIME_FLOW_SYS, ExtIter);
  
  if (config_container[val_iZone]->GetKind_Solver() == FEM_NAVIER_STOKES || config_container[val_iZone]->GetKind_Solver() == DISC_ADJ_FEM_NS)
    config_container[val_iZone]->SetGlobalParam(FEM_NAVIER_STOKES, RUNTIME_FLOW_SYS, ExtIter);
  
  if (config_container[val_iZone]->GetKind_Solver() == FEM_RANS || config_container[val_iZone]->GetKind_Solver() == DISC_ADJ_FEM_RANS)
    config_container[val_iZone]->SetGlobalParam(FEM_RANS, RUNTIME_FLOW_SYS, ExtIter);
  
  if (config_container[val_iZone]->GetKind_Solver() == FEM_LES)
    config_container[val_iZone]->SetGlobalParam(FEM_LES, RUNTIME_FLOW_SYS, ExtIter);
  
  /*--- Solve the Euler, Navier-Stokes, RANS or LES equations (one iteration) ---*/
  integration_container[val_iZone][val_iInst][FLOW_SOL]->SingleGrid_Iteration(geometry_container,
                                                                              solver_container,
                                                                              numerics_container,
                                                                              config_container,
                                                                              RUNTIME_FLOW_SYS,
                                                                              IntIter, val_iZone,
                                                                              val_iInst);
}

void CFEMFluidIteration::Update(COutput *output,
                                CIntegration ****integration_container,
                                CGeometry ****geometry_container,
                                CSolver *****solver_container,
                                CNumerics ******numerics_container,
                                CConfig **config_container,
                                CSurfaceMovement **surface_movement,
                                CVolumetricMovement ***grid_movement,
                                CFreeFormDefBox*** FFDBox,
                                unsigned short val_iZone,
                                unsigned short val_iInst)      { }

bool CFEMFluidIteration::Monitor(COutput *output,
                             CIntegration ****integration_container,
                             CGeometry ****geometry_container,
                             CSolver *****solver_container,
                             CNumerics ******numerics_container,
                             CConfig **config_container,
                             CSurfaceMovement **surface_movement,
                             CVolumetricMovement ***grid_movement,
                             CFreeFormDefBox*** FFDBox,
                             unsigned short val_iZone,
                             unsigned short val_iInst)     { return false; }

void CFEMFluidIteration::Postprocess(COutput *output,
                                 CIntegration ****integration_container,
                                 CGeometry ****geometry_container,
                                 CSolver *****solver_container,
                                 CNumerics ******numerics_container,
                                 CConfig **config_container,
                                 CSurfaceMovement **surface_movement,
                                 CVolumetricMovement ***grid_movement,
                                 CFreeFormDefBox*** FFDBox,
                                 unsigned short val_iZone,
                                 unsigned short val_iInst) { }

CHeatIteration::CHeatIteration(CConfig *config) : CIteration(config) { }

CHeatIteration::~CHeatIteration(void) { }

void CHeatIteration::Preprocess(COutput *output,
                                CIntegration ****integration_container,
                                CGeometry ****geometry_container,
                                CSolver *****solver_container,
                                CNumerics ******numerics_container,
                                CConfig **config_container,
                                CSurfaceMovement **surface_movement,
                                CVolumetricMovement ***grid_movement,
                                CFreeFormDefBox*** FFDBox,
                                unsigned short val_iZone,
                                unsigned short val_iInst) {

  unsigned long OuterIter = config_container[val_iZone]->GetOuterIter();

  /*--- Evaluate the new CFL number (adaptive). ---*/
  if ((config_container[val_iZone]->GetCFL_Adapt() == YES) && ( OuterIter != 0 ) ) {
    output->SetCFL_Number(solver_container, config_container, val_iZone);
  }

}

void CHeatIteration::Iterate(COutput *output,
                             CIntegration ****integration_container,
                             CGeometry ****geometry_container,
                             CSolver *****solver_container,
                             CNumerics ******numerics_container,
                             CConfig **config_container,
                             CSurfaceMovement **surface_movement,
                             CVolumetricMovement ***grid_movement,
                             CFreeFormDefBox*** FFDBox,
                             unsigned short val_iZone,
                             unsigned short val_iInst) {

  unsigned long IntIter, ExtIter;
  bool unsteady = (config_container[val_iZone]->GetUnsteady_Simulation() == DT_STEPPING_1ST) || (config_container[val_iZone]->GetUnsteady_Simulation() == DT_STEPPING_2ND);
  
  ExtIter = config_container[val_iZone]->GetExtIter();
  
  /* --- Setting up iteration values depending on if this is a
   steady or an unsteady simulaiton */

  if ( !unsteady ) IntIter = ExtIter;
  else IntIter = config_container[val_iZone]->GetIntIter();
  
  /*--- Update global parameters ---*/

  config_container[val_iZone]->SetGlobalParam(HEAT_EQUATION_FVM, RUNTIME_HEAT_SYS, ExtIter);

  integration_container[val_iZone][val_iInst][HEAT_SOL]->SingleGrid_Iteration(geometry_container, solver_container, numerics_container,
                                                                   config_container, RUNTIME_HEAT_SYS, IntIter, val_iZone, val_iInst);
  
  /*--- Write the convergence history ---*/

  if ( unsteady && !config_container[val_iZone]->GetDiscrete_Adjoint() ) {

    output->SetConvHistory_Body(NULL, geometry_container, solver_container, config_container, integration_container, true, 0.0, val_iZone, val_iInst);
  }
}

void CHeatIteration::Update(COutput *output,
                            CIntegration ****integration_container,
                            CGeometry ****geometry_container,
                            CSolver *****solver_container,
                            CNumerics ******numerics_container,
                            CConfig **config_container,
                            CSurfaceMovement **surface_movement,
                            CVolumetricMovement ***grid_movement,
                            CFreeFormDefBox*** FFDBox,
                            unsigned short val_iZone,
                            unsigned short val_iInst)      {
  
  unsigned short iMesh;
  su2double Physical_dt, Physical_t;
  unsigned long ExtIter = config_container[ZONE_0]->GetExtIter();
  
  /*--- Dual time stepping strategy ---*/
  if ((config_container[val_iZone]->GetUnsteady_Simulation() == DT_STEPPING_1ST) ||
      (config_container[val_iZone]->GetUnsteady_Simulation() == DT_STEPPING_2ND)) {
    
    /*--- Update dual time solver ---*/
    for (iMesh = 0; iMesh <= config_container[val_iZone]->GetnMGLevels(); iMesh++) {
      integration_container[val_iZone][val_iInst][HEAT_SOL]->SetDualTime_Solver(geometry_container[val_iZone][val_iInst][iMesh], solver_container[val_iZone][val_iInst][iMesh][HEAT_SOL], config_container[val_iZone], iMesh);
      integration_container[val_iZone][val_iInst][HEAT_SOL]->SetConvergence(false);
    }
    
    Physical_dt = config_container[val_iZone]->GetDelta_UnstTime();
    Physical_t  = (ExtIter+1)*Physical_dt;
    if (Physical_t >=  config_container[val_iZone]->GetTotal_UnstTime())
      integration_container[val_iZone][val_iInst][HEAT_SOL]->SetConvergence(true);
  }
}

bool CHeatIteration::Monitor(COutput *output,
    CIntegration ****integration_container,
    CGeometry ****geometry_container,
    CSolver *****solver_container,
    CNumerics ******numerics_container,
    CConfig **config_container,
    CSurfaceMovement **surface_movement,
    CVolumetricMovement ***grid_movement,
    CFreeFormDefBox*** FFDBox,
    unsigned short val_iZone,
    unsigned short val_iInst)     { return false; }

void CHeatIteration::Postprocess(COutput *output,
                                 CIntegration ****integration_container,
                                 CGeometry ****geometry_container,
                                 CSolver *****solver_container,
                                 CNumerics ******numerics_container,
                                 CConfig **config_container,
                                 CSurfaceMovement **surface_movement,
                                 CVolumetricMovement ***grid_movement,
                                 CFreeFormDefBox*** FFDBox,
                                 unsigned short val_iZone,
                                 unsigned short val_iInst) { }

void CHeatIteration::Solve(COutput *output,
                             CIntegration ****integration_container,
                             CGeometry ****geometry_container,
                             CSolver *****solver_container,
                             CNumerics ******numerics_container,
                             CConfig **config_container,
                             CSurfaceMovement **surface_movement,
                             CVolumetricMovement ***grid_movement,
                             CFreeFormDefBox*** FFDBox,
                             unsigned short val_iZone,
                             unsigned short val_iInst) {

  /*--- Boolean to determine if we are running a steady or unsteady case ---*/
  bool steady = (config_container[val_iZone]->GetUnsteady_Simulation() == STEADY);
  bool unsteady = ((config_container[val_iZone]->GetUnsteady_Simulation() == DT_STEPPING_1ST) || (config_container[val_iZone]->GetUnsteady_Simulation() == DT_STEPPING_2ND));

  unsigned short Inner_Iter, nInner_Iter = config_container[val_iZone]->GetnInner_Iter();
  bool StopCalc = false;

  /*--- Preprocess the solver ---*/
  Preprocess(output, integration_container, geometry_container,
      solver_container, numerics_container, config_container,
      surface_movement, grid_movement, FFDBox, val_iZone, INST_0);

  /*--- For steady-state flow simulations, we need to loop over ExtIter for the number of time steps ---*/
  /*--- However, ExtIter is the number of FSI iterations, so nIntIter is used in this case ---*/

  for (Inner_Iter = 0; Inner_Iter < nInner_Iter; Inner_Iter++){

    /*--- For steady-state flow simulations, we need to loop over ExtIter for the number of time steps ---*/
    if (steady) config_container[val_iZone]->SetExtIter(Inner_Iter);
    /*--- For unsteady flow simulations, we need to loop over IntIter for the number of time steps ---*/
    if (unsteady) config_container[val_iZone]->SetIntIter(Inner_Iter);
    /*--- If only one internal iteration is required, the ExtIter/IntIter is the OuterIter of the block structure ---*/
    if (nInner_Iter == 1) {
      if (steady) config_container[val_iZone]->SetExtIter(config_container[val_iZone]->GetOuterIter());
      if (unsteady) config_container[val_iZone]->SetIntIter(config_container[val_iZone]->GetOuterIter());
    }

    Iterate(output, integration_container, geometry_container,
        solver_container, numerics_container, config_container,
        surface_movement, grid_movement, FFDBox, val_iZone, INST_0);

    /*--- Write the convergence history for the fluid (only screen output) ---*/
    if (steady) output->SetConvHistory_Body(NULL, geometry_container, solver_container, config_container, integration_container, false, 0.0, val_iZone, INST_0);

    /*--- If convergence was reached in every zone --*/
    StopCalc = integration_container[val_iZone][INST_0][HEAT_SOL]->GetConvergence();
    if (StopCalc) break;

  }

  /*--- Set the heat convergence to false (to make sure outer subiterations converge) ---*/
  integration_container[val_iZone][INST_0][HEAT_SOL]->SetConvergence(false);

  //output->SetConvHistory_Body(NULL, geometry_container, solver_container, config_container, integration_container, true, 0.0, val_iZone, INST_0);

}

CFEAIteration::CFEAIteration(CConfig *config) : CIteration(config) { }

CFEAIteration::~CFEAIteration(void) { }

void CFEAIteration::Preprocess() { }

void CFEAIteration::Iterate(COutput *output,
                                CIntegration ****integration_container,
                                CGeometry ****geometry_container,
                                CSolver *****solver_container,
                                CNumerics ******numerics_container,
                                CConfig **config_container,
                                CSurfaceMovement **surface_movement,
                                CVolumetricMovement ***grid_movement,
                                CFreeFormDefBox*** FFDBox,
                                unsigned short val_iZone,
                                unsigned short val_iInst
                                ) {

  su2double loadIncrement;
  unsigned long IntIter = 0; config_container[val_iZone]->SetIntIter(IntIter);
  unsigned long ExtIter = config_container[val_iZone]->GetExtIter();

  unsigned long iIncrement;
  unsigned long nIncrements = config_container[val_iZone]->GetNumberIncrements();

  bool nonlinear = (config_container[val_iZone]->GetGeometricConditions() == LARGE_DEFORMATIONS);  // Geometrically non-linear problems
  bool linear = (config_container[val_iZone]->GetGeometricConditions() == SMALL_DEFORMATIONS);  // Geometrically non-linear problems

  bool disc_adj_fem = false;
  if (config_container[val_iZone]->GetKind_Solver() == DISC_ADJ_FEM) disc_adj_fem = true;

  bool write_output = true;

  bool incremental_load = config_container[val_iZone]->GetIncrementalLoad();              // If an incremental load is applied

  ofstream ConvHist_file;

  /*--- This is to prevent problems when running a linear solver ---*/
  if (!nonlinear) incremental_load = false;

  /*--- Set the convergence monitor to false, to prevent the solver to stop in intermediate FSI subiterations ---*/
  integration_container[val_iZone][val_iInst][FEA_SOL]->SetConvergence(false);

  if (linear) {

    /*--- Set the value of the internal iteration ---*/

    IntIter = ExtIter;

    /*--- FEA equations ---*/

    config_container[val_iZone]->SetGlobalParam(FEM_ELASTICITY, RUNTIME_FEA_SYS, ExtIter);

    /*--- Run the iteration ---*/

    integration_container[val_iZone][val_iInst][FEA_SOL]->Structural_Iteration(geometry_container, solver_container, numerics_container,
        config_container, RUNTIME_FEA_SYS, IntIter, val_iZone, val_iInst);

  }
  /*--- If the structure is held static and the solver is nonlinear, we don't need to solve for static time, but we need to compute Mass Matrix and Integration constants ---*/
  else if (nonlinear) {

    /*--- THIS IS THE DIRECT APPROACH (NO INCREMENTAL LOAD APPLIED) ---*/

    if (!incremental_load) {

      /*--- Set the value of the internal iteration ---*/

      IntIter = 0;

      /*--- FEA equations ---*/

      config_container[val_iZone]->SetGlobalParam(FEM_ELASTICITY, RUNTIME_FEA_SYS, ExtIter);

      /*--- Write the convergence history headers ---*/

      if (!disc_adj_fem) output->SetConvHistory_Body(NULL, geometry_container, solver_container, config_container, integration_container, true, 0.0, val_iZone, val_iInst);

      /*--- Run the iteration ---*/

      integration_container[val_iZone][val_iInst][FEA_SOL]->Structural_Iteration(geometry_container, solver_container, numerics_container,
          config_container, RUNTIME_FEA_SYS, IntIter, val_iZone, val_iInst);


      /*----------------- If the solver is non-linear, we need to subiterate using a Newton-Raphson approach ----------------------*/

      for (IntIter = 1; IntIter < config_container[val_iZone]->GetDyn_nIntIter(); IntIter++) {

        /*--- Limits to only one structural iteration for the discrete adjoint FEM problem ---*/
        if (disc_adj_fem) break;

        /*--- Write the convergence history (first, compute Von Mises stress) ---*/
        solver_container[val_iZone][val_iInst][MESH_0][FEA_SOL]->Compute_NodalStress(geometry_container[val_iZone][val_iInst][MESH_0], solver_container[val_iZone][val_iInst][MESH_0], numerics_container[val_iZone][val_iInst][MESH_0][FEA_SOL], config_container[val_iZone]);
        write_output = output->PrintOutput(IntIter-1, config_container[val_iZone]->GetWrt_Con_Freq_DualTime());
        if (write_output) output->SetConvHistory_Body(&ConvHist_file, geometry_container, solver_container, config_container, integration_container, false, 0.0, val_iZone, val_iInst);

        config_container[val_iZone]->SetIntIter(IntIter);

        integration_container[val_iZone][val_iInst][FEA_SOL]->Structural_Iteration(geometry_container, solver_container, numerics_container,
            config_container, RUNTIME_FEA_SYS, IntIter, val_iZone, val_iInst);

        if (integration_container[val_iZone][val_iInst][FEA_SOL]->GetConvergence()) break;

      }

    }
    /*--- The incremental load is only used in nonlinear cases ---*/
    else if (incremental_load) {

      /*--- Set the initial condition: store the current solution as Solution_Old ---*/

      solver_container[val_iZone][val_iInst][MESH_0][FEA_SOL]->SetInitialCondition(geometry_container[val_iZone][val_iInst], solver_container[val_iZone][val_iInst], config_container[val_iZone], ExtIter);

      /*--- The load increment is 1.0 ---*/
      loadIncrement = 1.0;
      solver_container[val_iZone][val_iInst][MESH_0][FEA_SOL]->SetLoad_Increment(loadIncrement);
      solver_container[val_iZone][val_iInst][MESH_0][FEA_SOL]->SetForceCoeff(loadIncrement);

      /*--- Set the value of the internal iteration ---*/

      IntIter = 0;

      /*--- FEA equations ---*/

      config_container[val_iZone]->SetGlobalParam(FEM_ELASTICITY, RUNTIME_FEA_SYS, ExtIter);

      /*--- Write the convergence history headers ---*/

      if (!disc_adj_fem) output->SetConvHistory_Body(NULL, geometry_container, solver_container, config_container, integration_container, false, 0.0, val_iZone, val_iInst);

      /*--- Run the first iteration ---*/

      integration_container[val_iZone][val_iInst][FEA_SOL]->Structural_Iteration(geometry_container, solver_container, numerics_container,
          config_container, RUNTIME_FEA_SYS, IntIter, val_iZone, val_iInst);


      /*--- Write the convergence history (first, compute Von Mises stress) ---*/
      solver_container[val_iZone][val_iInst][MESH_0][FEA_SOL]->Compute_NodalStress(geometry_container[val_iZone][val_iInst][MESH_0], solver_container[val_iZone][val_iInst][MESH_0], numerics_container[val_iZone][val_iInst][MESH_0][FEA_SOL], config_container[val_iZone]);
      output->SetConvHistory_Body(&ConvHist_file, geometry_container, solver_container, config_container, integration_container, false, 0.0, val_iZone, val_iInst);

      /*--- Run the second iteration ---*/

      IntIter = 1;

      config_container[val_iZone]->SetIntIter(IntIter);

      integration_container[val_iZone][val_iInst][FEA_SOL]->Structural_Iteration(geometry_container, solver_container, numerics_container,
          config_container, RUNTIME_FEA_SYS, IntIter, val_iZone, val_iInst);

      /*--- Write the convergence history (first, compute Von Mises stress) ---*/
      solver_container[val_iZone][val_iInst][MESH_0][FEA_SOL]->Compute_NodalStress(geometry_container[val_iZone][val_iInst][MESH_0], solver_container[val_iZone][val_iInst][MESH_0], numerics_container[val_iZone][val_iInst][MESH_0][FEA_SOL], config_container[val_iZone]);
      output->SetConvHistory_Body(&ConvHist_file, geometry_container, solver_container, config_container, integration_container, false, 0.0, val_iZone, val_iInst);


      bool meetCriteria;
      su2double Residual_UTOL, Residual_RTOL, Residual_ETOL;
      su2double Criteria_UTOL, Criteria_RTOL, Criteria_ETOL;

      Criteria_UTOL = config_container[val_iZone]->GetIncLoad_Criteria(0);
      Criteria_RTOL = config_container[val_iZone]->GetIncLoad_Criteria(1);
      Criteria_ETOL = config_container[val_iZone]->GetIncLoad_Criteria(2);

      Residual_UTOL = log10(solver_container[val_iZone][val_iInst][MESH_0][FEA_SOL]->GetRes_FEM(0));
      Residual_RTOL = log10(solver_container[val_iZone][val_iInst][MESH_0][FEA_SOL]->GetRes_FEM(1));
      Residual_ETOL = log10(solver_container[val_iZone][val_iInst][MESH_0][FEA_SOL]->GetRes_FEM(2));

      meetCriteria = ( ( Residual_UTOL <  Criteria_UTOL ) &&
          ( Residual_RTOL <  Criteria_RTOL ) &&
          ( Residual_ETOL <  Criteria_ETOL ) );

      /*--- If the criteria is met and the load is not "too big", do the regular calculation ---*/
      if (meetCriteria) {

        for (IntIter = 2; IntIter < config_container[val_iZone]->GetDyn_nIntIter(); IntIter++) {

          /*--- Write the convergence history (first, compute Von Mises stress) ---*/
          solver_container[val_iZone][val_iInst][MESH_0][FEA_SOL]->Compute_NodalStress(geometry_container[val_iZone][val_iInst][MESH_0], solver_container[val_iZone][val_iInst][MESH_0], numerics_container[val_iZone][val_iInst][MESH_0][FEA_SOL], config_container[val_iZone]);
          output->SetConvHistory_Body(&ConvHist_file, geometry_container, solver_container, config_container, integration_container, false, 0.0, val_iZone, val_iInst);

          config_container[val_iZone]->SetIntIter(IntIter);

          integration_container[val_iZone][val_iInst][FEA_SOL]->Structural_Iteration(geometry_container, solver_container, numerics_container,
              config_container, RUNTIME_FEA_SYS, IntIter, val_iZone, val_iInst);

          if (integration_container[val_iZone][val_iInst][FEA_SOL]->GetConvergence()) break;

        }

      }

      /*--- If the criteria is not met, a whole set of subiterations for the different loads must be done ---*/

      else {

        /*--- Here we have to restart the solution to the original one of the iteration ---*/
        /*--- Retrieve the Solution_Old as the current solution before subiterating ---*/

        solver_container[val_iZone][val_iInst][MESH_0][FEA_SOL]->ResetInitialCondition(geometry_container[val_iZone][val_iInst], solver_container[val_iZone][val_iInst], config_container[val_iZone], ExtIter);

        /*--- For the number of increments ---*/
        for (iIncrement = 0; iIncrement < nIncrements; iIncrement++) {

          loadIncrement = (iIncrement + 1.0) * (1.0 / nIncrements);

          /*--- Set the load increment and the initial condition, and output the parameters of UTOL, RTOL, ETOL for the previous iteration ---*/

          /*--- Set the convergence monitor to false, to force se solver to converge every subiteration ---*/
          integration_container[val_iZone][val_iInst][FEA_SOL]->SetConvergence(false);


          /*--- FEA equations ---*/

          config_container[val_iZone]->SetGlobalParam(FEM_ELASTICITY, RUNTIME_FEA_SYS, ExtIter);


          solver_container[val_iZone][val_iInst][MESH_0][FEA_SOL]->SetLoad_Increment(loadIncrement);

          if (rank == MASTER_NODE) {
            cout << endl;
            cout << "-- Incremental load: increment " << iIncrement + 1 << " ----------------------------------------" << endl;
          }

          /*--- Set the value of the internal iteration ---*/
          IntIter = 0;
          config_container[val_iZone]->SetIntIter(IntIter);

          /*--- FEA equations ---*/

          config_container[val_iZone]->SetGlobalParam(FEM_ELASTICITY, RUNTIME_FEA_SYS, ExtIter);

          /*--- Run the iteration ---*/

          integration_container[val_iZone][val_iInst][FEA_SOL]->Structural_Iteration(geometry_container, solver_container, numerics_container,
              config_container, RUNTIME_FEA_SYS, IntIter, val_iZone, val_iInst);


          /*----------------- If the solver is non-linear, we need to subiterate using a Newton-Raphson approach ----------------------*/

          for (IntIter = 1; IntIter < config_container[val_iZone]->GetDyn_nIntIter(); IntIter++) {

            /*--- Write the convergence history (first, compute Von Mises stress) ---*/
            solver_container[val_iZone][val_iInst][MESH_0][FEA_SOL]->Compute_NodalStress(geometry_container[val_iZone][val_iInst][MESH_0], solver_container[val_iZone][val_iInst][MESH_0], numerics_container[val_iZone][val_iInst][MESH_0][FEA_SOL], config_container[val_iZone]);
            output->SetConvHistory_Body(&ConvHist_file, geometry_container, solver_container, config_container, integration_container, false, 0.0, val_iZone, val_iInst);

            config_container[val_iZone]->SetIntIter(IntIter);

            integration_container[val_iZone][val_iInst][FEA_SOL]->Structural_Iteration(geometry_container, solver_container, numerics_container,
                config_container, RUNTIME_FEA_SYS, IntIter, val_iZone, val_iInst);

            if (integration_container[val_iZone][val_iInst][FEA_SOL]->GetConvergence()) break;

          }

          /*--- Write history for intermediate steps ---*/
          if (iIncrement < nIncrements - 1){
            /*--- Write the convergence history (first, compute Von Mises stress) ---*/
            solver_container[val_iZone][val_iInst][MESH_0][FEA_SOL]->Compute_NodalStress(geometry_container[val_iZone][val_iInst][MESH_0], solver_container[val_iZone][val_iInst][MESH_0], numerics_container[val_iZone][val_iInst][MESH_0][FEA_SOL], config_container[val_iZone]);
            output->SetConvHistory_Body(&ConvHist_file, geometry_container, solver_container, config_container, integration_container, false, 0.0, val_iZone, val_iInst);
          }

        }

      }

    }


  }


  /*--- Finally, we need to compute the objective function, in case that we are running a discrete adjoint solver... ---*/

  switch (config_container[val_iZone]->GetKind_ObjFunc()){
    case REFERENCE_GEOMETRY:
      if ((config_container[val_iZone]->GetDV_FEA() == YOUNG_MODULUS) || (config_container[val_iZone]->GetDV_FEA() == DENSITY_VAL)){
        solver_container[val_iZone][val_iInst][MESH_0][FEA_SOL]->Stiffness_Penalty(geometry_container[val_iZone][val_iInst][MESH_0],solver_container[val_iZone][val_iInst][MESH_0],
          numerics_container[val_iZone][val_iInst][MESH_0][FEA_SOL], config_container[val_iZone]);
      }
      solver_container[val_iZone][val_iInst][MESH_0][FEA_SOL]->Compute_OFRefGeom(geometry_container[val_iZone][val_iInst][MESH_0],solver_container[val_iZone][val_iInst][MESH_0], config_container[val_iZone]);
      break;
    case REFERENCE_NODE:
      if ((config_container[val_iZone]->GetDV_FEA() == YOUNG_MODULUS) || (config_container[val_iZone]->GetDV_FEA() == DENSITY_VAL)){
        solver_container[val_iZone][val_iInst][MESH_0][FEA_SOL]->Stiffness_Penalty(geometry_container[val_iZone][val_iInst][MESH_0],solver_container[val_iZone][val_iInst][MESH_0],
          numerics_container[val_iZone][val_iInst][MESH_0][FEA_SOL], config_container[val_iZone]);
      }
      solver_container[val_iZone][val_iInst][MESH_0][FEA_SOL]->Compute_OFRefNode(geometry_container[val_iZone][val_iInst][MESH_0],solver_container[val_iZone][val_iInst][MESH_0], config_container[val_iZone]);
      break;
    case VOLUME_FRACTION:
      solver_container[val_iZone][val_iInst][MESH_0][FEA_SOL]->Compute_OFVolFrac(geometry_container[val_iZone][val_iInst][MESH_0],solver_container[val_iZone][val_iInst][MESH_0], config_container[val_iZone]);
      break;
  }

}

void CFEAIteration::Update(COutput *output,
       CIntegration ****integration_container,
       CGeometry ****geometry_container,
       CSolver *****solver_container,
       CNumerics ******numerics_container,
       CConfig **config_container,
       CSurfaceMovement **surface_movement,
       CVolumetricMovement ***grid_movement,
       CFreeFormDefBox*** FFDBox,
       unsigned short val_iZone,
       unsigned short val_iInst) {

  su2double Physical_dt, Physical_t;
    unsigned long ExtIter = config_container[val_iZone]->GetExtIter();
  bool dynamic = (config_container[val_iZone]->GetDynamic_Analysis() == DYNAMIC);          // Dynamic problems
  bool static_fem = (config_container[val_iZone]->GetDynamic_Analysis() == STATIC);         // Static problems
  bool fsi = config_container[val_iZone]->GetFSI_Simulation();         // Fluid-Structure Interaction problems


  /*----------------- Compute averaged nodal stress and reactions ------------------------*/

  solver_container[val_iZone][val_iInst][MESH_0][FEA_SOL]->Compute_NodalStress(geometry_container[val_iZone][val_iInst][MESH_0], solver_container[val_iZone][val_iInst][MESH_0], numerics_container[val_iZone][val_iInst][MESH_0][FEA_SOL], config_container[val_iZone]);

  /*----------------- Update structural solver ----------------------*/

  if (dynamic) {
    integration_container[val_iZone][val_iInst][FEA_SOL]->SetFEM_StructuralSolver(geometry_container[val_iZone][val_iInst][MESH_0], solver_container[val_iZone][val_iInst][MESH_0], config_container[val_iZone], MESH_0);
    integration_container[val_iZone][val_iInst][FEA_SOL]->SetConvergence(false);

      /*--- Verify convergence criteria (based on total time) ---*/

    Physical_dt = config_container[val_iZone]->GetDelta_DynTime();
    Physical_t  = (ExtIter+1)*Physical_dt;
    if (Physical_t >=  config_container[val_iZone]->GetTotal_DynTime())
      integration_container[val_iZone][val_iInst][FEA_SOL]->SetConvergence(true);
    } else if ( static_fem && fsi) {

    /*--- For FSI problems, output the relaxed result, which is the one transferred into the fluid domain (for restart purposes) ---*/
    switch (config_container[val_iZone]->GetKind_TimeIntScheme_FEA()) {
    case (NEWMARK_IMPLICIT):
        solver_container[val_iZone][val_iInst][MESH_0][FEA_SOL]->ImplicitNewmark_Relaxation(geometry_container[val_iZone][val_iInst][MESH_0], solver_container[val_iZone][val_iInst][MESH_0], config_container[val_iZone]);
    break;

    }
  }

}

void CFEAIteration::Predictor(COutput *output,
                        CIntegration ****integration_container,
                        CGeometry ****geometry_container,
                        CSolver *****solver_container,
                        CNumerics ******numerics_container,
                        CConfig **config_container,
                        CSurfaceMovement **surface_movement,
                        CVolumetricMovement ***grid_movement,
                        CFreeFormDefBox*** FFDBox,
                        unsigned short val_iZone,
                        unsigned short val_iInst)      {

  /*--- Predict displacements ---*/

  solver_container[val_iZone][val_iInst][MESH_0][FEA_SOL]->PredictStruct_Displacement(geometry_container[val_iZone][val_iInst], config_container[val_iZone],
      solver_container[val_iZone][val_iInst]);

  /*--- For parallel simulations we need to communicate the predicted solution before updating the fluid mesh ---*/
  
  solver_container[val_iZone][val_iInst][MESH_0][FEA_SOL]->InitiateComms(geometry_container[val_iZone][val_iInst][MESH_0], config_container[val_iZone], SOLUTION_PRED);
  solver_container[val_iZone][val_iInst][MESH_0][FEA_SOL]->CompleteComms(geometry_container[val_iZone][val_iInst][MESH_0], config_container[val_iZone], SOLUTION_PRED);

}

void CFEAIteration::Relaxation(COutput *output,
                        CIntegration ****integration_container,
                        CGeometry ****geometry_container,
                        CSolver *****solver_container,
                        CNumerics ******numerics_container,
                        CConfig **config_container,
                        CSurfaceMovement **surface_movement,
                        CVolumetricMovement ***grid_movement,
                        CFreeFormDefBox*** FFDBox,
                        unsigned short val_iZone,
                        unsigned short val_iInst)      {

  unsigned long OuterIter = config_container[val_iZone]->GetOuterIter();

  /*-------------------- Aitken's relaxation ------------------------*/

  /*------------------- Compute the coefficient ---------------------*/

  solver_container[val_iZone][INST_0][MESH_0][FEA_SOL]->ComputeAitken_Coefficient(geometry_container[val_iZone][INST_0], config_container[val_iZone],
      solver_container[val_iZone][INST_0], OuterIter);

  /*----------------- Set the relaxation parameter ------------------*/

  solver_container[val_iZone][INST_0][MESH_0][FEA_SOL]->SetAitken_Relaxation(geometry_container[val_iZone][INST_0], config_container[val_iZone],
      solver_container[val_iZone][INST_0]);

  /*----------------- Communicate the predicted solution and the old one ------------------*/

  solver_container[val_iZone][INST_0][MESH_0][FEA_SOL]->InitiateComms(geometry_container[val_iZone][INST_0][MESH_0], config_container[val_iZone], SOLUTION_PRED_OLD);
  solver_container[val_iZone][INST_0][MESH_0][FEA_SOL]->CompleteComms(geometry_container[val_iZone][INST_0][MESH_0], config_container[val_iZone], SOLUTION_PRED_OLD);

}

bool CFEAIteration::Monitor(COutput *output,
    CIntegration ****integration_container,
    CGeometry ****geometry_container,
    CSolver *****solver_container,
    CNumerics ******numerics_container,
    CConfig **config_container,
    CSurfaceMovement **surface_movement,
    CVolumetricMovement ***grid_movement,
    CFreeFormDefBox*** FFDBox,
    unsigned short val_iZone,
    unsigned short val_iInst)     { return false; }

void CFEAIteration::Postprocess(COutput *output,
                                          CIntegration ****integration_container,
                                          CGeometry ****geometry_container,
                                          CSolver *****solver_container,
                                          CNumerics ******numerics_container,
                                          CConfig **config_container,
                                          CSurfaceMovement **surface_movement,
                                          CVolumetricMovement ***grid_movement,
                                          CFreeFormDefBox*** FFDBox,
                                          unsigned short val_iZone,
                                          unsigned short val_iInst) { }

void CFEAIteration::Solve(COutput *output,
                                CIntegration ****integration_container,
                                CGeometry ****geometry_container,
                                CSolver *****solver_container,
                                CNumerics ******numerics_container,
                                CConfig **config_container,
                                CSurfaceMovement **surface_movement,
                                CVolumetricMovement ***grid_movement,
                                CFreeFormDefBox*** FFDBox,
                                unsigned short val_iZone,
                                unsigned short val_iInst
                                ) {

  bool multizone = config_container[val_iZone]->GetMultizone_Problem();

  /*------------------ Structural subiteration ----------------------*/
  Iterate(output, integration_container, geometry_container,
      solver_container, numerics_container, config_container,
      surface_movement, grid_movement, FFDBox, val_iZone, INST_0);

  /*--- Write the convergence history for the structure (only screen output) ---*/
  if (multizone) output->SetConvHistory_Body(NULL, geometry_container, solver_container, config_container, integration_container, false, 0.0, val_iZone, INST_0);

  /*--- Set the structural convergence to false (to make sure outer subiterations converge) ---*/
  integration_container[val_iZone][INST_0][FEA_SOL]->SetConvergence(false);

}

CAdjFluidIteration::CAdjFluidIteration(CConfig *config) : CIteration(config) { }

CAdjFluidIteration::~CAdjFluidIteration(void) { }

void CAdjFluidIteration::Preprocess(COutput *output,
                                       CIntegration ****integration_container,
                                       CGeometry ****geometry_container,
                                       CSolver *****solver_container,
                                       CNumerics ******numerics_container,
                                       CConfig **config_container,
                                       CSurfaceMovement **surface_movement,
                                       CVolumetricMovement ***grid_movement,
                                       CFreeFormDefBox*** FFDBox,
                                       unsigned short val_iZone,
                                       unsigned short val_iInst) {
  
  unsigned short iMesh;
  bool harmonic_balance = (config_container[ZONE_0]->GetUnsteady_Simulation() == HARMONIC_BALANCE);
  bool dynamic_mesh = config_container[ZONE_0]->GetGrid_Movement();
  unsigned long IntIter = 0; config_container[ZONE_0]->SetIntIter(IntIter);
  unsigned long ExtIter = config_container[ZONE_0]->GetExtIter();

  /*--- For the unsteady adjoint, load a new direct solution from a restart file. ---*/
  
  if (((dynamic_mesh && ExtIter == 0) || config_container[val_iZone]->GetUnsteady_Simulation()) && !harmonic_balance) {
    int Direct_Iter = SU2_TYPE::Int(config_container[val_iZone]->GetUnst_AdjointIter()) - SU2_TYPE::Int(ExtIter) - 1;
    if (rank == MASTER_NODE && val_iZone == ZONE_0 && config_container[val_iZone]->GetUnsteady_Simulation())
      cout << endl << " Loading flow solution from direct iteration " << Direct_Iter << "." << endl;
    solver_container[val_iZone][val_iInst][MESH_0][FLOW_SOL]->LoadRestart(geometry_container[val_iZone][val_iInst], solver_container[val_iZone][val_iInst], config_container[val_iZone], Direct_Iter, true);
  }
  
  /*--- Continuous adjoint Euler, Navier-Stokes or Reynolds-averaged Navier-Stokes (RANS) equations ---*/
  
  if ((ExtIter == 0) || config_container[val_iZone]->GetUnsteady_Simulation()) {
    
    if (config_container[val_iZone]->GetKind_Solver() == ADJ_EULER)
      config_container[val_iZone]->SetGlobalParam(ADJ_EULER, RUNTIME_FLOW_SYS, ExtIter);
    if (config_container[val_iZone]->GetKind_Solver() == ADJ_NAVIER_STOKES)
      config_container[val_iZone]->SetGlobalParam(ADJ_NAVIER_STOKES, RUNTIME_FLOW_SYS, ExtIter);
    if (config_container[val_iZone]->GetKind_Solver() == ADJ_RANS)
      config_container[val_iZone]->SetGlobalParam(ADJ_RANS, RUNTIME_FLOW_SYS, ExtIter);
    
    /*--- Solve the Euler, Navier-Stokes or Reynolds-averaged Navier-Stokes (RANS) equations (one iteration) ---*/
    
    if (rank == MASTER_NODE && val_iZone == ZONE_0)
      cout << "Begin direct solver to store flow data (single iteration)." << endl;
    
    if (rank == MASTER_NODE && val_iZone == ZONE_0)
      cout << "Compute residuals to check the convergence of the direct problem." << endl;
    
    integration_container[val_iZone][val_iInst][FLOW_SOL]->MultiGrid_Iteration(geometry_container, solver_container, numerics_container,
                                                                    config_container, RUNTIME_FLOW_SYS, 0, val_iZone, val_iInst);
    
    if (config_container[val_iZone]->GetKind_Solver() == ADJ_RANS) {
      
      /*--- Solve the turbulence model ---*/
      
      config_container[val_iZone]->SetGlobalParam(ADJ_RANS, RUNTIME_TURB_SYS, ExtIter);
      integration_container[val_iZone][val_iInst][TURB_SOL]->SingleGrid_Iteration(geometry_container, solver_container, numerics_container,
                                                                       config_container, RUNTIME_TURB_SYS, IntIter, val_iZone, val_iInst);
      
      /*--- Solve transition model ---*/
      
      if (config_container[val_iZone]->GetKind_Trans_Model() == LM) {
        config_container[val_iZone]->SetGlobalParam(RANS, RUNTIME_TRANS_SYS, ExtIter);
        integration_container[val_iZone][val_iInst][TRANS_SOL]->SingleGrid_Iteration(geometry_container, solver_container, numerics_container,
                                                                          config_container, RUNTIME_TRANS_SYS, IntIter, val_iZone, val_iInst);
      }
      
    }
    
    /*--- Output the residual (visualization purpouses to identify if
     the direct solution is converged)---*/
    if (rank == MASTER_NODE && val_iZone == ZONE_0)
      cout << "log10[Maximum residual]: " << log10(solver_container[val_iZone][val_iInst][MESH_0][FLOW_SOL]->GetRes_Max(0))
      <<", located at point "<< solver_container[val_iZone][val_iInst][MESH_0][FLOW_SOL]->GetPoint_Max(0) << "." << endl;
    
    /*--- Compute gradients of the flow variables, this is necessary for sensitivity computation,
     note that in the direct Euler problem we are not computing the gradients of the primitive variables ---*/
    
    if (config_container[val_iZone]->GetKind_Gradient_Method() == GREEN_GAUSS)
      solver_container[val_iZone][val_iInst][MESH_0][FLOW_SOL]->SetPrimitive_Gradient_GG(geometry_container[val_iZone][val_iInst][MESH_0], config_container[val_iZone]);
    if (config_container[val_iZone]->GetKind_Gradient_Method() == WEIGHTED_LEAST_SQUARES)
      solver_container[val_iZone][val_iInst][MESH_0][FLOW_SOL]->SetPrimitive_Gradient_LS(geometry_container[val_iZone][val_iInst][MESH_0], config_container[val_iZone]);
    
    /*--- Set contribution from cost function for boundary conditions ---*/
    
    for (iMesh = 0; iMesh <= config_container[val_iZone]->GetnMGLevels(); iMesh++) {
      
      /*--- Set the value of the non-dimensional coefficients in the coarse levels, using the fine level solution ---*/
      
      solver_container[val_iZone][val_iInst][iMesh][FLOW_SOL]->SetTotal_CD(solver_container[val_iZone][val_iInst][MESH_0][FLOW_SOL]->GetTotal_CD());
      solver_container[val_iZone][val_iInst][iMesh][FLOW_SOL]->SetTotal_CL(solver_container[val_iZone][val_iInst][MESH_0][FLOW_SOL]->GetTotal_CL());
      solver_container[val_iZone][val_iInst][iMesh][FLOW_SOL]->SetTotal_CT(solver_container[val_iZone][val_iInst][MESH_0][FLOW_SOL]->GetTotal_CT());
      solver_container[val_iZone][val_iInst][iMesh][FLOW_SOL]->SetTotal_CQ(solver_container[val_iZone][val_iInst][MESH_0][FLOW_SOL]->GetTotal_CQ());
      
      /*--- Compute the adjoint boundary condition on Euler walls ---*/
      
      solver_container[val_iZone][val_iInst][iMesh][ADJFLOW_SOL]->SetForceProj_Vector(geometry_container[val_iZone][val_iInst][iMesh], solver_container[val_iZone][val_iInst][iMesh], config_container[val_iZone]);
      
      /*--- Set the internal boundary condition on nearfield surfaces ---*/
      
      if ((config_container[val_iZone]->GetKind_ObjFunc() == EQUIVALENT_AREA) ||
          (config_container[val_iZone]->GetKind_ObjFunc() == NEARFIELD_PRESSURE))
        solver_container[val_iZone][val_iInst][iMesh][ADJFLOW_SOL]->SetIntBoundary_Jump(geometry_container[val_iZone][val_iInst][iMesh], solver_container[val_iZone][val_iInst][iMesh], config_container[val_iZone]);
      
    }
    
    if (rank == MASTER_NODE && val_iZone == ZONE_0)
      cout << "End direct solver, begin adjoint problem." << endl;
    
  }
  
}

void CAdjFluidIteration::Iterate(COutput *output,
                                    CIntegration ****integration_container,
                                    CGeometry ****geometry_container,
                                    CSolver *****solver_container,
                                    CNumerics ******numerics_container,
                                    CConfig **config_container,
                                    CSurfaceMovement **surface_movement,
                                    CVolumetricMovement ***grid_movement,
                                    CFreeFormDefBox*** FFDBox,
                                    unsigned short val_iZone,
                                    unsigned short val_iInst) {
  
  unsigned long IntIter = 0; config_container[ZONE_0]->SetIntIter(IntIter);
  unsigned long ExtIter = config_container[ZONE_0]->GetExtIter();
  bool unsteady = (config_container[val_iZone]->GetUnsteady_Simulation() == DT_STEPPING_1ST) || (config_container[val_iZone]->GetUnsteady_Simulation() == DT_STEPPING_2ND);
  
  /*--- Set the value of the internal iteration ---*/
  
  ExtIter = config_container[val_iZone]->GetExtIter();

  /* --- Setting up iteration values depending on if this is a
  steady or an unsteady simulaiton */

  if ( !unsteady ) 
    IntIter = ExtIter;
  else
    IntIter = config_container[val_iZone]->GetIntIter();
    
    
  switch( config_container[val_iZone]->GetKind_Solver() ) {

  case ADJ_EULER:
    config_container[val_iZone]->SetGlobalParam(ADJ_EULER, RUNTIME_ADJFLOW_SYS, ExtIter); break;

  case ADJ_NAVIER_STOKES:
    config_container[val_iZone]->SetGlobalParam(ADJ_NAVIER_STOKES, RUNTIME_ADJFLOW_SYS, ExtIter); break;

  case ADJ_RANS:
    config_container[val_iZone]->SetGlobalParam(ADJ_RANS, RUNTIME_ADJFLOW_SYS, ExtIter); break;          
  }
    
  /*--- Iteration of the flow adjoint problem ---*/
  
  integration_container[val_iZone][val_iInst][ADJFLOW_SOL]->MultiGrid_Iteration(geometry_container, solver_container, numerics_container,
                                                                     config_container, RUNTIME_ADJFLOW_SYS, IntIter, val_iZone, val_iInst);
  
  /*--- Iteration of the turbulence model adjoint ---*/
  
  if ((config_container[val_iZone]->GetKind_Solver() == ADJ_RANS) && (!config_container[val_iZone]->GetFrozen_Visc_Cont())) {
    
    /*--- Adjoint turbulence model solution ---*/
    
    config_container[val_iZone]->SetGlobalParam(ADJ_RANS, RUNTIME_ADJTURB_SYS, ExtIter);
    integration_container[val_iZone][val_iInst][ADJTURB_SOL]->SingleGrid_Iteration(geometry_container, solver_container, numerics_container,
                                                                        config_container, RUNTIME_ADJTURB_SYS, IntIter, val_iZone, val_iInst);
    
  }
  
}

void CAdjFluidIteration::Update(COutput *output,
                                   CIntegration ****integration_container,
                                   CGeometry ****geometry_container,
                                   CSolver *****solver_container,
                                   CNumerics ******numerics_container,
                                   CConfig **config_container,
                                   CSurfaceMovement **surface_movement,
                                   CVolumetricMovement ***grid_movement,
                                   CFreeFormDefBox*** FFDBox,
                                   unsigned short val_iZone,
                                   unsigned short val_iInst)      {
  
  su2double Physical_dt, Physical_t;
  unsigned short iMesh;
  unsigned long ExtIter = config_container[ZONE_0]->GetExtIter();
  
  /*--- Dual time stepping strategy ---*/
  
  if ((config_container[val_iZone]->GetUnsteady_Simulation() == DT_STEPPING_1ST) ||
      (config_container[val_iZone]->GetUnsteady_Simulation() == DT_STEPPING_2ND)) {
    
    /*--- Update dual time solver ---*/
    
    for (iMesh = 0; iMesh <= config_container[val_iZone]->GetnMGLevels(); iMesh++) {
      integration_container[val_iZone][val_iInst][ADJFLOW_SOL]->SetDualTime_Solver(geometry_container[val_iZone][val_iInst][iMesh], solver_container[val_iZone][val_iInst][iMesh][ADJFLOW_SOL], config_container[val_iZone], iMesh);
      integration_container[val_iZone][val_iInst][ADJFLOW_SOL]->SetConvergence(false);
    }
    
    Physical_dt = config_container[val_iZone]->GetDelta_UnstTime(); Physical_t  = (ExtIter+1)*Physical_dt;
    if (Physical_t >=  config_container[val_iZone]->GetTotal_UnstTime()) integration_container[val_iZone][val_iInst][ADJFLOW_SOL]->SetConvergence(true);
    
  }
}

bool CAdjFluidIteration::Monitor(COutput *output,
    CIntegration ****integration_container,
    CGeometry ****geometry_container,
    CSolver *****solver_container,
    CNumerics ******numerics_container,
    CConfig **config_container,
    CSurfaceMovement **surface_movement,
    CVolumetricMovement ***grid_movement,
    CFreeFormDefBox*** FFDBox,
    unsigned short val_iZone,
    unsigned short val_iInst)     { return false; }

void CAdjFluidIteration::Postprocess(COutput *output,
                                     CIntegration ****integration_container,
                                     CGeometry ****geometry_container,
                                     CSolver *****solver_container,
                                     CNumerics ******numerics_container,
                                     CConfig **config_container,
                                     CSurfaceMovement **surface_movement,
                                     CVolumetricMovement ***grid_movement,
                                     CFreeFormDefBox*** FFDBox,
                                     unsigned short val_iZone,
                                     unsigned short val_iInst) { }

CDiscAdjFluidIteration::CDiscAdjFluidIteration(CConfig *config) : CIteration(config) {
  
  turbulent = ( config->GetKind_Solver() == DISC_ADJ_RANS);
  
}

CDiscAdjFluidIteration::~CDiscAdjFluidIteration(void) { }

void CDiscAdjFluidIteration::Preprocess(COutput *output,
                                           CIntegration ****integration_container,
                                           CGeometry ****geometry_container,
                                           CSolver *****solver_container,
                                           CNumerics ******numerics_container,
                                           CConfig **config_container,
                                           CSurfaceMovement **surface_movement,
                                           CVolumetricMovement ***grid_movement,
                                           CFreeFormDefBox*** FFDBox,
                                           unsigned short val_iZone,
                                           unsigned short val_iInst) {

  unsigned long IntIter = 0, iPoint;
  config_container[ZONE_0]->SetIntIter(IntIter);
  unsigned short ExtIter = config_container[val_iZone]->GetExtIter();
  bool dual_time_1st = (config_container[val_iZone]->GetUnsteady_Simulation() == DT_STEPPING_1ST);
  bool dual_time_2nd = (config_container[val_iZone]->GetUnsteady_Simulation() == DT_STEPPING_2ND);
  bool dual_time = (dual_time_1st || dual_time_2nd);
  unsigned short iMesh;
  int Direct_Iter;
  bool heat = config_container[val_iZone]->GetWeakly_Coupled_Heat();

  /*--- For the unsteady adjoint, load direct solutions from restart files. ---*/

  if (config_container[val_iZone]->GetUnsteady_Simulation()) {

    Direct_Iter = SU2_TYPE::Int(config_container[val_iZone]->GetUnst_AdjointIter()) - SU2_TYPE::Int(ExtIter) - 2;

    /*--- For dual-time stepping we want to load the already converged solution at timestep n ---*/

    if (dual_time) {
      Direct_Iter += 1;
    }

    if (ExtIter == 0){

      if (dual_time_2nd) {

        /*--- Load solution at timestep n-2 ---*/

        LoadUnsteady_Solution(geometry_container, solver_container,config_container, val_iZone, val_iInst, Direct_Iter-2);

        /*--- Push solution back to correct array ---*/

        for (iMesh=0; iMesh<=config_container[val_iZone]->GetnMGLevels();iMesh++) {
          for(iPoint=0; iPoint<geometry_container[val_iZone][val_iInst][iMesh]->GetnPoint();iPoint++) {
            solver_container[val_iZone][val_iInst][iMesh][FLOW_SOL]->node[iPoint]->Set_Solution_time_n();
            solver_container[val_iZone][val_iInst][iMesh][FLOW_SOL]->node[iPoint]->Set_Solution_time_n1();
            if (turbulent) {
              solver_container[val_iZone][val_iInst][iMesh][TURB_SOL]->node[iPoint]->Set_Solution_time_n();
              solver_container[val_iZone][val_iInst][iMesh][TURB_SOL]->node[iPoint]->Set_Solution_time_n1();
            }
            if (heat) {
              solver_container[val_iZone][val_iInst][iMesh][HEAT_SOL]->node[iPoint]->Set_Solution_time_n();
              solver_container[val_iZone][val_iInst][iMesh][HEAT_SOL]->node[iPoint]->Set_Solution_time_n1();
            }
          }
        }
      }
      if (dual_time) {

        /*--- Load solution at timestep n-1 ---*/

        LoadUnsteady_Solution(geometry_container, solver_container,config_container, val_iZone, val_iInst, Direct_Iter-1);

        /*--- Push solution back to correct array ---*/

        for (iMesh=0; iMesh<=config_container[val_iZone]->GetnMGLevels();iMesh++) {
          for(iPoint=0; iPoint<geometry_container[val_iZone][val_iInst][iMesh]->GetnPoint();iPoint++) {
            solver_container[val_iZone][val_iInst][iMesh][FLOW_SOL]->node[iPoint]->Set_Solution_time_n();
            if (turbulent) {
              solver_container[val_iZone][val_iInst][iMesh][TURB_SOL]->node[iPoint]->Set_Solution_time_n();
            }
            if (heat) {
              solver_container[val_iZone][val_iInst][iMesh][HEAT_SOL]->node[iPoint]->Set_Solution_time_n();
            }
          }
        }
      }

      /*--- Load solution timestep n ---*/

      LoadUnsteady_Solution(geometry_container, solver_container,config_container, val_iInst, val_iZone, Direct_Iter);

    }


    if ((ExtIter > 0) && dual_time){

      /*--- Load solution timestep n-1 | n-2 for DualTimestepping 1st | 2nd order ---*/
      if (dual_time_1st){
        LoadUnsteady_Solution(geometry_container, solver_container,config_container, val_iInst, val_iZone, Direct_Iter - 1);
      } else {
        LoadUnsteady_Solution(geometry_container, solver_container,config_container, val_iInst, val_iZone, Direct_Iter - 2);
      }
  

      /*--- Temporarily store the loaded solution in the Solution_Old array ---*/

      for (iMesh=0; iMesh<=config_container[val_iZone]->GetnMGLevels();iMesh++) {
        for(iPoint=0; iPoint<geometry_container[val_iZone][val_iInst][iMesh]->GetnPoint();iPoint++) {
           solver_container[val_iZone][val_iInst][iMesh][FLOW_SOL]->node[iPoint]->Set_OldSolution();
           if (turbulent){
             solver_container[val_iZone][val_iInst][iMesh][TURB_SOL]->node[iPoint]->Set_OldSolution();
           }
           if (heat){
             solver_container[val_iZone][val_iInst][iMesh][HEAT_SOL]->node[iPoint]->Set_OldSolution();
           }
        }
      }

      /*--- Set Solution at timestep n to solution at n-1 ---*/

      for (iMesh=0; iMesh<=config_container[val_iZone]->GetnMGLevels();iMesh++) {
        for(iPoint=0; iPoint<geometry_container[val_iZone][val_iInst][iMesh]->GetnPoint();iPoint++) {
          solver_container[val_iZone][val_iInst][iMesh][FLOW_SOL]->node[iPoint]->SetSolution(solver_container[val_iZone][val_iInst][iMesh][FLOW_SOL]->node[iPoint]->GetSolution_time_n());
          if (turbulent) {
            solver_container[val_iZone][val_iInst][iMesh][TURB_SOL]->node[iPoint]->SetSolution(solver_container[val_iZone][val_iInst][iMesh][TURB_SOL]->node[iPoint]->GetSolution_time_n());
          }
          if (heat) {
            solver_container[val_iZone][val_iInst][iMesh][HEAT_SOL]->node[iPoint]->SetSolution(solver_container[val_iZone][val_iInst][iMesh][HEAT_SOL]->node[iPoint]->GetSolution_time_n());
          }
        }
      }
      if (dual_time_1st){
      /*--- Set Solution at timestep n-1 to the previously loaded solution ---*/
        for (iMesh=0; iMesh<=config_container[val_iZone]->GetnMGLevels();iMesh++) {
          for(iPoint=0; iPoint<geometry_container[val_iZone][val_iInst][iMesh]->GetnPoint();iPoint++) {
            solver_container[val_iZone][val_iInst][iMesh][FLOW_SOL]->node[iPoint]->Set_Solution_time_n(solver_container[val_iZone][val_iInst][iMesh][FLOW_SOL]->node[iPoint]->GetSolution_Old());
            if (turbulent) {
              solver_container[val_iZone][val_iInst][iMesh][TURB_SOL]->node[iPoint]->Set_Solution_time_n(solver_container[val_iZone][val_iInst][iMesh][TURB_SOL]->node[iPoint]->GetSolution_Old());
            }
            if (heat) {
              solver_container[val_iZone][val_iInst][iMesh][HEAT_SOL]->node[iPoint]->Set_Solution_time_n(solver_container[val_iZone][val_iInst][iMesh][HEAT_SOL]->node[iPoint]->GetSolution_Old());
            }
          }
        }
      }
      if (dual_time_2nd){
        /*--- Set Solution at timestep n-1 to solution at n-2 ---*/
        for (iMesh=0; iMesh<=config_container[val_iZone]->GetnMGLevels();iMesh++) {
          for(iPoint=0; iPoint<geometry_container[val_iZone][val_iInst][iMesh]->GetnPoint();iPoint++) {
            solver_container[val_iZone][val_iInst][iMesh][FLOW_SOL]->node[iPoint]->Set_Solution_time_n(solver_container[val_iZone][val_iInst][iMesh][FLOW_SOL]->node[iPoint]->GetSolution_time_n1());
            if (turbulent) {
              solver_container[val_iZone][val_iInst][iMesh][TURB_SOL]->node[iPoint]->Set_Solution_time_n(solver_container[val_iZone][val_iInst][iMesh][TURB_SOL]->node[iPoint]->GetSolution_time_n1());
            }
            if (heat) {
              solver_container[val_iZone][val_iInst][iMesh][HEAT_SOL]->node[iPoint]->Set_Solution_time_n(solver_container[val_iZone][val_iInst][iMesh][HEAT_SOL]->node[iPoint]->GetSolution_time_n1());
            }
          }
        }
        /*--- Set Solution at timestep n-2 to the previously loaded solution ---*/
        for (iMesh=0; iMesh<=config_container[val_iZone]->GetnMGLevels();iMesh++) {
          for(iPoint=0; iPoint<geometry_container[val_iZone][val_iInst][iMesh]->GetnPoint();iPoint++) {
            solver_container[val_iZone][val_iInst][iMesh][FLOW_SOL]->node[iPoint]->Set_Solution_time_n1(solver_container[val_iZone][val_iInst][iMesh][FLOW_SOL]->node[iPoint]->GetSolution_Old());
            if (turbulent) {
              solver_container[val_iZone][val_iInst][iMesh][TURB_SOL]->node[iPoint]->Set_Solution_time_n1(solver_container[val_iZone][val_iInst][iMesh][TURB_SOL]->node[iPoint]->GetSolution_Old());
            }
            if (heat) {
              solver_container[val_iZone][val_iInst][iMesh][HEAT_SOL]->node[iPoint]->Set_Solution_time_n1(solver_container[val_iZone][val_iInst][iMesh][HEAT_SOL]->node[iPoint]->GetSolution_Old());
            }
          }
        }
      }
    }
  }

  /*--- Store flow solution also in the adjoint solver in order to be able to reset it later ---*/

  if (ExtIter == 0 || dual_time) {
    for (iMesh=0; iMesh<=config_container[val_iZone]->GetnMGLevels();iMesh++) {
      for (iPoint = 0; iPoint < geometry_container[val_iZone][val_iInst][iMesh]->GetnPoint(); iPoint++) {
        solver_container[val_iZone][val_iInst][iMesh][ADJFLOW_SOL]->node[iPoint]->SetSolution_Direct(solver_container[val_iZone][val_iInst][iMesh][FLOW_SOL]->node[iPoint]->GetSolution());
      }
    }
    if (turbulent && !config_container[val_iZone]->GetFrozen_Visc_Disc()) {
      for (iPoint = 0; iPoint < geometry_container[val_iZone][val_iInst][MESH_0]->GetnPoint(); iPoint++) {
        solver_container[val_iZone][val_iInst][MESH_0][ADJTURB_SOL]->node[iPoint]->SetSolution_Direct(solver_container[val_iZone][val_iInst][MESH_0][TURB_SOL]->node[iPoint]->GetSolution());
      }
    }
    if (heat) {
      for (iPoint = 0; iPoint < geometry_container[val_iZone][val_iInst][MESH_0]->GetnPoint(); iPoint++) {
        solver_container[val_iZone][val_iInst][MESH_0][ADJHEAT_SOL]->node[iPoint]->SetSolution_Direct(solver_container[val_iZone][val_iInst][MESH_0][HEAT_SOL]->node[iPoint]->GetSolution());
      }
    }
  }

  solver_container[val_iZone][val_iInst][MESH_0][ADJFLOW_SOL]->Preprocessing(geometry_container[val_iZone][val_iInst][MESH_0], solver_container[val_iZone][val_iInst][MESH_0],  config_container[val_iZone] , MESH_0, 0, RUNTIME_ADJFLOW_SYS, false);
  if (turbulent && !config_container[val_iZone]->GetFrozen_Visc_Disc()){
    solver_container[val_iZone][val_iInst][MESH_0][ADJTURB_SOL]->Preprocessing(geometry_container[val_iZone][val_iInst][MESH_0], solver_container[val_iZone][val_iInst][MESH_0],  config_container[val_iZone] , MESH_0, 0, RUNTIME_ADJTURB_SYS, false);
  }
  if (heat) {
    solver_container[val_iZone][val_iInst][MESH_0][ADJHEAT_SOL]->Preprocessing(geometry_container[val_iZone][val_iInst][MESH_0], solver_container[val_iZone][val_iInst][MESH_0],  config_container[val_iZone] , MESH_0, 0, RUNTIME_ADJHEAT_SYS, false);
  }
}

void CDiscAdjFluidIteration::LoadUnsteady_Solution(CGeometry ****geometry_container,
                                           CSolver *****solver_container,
                                           CConfig **config_container,
                                           unsigned short val_iZone,
                                           unsigned short val_iInst, 
                                           int val_DirectIter) {
  unsigned short iMesh;
  bool heat = config_container[val_iZone]->GetWeakly_Coupled_Heat();

  if (val_DirectIter >= 0) {
    if (rank == MASTER_NODE && val_iZone == ZONE_0)
      cout << " Loading flow solution from direct iteration " << val_DirectIter  << "." << endl;
    solver_container[val_iZone][val_iInst][MESH_0][FLOW_SOL]->LoadRestart(geometry_container[val_iZone][val_iInst], solver_container[val_iZone][val_iInst], config_container[val_iZone], val_DirectIter, true);
    if (turbulent) {
      solver_container[val_iZone][val_iInst][MESH_0][TURB_SOL]->LoadRestart(geometry_container[val_iZone][val_iInst], solver_container[val_iZone][val_iInst], config_container[val_iZone], val_DirectIter, false);
    }
    if (heat) {
      solver_container[val_iZone][val_iInst][MESH_0][HEAT_SOL]->LoadRestart(geometry_container[val_iZone][val_iInst], solver_container[val_iZone][val_iInst], config_container[val_iZone], val_DirectIter, false);
    }
  } else {
    /*--- If there is no solution file we set the freestream condition ---*/
    if (rank == MASTER_NODE && val_iZone == ZONE_0)
      cout << " Setting freestream conditions at direct iteration " << val_DirectIter << "." << endl;
    for (iMesh=0; iMesh<=config_container[val_iZone]->GetnMGLevels();iMesh++) {
      solver_container[val_iZone][val_iInst][iMesh][FLOW_SOL]->SetFreeStream_Solution(config_container[val_iZone]);
      solver_container[val_iZone][val_iInst][iMesh][FLOW_SOL]->Preprocessing(geometry_container[val_iZone][val_iInst][iMesh],solver_container[val_iZone][val_iInst][iMesh], config_container[val_iZone], iMesh, val_DirectIter, RUNTIME_FLOW_SYS, false);
      if (turbulent) {
        solver_container[val_iZone][val_iInst][iMesh][TURB_SOL]->SetFreeStream_Solution(config_container[val_iZone]);
        solver_container[val_iZone][val_iInst][iMesh][TURB_SOL]->Postprocessing(geometry_container[val_iZone][val_iInst][iMesh],solver_container[val_iZone][val_iInst][iMesh], config_container[val_iZone], iMesh);
      }
      if (heat) {
        solver_container[val_iZone][val_iInst][iMesh][HEAT_SOL]->SetFreeStream_Solution(config_container[val_iZone]);
        solver_container[val_iZone][val_iInst][iMesh][HEAT_SOL]->Postprocessing(geometry_container[val_iZone][val_iInst][iMesh],solver_container[val_iZone][val_iInst][iMesh], config_container[val_iZone], iMesh);
      }
    }
  }
}

void CDiscAdjFluidIteration::Iterate(COutput *output,
                                        CIntegration ****integration_container,
                                        CGeometry ****geometry_container,
                                        CSolver *****solver_container,
                                        CNumerics ******numerics_container,
                                        CConfig **config_container,
                                        CSurfaceMovement **surface_movement,
                                        CVolumetricMovement ***volume_grid_movement,
                                        CFreeFormDefBox*** FFDBox,
                                        unsigned short val_iZone,
                                        unsigned short val_iInst) {
  
  unsigned long ExtIter = config_container[val_iZone]->GetExtIter();
  unsigned short Kind_Solver = config_container[val_iZone]->GetKind_Solver();
  unsigned long IntIter = 0;
  bool unsteady = config_container[val_iZone]->GetUnsteady_Simulation() != STEADY;
  bool frozen_visc = config_container[val_iZone]->GetFrozen_Visc_Disc();
  bool heat = config_container[val_iZone]->GetWeakly_Coupled_Heat();

  if (!unsteady)
    IntIter = ExtIter;
  else {
    IntIter = config_container[val_iZone]->GetIntIter();
  }

  /*--- Extract the adjoints of the conservative input variables and store them for the next iteration ---*/

  if ((Kind_Solver == DISC_ADJ_NAVIER_STOKES) || (Kind_Solver == DISC_ADJ_RANS) || (Kind_Solver == DISC_ADJ_EULER)) {

    solver_container[val_iZone][val_iInst][MESH_0][ADJFLOW_SOL]->ExtractAdjoint_Solution(geometry_container[val_iZone][val_iInst][MESH_0], config_container[val_iZone]);

    solver_container[val_iZone][val_iInst][MESH_0][ADJFLOW_SOL]->ExtractAdjoint_Variables(geometry_container[val_iZone][val_iInst][MESH_0], config_container[val_iZone]);

    /*--- Set the convergence criteria (only residual possible) ---*/

    integration_container[val_iZone][val_iInst][ADJFLOW_SOL]->Convergence_Monitoring(geometry_container[val_iZone][val_iInst][MESH_0], config_container[val_iZone],
                                                                          IntIter, log10(solver_container[val_iZone][val_iInst][MESH_0][ADJFLOW_SOL]->GetRes_RMS(0)), MESH_0);

    }
  if (turbulent && !frozen_visc) {

    solver_container[val_iZone][val_iInst][MESH_0][ADJTURB_SOL]->ExtractAdjoint_Solution(geometry_container[val_iZone][val_iInst][MESH_0],
                                                                              config_container[val_iZone]);
  }
  if (heat) {

    solver_container[val_iZone][val_iInst][MESH_0][ADJHEAT_SOL]->ExtractAdjoint_Solution(geometry_container[val_iZone][val_iInst][MESH_0],
                                                                              config_container[val_iZone]);
  }
}
     
void CDiscAdjFluidIteration::InitializeAdjoint(CSolver *****solver_container, CGeometry ****geometry_container, CConfig **config_container, unsigned short iZone, unsigned short iInst){

  unsigned short Kind_Solver = config_container[iZone]->GetKind_Solver();
  bool frozen_visc = config_container[iZone]->GetFrozen_Visc_Disc();
  bool heat = config_container[iZone]->GetWeakly_Coupled_Heat();

  /*--- Initialize the adjoint of the objective function (typically with 1.0) ---*/
  
  solver_container[iZone][iInst][MESH_0][ADJFLOW_SOL]->SetAdj_ObjFunc(geometry_container[iZone][iInst][MESH_0], config_container[iZone]);

  /*--- Initialize the adjoints the conservative variables ---*/

  if ((Kind_Solver == DISC_ADJ_NAVIER_STOKES) || (Kind_Solver == DISC_ADJ_RANS) || (Kind_Solver == DISC_ADJ_EULER)) {

    solver_container[iZone][iInst][MESH_0][ADJFLOW_SOL]->SetAdjoint_Output(geometry_container[iZone][iInst][MESH_0],
                                                                  config_container[iZone]);
  }

  if (turbulent && !frozen_visc) {
    solver_container[iZone][iInst][MESH_0][ADJTURB_SOL]->SetAdjoint_Output(geometry_container[iZone][iInst][MESH_0],
        config_container[iZone]);
  }

  if (heat) {
    solver_container[iZone][iInst][MESH_0][ADJHEAT_SOL]->SetAdjoint_Output(geometry_container[iZone][iInst][MESH_0],
        config_container[iZone]);
  }
}

void CDiscAdjFluidIteration::RegisterInput(CSolver *****solver_container, CGeometry ****geometry_container, CConfig **config_container, unsigned short iZone, unsigned short iInst, unsigned short kind_recording){

  unsigned short Kind_Solver = config_container[iZone]->GetKind_Solver();
  bool frozen_visc = config_container[iZone]->GetFrozen_Visc_Disc();
  bool heat = config_container[iZone]->GetWeakly_Coupled_Heat();

  if (kind_recording == FLOW_CONS_VARS || kind_recording == COMBINED){
    
    /*--- Register flow and turbulent variables as input ---*/
    
    if ((Kind_Solver == DISC_ADJ_NAVIER_STOKES) || (Kind_Solver == DISC_ADJ_RANS) || (Kind_Solver == DISC_ADJ_EULER)) {

      solver_container[iZone][iInst][MESH_0][ADJFLOW_SOL]->RegisterSolution(geometry_container[iZone][iInst][MESH_0], config_container[iZone]);

      solver_container[iZone][iInst][MESH_0][ADJFLOW_SOL]->RegisterVariables(geometry_container[iZone][iInst][MESH_0], config_container[iZone]);
    }
    
    if (turbulent && !frozen_visc) {
      solver_container[iZone][iInst][MESH_0][ADJTURB_SOL]->RegisterSolution(geometry_container[iZone][iInst][MESH_0], config_container[iZone]);
    }
    if (heat) {
      solver_container[iZone][iInst][MESH_0][ADJHEAT_SOL]->RegisterSolution(geometry_container[iZone][iInst][MESH_0], config_container[iZone]);
    }
  }
  if (kind_recording == MESH_COORDS){
    
    /*--- Register node coordinates as input ---*/
    
    geometry_container[iZone][iInst][MESH_0]->RegisterCoordinates(config_container[iZone]);
    
  }

  if (kind_recording == FLOW_CROSS_TERM){

    /*--- Register flow and turbulent variables as input ---*/

    solver_container[iZone][iInst][MESH_0][ADJFLOW_SOL]->RegisterSolution(geometry_container[iZone][iInst][MESH_0], config_container[iZone]);

    if (turbulent && !frozen_visc){
      solver_container[iZone][iInst][MESH_0][ADJTURB_SOL]->RegisterSolution(geometry_container[iZone][iInst][MESH_0], config_container[iZone]);
    }
  }

  if (kind_recording == GEOMETRY_CROSS_TERM){

    /*--- Register node coordinates as input ---*/

    geometry_container[iZone][iInst][MESH_0]->RegisterCoordinates(config_container[iZone]);

  }

}

void CDiscAdjFluidIteration::SetDependencies(CSolver *****solver_container, CGeometry ****geometry_container, CConfig **config_container, unsigned short iZone, unsigned short iInst, unsigned short kind_recording){


  unsigned short Kind_Solver = config_container[iZone]->GetKind_Solver();
  bool frozen_visc = config_container[iZone]->GetFrozen_Visc_Disc();
  bool heat = config_container[iZone]->GetWeakly_Coupled_Heat();
  if ((kind_recording == MESH_COORDS) || (kind_recording == NONE)  ||
      (kind_recording == GEOMETRY_CROSS_TERM) || (kind_recording == ALL_VARIABLES)){

    /*--- Update geometry to get the influence on other geometry variables (normals, volume etc) ---*/

    geometry_container[iZone][iInst][MESH_0]->UpdateGeometry(geometry_container[iZone][iInst], config_container[iZone]);

  }

  /*--- Compute coupling between flow and turbulent equations ---*/

  solver_container[iZone][iInst][MESH_0][FLOW_SOL]->InitiateComms(geometry_container[iZone][iInst][MESH_0], config_container[iZone], SOLUTION);
  solver_container[iZone][iInst][MESH_0][FLOW_SOL]->CompleteComms(geometry_container[iZone][iInst][MESH_0], config_container[iZone], SOLUTION);

  if (turbulent && !frozen_visc){
    solver_container[iZone][iInst][MESH_0][FLOW_SOL]->Preprocessing(geometry_container[iZone][iInst][MESH_0],solver_container[iZone][iInst][MESH_0], config_container[iZone], MESH_0, NO_RK_ITER, RUNTIME_FLOW_SYS, true);
    solver_container[iZone][iInst][MESH_0][TURB_SOL]->Postprocessing(geometry_container[iZone][iInst][MESH_0],solver_container[iZone][iInst][MESH_0], config_container[iZone], MESH_0);
    solver_container[iZone][iInst][MESH_0][TURB_SOL]->InitiateComms(geometry_container[iZone][iInst][MESH_0], config_container[iZone], SOLUTION);
    solver_container[iZone][iInst][MESH_0][TURB_SOL]->CompleteComms(geometry_container[iZone][iInst][MESH_0], config_container[iZone], SOLUTION);

  }

  if (heat){
    solver_container[iZone][iInst][MESH_0][HEAT_SOL]->Set_Heatflux_Areas(geometry_container[iZone][iInst][MESH_0], config_container[iZone]);
    solver_container[iZone][iInst][MESH_0][HEAT_SOL]->Preprocessing(geometry_container[iZone][iInst][MESH_0],solver_container[iZone][iInst][MESH_0], config_container[iZone], MESH_0, NO_RK_ITER, RUNTIME_HEAT_SYS, true);
    solver_container[iZone][iInst][MESH_0][HEAT_SOL]->Postprocessing(geometry_container[iZone][iInst][MESH_0],solver_container[iZone][iInst][MESH_0], config_container[iZone], MESH_0);
    solver_container[iZone][iInst][MESH_0][HEAT_SOL]->InitiateComms(geometry_container[iZone][iInst][MESH_0], config_container[iZone], SOLUTION);
    solver_container[iZone][iInst][MESH_0][HEAT_SOL]->CompleteComms(geometry_container[iZone][iInst][MESH_0], config_container[iZone], SOLUTION);
  }
}

void CDiscAdjFluidIteration::RegisterOutput(CSolver *****solver_container, CGeometry ****geometry_container, CConfig **config_container, COutput* output, unsigned short iZone, unsigned short iInst){
  
  unsigned short Kind_Solver = config_container[iZone]->GetKind_Solver();
  bool frozen_visc = config_container[iZone]->GetFrozen_Visc_Disc();
  bool heat = config_container[iZone]->GetWeakly_Coupled_Heat();

  if ((Kind_Solver == DISC_ADJ_NAVIER_STOKES) || (Kind_Solver == DISC_ADJ_RANS) || (Kind_Solver == DISC_ADJ_EULER)) {
  
  /*--- Register conservative variables as output of the iteration ---*/
  
    solver_container[iZone][iInst][MESH_0][FLOW_SOL]->RegisterOutput(geometry_container[iZone][iInst][MESH_0],config_container[iZone]);
  
  }
  if (turbulent && !frozen_visc){
    solver_container[iZone][iInst][MESH_0][TURB_SOL]->RegisterOutput(geometry_container[iZone][iInst][MESH_0],
                                                                 config_container[iZone]);
  }
  if (heat){
    solver_container[iZone][iInst][MESH_0][HEAT_SOL]->RegisterOutput(geometry_container[iZone][iInst][MESH_0],
                                                                 config_container[iZone]);
  }
}

void CDiscAdjFluidIteration::InitializeAdjoint_CrossTerm(CSolver *****solver_container, CGeometry ****geometry_container, CConfig **config_container, unsigned short iZone, unsigned short iInst){

  unsigned short Kind_Solver = config_container[iZone]->GetKind_Solver();
  bool frozen_visc = config_container[iZone]->GetFrozen_Visc_Disc();

  /*--- Initialize the adjoint of the objective function (typically with 1.0) ---*/

  solver_container[iZone][iInst][MESH_0][ADJFLOW_SOL]->SetAdj_ObjFunc(geometry_container[iZone][iInst][MESH_0], config_container[iZone]);

  /*--- Initialize the adjoints the conservative variables ---*/

 if ((Kind_Solver == DISC_ADJ_NAVIER_STOKES) || (Kind_Solver == DISC_ADJ_RANS) || (Kind_Solver == DISC_ADJ_EULER)) {

  solver_container[iZone][iInst][MESH_0][ADJFLOW_SOL]->SetAdjoint_Output(geometry_container[iZone][iInst][MESH_0],
                                                                  config_container[iZone]);
}

  if (turbulent && !frozen_visc) {
    solver_container[iZone][iInst][MESH_0][ADJTURB_SOL]->SetAdjoint_Output(geometry_container[iZone][iInst][MESH_0],
                                                                    config_container[iZone]);
  }
}

void CDiscAdjFluidIteration::Update(COutput *output,
                                       CIntegration ****integration_container,
                                       CGeometry ****geometry_container,
                                       CSolver *****solver_container,
                                       CNumerics ******numerics_container,
                                       CConfig **config_container,
                                       CSurfaceMovement **surface_movement,
                                       CVolumetricMovement ***grid_movement,
                                       CFreeFormDefBox*** FFDBox,
                                       unsigned short val_iZone,
                                       unsigned short val_iInst)      {

  unsigned short iMesh;

  /*--- Dual time stepping strategy ---*/

  if ((config_container[val_iZone]->GetUnsteady_Simulation() == DT_STEPPING_1ST) ||
      (config_container[val_iZone]->GetUnsteady_Simulation() == DT_STEPPING_2ND)) {

    for (iMesh = 0; iMesh <= config_container[val_iZone]->GetnMGLevels(); iMesh++) {
      integration_container[val_iZone][val_iInst][ADJFLOW_SOL]->SetConvergence(false);
    }
  }
}

bool CDiscAdjFluidIteration::Monitor(COutput *output,
    CIntegration ****integration_container,
    CGeometry ****geometry_container,
    CSolver *****solver_container,
    CNumerics ******numerics_container,
    CConfig **config_container,
    CSurfaceMovement **surface_movement,
    CVolumetricMovement ***grid_movement,
    CFreeFormDefBox*** FFDBox,
    unsigned short val_iZone,
    unsigned short val_iInst)     { return false; }

void CDiscAdjFluidIteration::Postprocess(COutput *output,
                                         CIntegration ****integration_container,
                                         CGeometry ****geometry_container,
                                         CSolver *****solver_container,
                                         CNumerics ******numerics_container,
                                         CConfig **config_container,
                                         CSurfaceMovement **surface_movement,
                                         CVolumetricMovement ***grid_movement,
                                         CFreeFormDefBox*** FFDBox,
                                         unsigned short val_iZone,
                                         unsigned short val_iInst) { }

CDiscAdjTNE2Iteration::CDiscAdjTNE2Iteration(CConfig *config) : CIteration(config) {

  turbulent = ( config->GetKind_Solver() == DISC_ADJ_RANS);

}

CDiscAdjTNE2Iteration::~CDiscAdjTNE2Iteration(void) { }

void CDiscAdjTNE2Iteration::Preprocess(COutput *output,
                                       CIntegration ****integration_container,
                                       CGeometry ****geometry_container,
                                       CSolver *****solver_container,
                                       CNumerics ******numerics_container,
                                       CConfig **config_container,
                                       CSurfaceMovement **surface_movement,
                                       CVolumetricMovement ***grid_movement,
                                       CFreeFormDefBox*** FFDBox,
                                       unsigned short val_iZone,
                                       unsigned short val_iInst) {

#ifndef HAVE_MPI
  StartTime = su2double(clock())/su2double(CLOCKS_PER_SEC);
#else
  StartTime = MPI_Wtime();
#endif

  unsigned long IntIter = 0, iPoint;
  config_container[ZONE_0]->SetIntIter(IntIter);
  unsigned short ExtIter = config_container[val_iZone]->GetExtIter();
  bool dual_time_1st = (config_container[val_iZone]->GetUnsteady_Simulation() == DT_STEPPING_1ST);
  bool dual_time_2nd = (config_container[val_iZone]->GetUnsteady_Simulation() == DT_STEPPING_2ND);
  bool dual_time = (dual_time_1st || dual_time_2nd);
  unsigned short iMesh;
  int Direct_Iter;
  bool heat = config_container[val_iZone]->GetWeakly_Coupled_Heat();

  /*--- Read the target pressure for inverse design. ---------------------------------------------*/
  if (config_container[val_iZone]->GetInvDesign_Cp() == YES)
    output->SetCp_InverseDesign(solver_container[val_iZone][val_iInst][MESH_0][FLOW_SOL], geometry_container[val_iZone][val_iInst][MESH_0], config_container[val_iZone], ExtIter);

  /*--- Read the target heat flux ----------------------------------------------------------------*/
  if (config_container[ZONE_0]->GetInvDesign_HeatFlux() == YES)
    output->SetHeatFlux_InverseDesign(solver_container[val_iZone][val_iInst][MESH_0][FLOW_SOL], geometry_container[val_iZone][val_iInst][MESH_0], config_container[val_iZone], ExtIter);

  /*--- For the unsteady adjoint, load direct solutions from restart files. ---*/
  if (config_container[val_iZone]->GetUnsteady_Simulation()) {

    Direct_Iter = SU2_TYPE::Int(config_container[val_iZone]->GetUnst_AdjointIter()) - SU2_TYPE::Int(ExtIter) - 2;

    /*--- For dual-time stepping we want to load the already converged solution at timestep n ---*/

    if (dual_time) {
      Direct_Iter += 1;
    }

    if (ExtIter == 0){

      if (dual_time_2nd) {

        /*--- Load solution at timestep n-2 ---*/

        LoadUnsteady_Solution(geometry_container, solver_container,config_container, val_iZone, val_iInst, Direct_Iter-2);

        /*--- Push solution back to correct array ---*/

        for (iMesh=0; iMesh<=config_container[val_iZone]->GetnMGLevels();iMesh++) {
          for(iPoint=0; iPoint<geometry_container[val_iZone][val_iInst][iMesh]->GetnPoint();iPoint++) {
            solver_container[val_iZone][val_iInst][iMesh][TNE2_SOL]->node[iPoint]->Set_Solution_time_n();
            solver_container[val_iZone][val_iInst][iMesh][TNE2_SOL]->node[iPoint]->Set_Solution_time_n1();
            if (turbulent) {
              solver_container[val_iZone][val_iInst][iMesh][TURB_SOL]->node[iPoint]->Set_Solution_time_n();
              solver_container[val_iZone][val_iInst][iMesh][TURB_SOL]->node[iPoint]->Set_Solution_time_n1();
            }
            if (heat) {
              solver_container[val_iZone][val_iInst][iMesh][HEAT_SOL]->node[iPoint]->Set_Solution_time_n();
              solver_container[val_iZone][val_iInst][iMesh][HEAT_SOL]->node[iPoint]->Set_Solution_time_n1();
            }
          }
        }
      }
      if (dual_time) {

        /*--- Load solution at timestep n-1 ---*/

        LoadUnsteady_Solution(geometry_container, solver_container,config_container, val_iZone, val_iInst, Direct_Iter-1);

        /*--- Push solution back to correct array ---*/

        for (iMesh=0; iMesh<=config_container[val_iZone]->GetnMGLevels();iMesh++) {
          for(iPoint=0; iPoint<geometry_container[val_iZone][val_iInst][iMesh]->GetnPoint();iPoint++) {
            solver_container[val_iZone][val_iInst][iMesh][TNE2_SOL]->node[iPoint]->Set_Solution_time_n();
            if (turbulent) {
              solver_container[val_iZone][val_iInst][iMesh][TURB_SOL]->node[iPoint]->Set_Solution_time_n();
            }
            if (heat) {
              solver_container[val_iZone][val_iInst][iMesh][HEAT_SOL]->node[iPoint]->Set_Solution_time_n();
            }
          }
        }
      }

      /*--- Load solution timestep n ---*/

      LoadUnsteady_Solution(geometry_container, solver_container,config_container, val_iInst, val_iZone, Direct_Iter);

    }

    if ((ExtIter > 0) && dual_time){

      /*--- Load solution timestep n-1 | n-2 for DualTimestepping 1st | 2nd order ---*/
      if (dual_time_1st){
        LoadUnsteady_Solution(geometry_container, solver_container,config_container, val_iInst, val_iZone, Direct_Iter - 1);
      } else {
        LoadUnsteady_Solution(geometry_container, solver_container,config_container, val_iInst, val_iZone, Direct_Iter - 2);
      }

      /*--- Temporarily store the loaded solution in the Solution_Old array ---*/

      for (iMesh=0; iMesh<=config_container[val_iZone]->GetnMGLevels();iMesh++) {
        for(iPoint=0; iPoint<geometry_container[val_iZone][val_iInst][iMesh]->GetnPoint();iPoint++) {
           solver_container[val_iZone][val_iInst][iMesh][TNE2_SOL]->node[iPoint]->Set_OldSolution();
           if (turbulent){
             solver_container[val_iZone][val_iInst][iMesh][TURB_SOL]->node[iPoint]->Set_OldSolution();
           }
           if (heat){
             solver_container[val_iZone][val_iInst][iMesh][HEAT_SOL]->node[iPoint]->Set_OldSolution();
           }
        }
      }

      /*--- Set Solution at timestep n to solution at n-1 ---*/

      for (iMesh=0; iMesh<=config_container[val_iZone]->GetnMGLevels();iMesh++) {
        for(iPoint=0; iPoint<geometry_container[val_iZone][val_iInst][iMesh]->GetnPoint();iPoint++) {
          solver_container[val_iZone][val_iInst][iMesh][TNE2_SOL]->node[iPoint]->SetSolution(solver_container[val_iZone][val_iInst][iMesh][TNE2_SOL]->node[iPoint]->GetSolution_time_n());
          if (turbulent) {
            solver_container[val_iZone][val_iInst][iMesh][TURB_SOL]->node[iPoint]->SetSolution(solver_container[val_iZone][val_iInst][iMesh][TURB_SOL]->node[iPoint]->GetSolution_time_n());
          }
          if (heat) {
            solver_container[val_iZone][val_iInst][iMesh][HEAT_SOL]->node[iPoint]->SetSolution(solver_container[val_iZone][val_iInst][iMesh][HEAT_SOL]->node[iPoint]->GetSolution_time_n());
          }
        }
      }
      if (dual_time_1st){
      /*--- Set Solution at timestep n-1 to the previously loaded solution ---*/
        for (iMesh=0; iMesh<=config_container[val_iZone]->GetnMGLevels();iMesh++) {
          for(iPoint=0; iPoint<geometry_container[val_iZone][val_iInst][iMesh]->GetnPoint();iPoint++) {
            solver_container[val_iZone][val_iInst][iMesh][TNE2_SOL]->node[iPoint]->Set_Solution_time_n(solver_container[val_iZone][val_iInst][iMesh][TNE2_SOL]->node[iPoint]->GetSolution_Old());
            if (turbulent) {
              solver_container[val_iZone][val_iInst][iMesh][TURB_SOL]->node[iPoint]->Set_Solution_time_n(solver_container[val_iZone][val_iInst][iMesh][TURB_SOL]->node[iPoint]->GetSolution_Old());
            }
            if (heat) {
              solver_container[val_iZone][val_iInst][iMesh][HEAT_SOL]->node[iPoint]->Set_Solution_time_n(solver_container[val_iZone][val_iInst][iMesh][HEAT_SOL]->node[iPoint]->GetSolution_Old());
            }
          }
        }
      }
      if (dual_time_2nd){
        /*--- Set Solution at timestep n-1 to solution at n-2 ---*/
        for (iMesh=0; iMesh<=config_container[val_iZone]->GetnMGLevels();iMesh++) {
          for(iPoint=0; iPoint<geometry_container[val_iZone][val_iInst][iMesh]->GetnPoint();iPoint++) {
            solver_container[val_iZone][val_iInst][iMesh][TNE2_SOL]->node[iPoint]->Set_Solution_time_n(solver_container[val_iZone][val_iInst][iMesh][TNE2_SOL]->node[iPoint]->GetSolution_time_n1());
            if (turbulent) {
              solver_container[val_iZone][val_iInst][iMesh][TURB_SOL]->node[iPoint]->Set_Solution_time_n(solver_container[val_iZone][val_iInst][iMesh][TURB_SOL]->node[iPoint]->GetSolution_time_n1());
            }
            if (heat) {
              solver_container[val_iZone][val_iInst][iMesh][HEAT_SOL]->node[iPoint]->Set_Solution_time_n(solver_container[val_iZone][val_iInst][iMesh][HEAT_SOL]->node[iPoint]->GetSolution_time_n1());
            }
          }
        }
        /*--- Set Solution at timestep n-2 to the previously loaded solution ---*/
        for (iMesh=0; iMesh<=config_container[val_iZone]->GetnMGLevels();iMesh++) {
          for(iPoint=0; iPoint<geometry_container[val_iZone][val_iInst][iMesh]->GetnPoint();iPoint++) {
            solver_container[val_iZone][val_iInst][iMesh][TNE2_SOL]->node[iPoint]->Set_Solution_time_n1(solver_container[val_iZone][val_iInst][iMesh][TNE2_SOL]->node[iPoint]->GetSolution_Old());
            if (turbulent) {
              solver_container[val_iZone][val_iInst][iMesh][TURB_SOL]->node[iPoint]->Set_Solution_time_n1(solver_container[val_iZone][val_iInst][iMesh][TURB_SOL]->node[iPoint]->GetSolution_Old());
            }
            if (heat) {
              solver_container[val_iZone][val_iInst][iMesh][HEAT_SOL]->node[iPoint]->Set_Solution_time_n1(solver_container[val_iZone][val_iInst][iMesh][HEAT_SOL]->node[iPoint]->GetSolution_Old());
            }
          }
        }
      }
    }
  }

  /*--- Store flow solution also in the adjoint solver in order to be able to reset it later ---*/

  if (ExtIter == 0 || dual_time) {
    for (iMesh=0; iMesh<=config_container[val_iZone]->GetnMGLevels();iMesh++) {
      for (iPoint = 0; iPoint < geometry_container[val_iZone][val_iInst][iMesh]->GetnPoint(); iPoint++) {
        solver_container[val_iZone][val_iInst][iMesh][ADJTNE2_SOL]->node[iPoint]->SetSolution_Direct(solver_container[val_iZone][val_iInst][iMesh][TNE2_SOL]->node[iPoint]->GetSolution());
      }
    }
    if (turbulent && !config_container[val_iZone]->GetFrozen_Visc_Disc()) {
      for (iPoint = 0; iPoint < geometry_container[val_iZone][val_iInst][MESH_0]->GetnPoint(); iPoint++) {
        solver_container[val_iZone][val_iInst][MESH_0][ADJTURB_SOL]->node[iPoint]->SetSolution_Direct(solver_container[val_iZone][val_iInst][MESH_0][TURB_SOL]->node[iPoint]->GetSolution());
      }
    }
    if (heat) {
      for (iPoint = 0; iPoint < geometry_container[val_iZone][val_iInst][MESH_0]->GetnPoint(); iPoint++) {
        solver_container[val_iZone][val_iInst][MESH_0][ADJHEAT_SOL]->node[iPoint]->SetSolution_Direct(solver_container[val_iZone][val_iInst][MESH_0][HEAT_SOL]->node[iPoint]->GetSolution());
      }
    }
  }

  solver_container[val_iZone][val_iInst][MESH_0][ADJTNE2_SOL]->Preprocessing(geometry_container[val_iZone][val_iInst][MESH_0], solver_container[val_iZone][val_iInst][MESH_0],  config_container[val_iZone] , MESH_0, 0, RUNTIME_ADJTNE2_SYS, false);
  if (turbulent && !config_container[val_iZone]->GetFrozen_Visc_Disc()){
    solver_container[val_iZone][val_iInst][MESH_0][ADJTURB_SOL]->Preprocessing(geometry_container[val_iZone][val_iInst][MESH_0], solver_container[val_iZone][val_iInst][MESH_0],  config_container[val_iZone] , MESH_0, 0, RUNTIME_ADJTURB_SYS, false);
  }
  if (heat) {
    solver_container[val_iZone][val_iInst][MESH_0][ADJHEAT_SOL]->Preprocessing(geometry_container[val_iZone][val_iInst][MESH_0], solver_container[val_iZone][val_iInst][MESH_0],  config_container[val_iZone] , MESH_0, 0, RUNTIME_ADJHEAT_SYS, false);
  }
}

void CDiscAdjTNE2Iteration::LoadUnsteady_Solution(CGeometry ****geometry_container,
                                                  CSolver *****solver_container,
                                                  CConfig **config_container,
                                                  unsigned short val_iZone,
                                                  unsigned short val_iInst,
                                                  int val_DirectIter) {
  unsigned short iMesh;
  bool heat = config_container[val_iZone]->GetWeakly_Coupled_Heat();

  if (val_DirectIter >= 0) {
    if (rank == MASTER_NODE && val_iZone == ZONE_0)
      cout << " Loading flow solution from direct iteration " << val_DirectIter  << "." << endl;
    solver_container[val_iZone][val_iInst][MESH_0][TNE2_SOL]->LoadRestart(geometry_container[val_iZone][val_iInst], solver_container[val_iZone][val_iInst], config_container[val_iZone], val_DirectIter, true);
    if (turbulent) {
      solver_container[val_iZone][val_iInst][MESH_0][TURB_SOL]->LoadRestart(geometry_container[val_iZone][val_iInst], solver_container[val_iZone][val_iInst], config_container[val_iZone], val_DirectIter, false);
    }
    if (heat) {
      solver_container[val_iZone][val_iInst][MESH_0][HEAT_SOL]->LoadRestart(geometry_container[val_iZone][val_iInst], solver_container[val_iZone][val_iInst], config_container[val_iZone], val_DirectIter, false);
    }
  } else {
    /*--- If there is no solution file we set the freestream condition ---*/
    if (rank == MASTER_NODE && val_iZone == ZONE_0)
      cout << " Setting freestream conditions at direct iteration " << val_DirectIter << "." << endl;
    for (iMesh=0; iMesh<=config_container[val_iZone]->GetnMGLevels();iMesh++) {
      solver_container[val_iZone][val_iInst][iMesh][TNE2_SOL]->SetFreeStream_Solution(config_container[val_iZone]);
      solver_container[val_iZone][val_iInst][iMesh][TNE2_SOL]->Preprocessing(geometry_container[val_iZone][val_iInst][iMesh],solver_container[val_iZone][val_iInst][iMesh], config_container[val_iZone], iMesh, val_DirectIter, RUNTIME_FLOW_SYS, false);
      if (turbulent) {
        solver_container[val_iZone][val_iInst][iMesh][TURB_SOL]->SetFreeStream_Solution(config_container[val_iZone]);
        solver_container[val_iZone][val_iInst][iMesh][TURB_SOL]->Postprocessing(geometry_container[val_iZone][val_iInst][iMesh],solver_container[val_iZone][val_iInst][iMesh], config_container[val_iZone], iMesh);
      }
      if (heat) {
        solver_container[val_iZone][val_iInst][iMesh][HEAT_SOL]->SetFreeStream_Solution(config_container[val_iZone]);
        solver_container[val_iZone][val_iInst][iMesh][HEAT_SOL]->Postprocessing(geometry_container[val_iZone][val_iInst][iMesh],solver_container[val_iZone][val_iInst][iMesh], config_container[val_iZone], iMesh);
      }
    }
  }
}

void CDiscAdjTNE2Iteration::Iterate(COutput *output,
                                    CIntegration ****integration_container,
                                    CGeometry ****geometry_container,
                                    CSolver *****solver_container,
                                    CNumerics ******numerics_container,
                                    CConfig **config_container,
                                    CSurfaceMovement **surface_movement,
                                    CVolumetricMovement ***volume_grid_movement,
                                    CFreeFormDefBox*** FFDBox,
                                    unsigned short val_iZone,
                                    unsigned short val_iInst) {

  unsigned long ExtIter = config_container[val_iZone]->GetExtIter();
  unsigned short Kind_Solver = config_container[val_iZone]->GetKind_Solver();
  unsigned long IntIter = 0;
  bool unsteady = config_container[val_iZone]->GetUnsteady_Simulation() != STEADY;
  bool frozen_visc = config_container[val_iZone]->GetFrozen_Visc_Disc();
  bool heat = config_container[val_iZone]->GetWeakly_Coupled_Heat();

  if (!unsteady)
    IntIter = ExtIter;
  else {
    IntIter = config_container[val_iZone]->GetIntIter();
  }

  /*--- Extract the adjoints of the conservative input variables and store them for the next iteration ---*/

  if ((Kind_Solver == DISC_ADJ_TNE2_NAVIER_STOKES) || (Kind_Solver == DISC_ADJ_RANS) || (Kind_Solver == DISC_ADJ_TNE2_EULER)) {

    solver_container[val_iZone][val_iInst][MESH_0][ADJTNE2_SOL]->ExtractAdjoint_Solution(geometry_container[val_iZone][val_iInst][MESH_0], config_container[val_iZone]);

    solver_container[val_iZone][val_iInst][MESH_0][ADJTNE2_SOL]->ExtractAdjoint_Variables(geometry_container[val_iZone][val_iInst][MESH_0], config_container[val_iZone]);

    /*--- Set the convergence criteria (only residual possible) ---*/

    integration_container[val_iZone][val_iInst][ADJTNE2_SOL]->Convergence_Monitoring(geometry_container[val_iZone][val_iInst][MESH_0], config_container[val_iZone],
                                                                          IntIter, log10(solver_container[val_iZone][val_iInst][MESH_0][ADJTNE2_SOL]->GetRes_RMS(0)), MESH_0);

    }
  if (turbulent && !frozen_visc) {

    solver_container[val_iZone][val_iInst][MESH_0][ADJTURB_SOL]->ExtractAdjoint_Solution(geometry_container[val_iZone][val_iInst][MESH_0],
                                                                              config_container[val_iZone]);
  }
  if (heat) {

    solver_container[val_iZone][val_iInst][MESH_0][ADJHEAT_SOL]->ExtractAdjoint_Solution(geometry_container[val_iZone][val_iInst][MESH_0],
                                                                              config_container[val_iZone]);
  }
}

void CDiscAdjTNE2Iteration::InitializeAdjoint(CSolver *****solver_container, CGeometry ****geometry_container, CConfig **config_container, unsigned short iZone, unsigned short iInst){

  unsigned short Kind_Solver = config_container[iZone]->GetKind_Solver();
  bool frozen_visc = config_container[iZone]->GetFrozen_Visc_Disc();
  bool heat = config_container[iZone]->GetWeakly_Coupled_Heat();

  /*--- Initialize the adjoint of the objective function (typically with 1.0) ---*/

  solver_container[iZone][iInst][MESH_0][ADJTNE2_SOL]->SetAdj_ObjFunc(geometry_container[iZone][iInst][MESH_0], config_container[iZone]);

  /*--- Initialize the adjoints the conservative variables ---*/

  if ((Kind_Solver == DISC_ADJ_TNE2_NAVIER_STOKES) || (Kind_Solver == DISC_ADJ_RANS) || (Kind_Solver == DISC_ADJ_TNE2_EULER)) {

    solver_container[iZone][iInst][MESH_0][ADJTNE2_SOL]->SetAdjoint_Output(geometry_container[iZone][iInst][MESH_0],
                                                                  config_container[iZone]);
  }

  if (turbulent && !frozen_visc) {
    solver_container[iZone][iInst][MESH_0][ADJTURB_SOL]->SetAdjoint_Output(geometry_container[iZone][iInst][MESH_0],
        config_container[iZone]);
  }

  if (heat) {
    solver_container[iZone][iInst][MESH_0][ADJHEAT_SOL]->SetAdjoint_Output(geometry_container[iZone][iInst][MESH_0],
        config_container[iZone]);
  }
}

void CDiscAdjTNE2Iteration::RegisterInput(CSolver *****solver_container, CGeometry ****geometry_container, CConfig **config_container, unsigned short iZone, unsigned short iInst, unsigned short kind_recording){

  unsigned short Kind_Solver = config_container[iZone]->GetKind_Solver();
  bool frozen_visc = config_container[iZone]->GetFrozen_Visc_Disc();
  bool heat = config_container[iZone]->GetWeakly_Coupled_Heat();

  if (kind_recording == FLOW_CONS_VARS || kind_recording == COMBINED){

    /*--- Register flow and turbulent variables as input ---*/

    if ((Kind_Solver == DISC_ADJ_TNE2_NAVIER_STOKES) || (Kind_Solver == DISC_ADJ_RANS) || (Kind_Solver == DISC_ADJ_TNE2_EULER)) {
      solver_container[iZone][iInst][MESH_0][ADJTNE2_SOL]->RegisterSolution(geometry_container[iZone][iInst][MESH_0], config_container[iZone]);

      solver_container[iZone][iInst][MESH_0][ADJTNE2_SOL]->RegisterVariables(geometry_container[iZone][iInst][MESH_0], config_container[iZone]);
    }

    if (turbulent && !frozen_visc) {
      solver_container[iZone][iInst][MESH_0][ADJTURB_SOL]->RegisterSolution(geometry_container[iZone][iInst][MESH_0], config_container[iZone]);
    }
    if (heat) {
      solver_container[iZone][iInst][MESH_0][ADJHEAT_SOL]->RegisterSolution(geometry_container[iZone][iInst][MESH_0], config_container[iZone]);
    }
  }
  if (kind_recording == MESH_COORDS){

    /*--- Register node coordinates as input ---*/

    geometry_container[iZone][iInst][MESH_0]->RegisterCoordinates(config_container[iZone]);

  }

  if (kind_recording == FLOW_CROSS_TERM){

    /*--- Register flow and turbulent variables as input ---*/

    solver_container[iZone][iInst][MESH_0][ADJTNE2_SOL]->RegisterSolution(geometry_container[iZone][iInst][MESH_0], config_container[iZone]);

    if (turbulent && !frozen_visc){
      solver_container[iZone][iInst][MESH_0][ADJTURB_SOL]->RegisterSolution(geometry_container[iZone][iInst][MESH_0], config_container[iZone]);
    }
  }

  if (kind_recording == GEOMETRY_CROSS_TERM){

    /*--- Register node coordinates as input ---*/

    geometry_container[iZone][iInst][MESH_0]->RegisterCoordinates(config_container[iZone]);

  }
}

<<<<<<< HEAD
void CDiscAdjTNE2Iteration::SetDependencies(CSolver *****solver_container, CGeometry ****geometry_container, CConfig **config_container, unsigned short iZone, unsigned short iInst, unsigned short kind_recording){
=======
void CDiscAdjFluidIteration::SetRecording(CSolver *****solver_container,
                                          CGeometry ****geometry_container,
                                          CConfig **config_container,
                                          unsigned short val_iZone,
                                          unsigned short val_iInst,
                                          unsigned short kind_recording) {

  unsigned short iMesh;

  /*--- Prepare for recording by resetting the solution to the initial converged solution ---*/

  solver_container[val_iZone][val_iInst][MESH_0][ADJFEA_SOL]->SetRecording(geometry_container[val_iZone][val_iInst][MESH_0], config_container[val_iZone]);

  for (iMesh = 0; iMesh <= config_container[val_iZone]->GetnMGLevels(); iMesh++){
    solver_container[val_iZone][val_iInst][iMesh][ADJFLOW_SOL]->SetRecording(geometry_container[val_iZone][val_iInst][iMesh], config_container[val_iZone]);
  }
  if (config_container[val_iZone]->GetKind_Solver() == DISC_ADJ_RANS && !config_container[val_iZone]->GetFrozen_Visc_Disc()) {
    solver_container[val_iZone][val_iInst][MESH_0][ADJTURB_SOL]->SetRecording(geometry_container[val_iZone][val_iInst][MESH_0], config_container[val_iZone]);
  }
  if (config_container[val_iZone]->GetWeakly_Coupled_Heat()) {
    solver_container[val_iZone][val_iInst][MESH_0][ADJHEAT_SOL]->SetRecording(geometry_container[val_iZone][val_iInst][MESH_0], config_container[val_iZone]);
  }


}

void CDiscAdjFluidIteration::SetDependencies(CSolver *****solver_container,
                                             CGeometry ****geometry_container,
                                             CNumerics ******numerics_container,
                                             CConfig **config_container,
                                             unsigned short iZone,
                                             unsigned short iInst,
                                             unsigned short kind_recording){
>>>>>>> 2cd2161d

  bool frozen_visc = config_container[iZone]->GetFrozen_Visc_Disc();
  bool heat = config_container[iZone]->GetWeakly_Coupled_Heat();
  if ((kind_recording == MESH_COORDS) || (kind_recording == NONE)  ||
      (kind_recording == GEOMETRY_CROSS_TERM) || (kind_recording == ALL_VARIABLES)){

    /*--- Update geometry to get the influence on other geometry variables (normals, volume etc) ---*/

    geometry_container[iZone][iInst][MESH_0]->UpdateGeometry(geometry_container[iZone][iInst], config_container[iZone]);

  }

  /*--- Compute coupling between flow and turbulent equations ---*/

  solver_container[iZone][iInst][MESH_0][TNE2_SOL]->InitiateComms(geometry_container[iZone][iInst][MESH_0], config_container[iZone], SOLUTION);
  solver_container[iZone][iInst][MESH_0][TNE2_SOL]->CompleteComms(geometry_container[iZone][iInst][MESH_0], config_container[iZone], SOLUTION);

  if (turbulent && !frozen_visc){
    solver_container[iZone][iInst][MESH_0][TNE2_SOL]->Preprocessing(geometry_container[iZone][iInst][MESH_0],solver_container[iZone][iInst][MESH_0], config_container[iZone], MESH_0, NO_RK_ITER, RUNTIME_TNE2_SYS, true);
    solver_container[iZone][iInst][MESH_0][TURB_SOL]->Postprocessing(geometry_container[iZone][iInst][MESH_0],solver_container[iZone][iInst][MESH_0], config_container[iZone], MESH_0);
    solver_container[iZone][iInst][MESH_0][TURB_SOL]->InitiateComms(geometry_container[iZone][iInst][MESH_0], config_container[iZone], SOLUTION);
    solver_container[iZone][iInst][MESH_0][TURB_SOL]->CompleteComms(geometry_container[iZone][iInst][MESH_0], config_container[iZone], SOLUTION);
  }

  if (heat){
    solver_container[iZone][iInst][MESH_0][HEAT_SOL]->Set_Heatflux_Areas(geometry_container[iZone][iInst][MESH_0], config_container[iZone]);
    solver_container[iZone][iInst][MESH_0][HEAT_SOL]->Preprocessing(geometry_container[iZone][iInst][MESH_0],solver_container[iZone][iInst][MESH_0], config_container[iZone], MESH_0, NO_RK_ITER, RUNTIME_HEAT_SYS, true);
    solver_container[iZone][iInst][MESH_0][HEAT_SOL]->Postprocessing(geometry_container[iZone][iInst][MESH_0],solver_container[iZone][iInst][MESH_0], config_container[iZone], MESH_0);
    solver_container[iZone][iInst][MESH_0][HEAT_SOL]->InitiateComms(geometry_container[iZone][iInst][MESH_0], config_container[iZone], SOLUTION);
    solver_container[iZone][iInst][MESH_0][HEAT_SOL]->CompleteComms(geometry_container[iZone][iInst][MESH_0], config_container[iZone], SOLUTION);  }
}

void CDiscAdjTNE2Iteration::RegisterOutput(CSolver *****solver_container, CGeometry ****geometry_container, CConfig **config_container, COutput* output, unsigned short iZone, unsigned short iInst){

  unsigned short Kind_Solver = config_container[iZone]->GetKind_Solver();
  bool frozen_visc = config_container[iZone]->GetFrozen_Visc_Disc();
  bool heat = config_container[iZone]->GetWeakly_Coupled_Heat();

  if ((Kind_Solver == DISC_ADJ_TNE2_NAVIER_STOKES) || (Kind_Solver == DISC_ADJ_RANS) || (Kind_Solver == DISC_ADJ_TNE2_EULER)) {

  /*--- Register conservative variables as output of the iteration ---*/

    solver_container[iZone][iInst][MESH_0][TNE2_SOL]->RegisterOutput(geometry_container[iZone][iInst][MESH_0],config_container[iZone]);

  }
  if (turbulent && !frozen_visc){
    solver_container[iZone][iInst][MESH_0][TURB_SOL]->RegisterOutput(geometry_container[iZone][iInst][MESH_0],
                                                                 config_container[iZone]);
  }
  if (heat){
    solver_container[iZone][iInst][MESH_0][HEAT_SOL]->RegisterOutput(geometry_container[iZone][iInst][MESH_0],
                                                                 config_container[iZone]);
  }
}

void CDiscAdjTNE2Iteration::InitializeAdjoint_CrossTerm(CSolver *****solver_container, CGeometry ****geometry_container, CConfig **config_container, unsigned short iZone, unsigned short iInst){

  unsigned short Kind_Solver = config_container[iZone]->GetKind_Solver();
  bool frozen_visc = config_container[iZone]->GetFrozen_Visc_Disc();

  /*--- Initialize the adjoint of the objective function (typically with 1.0) ---*/

  solver_container[iZone][iInst][MESH_0][ADJTNE2_SOL]->SetAdj_ObjFunc(geometry_container[iZone][iInst][MESH_0], config_container[iZone]);

  /*--- Initialize the adjoints the conservative variables ---*/

 if ((Kind_Solver == DISC_ADJ_TNE2_NAVIER_STOKES) || (Kind_Solver == DISC_ADJ_RANS) || (Kind_Solver == DISC_ADJ_TNE2_EULER)) {

  solver_container[iZone][iInst][MESH_0][ADJTNE2_SOL]->SetAdjoint_Output(geometry_container[iZone][iInst][MESH_0],
                                                                  config_container[iZone]);
}

  if (turbulent && !frozen_visc) {
    solver_container[iZone][iInst][MESH_0][ADJTURB_SOL]->SetAdjoint_Output(geometry_container[iZone][iInst][MESH_0],
                                                                    config_container[iZone]);
  }
}

void CDiscAdjTNE2Iteration::Update(COutput *output,
                                   CIntegration ****integration_container,
                                   CGeometry ****geometry_container,
                                   CSolver *****solver_container,
                                   CNumerics ******numerics_container,
                                   CConfig **config_container,
                                   CSurfaceMovement **surface_movement,
                                   CVolumetricMovement ***grid_movement,
                                   CFreeFormDefBox*** FFDBox,
                                   unsigned short val_iZone,
                                   unsigned short val_iInst)      {

  unsigned short iMesh;

  /*--- Dual time stepping strategy ---*/

  if ((config_container[val_iZone]->GetUnsteady_Simulation() == DT_STEPPING_1ST) ||
      (config_container[val_iZone]->GetUnsteady_Simulation() == DT_STEPPING_2ND)) {

    for (iMesh = 0; iMesh <= config_container[val_iZone]->GetnMGLevels(); iMesh++) {
      integration_container[val_iZone][val_iInst][ADJTNE2_SOL]->SetConvergence(false);
    }
  }
}
<<<<<<< HEAD
=======
bool CDiscAdjFluidIteration::Monitor(COutput *output,
    CIntegration ****integration_container,
    CGeometry ****geometry_container,
    CSolver *****solver_container,
    CNumerics ******numerics_container,
    CConfig **config_container,
    CSurfaceMovement **surface_movement,
    CVolumetricMovement ***grid_movement,
    CFreeFormDefBox*** FFDBox,
    unsigned short val_iZone,
    unsigned short val_iInst)     {

  bool StopCalc = false;
  bool steady = (config_container[val_iZone]->GetUnsteady_Simulation() == STEADY);
  bool output_history = false;

#ifndef HAVE_MPI
  StopTime = su2double(clock())/su2double(CLOCKS_PER_SEC);
#else
  StopTime = MPI_Wtime();
#endif
  UsedTime = StopTime - StartTime;

  /*--- If convergence was reached --*/
  StopCalc = integration_container[val_iZone][INST_0][ADJFLOW_SOL]->GetConvergence();

  /*--- Write the convergence history for the fluid (only screen output) ---*/

  /*--- The logic is right now case dependent ----*/
  /*--- This needs to be generalized when the new output structure comes ---*/
  output_history = (steady && !(multizone && (config_container[val_iZone]->GetnInner_Iter()==1)));

  if (output_history) output->SetConvHistory_Body(NULL, geometry_container, solver_container, config_container, integration_container, false, UsedTime, val_iZone, INST_0);

  return StopCalc;

}
void CDiscAdjFluidIteration::Postprocess(COutput *output,
                                         CIntegration ****integration_container,
                                         CGeometry ****geometry_container,
                                         CSolver *****solver_container,
                                         CNumerics ******numerics_container,
                                         CConfig **config_container,
                                         CSurfaceMovement **surface_movement,
                                         CVolumetricMovement ***grid_movement,
                                         CFreeFormDefBox*** FFDBox,
                                         unsigned short val_iZone,
                                         unsigned short val_iInst) { }
>>>>>>> 2cd2161d

bool CDiscAdjTNE2Iteration::Monitor(COutput *output,
                                    CIntegration ****integration_container,
                                    CGeometry ****geometry_container,
                                    CSolver *****solver_container,
                                    CNumerics ******numerics_container,
                                    CConfig **config_container,
                                    CSurfaceMovement **surface_movement,
                                    CVolumetricMovement ***grid_movement,
                                    CFreeFormDefBox*** FFDBox,
                                    unsigned short val_iZone,
                                    unsigned short val_iInst)     { return false; }

void CDiscAdjTNE2Iteration::Postprocess(COutput *output,
                                        CIntegration ****integration_container,
                                        CGeometry ****geometry_container,
                                        CSolver *****solver_container,
                                        CNumerics ******numerics_container,
                                        CConfig **config_container,
                                        CSurfaceMovement **surface_movement,
                                        CVolumetricMovement ***grid_movement,
                                        CFreeFormDefBox*** FFDBox,
                                        unsigned short val_iZone,
                                        unsigned short val_iInst) {}

CDiscAdjFEAIteration::CDiscAdjFEAIteration(CConfig *config) : CIteration(config), CurrentRecording(NONE){

  fem_iteration = new CFEAIteration(config);

  // TEMPORARY output only for standalone structural problems
  if ((!config->GetFSI_Simulation()) && (rank == MASTER_NODE)){

    bool de_effects = config->GetDE_Effects();
    unsigned short iVar;

    /*--- Header of the temporary output file ---*/
    ofstream myfile_res;
    myfile_res.open ("Results_Reverse_Adjoint.txt");

    myfile_res << "Obj_Func" << " ";
    for (iVar = 0; iVar < config->GetnElasticityMod(); iVar++)
        myfile_res << "Sens_E_" << iVar << "\t";

    for (iVar = 0; iVar < config->GetnPoissonRatio(); iVar++)
      myfile_res << "Sens_Nu_" << iVar << "\t";

    if (config->GetDynamic_Analysis() == DYNAMIC){
        for (iVar = 0; iVar < config->GetnMaterialDensity(); iVar++)
          myfile_res << "Sens_Rho_" << iVar << "\t";
    }

    if (de_effects){
        for (iVar = 0; iVar < config->GetnElectric_Field(); iVar++)
          myfile_res << "Sens_EField_" << iVar << "\t";
    }

    myfile_res << endl;

    myfile_res.close();
  }

}

CDiscAdjFEAIteration::~CDiscAdjFEAIteration(void) { }

void CDiscAdjFEAIteration::Preprocess(COutput *output,
                                           CIntegration ****integration_container,
                                           CGeometry ****geometry_container,
                                           CSolver *****solver_container,
                                           CNumerics ******numerics_container,
                                           CConfig **config_container,
                                           CSurfaceMovement **surface_movement,
                                           CVolumetricMovement ***grid_movement,
                                           CFreeFormDefBox*** FFDBox,
                                           unsigned short val_iZone,
                                           unsigned short val_iInst) {

  unsigned long IntIter = 0, iPoint;
  config_container[ZONE_0]->SetIntIter(IntIter);
  unsigned short ExtIter = config_container[val_iZone]->GetExtIter();
  bool dynamic = (config_container[val_iZone]->GetDynamic_Analysis() == DYNAMIC);

  int Direct_Iter;

  /*--- For the dynamic adjoint, load direct solutions from restart files. ---*/

  if (dynamic) {

    Direct_Iter = SU2_TYPE::Int(config_container[val_iZone]->GetUnst_AdjointIter()) - SU2_TYPE::Int(ExtIter) - 1;

    /*--- We want to load the already converged solution at timesteps n and n-1 ---*/

    /*--- Load solution at timestep n-1 ---*/

    LoadDynamic_Solution(geometry_container, solver_container,config_container, val_iZone, val_iInst, Direct_Iter-1);

    /*--- Push solution back to correct array ---*/

    for(iPoint=0; iPoint<geometry_container[val_iZone][val_iInst][MESH_0]->GetnPoint();iPoint++){
      solver_container[val_iZone][val_iInst][MESH_0][FEA_SOL]->node[iPoint]->SetSolution_time_n();
    }

    /*--- Push solution back to correct array ---*/

    for(iPoint=0; iPoint<geometry_container[val_iZone][val_iInst][MESH_0]->GetnPoint();iPoint++){
      solver_container[val_iZone][val_iInst][MESH_0][FEA_SOL]->node[iPoint]->SetSolution_Accel_time_n();
    }

    /*--- Push solution back to correct array ---*/

    for(iPoint=0; iPoint<geometry_container[val_iZone][val_iInst][MESH_0]->GetnPoint();iPoint++){
      solver_container[val_iZone][val_iInst][MESH_0][FEA_SOL]->node[iPoint]->SetSolution_Vel_time_n();
    }

    /*--- Load solution timestep n ---*/

    LoadDynamic_Solution(geometry_container, solver_container,config_container, val_iZone, val_iInst, Direct_Iter);

    /*--- Store FEA solution also in the adjoint solver in order to be able to reset it later ---*/

    for (iPoint = 0; iPoint < geometry_container[val_iZone][val_iInst][MESH_0]->GetnPoint(); iPoint++){
      solver_container[val_iZone][val_iInst][MESH_0][ADJFEA_SOL]->node[iPoint]->SetSolution_Direct(solver_container[val_iZone][val_iInst][MESH_0][FEA_SOL]->node[iPoint]->GetSolution());
    }

    for (iPoint = 0; iPoint < geometry_container[val_iZone][val_iInst][MESH_0]->GetnPoint(); iPoint++){
      solver_container[val_iZone][val_iInst][MESH_0][ADJFEA_SOL]->node[iPoint]->SetSolution_Accel_Direct(solver_container[val_iZone][val_iInst][MESH_0][FEA_SOL]->node[iPoint]->GetSolution_Accel());
    }

    for (iPoint = 0; iPoint < geometry_container[val_iZone][val_iInst][MESH_0]->GetnPoint(); iPoint++){
      solver_container[val_iZone][val_iInst][MESH_0][ADJFEA_SOL]->node[iPoint]->SetSolution_Vel_Direct(solver_container[val_iZone][val_iInst][MESH_0][FEA_SOL]->node[iPoint]->GetSolution_Vel());
    }

  }
  else{
    /*--- Store FEA solution also in the adjoint solver in order to be able to reset it later ---*/

    for (iPoint = 0; iPoint < geometry_container[val_iZone][val_iInst][MESH_0]->GetnPoint(); iPoint++){
      solver_container[val_iZone][val_iInst][MESH_0][ADJFEA_SOL]->node[iPoint]->SetSolution_Direct(solver_container[val_iZone][val_iInst][MESH_0][FEA_SOL]->node[iPoint]->GetSolution());
    }

  }

  solver_container[val_iZone][val_iInst][MESH_0][ADJFEA_SOL]->Preprocessing(geometry_container[val_iZone][val_iInst][MESH_0], solver_container[val_iZone][val_iInst][MESH_0],  config_container[val_iZone] , MESH_0, 0, RUNTIME_ADJFEA_SYS, false);

}

void CDiscAdjFEAIteration::LoadDynamic_Solution(CGeometry ****geometry_container,
                                               CSolver *****solver_container,
                                               CConfig **config_container,
                                               unsigned short val_iZone,
                                               unsigned short val_iInst, 
                                               int val_DirectIter) {
  unsigned short iVar;
  unsigned long iPoint;
  bool update_geo = false;  //TODO: check

  if (val_DirectIter >= 0){
    if (rank == MASTER_NODE && val_iZone == ZONE_0)
      cout << " Loading FEA solution from direct iteration " << val_DirectIter  << "." << endl;
    solver_container[val_iZone][val_iInst][MESH_0][FEA_SOL]->LoadRestart(geometry_container[val_iZone][val_iInst], solver_container[val_iZone][val_iInst], config_container[val_iZone], val_DirectIter, update_geo);
  } else {
    /*--- If there is no solution file we set the freestream condition ---*/
    if (rank == MASTER_NODE && val_iZone == ZONE_0)
      cout << " Setting static conditions at direct iteration " << val_DirectIter << "." << endl;
    /*--- Push solution back to correct array ---*/
    for(iPoint=0; iPoint < geometry_container[val_iZone][val_iInst][MESH_0]->GetnPoint();iPoint++){
      for (iVar = 0; iVar < solver_container[val_iZone][val_iInst][MESH_0][FEA_SOL]->GetnVar(); iVar++){
        solver_container[val_iZone][val_iInst][MESH_0][FEA_SOL]->node[iPoint]->SetSolution(iVar, 0.0);
        solver_container[val_iZone][val_iInst][MESH_0][FEA_SOL]->node[iPoint]->SetSolution_Accel(iVar, 0.0);
        solver_container[val_iZone][val_iInst][MESH_0][FEA_SOL]->node[iPoint]->SetSolution_Vel(iVar, 0.0);
      }
    }
  }
}

void CDiscAdjFEAIteration::Iterate(COutput *output,
                                        CIntegration ****integration_container,
                                        CGeometry ****geometry_container,
                                        CSolver *****solver_container,
                                        CNumerics ******numerics_container,
                                        CConfig **config_container,
                                        CSurfaceMovement **surface_movement,
                                        CVolumetricMovement ***volume_grid_movement,
                                        CFreeFormDefBox*** FFDBox,
                                        unsigned short val_iZone,
                                        unsigned short val_iInst) {


  bool dynamic = (config_container[val_iZone]->GetDynamic_Analysis() == DYNAMIC);

  unsigned long nIntIter = config_container[val_iZone]->GetnIter();
  unsigned long IntIter  = config_container[val_iZone]->GetIntIter();

  /*--- Extract the adjoints of the conservative input variables and store them for the next iteration ---*/

  solver_container[val_iZone][val_iInst][MESH_0][ADJFEA_SOL]->ExtractAdjoint_Solution(geometry_container[val_iZone][val_iInst][MESH_0],
                                                                                      config_container[val_iZone]);

  solver_container[val_iZone][val_iInst][MESH_0][ADJFEA_SOL]->ExtractAdjoint_Variables(geometry_container[val_iZone][val_iInst][MESH_0],
                                                                                       config_container[val_iZone]);

  /*--- Set the convergence criteria (only residual possible) ---*/

  integration_container[val_iZone][val_iInst][ADJFEA_SOL]->Convergence_Monitoring(geometry_container[val_iZone][val_iInst][MESH_0],config_container[val_iZone],
                                                                                  IntIter,log10(solver_container[val_iZone][val_iInst][MESH_0][ADJFLOW_SOL]->GetRes_RMS(0)), MESH_0);

  /*--- Write the convergence history (only screen output) ---*/

  if(IntIter != nIntIter-1)
    output->SetConvHistory_Body(NULL, geometry_container, solver_container, config_container, integration_container, true, 0.0, val_iZone, val_iInst);

  if (dynamic){
    integration_container[val_iZone][val_iInst][ADJFEA_SOL]->SetConvergence(false);
  }

}

void CDiscAdjFEAIteration::SetRecording(COutput *output,
                                             CIntegration ****integration_container,
                                             CGeometry ****geometry_container,
                                             CSolver *****solver_container,
                                             CNumerics ******numerics_container,
                                             CConfig **config_container,
                                             CSurfaceMovement **surface_movement,
                                             CVolumetricMovement ***grid_movement,
                                             CFreeFormDefBox*** FFDBox,
                                             unsigned short val_iZone,
                                             unsigned short val_iInst,
                                             unsigned short kind_recording)      {

  unsigned long IntIter = config_container[ZONE_0]->GetIntIter();
  unsigned long ExtIter = config_container[val_iZone]->GetExtIter(), DirectExtIter;
  bool dynamic = (config_container[val_iZone]->GetDynamic_Analysis() == DYNAMIC);

  DirectExtIter = 0;
  if (dynamic){
    DirectExtIter = SU2_TYPE::Int(config_container[val_iZone]->GetUnst_AdjointIter()) - SU2_TYPE::Int(ExtIter) - 1;
  }

  /*--- Reset the tape ---*/

  AD::Reset();

  /*--- We only need to reset the indices if the current recording is different from the recording we want to have ---*/

  if (CurrentRecording != kind_recording && (CurrentRecording != NONE) ){

    solver_container[val_iZone][val_iInst][MESH_0][ADJFEA_SOL]->SetRecording(geometry_container[val_iZone][val_iInst][MESH_0], config_container[val_iZone]);

    /*--- Clear indices of coupling variables ---*/

    SetDependencies(solver_container, geometry_container, numerics_container, config_container, val_iZone, val_iInst, ALL_VARIABLES);

    /*--- Run one iteration while tape is passive - this clears all indices ---*/

    fem_iteration->Iterate(output,integration_container,geometry_container,solver_container,numerics_container,
                                config_container,surface_movement,grid_movement,FFDBox,val_iZone, val_iInst);

  }

  /*--- Prepare for recording ---*/

  solver_container[val_iZone][val_iInst][MESH_0][ADJFEA_SOL]->SetRecording(geometry_container[val_iZone][val_iInst][MESH_0], config_container[val_iZone]);

  /*--- Start the recording of all operations ---*/

  AD::StartRecording();

  /*--- Register FEA variables ---*/

  RegisterInput(solver_container, geometry_container, config_container, val_iZone, val_iInst, kind_recording);

  /*--- Compute coupling or update the geometry ---*/

  SetDependencies(solver_container, geometry_container, numerics_container, config_container, val_iZone, val_iInst, kind_recording);

  /*--- Set the correct direct iteration number ---*/

  if (dynamic){
    config_container[val_iZone]->SetExtIter(DirectExtIter);
  }

  /*--- Run the direct iteration ---*/

  fem_iteration->Iterate(output,integration_container,geometry_container,solver_container,numerics_container,
                              config_container,surface_movement,grid_movement,FFDBox, val_iZone, val_iInst);

  config_container[val_iZone]->SetExtIter(ExtIter);

  /*--- Register structural variables and objective function as output ---*/

  RegisterOutput(solver_container, geometry_container, config_container, val_iZone, val_iInst);

  /*--- Stop the recording ---*/

  AD::StopRecording();

  /*--- Set the recording status ---*/

  CurrentRecording = kind_recording;

  /* --- Reset the number of the internal iterations---*/

  config_container[ZONE_0]->SetIntIter(IntIter);

}

<<<<<<< HEAD
=======

void CDiscAdjFEAIteration::SetRecording(CSolver *****solver_container,
                                        CGeometry ****geometry_container,
                                        CConfig **config_container,
                                        unsigned short val_iZone,
                                        unsigned short val_iInst,
                                        unsigned short kind_recording) {

  /*--- Prepare for recording by resetting the solution to the initial converged solution ---*/

  solver_container[val_iZone][val_iInst][MESH_0][ADJFEA_SOL]->SetRecording(geometry_container[val_iZone][val_iInst][MESH_0], config_container[val_iZone]);

}

>>>>>>> 2cd2161d
void CDiscAdjFEAIteration::RegisterInput(CSolver *****solver_container, CGeometry ****geometry_container, CConfig **config_container, unsigned short iZone, unsigned short iInst, unsigned short kind_recording){

  /*--- Register structural displacements as input ---*/

  solver_container[iZone][iInst][MESH_0][ADJFEA_SOL]->RegisterSolution(geometry_container[iZone][iInst][MESH_0], config_container[iZone]);

  /*--- Register variables as input ---*/

  solver_container[iZone][iInst][MESH_0][ADJFEA_SOL]->RegisterVariables(geometry_container[iZone][iInst][MESH_0], config_container[iZone]);

  /*--- Both need to be registered regardless of kind_recording for structural shape derivatives to work properly.
        Otherwise, the code simply diverges as the FEM_CROSS_TERM_GEOMETRY breaks! (no idea why) for this term we register but do not extract! ---*/
}

void CDiscAdjFEAIteration::SetDependencies(CSolver *****solver_container, CGeometry ****geometry_container, CNumerics ******numerics_container, CConfig **config_container, unsigned short iZone, unsigned short iInst, unsigned short kind_recording){

  unsigned short iVar;
  unsigned short iMPROP = config_container[iZone]->GetnElasticityMod();
  
  /*--- Some numerics are only instanciated under these conditions ---*/
  bool element_based = (config_container[iZone]->GetGeometricConditions() == LARGE_DEFORMATIONS) &&
                        solver_container[iZone][iInst][MESH_0][FEA_SOL]->IsElementBased(),
       de_effects    = (config_container[iZone]->GetGeometricConditions() == LARGE_DEFORMATIONS) &&
                        config_container[iZone]->GetDE_Effects();

  for (iVar = 0; iVar < iMPROP; iVar++){

      /*--- Add dependencies for E and Nu ---*/

      numerics_container[iZone][iInst][MESH_0][FEA_SOL][FEA_TERM]->SetMaterial_Properties(iVar,
                                                                                   solver_container[iZone][iInst][MESH_0][ADJFEA_SOL]->GetVal_Young(iVar),
                                                                                   solver_container[iZone][iInst][MESH_0][ADJFEA_SOL]->GetVal_Poisson(iVar));

      /*--- Add dependencies for Rho and Rho_DL ---*/

      numerics_container[iZone][iInst][MESH_0][FEA_SOL][FEA_TERM]->SetMaterial_Density(iVar,
                                                                                solver_container[iZone][iInst][MESH_0][ADJFEA_SOL]->GetVal_Rho(iVar),
                                                                                solver_container[iZone][iInst][MESH_0][ADJFEA_SOL]->GetVal_Rho_DL(iVar));

      /*--- Add dependencies for element-based simulations. ---*/

      if (element_based){

          /*--- Neo Hookean Compressible ---*/
          numerics_container[iZone][iInst][MESH_0][FEA_SOL][MAT_NHCOMP]->SetMaterial_Properties(iVar,
                                                                                       solver_container[iZone][iInst][MESH_0][ADJFEA_SOL]->GetVal_Young(iVar),
                                                                                       solver_container[iZone][iInst][MESH_0][ADJFEA_SOL]->GetVal_Poisson(iVar));
          numerics_container[iZone][iInst][MESH_0][FEA_SOL][MAT_NHCOMP]->SetMaterial_Density(iVar,
                                                                                    solver_container[iZone][iInst][MESH_0][ADJFEA_SOL]->GetVal_Rho(iVar),
                                                                                    solver_container[iZone][iInst][MESH_0][ADJFEA_SOL]->GetVal_Rho_DL(iVar));

          /*--- Ideal DE ---*/
          numerics_container[iZone][iInst][MESH_0][FEA_SOL][MAT_IDEALDE]->SetMaterial_Properties(iVar,
                                                                                       solver_container[iZone][iInst][MESH_0][ADJFEA_SOL]->GetVal_Young(iVar),
                                                                                       solver_container[iZone][iInst][MESH_0][ADJFEA_SOL]->GetVal_Poisson(iVar));
          numerics_container[iZone][iInst][MESH_0][FEA_SOL][MAT_IDEALDE]->SetMaterial_Density(iVar,
                                                                                    solver_container[iZone][iInst][MESH_0][ADJFEA_SOL]->GetVal_Rho(iVar),
                                                                                    solver_container[iZone][iInst][MESH_0][ADJFEA_SOL]->GetVal_Rho_DL(iVar));

          /*--- Knowles ---*/
          numerics_container[iZone][iInst][MESH_0][FEA_SOL][MAT_KNOWLES]->SetMaterial_Properties(iVar,
                                                                                       solver_container[iZone][iInst][MESH_0][ADJFEA_SOL]->GetVal_Young(iVar),
                                                                                       solver_container[iZone][iInst][MESH_0][ADJFEA_SOL]->GetVal_Poisson(iVar));
          numerics_container[iZone][iInst][MESH_0][FEA_SOL][MAT_KNOWLES]->SetMaterial_Density(iVar,
                                                                                    solver_container[iZone][iInst][MESH_0][ADJFEA_SOL]->GetVal_Rho(iVar),
                                                                                    solver_container[iZone][iInst][MESH_0][ADJFEA_SOL]->GetVal_Rho_DL(iVar));

      }



  }

  if (de_effects){

      unsigned short nEField = solver_container[iZone][iInst][MESH_0][ADJFEA_SOL]->GetnEField();

      for (unsigned short iEField = 0; iEField < nEField; iEField++){

          numerics_container[iZone][iInst][MESH_0][FEA_SOL][FEA_TERM]->Set_ElectricField(iEField,
                                                                                 solver_container[iZone][iInst][MESH_0][ADJFEA_SOL]->GetVal_EField(iEField));

          numerics_container[iZone][iInst][MESH_0][FEA_SOL][DE_TERM]->Set_ElectricField(iEField,
                                                                                 solver_container[iZone][iInst][MESH_0][ADJFEA_SOL]->GetVal_EField(iEField));

      }


  }

  /*--- Add dependencies for element-based simulations. ---*/

  switch (config_container[iZone]->GetDV_FEA()) {
    case YOUNG_MODULUS:
    case POISSON_RATIO:
    case DENSITY_VAL:
    case DEAD_WEIGHT:
    case ELECTRIC_FIELD:

      unsigned short nDV = solver_container[iZone][iInst][MESH_0][ADJFEA_SOL]->GetnDVFEA();

      for (unsigned short iDV = 0; iDV < nDV; iDV++){

          numerics_container[iZone][iInst][MESH_0][FEA_SOL][FEA_TERM]->Set_DV_Val(iDV,
                                                                           solver_container[iZone][iInst][MESH_0][ADJFEA_SOL]->GetVal_DVFEA(iDV));

          if (de_effects){
            numerics_container[iZone][iInst][MESH_0][FEA_SOL][DE_TERM]->Set_DV_Val(iDV,
                                                                            solver_container[iZone][iInst][MESH_0][ADJFEA_SOL]->GetVal_DVFEA(iDV));
          }

      }

      if (element_based){

        for (unsigned short iDV = 0; iDV < nDV; iDV++){
            numerics_container[iZone][iInst][MESH_0][FEA_SOL][MAT_NHCOMP]->Set_DV_Val(iDV,
                                                                            solver_container[iZone][iInst][MESH_0][ADJFEA_SOL]->GetVal_DVFEA(iDV));
            numerics_container[iZone][iInst][MESH_0][FEA_SOL][MAT_IDEALDE]->Set_DV_Val(iDV,
                                                                            solver_container[iZone][iInst][MESH_0][ADJFEA_SOL]->GetVal_DVFEA(iDV));
            numerics_container[iZone][iInst][MESH_0][FEA_SOL][MAT_KNOWLES]->Set_DV_Val(iDV,
                                                                            solver_container[iZone][iInst][MESH_0][ADJFEA_SOL]->GetVal_DVFEA(iDV));
        }

      }

    break;

  }

}

void CDiscAdjFEAIteration::RegisterOutput(CSolver *****solver_container, CGeometry ****geometry_container, CConfig **config_container, unsigned short iZone, unsigned short iInst){

  /*--- Register conservative variables as output of the iteration ---*/

  solver_container[iZone][iInst][MESH_0][ADJFEA_SOL]->RegisterOutput(geometry_container[iZone][iInst][MESH_0],config_container[iZone]);

}

void CDiscAdjFEAIteration::InitializeAdjoint(CSolver *****solver_container, CGeometry ****geometry_container, CConfig **config_container, unsigned short iZone, unsigned short iInst){

  /*--- Initialize the adjoint of the objective function (typically with 1.0) ---*/

  solver_container[iZone][iInst][MESH_0][ADJFEA_SOL]->SetAdj_ObjFunc(geometry_container[iZone][iInst][MESH_0], config_container[iZone]);

  /*--- Initialize the adjoints the conservative variables ---*/

  solver_container[iZone][iInst][MESH_0][ADJFEA_SOL]->SetAdjoint_Output(geometry_container[iZone][iInst][MESH_0],
                                                                  config_container[iZone]);

}

void CDiscAdjFEAIteration::InitializeAdjoint_CrossTerm(CSolver *****solver_container, CGeometry ****geometry_container, CConfig **config_container, unsigned short iZone, unsigned short iInst){

  /*--- Initialize the adjoint of the objective function (typically with 1.0) ---*/

  solver_container[iZone][iInst][MESH_0][ADJFEA_SOL]->SetAdj_ObjFunc(geometry_container[iZone][iInst][MESH_0], config_container[iZone]);

  /*--- Initialize the adjoints the conservative variables ---*/

  solver_container[iZone][iInst][MESH_0][ADJFEA_SOL]->SetAdjoint_Output(geometry_container[iZone][iInst][MESH_0],
                                                                  config_container[iZone]);

}

void CDiscAdjFEAIteration::Update(COutput *output,
                                       CIntegration ****integration_container,
                                       CGeometry ****geometry_container,
                                       CSolver *****solver_container,
                                       CNumerics ******numerics_container,
                                       CConfig **config_container,
                                       CSurfaceMovement **surface_movement,
                                       CVolumetricMovement ***grid_movement,
                                       CFreeFormDefBox*** FFDBox,
                                       unsigned short val_iZone,
                                       unsigned short val_iInst)      { }

bool CDiscAdjFEAIteration::Monitor(COutput *output,
    CIntegration ****integration_container,
    CGeometry ****geometry_container,
    CSolver *****solver_container,
    CNumerics ******numerics_container,
    CConfig **config_container,
    CSurfaceMovement **surface_movement,
    CVolumetricMovement ***grid_movement,
    CFreeFormDefBox*** FFDBox,
    unsigned short val_iZone,
    unsigned short val_iInst)     { return false; }

void CDiscAdjFEAIteration::Postprocess(COutput *output,
    CIntegration ****integration_container,
    CGeometry ****geometry_container,
    CSolver *****solver_container,
    CNumerics ******numerics_container,
    CConfig **config_container,
    CSurfaceMovement **surface_movement,
    CVolumetricMovement ***grid_movement,
    CFreeFormDefBox*** FFDBox,
    unsigned short val_iZone,
    unsigned short val_iInst) {


  bool dynamic = (config_container[val_iZone]->GetDynamic_Analysis() == DYNAMIC);

  /*--- Global sensitivities ---*/
  solver_container[val_iZone][val_iInst][MESH_0][ADJFEA_SOL]->SetSensitivity(geometry_container[val_iZone][val_iInst][MESH_0],config_container[val_iZone]);

  // TEMPORARY output only for standalone structural problems
  if ((!config_container[val_iZone]->GetFSI_Simulation()) && (rank == MASTER_NODE)){

    unsigned short iVar;

    bool de_effects = config_container[val_iZone]->GetDE_Effects();

    /*--- Header of the temporary output file ---*/
    ofstream myfile_res;
    myfile_res.open ("Results_Reverse_Adjoint.txt", ios::app);

    myfile_res.precision(15);

    myfile_res << config_container[val_iZone]->GetExtIter() << "\t";

    switch (config_container[val_iZone]->GetKind_ObjFunc()){
    case REFERENCE_GEOMETRY:
      myfile_res << scientific << solver_container[val_iZone][val_iInst][MESH_0][FEA_SOL]->GetTotal_OFRefGeom() << "\t";
      break;
    case REFERENCE_NODE:
      myfile_res << scientific << solver_container[val_iZone][val_iInst][MESH_0][FEA_SOL]->GetTotal_OFRefNode() << "\t";
      break;
    case VOLUME_FRACTION:
      myfile_res << scientific << solver_container[val_iZone][val_iInst][MESH_0][FEA_SOL]->GetTotal_OFVolFrac() << "\t";
      break;
    }

    for (iVar = 0; iVar < config_container[val_iZone]->GetnElasticityMod(); iVar++)
      myfile_res << scientific << solver_container[ZONE_0][val_iInst][MESH_0][ADJFEA_SOL]->GetTotal_Sens_E(iVar) << "\t";
    for (iVar = 0; iVar < config_container[val_iZone]->GetnPoissonRatio(); iVar++)
      myfile_res << scientific << solver_container[ZONE_0][val_iInst][MESH_0][ADJFEA_SOL]->GetTotal_Sens_Nu(iVar) << "\t";
    if (dynamic){
      for (iVar = 0; iVar < config_container[val_iZone]->GetnMaterialDensity(); iVar++)
        myfile_res << scientific << solver_container[ZONE_0][val_iInst][MESH_0][ADJFEA_SOL]->GetTotal_Sens_Rho(iVar) << "\t";
    }

    if (de_effects){
      for (iVar = 0; iVar < config_container[val_iZone]->GetnElectric_Field(); iVar++)
        myfile_res << scientific << solver_container[val_iZone][val_iInst][MESH_0][ADJFEA_SOL]->GetTotal_Sens_EField(iVar) << "\t";
    }

    for (iVar = 0; iVar < solver_container[val_iZone][val_iInst][MESH_0][ADJFEA_SOL]->GetnDVFEA(); iVar++){
      myfile_res << scientific << solver_container[val_iZone][val_iInst][MESH_0][ADJFEA_SOL]->GetTotal_Sens_DVFEA(iVar) << "\t";
    }

    myfile_res << endl;

    myfile_res.close();
  }

  // TEST: for implementation of python framework in standalone structural problems
  if ((!config_container[val_iZone]->GetFSI_Simulation()) && (rank == MASTER_NODE)){

    /*--- Header of the temporary output file ---*/
    ofstream myfile_res;
    bool outputDVFEA = false;

    switch (config_container[val_iZone]->GetDV_FEA()) {
    case YOUNG_MODULUS:
      myfile_res.open("grad_young.opt");
      outputDVFEA = true;
      break;
    case POISSON_RATIO:
      myfile_res.open("grad_poisson.opt");
      outputDVFEA = true;
      break;
    case DENSITY_VAL:
    case DEAD_WEIGHT:
      myfile_res.open("grad_density.opt");
      outputDVFEA = true;
      break;
    case ELECTRIC_FIELD:
      myfile_res.open("grad_efield.opt");
      outputDVFEA = true;
      break;
    default:
      outputDVFEA = false;
      break;
    }

    if (outputDVFEA){

      unsigned short iDV;
      unsigned short nDV = solver_container[val_iZone][val_iInst][MESH_0][ADJFEA_SOL]->GetnDVFEA();

      myfile_res << "INDEX" << "\t" << "GRAD" << endl;

      myfile_res.precision(15);

      for (iDV = 0; iDV < nDV; iDV++){
        myfile_res << iDV;
        myfile_res << "\t";
        myfile_res << scientific << solver_container[val_iZone][val_iInst][MESH_0][ADJFEA_SOL]->GetTotal_Sens_DVFEA(iDV);
        myfile_res << endl;
      }

      myfile_res.close();

    }

  }

  unsigned short iMarker;

  /*--- Apply BC's to the structural adjoint - otherwise, clamped nodes have too values that make no sense... ---*/
  for (iMarker = 0; iMarker < config_container[val_iZone]->GetnMarker_All(); iMarker++)
  switch (config_container[val_iZone]->GetMarker_All_KindBC(iMarker)) {
    case CLAMPED_BOUNDARY:
    solver_container[val_iZone][val_iInst][MESH_0][ADJFEA_SOL]->BC_Clamped_Post(geometry_container[val_iZone][val_iInst][MESH_0],
        solver_container[val_iZone][val_iInst][MESH_0], numerics_container[val_iZone][val_iInst][MESH_0][FEA_SOL][FEA_TERM],
        config_container[val_iZone], iMarker);
    break;
  }
}

CDiscAdjHeatIteration::CDiscAdjHeatIteration(CConfig *config) : CIteration(config) { }

CDiscAdjHeatIteration::~CDiscAdjHeatIteration(void) { }

void CDiscAdjHeatIteration::Preprocess(COutput *output,
                                           CIntegration ****integration_container,
                                           CGeometry ****geometry_container,
                                           CSolver *****solver_container,
                                           CNumerics ******numerics_container,
                                           CConfig **config_container,
                                           CSurfaceMovement **surface_movement,
                                           CVolumetricMovement ***grid_movement,
                                           CFreeFormDefBox*** FFDBox,
                                           unsigned short val_iZone,
                                           unsigned short val_iInst) {

  unsigned long IntIter = 0, iPoint;
  config_container[ZONE_0]->SetIntIter(IntIter);
  unsigned short ExtIter = config_container[val_iZone]->GetExtIter();
  bool dual_time_1st = (config_container[val_iZone]->GetUnsteady_Simulation() == DT_STEPPING_1ST);
  bool dual_time_2nd = (config_container[val_iZone]->GetUnsteady_Simulation() == DT_STEPPING_2ND);
  bool dual_time = (dual_time_1st || dual_time_2nd);
  unsigned short iMesh;
  int Direct_Iter;

  /*--- For the unsteady adjoint, load direct solutions from restart files. ---*/

  if (config_container[val_iZone]->GetUnsteady_Simulation()) {

    Direct_Iter = SU2_TYPE::Int(config_container[val_iZone]->GetUnst_AdjointIter()) - SU2_TYPE::Int(ExtIter) - 2;

    /*--- For dual-time stepping we want to load the already converged solution at timestep n ---*/

    if (dual_time) {
      Direct_Iter += 1;
    }

    if (ExtIter == 0){

      if (dual_time_2nd) {

        /*--- Load solution at timestep n-2 ---*/

        LoadUnsteady_Solution(geometry_container, solver_container,config_container, val_iZone, val_iInst, Direct_Iter-2);

        /*--- Push solution back to correct array ---*/

        for (iMesh=0; iMesh<=config_container[val_iZone]->GetnMGLevels();iMesh++) {
          for(iPoint=0; iPoint<geometry_container[val_iZone][val_iInst][iMesh]->GetnPoint();iPoint++) {

            solver_container[val_iZone][val_iInst][iMesh][HEAT_SOL]->node[iPoint]->Set_Solution_time_n();
            solver_container[val_iZone][val_iInst][iMesh][HEAT_SOL]->node[iPoint]->Set_Solution_time_n1();
          }
        }
      }
      if (dual_time) {

        /*--- Load solution at timestep n-1 ---*/

        LoadUnsteady_Solution(geometry_container, solver_container,config_container, val_iZone, val_iInst, Direct_Iter-1);

        /*--- Push solution back to correct array ---*/

        for (iMesh=0; iMesh<=config_container[val_iZone]->GetnMGLevels();iMesh++) {
          for(iPoint=0; iPoint<geometry_container[val_iZone][val_iInst][iMesh]->GetnPoint();iPoint++) {

            solver_container[val_iZone][val_iInst][iMesh][HEAT_SOL]->node[iPoint]->Set_Solution_time_n();
          }
        }
      }

      /*--- Load solution timestep n ---*/

      LoadUnsteady_Solution(geometry_container, solver_container,config_container, val_iZone, val_iInst, Direct_Iter);

    }


    if ((ExtIter > 0) && dual_time){

      /*--- Load solution timestep n - 2 ---*/

      LoadUnsteady_Solution(geometry_container, solver_container,config_container, val_iZone, val_iInst, Direct_Iter - 2);

      /*--- Temporarily store the loaded solution in the Solution_Old array ---*/

      for (iMesh=0; iMesh<=config_container[val_iZone]->GetnMGLevels();iMesh++) {
        for(iPoint=0; iPoint<geometry_container[val_iZone][val_iInst][iMesh]->GetnPoint();iPoint++) {

          solver_container[val_iZone][val_iInst][iMesh][HEAT_SOL]->node[iPoint]->Set_OldSolution();
        }
      }

      /*--- Set Solution at timestep n to solution at n-1 ---*/

      for (iMesh=0; iMesh<=config_container[val_iZone]->GetnMGLevels();iMesh++) {
        for(iPoint=0; iPoint<geometry_container[val_iZone][val_iInst][iMesh]->GetnPoint();iPoint++) {

          solver_container[val_iZone][val_iInst][iMesh][HEAT_SOL]->node[iPoint]->SetSolution(solver_container[val_iZone][val_iInst][iMesh][HEAT_SOL]->node[iPoint]->GetSolution_time_n());
        }
      }
      if (dual_time_1st){
      /*--- Set Solution at timestep n-1 to the previously loaded solution ---*/
        for (iMesh=0; iMesh<=config_container[val_iZone]->GetnMGLevels();iMesh++) {
          for(iPoint=0; iPoint<geometry_container[val_iZone][val_iInst][iMesh]->GetnPoint();iPoint++) {

            solver_container[val_iZone][val_iInst][iMesh][HEAT_SOL]->node[iPoint]->Set_Solution_time_n(solver_container[val_iZone][val_iInst][iMesh][HEAT_SOL]->node[iPoint]->GetSolution_time_n1());
          }
        }
      }
      if (dual_time_2nd){
        /*--- Set Solution at timestep n-1 to solution at n-2 ---*/
        for (iMesh=0; iMesh<=config_container[val_iZone]->GetnMGLevels();iMesh++) {
          for(iPoint=0; iPoint<geometry_container[val_iZone][val_iInst][iMesh]->GetnPoint();iPoint++) {

            solver_container[val_iZone][val_iInst][iMesh][HEAT_SOL]->node[iPoint]->Set_Solution_time_n(solver_container[val_iZone][val_iInst][iMesh][HEAT_SOL]->node[iPoint]->GetSolution_time_n1());
          }
        }
        /*--- Set Solution at timestep n-2 to the previously loaded solution ---*/
        for (iMesh=0; iMesh<=config_container[val_iZone]->GetnMGLevels();iMesh++) {
          for(iPoint=0; iPoint<geometry_container[val_iZone][val_iInst][iMesh]->GetnPoint();iPoint++) {

            solver_container[val_iZone][val_iInst][iMesh][HEAT_SOL]->node[iPoint]->Set_Solution_time_n1(solver_container[val_iZone][val_iInst][iMesh][HEAT_SOL]->node[iPoint]->GetSolution_Old());
          }
        }
      }
    }
  }

  /*--- Store flow solution also in the adjoint solver in order to be able to reset it later ---*/

  if (ExtIter == 0 || dual_time) {
    for (iPoint = 0; iPoint < geometry_container[val_iZone][val_iInst][MESH_0]->GetnPoint(); iPoint++) {
      solver_container[val_iZone][val_iInst][MESH_0][ADJHEAT_SOL]->node[iPoint]->SetSolution_Direct(solver_container[val_iZone][val_iInst][MESH_0][HEAT_SOL]->node[iPoint]->GetSolution());
    }
  }

  solver_container[val_iZone][val_iInst][MESH_0][ADJHEAT_SOL]->Preprocessing(geometry_container[val_iZone][val_iInst][MESH_0],
                                                                             solver_container[val_iZone][val_iInst][MESH_0],
                                                                             config_container[val_iZone],
                                                                             MESH_0, 0, RUNTIME_ADJHEAT_SYS, false);
}

void CDiscAdjHeatIteration::LoadUnsteady_Solution(CGeometry ****geometry_container,
                                           CSolver *****solver_container,
                                           CConfig **config_container,
                                           unsigned short val_iZone,
                                           unsigned short val_iInst,
                                           int val_DirectIter) {
  unsigned short iMesh;

  if (val_DirectIter >= 0) {
    if (rank == MASTER_NODE && val_iZone == ZONE_0)
      cout << " Loading heat solution from direct iteration " << val_DirectIter  << "." << endl;

    solver_container[val_iZone][val_iInst][MESH_0][HEAT_SOL]->LoadRestart(geometry_container[val_iZone][val_iInst],
                                                                          solver_container[val_iZone][val_iInst],
                                                                          config_container[val_iZone],
                                                                          val_DirectIter, false);
  }

  else {
    /*--- If there is no solution file we set the freestream condition ---*/
    if (rank == MASTER_NODE && val_iZone == ZONE_0)
      cout << " Setting freestream conditions at direct iteration " << val_DirectIter << "." << endl;
    for (iMesh=0; iMesh<=config_container[val_iZone]->GetnMGLevels();iMesh++) {

      solver_container[val_iZone][val_iInst][iMesh][HEAT_SOL]->SetFreeStream_Solution(config_container[val_iZone]);
      solver_container[val_iZone][val_iInst][iMesh][HEAT_SOL]->Postprocessing(geometry_container[val_iZone][val_iInst][iMesh],
                                                                              solver_container[val_iZone][val_iInst][iMesh],
                                                                              config_container[val_iZone],
                                                                              iMesh);
    }
  }
}

void CDiscAdjHeatIteration::Iterate(COutput *output,
                                        CIntegration ****integration_container,
                                        CGeometry ****geometry_container,
                                        CSolver *****solver_container,
                                        CNumerics ******numerics_container,
                                        CConfig **config_container,
                                        CSurfaceMovement **surface_movement,
                                        CVolumetricMovement ***volume_grid_movement,
                                        CFreeFormDefBox*** FFDBox,
                                        unsigned short val_iZone,
                                        unsigned short val_iInst) {


  solver_container[val_iZone][val_iInst][MESH_0][ADJHEAT_SOL]->ExtractAdjoint_Solution(geometry_container[val_iZone][val_iInst][MESH_0],
                                                                                       config_container[val_iZone]);
}

void CDiscAdjHeatIteration::InitializeAdjoint(CSolver *****solver_container,
                                              CGeometry ****geometry_container,
                                              CConfig **config_container,
                                              unsigned short iZone, unsigned short iInst){

  /*--- Initialize the adjoints the conservative variables ---*/

  solver_container[iZone][iInst][MESH_0][ADJHEAT_SOL]->SetAdjoint_Output(geometry_container[iZone][iInst][MESH_0],
                                                                         config_container[iZone]);
}

void CDiscAdjHeatIteration::RegisterInput(CSolver *****solver_container,
                                          CGeometry ****geometry_container,
                                          CConfig **config_container,
                                          unsigned short iZone, unsigned short iInst,
                                          unsigned short kind_recording){

  if (kind_recording == FLOW_CONS_VARS || kind_recording == COMBINED){

    /*--- Register flow and turbulent variables as input ---*/

    solver_container[iZone][iInst][MESH_0][ADJHEAT_SOL]->RegisterSolution(geometry_container[iZone][iInst][MESH_0], config_container[iZone]);

    solver_container[iZone][iInst][MESH_0][ADJHEAT_SOL]->RegisterVariables(geometry_container[iZone][iInst][MESH_0], config_container[iZone]);

  }
  if (kind_recording == MESH_COORDS){

    /*--- Register node coordinates as input ---*/

    geometry_container[iZone][iInst][MESH_0]->RegisterCoordinates(config_container[iZone]);

  }
}

void CDiscAdjHeatIteration::SetDependencies(CSolver *****solver_container,
                                            CGeometry ****geometry_container,
                                            CNumerics ******numerics_container,
                                            CConfig **config_container,
                                            unsigned short iZone, unsigned short iInst,
                                            unsigned short kind_recording){

  if ((kind_recording == MESH_COORDS) || (kind_recording == NONE)  ||
      (kind_recording == GEOMETRY_CROSS_TERM) || (kind_recording == ALL_VARIABLES)){

    /*--- Update geometry to get the influence on other geometry variables (normals, volume etc) ---*/

    geometry_container[iZone][iInst][MESH_0]->UpdateGeometry(geometry_container[iZone][iInst], config_container[iZone]);

  }

  solver_container[iZone][iInst][MESH_0][HEAT_SOL]->Set_Heatflux_Areas(geometry_container[iZone][iInst][MESH_0], config_container[iZone]);
  solver_container[iZone][iInst][MESH_0][HEAT_SOL]->Preprocessing(geometry_container[iZone][iInst][MESH_0], solver_container[iZone][iInst][MESH_0],
                                                                  config_container[iZone], MESH_0, NO_RK_ITER, RUNTIME_HEAT_SYS, true);
  solver_container[iZone][iInst][MESH_0][HEAT_SOL]->Postprocessing(geometry_container[iZone][iInst][MESH_0], solver_container[iZone][iInst][MESH_0],
                                                                   config_container[iZone], MESH_0);  
  solver_container[iZone][iInst][MESH_0][HEAT_SOL]->InitiateComms(geometry_container[iZone][iInst][MESH_0], config_container[iZone], SOLUTION);
  solver_container[iZone][iInst][MESH_0][HEAT_SOL]->CompleteComms(geometry_container[iZone][iInst][MESH_0], config_container[iZone], SOLUTION);
  
}

void CDiscAdjHeatIteration::RegisterOutput(CSolver *****solver_container,
                                           CGeometry ****geometry_container,
                                           CConfig **config_container, COutput* output,
                                           unsigned short iZone, unsigned short iInst){

  solver_container[iZone][iInst][MESH_0][ADJHEAT_SOL]->RegisterOutput(geometry_container[iZone][iInst][MESH_0], config_container[iZone]);

  geometry_container[iZone][iInst][MESH_0]->RegisterOutput_Coordinates(config_container[iZone]);
}

void CDiscAdjHeatIteration::Update(COutput *output,
                                       CIntegration ****integration_container,
                                       CGeometry ****geometry_container,
                                       CSolver *****solver_container,
                                       CNumerics ******numerics_container,
                                       CConfig **config_container,
                                       CSurfaceMovement **surface_movement,
                                       CVolumetricMovement ***grid_movement,
                                       CFreeFormDefBox*** FFDBox,
                                       unsigned short val_iZone, unsigned short val_iInst)      {

  unsigned short iMesh;

  /*--- Dual time stepping strategy ---*/

  if ((config_container[val_iZone]->GetUnsteady_Simulation() == DT_STEPPING_1ST) ||
      (config_container[val_iZone]->GetUnsteady_Simulation() == DT_STEPPING_2ND)) {

    for (iMesh = 0; iMesh <= config_container[val_iZone]->GetnMGLevels(); iMesh++) {
      integration_container[val_iZone][val_iInst][ADJHEAT_SOL]->SetConvergence(false);
    }
  }
}

bool CDiscAdjHeatIteration::Monitor(COutput *output,
                                    CIntegration ****integration_container,
                                    CGeometry ****geometry_container,
                                    CSolver *****solver_container,
                                    CNumerics ******numerics_container,
                                    CConfig **config_container,
                                    CSurfaceMovement **surface_movement,
                                    CVolumetricMovement ***grid_movement,
                                    CFreeFormDefBox*** FFDBox,
                                    unsigned short val_iZone,
                                    unsigned short val_iInst) { return false; }


void  CDiscAdjHeatIteration::Output(COutput *output,
                                    CGeometry ****geometry_container,
                                    CSolver *****solver_container,
                                    CConfig **config_container,
                                    unsigned long ExtIter,
                                    bool StopCalc,
                                    unsigned short val_iZone,
                                    unsigned short val_iInst) { }

void CDiscAdjHeatIteration::Postprocess(COutput *output,
                                         CIntegration ****integration_container,
                                         CGeometry ****geometry_container,
                                         CSolver *****solver_container,
                                         CNumerics ******numerics_container,
                                         CConfig **config_container,
                                         CSurfaceMovement **surface_movement,
                                         CVolumetricMovement ***grid_movement,
                                         CFreeFormDefBox*** FFDBox,
                                         unsigned short val_iZone, unsigned short val_iInst) { }<|MERGE_RESOLUTION|>--- conflicted
+++ resolved
@@ -1,4 +1,4 @@
-﻿/*!
+/*!
  * \file iteration_structure.cpp
  * \brief Main subroutines used by SU2_CFD
  * \author F. Palacios, T. Economon
@@ -1146,21 +1146,12 @@
   bool fsi = config_container[val_iZone]->GetFSI_Simulation();
   unsigned long OuterIter = config_container[val_iZone]->GetOuterIter();
 
-<<<<<<< HEAD
   /*--- Set the initial condition for FSI problems with subiterations ---*/
   /*--- This is done only in the first block subiteration.---*/
   /*--- From then on, the solver reuses the partially converged solution obtained in the previous subiteration ---*/
   if( fsi  && ( OuterIter == 0 ) ){
     solver_container[val_iZone][val_iInst][MESH_0][TNE2_SOL]->SetInitialCondition(geometry_container[val_iZone][val_iInst], solver_container[val_iZone][val_iInst], config_container[val_iZone], ExtIter);
   }
-=======
-
-  /*--- Compute turboperformance for single-zone adjoint cases. ---*/
-  if (config_container[val_iZone]->GetSinglezone_Driver() && config_container[val_iZone]->GetDiscrete_Adjoint())
-    output->ComputeTurboPerformance(solver_container[val_iZone][val_iInst][MESH_0][FLOW_SOL], geometry_container[val_iZone][val_iInst][MESH_0], config_container[val_iZone]);
-
-}
->>>>>>> 2cd2161d
 
   /*--- Evaluate the new CFL number (adaptive). ---*/
   if ((config_container[val_iZone]->GetCFL_Adapt() == YES) && ( OuterIter != 0 ) ) {
@@ -1477,6 +1468,11 @@
   /*--- Gather Inflow and Outflow quantities on the Master Node to compute performance ---*/
   solver_container[val_iZone][val_iInst][MESH_0][FLOW_SOL]->GatherInOutAverageValues(config_container[val_iZone], geometry_container[val_iZone][val_iInst][MESH_0]);
 
+
+  /*--- Compute turboperformance for single-zone adjoint cases. ---*/
+  if (config_container[val_iZone]->GetSinglezone_Driver() && config_container[val_iZone]->GetDiscrete_Adjoint())
+    output->ComputeTurboPerformance(solver_container[val_iZone][val_iInst][MESH_0][FLOW_SOL], geometry_container[val_iZone][val_iInst][MESH_0], config_container[val_iZone]);
+
 }
 
 CFEMFluidIteration::CFEMFluidIteration(CConfig *config) : CIteration(config) { }
@@ -1539,6 +1535,7 @@
     config_container[val_iZone]->SetGlobalParam(FEM_LES, RUNTIME_FLOW_SYS, ExtIter);
   
   /*--- Solve the Euler, Navier-Stokes, RANS or LES equations (one iteration) ---*/
+  
   integration_container[val_iZone][val_iInst][FLOW_SOL]->SingleGrid_Iteration(geometry_container,
                                                                               solver_container,
                                                                               numerics_container,
@@ -2823,10 +2820,40 @@
 
 }
 
-void CDiscAdjFluidIteration::SetDependencies(CSolver *****solver_container, CGeometry ****geometry_container, CConfig **config_container, unsigned short iZone, unsigned short iInst, unsigned short kind_recording){
-
-
-  unsigned short Kind_Solver = config_container[iZone]->GetKind_Solver();
+void CDiscAdjFluidIteration::SetRecording(CSolver *****solver_container,
+                                          CGeometry ****geometry_container,
+                                          CConfig **config_container,
+                                          unsigned short val_iZone,
+                                          unsigned short val_iInst,
+                                          unsigned short kind_recording) {
+
+  unsigned short iMesh;
+
+  /*--- Prepare for recording by resetting the solution to the initial converged solution ---*/
+
+  solver_container[val_iZone][val_iInst][MESH_0][ADJFEA_SOL]->SetRecording(geometry_container[val_iZone][val_iInst][MESH_0], config_container[val_iZone]);
+
+  for (iMesh = 0; iMesh <= config_container[val_iZone]->GetnMGLevels(); iMesh++){
+    solver_container[val_iZone][val_iInst][iMesh][ADJFLOW_SOL]->SetRecording(geometry_container[val_iZone][val_iInst][iMesh], config_container[val_iZone]);
+  }
+  if (config_container[val_iZone]->GetKind_Solver() == DISC_ADJ_RANS && !config_container[val_iZone]->GetFrozen_Visc_Disc()) {
+    solver_container[val_iZone][val_iInst][MESH_0][ADJTURB_SOL]->SetRecording(geometry_container[val_iZone][val_iInst][MESH_0], config_container[val_iZone]);
+  }
+  if (config_container[val_iZone]->GetWeakly_Coupled_Heat()) {
+    solver_container[val_iZone][val_iInst][MESH_0][ADJHEAT_SOL]->SetRecording(geometry_container[val_iZone][val_iInst][MESH_0], config_container[val_iZone]);
+  }
+
+
+}
+
+void CDiscAdjFluidIteration::SetDependencies(CSolver *****solver_container,
+                                             CGeometry ****geometry_container,
+                                             CNumerics ******numerics_container,
+                                             CConfig **config_container,
+                                             unsigned short iZone,
+                                             unsigned short iInst,
+                                             unsigned short kind_recording){
+
   bool frozen_visc = config_container[iZone]->GetFrozen_Visc_Disc();
   bool heat = config_container[iZone]->GetWeakly_Coupled_Heat();
   if ((kind_recording == MESH_COORDS) || (kind_recording == NONE)  ||
@@ -2941,8 +2968,33 @@
     CVolumetricMovement ***grid_movement,
     CFreeFormDefBox*** FFDBox,
     unsigned short val_iZone,
-    unsigned short val_iInst)     { return false; }
-
+    unsigned short val_iInst)     {
+
+  bool StopCalc = false;
+  bool steady = (config_container[val_iZone]->GetUnsteady_Simulation() == STEADY);
+  bool output_history = false;
+
+#ifndef HAVE_MPI
+  StopTime = su2double(clock())/su2double(CLOCKS_PER_SEC);
+#else
+  StopTime = MPI_Wtime();
+#endif
+  UsedTime = StopTime - StartTime;
+
+  /*--- If convergence was reached --*/
+  StopCalc = integration_container[val_iZone][INST_0][ADJFLOW_SOL]->GetConvergence();
+
+  /*--- Write the convergence history for the fluid (only screen output) ---*/
+
+  /*--- The logic is right now case dependent ----*/
+  /*--- This needs to be generalized when the new output structure comes ---*/
+  output_history = (steady && !(multizone && (config_container[val_iZone]->GetnInner_Iter()==1)));
+
+  if (output_history) output->SetConvHistory_Body(NULL, geometry_container, solver_container, config_container, integration_container, false, UsedTime, val_iZone, INST_0);
+
+  return StopCalc;
+
+}
 void CDiscAdjFluidIteration::Postprocess(COutput *output,
                                          CIntegration ****integration_container,
                                          CGeometry ****geometry_container,
@@ -2975,12 +3027,6 @@
                                        unsigned short val_iZone,
                                        unsigned short val_iInst) {
 
-#ifndef HAVE_MPI
-  StartTime = su2double(clock())/su2double(CLOCKS_PER_SEC);
-#else
-  StartTime = MPI_Wtime();
-#endif
-
   unsigned long IntIter = 0, iPoint;
   config_container[ZONE_0]->SetIntIter(IntIter);
   unsigned short ExtIter = config_container[val_iZone]->GetExtIter();
@@ -2990,14 +3036,6 @@
   unsigned short iMesh;
   int Direct_Iter;
   bool heat = config_container[val_iZone]->GetWeakly_Coupled_Heat();
-
-  /*--- Read the target pressure for inverse design. ---------------------------------------------*/
-  if (config_container[val_iZone]->GetInvDesign_Cp() == YES)
-    output->SetCp_InverseDesign(solver_container[val_iZone][val_iInst][MESH_0][FLOW_SOL], geometry_container[val_iZone][val_iInst][MESH_0], config_container[val_iZone], ExtIter);
-
-  /*--- Read the target heat flux ----------------------------------------------------------------*/
-  if (config_container[ZONE_0]->GetInvDesign_HeatFlux() == YES)
-    output->SetHeatFlux_InverseDesign(solver_container[val_iZone][val_iInst][MESH_0][FLOW_SOL], geometry_container[val_iZone][val_iInst][MESH_0], config_container[val_iZone], ExtIter);
 
   /*--- For the unsteady adjoint, load direct solutions from restart files. ---*/
   if (config_container[val_iZone]->GetUnsteady_Simulation()) {
@@ -3339,43 +3377,7 @@
   }
 }
 
-<<<<<<< HEAD
 void CDiscAdjTNE2Iteration::SetDependencies(CSolver *****solver_container, CGeometry ****geometry_container, CConfig **config_container, unsigned short iZone, unsigned short iInst, unsigned short kind_recording){
-=======
-void CDiscAdjFluidIteration::SetRecording(CSolver *****solver_container,
-                                          CGeometry ****geometry_container,
-                                          CConfig **config_container,
-                                          unsigned short val_iZone,
-                                          unsigned short val_iInst,
-                                          unsigned short kind_recording) {
-
-  unsigned short iMesh;
-
-  /*--- Prepare for recording by resetting the solution to the initial converged solution ---*/
-
-  solver_container[val_iZone][val_iInst][MESH_0][ADJFEA_SOL]->SetRecording(geometry_container[val_iZone][val_iInst][MESH_0], config_container[val_iZone]);
-
-  for (iMesh = 0; iMesh <= config_container[val_iZone]->GetnMGLevels(); iMesh++){
-    solver_container[val_iZone][val_iInst][iMesh][ADJFLOW_SOL]->SetRecording(geometry_container[val_iZone][val_iInst][iMesh], config_container[val_iZone]);
-  }
-  if (config_container[val_iZone]->GetKind_Solver() == DISC_ADJ_RANS && !config_container[val_iZone]->GetFrozen_Visc_Disc()) {
-    solver_container[val_iZone][val_iInst][MESH_0][ADJTURB_SOL]->SetRecording(geometry_container[val_iZone][val_iInst][MESH_0], config_container[val_iZone]);
-  }
-  if (config_container[val_iZone]->GetWeakly_Coupled_Heat()) {
-    solver_container[val_iZone][val_iInst][MESH_0][ADJHEAT_SOL]->SetRecording(geometry_container[val_iZone][val_iInst][MESH_0], config_container[val_iZone]);
-  }
-
-
-}
-
-void CDiscAdjFluidIteration::SetDependencies(CSolver *****solver_container,
-                                             CGeometry ****geometry_container,
-                                             CNumerics ******numerics_container,
-                                             CConfig **config_container,
-                                             unsigned short iZone,
-                                             unsigned short iInst,
-                                             unsigned short kind_recording){
->>>>>>> 2cd2161d
 
   bool frozen_visc = config_container[iZone]->GetFrozen_Visc_Disc();
   bool heat = config_container[iZone]->GetWeakly_Coupled_Heat();
@@ -3478,57 +3480,6 @@
     }
   }
 }
-<<<<<<< HEAD
-=======
-bool CDiscAdjFluidIteration::Monitor(COutput *output,
-    CIntegration ****integration_container,
-    CGeometry ****geometry_container,
-    CSolver *****solver_container,
-    CNumerics ******numerics_container,
-    CConfig **config_container,
-    CSurfaceMovement **surface_movement,
-    CVolumetricMovement ***grid_movement,
-    CFreeFormDefBox*** FFDBox,
-    unsigned short val_iZone,
-    unsigned short val_iInst)     {
-
-  bool StopCalc = false;
-  bool steady = (config_container[val_iZone]->GetUnsteady_Simulation() == STEADY);
-  bool output_history = false;
-
-#ifndef HAVE_MPI
-  StopTime = su2double(clock())/su2double(CLOCKS_PER_SEC);
-#else
-  StopTime = MPI_Wtime();
-#endif
-  UsedTime = StopTime - StartTime;
-
-  /*--- If convergence was reached --*/
-  StopCalc = integration_container[val_iZone][INST_0][ADJFLOW_SOL]->GetConvergence();
-
-  /*--- Write the convergence history for the fluid (only screen output) ---*/
-
-  /*--- The logic is right now case dependent ----*/
-  /*--- This needs to be generalized when the new output structure comes ---*/
-  output_history = (steady && !(multizone && (config_container[val_iZone]->GetnInner_Iter()==1)));
-
-  if (output_history) output->SetConvHistory_Body(NULL, geometry_container, solver_container, config_container, integration_container, false, UsedTime, val_iZone, INST_0);
-
-  return StopCalc;
-
-}
-void CDiscAdjFluidIteration::Postprocess(COutput *output,
-                                         CIntegration ****integration_container,
-                                         CGeometry ****geometry_container,
-                                         CSolver *****solver_container,
-                                         CNumerics ******numerics_container,
-                                         CConfig **config_container,
-                                         CSurfaceMovement **surface_movement,
-                                         CVolumetricMovement ***grid_movement,
-                                         CFreeFormDefBox*** FFDBox,
-                                         unsigned short val_iZone,
-                                         unsigned short val_iInst) { }
->>>>>>> 2cd2161d
 
 bool CDiscAdjTNE2Iteration::Monitor(COutput *output,
                                     CIntegration ****integration_container,
@@ -3836,8 +3787,6 @@
 
 }
 
-<<<<<<< HEAD
-=======
 
 void CDiscAdjFEAIteration::SetRecording(CSolver *****solver_container,
                                         CGeometry ****geometry_container,
@@ -3852,7 +3801,6 @@
 
 }
 
->>>>>>> 2cd2161d
 void CDiscAdjFEAIteration::RegisterInput(CSolver *****solver_container, CGeometry ****geometry_container, CConfig **config_container, unsigned short iZone, unsigned short iInst, unsigned short kind_recording){
 
   /*--- Register structural displacements as input ---*/
