--- conflicted
+++ resolved
@@ -241,13 +241,9 @@
         node[iPoint] = new CHeatFVMVariable(Temperature_Solid_Freestream_ND, nDim, nVar, config);
 
   /*--- MPI solution ---*/
-<<<<<<< HEAD
-  Set_MPI_Solution(geometry, config);
-=======
   
   InitiateComms(geometry, config, SOLUTION);
   CompleteComms(geometry, config, SOLUTION);
->>>>>>> 0515509c
 
   /*--- Add the solver name (max 8 characters) ---*/
   SolverName = "HEAT";
