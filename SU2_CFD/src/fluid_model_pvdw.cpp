/*!
 * fluid_model_pvdw.cpp
 * \brief Source of the Polytropic Van der Waals model.
 * \author S. Vitale, G. Gori, M. Pini, A. Guardone, P. Colonna
 * \version 4.3.0 "Cardinal"
 *
 * SU2 Lead Developers: Dr. Francisco Palacios (Francisco.D.Palacios@boeing.com).
 *                      Dr. Thomas D. Economon (economon@stanford.edu).
 *
 * SU2 Developers: Prof. Juan J. Alonso's group at Stanford University.
 *                 Prof. Piero Colonna's group at Delft University of Technology.
 *                 Prof. Nicolas R. Gauger's group at Kaiserslautern University of Technology.
 *                 Prof. Alberto Guardone's group at Polytechnic University of Milan.
 *                 Prof. Rafael Palacios' group at Imperial College London.
 *                 Prof. Edwin van der Weide's group at the University of Twente.
 *                 Prof. Vincent Terrapon's group at the University of Liege.
 *
 * Copyright (C) 2012-2016 SU2, the open-source CFD code.
 *
 * SU2 is free software; you can redistribute it and/or
 * modify it under the terms of the GNU Lesser General Public
 * License as published by the Free Software Foundation; either
 * version 2.1 of the License, or (at your option) any later version.
 *
 * SU2 is distributed in the hope that it will be useful,
 * but WITHOUT ANY WARRANTY; without even the implied warranty of
 * MERCHANTABILITY or FITNESS FOR A PARTICULAR PURPOSE. See the GNU
 * Lesser General Public License for more details.
 *
 * You should have received a copy of the GNU Lesser General Public
 * License along with SU2. If not, see <http://www.gnu.org/licenses/>.
 */

#include "../include/fluid_model.hpp"


CVanDerWaalsGas::CVanDerWaalsGas() : CIdealGas() {
	a = 0.0;
	b = 0.0;

}


CVanDerWaalsGas::CVanDerWaalsGas(su2double gamma, su2double R, su2double Pstar, su2double Tstar): CIdealGas(gamma, R) {
    a = 27.0/64.0*Gas_Constant*Gas_Constant*Tstar*Tstar/Pstar;
	b = 1.0/8.0*Gas_Constant*Tstar/Pstar;
	Zed = 1.0;

}


CVanDerWaalsGas::~CVanDerWaalsGas(void) { }


void CVanDerWaalsGas::SetTDState_rhoe (su2double rho, su2double e ) {
	Density = rho;
	StaticEnergy = e;

	Pressure = Gamma_Minus_One*Density/(1.0-Density*b)*(StaticEnergy + Density*a) - a*Density*Density;
    Temperature = (Pressure+Density*Density*a)*((1-Density*b)/(Density*Gas_Constant));
    Entropy = Gas_Constant *( log(Temperature)/Gamma_Minus_One + log(1/Density - b));


    dPde_rho = Density*Gamma_Minus_One/(1.0 - Density*b);
    dPdrho_e = Gamma_Minus_One/(1.0 - Density*b)*((StaticEnergy + 2*Density*a) + Density*b*(StaticEnergy + Density*a)/(1.0 - Density*b)) - 2*Density*a;
    dTdrho_e = Gamma_Minus_One/Gas_Constant*a;
    dTde_rho = Gamma_Minus_One/Gas_Constant;

    SoundSpeed2 = dPdrho_e + Pressure/(Density*Density)*dPde_rho;

    Zed = Pressure/(Gas_Constant*Temperature*Density);
}


void CVanDerWaalsGas::SetTDState_PT (su2double P, su2double T ) {
	su2double toll= 1e-5;
	unsigned short nmax = 20, count=0;
	su2double A, B, Z, DZ=1.0, F, F1;
	A= a*P/(T*Gas_Constant)/(T*Gas_Constant);
	B= b*P/(T*Gas_Constant);

	if (Zed > 0.1)
		Z=min(Zed, 0.99);
	else
		Z=0.99;

  do{
		F = Z*Z*Z - Z*Z*(B+1.0) + Z*A - A*B;
		F1 = 3*Z*Z - 2*Z*(B+1.0) + A;
		DZ = F/F1;
		Z-= 0.7*DZ;
		count++;
	}while(abs(DZ)>toll && count < nmax);

	if (count == nmax) {
		cout << "Warning Newton-Raphson exceed number of max iteration in PT"<< endl;
		cout << "Compressibility factor  "<< Z << " would be substituted with "<< Zed<< endl;
	}

	// check if the solution is physical otherwise uses previous point  solution
	if (Z <= 1.01 && Z >= 0.05 && count < nmax)
		Zed = Z;


	Density = P/(Zed*Gas_Constant*T);

    su2double e = T*Gas_Constant/Gamma_Minus_One - a*Density;
	SetTDState_rhoe(Density, e);



}

void CVanDerWaalsGas::SetTDState_Prho (su2double P, su2double rho ) {

	SetEnergy_Prho(P, rho);

	SetTDState_rhoe(rho, StaticEnergy);

}

void CVanDerWaalsGas::SetTDState_hs (su2double h, su2double s ) {

    su2double v, T, rho, f, fmid, rtb;
    su2double x1,x2,xmid, dx, fx1, fx2;
    su2double toll = 1e-5, FACTOR=0.2;
    unsigned short count=0, NTRY=100, ITMAX=100;
    su2double cons_s, cons_h;


    T = 1.0*h*Gamma_Minus_One/Gas_Constant/Gamma;
    v =exp(-1/Gamma_Minus_One*log(T) + s/Gas_Constant);
<<<<<<< HEAD
    x1 = 0.2*v;
    x2 = 0.35*v;
=======
    if (Zed<0.9999) {
    	x1 = Zed*v;
    	x2 = v;

    } else {
    	x1 = 0.5*v;
    	x2 = v;
    }
>>>>>>> fadd7a29
    fx1 = log(x1-b) - s/Gas_Constant + log((h+ 2*a/x1)/Gas_Constant/(1/Gamma_Minus_One+ x1/(x1-b)))/Gamma_Minus_One;
    fx2 = log(x2-b) - s/Gas_Constant + log((h+ 2*a/x2)/Gas_Constant/(1/Gamma_Minus_One+ x2/(x2-b)))/Gamma_Minus_One;

    // zbrac algorithm NR

    for (int j=1; j<=NTRY; j++) {
    	if (fx1*fx2 > 0.0) {
    		if (fabs(fx1) < fabs(fx2)) {
    			x1 += FACTOR*(x1-x2);
    			fx1 = log(x1-b) - s/Gas_Constant + log((h+ 2*a/x1)/Gas_Constant/(1/Gamma_Minus_One+ x1/(x1-b)))/Gamma_Minus_One;
    		} else {
    			x2 += FACTOR*(x2-x1);
    			fx2 = log(x2-b) - s/Gas_Constant + log((h+ 2*a/x2)/Gas_Constant/(1/Gamma_Minus_One+ x2/(x2-b)))/Gamma_Minus_One;
    			}
    	}
    }


    // rtbis algorithm NR

	f=fx1;
	fmid=fx2;
	if (f*fmid >= 0.0) {
		cout<< "Root must be bracketed for bisection in rtbis"<< endl;
		SetTDState_rhoT(Density, Temperature);
	}
	rtb = f < 0.0 ? (dx=x2-x1,x1) : (dx=x1-x2,x2);
	do{
		xmid=rtb+(dx *= 0.5);
		fmid= log(xmid-b) - s/Gas_Constant + log((h+ 2*a/xmid)/Gas_Constant/(1/Gamma_Minus_One+ xmid/(xmid-b)))/Gamma_Minus_One;
		if (fmid <= 0.0) rtb=xmid;
		count++;
		}while(abs(fmid) > toll && count<ITMAX);

		v = xmid;
		if (count==ITMAX) {
			cout <<"Too many bisections in rtbis" << endl;
		}


	rho = 1/v;
	T= (h+ 2*a/v)/Gas_Constant/(1/Gamma_Minus_One+ v/(v-b));
	SetTDState_rhoT(rho, T);

	cons_h= abs(((StaticEnergy + Pressure/Density) - h)/h);
	cons_s= abs((Entropy-s)/s);

	if (cons_h >1e-3 || cons_s >1e-3) {
		cout<< "TD consistency not verified in hs call"<< endl;
	}

}

void CVanDerWaalsGas::SetEnergy_Prho (su2double P, su2double rho ) {
	su2double T = (P+rho*rho*a)*(1-rho*b)/(rho*Gas_Constant);
	StaticEnergy = T*Gas_Constant/Gamma_Minus_One - rho*a;

}

void CVanDerWaalsGas::SetTDState_rhoT (su2double rho, su2double T) {

	su2double e = T*Gas_Constant/Gamma_Minus_One - a*rho;
	SetTDState_rhoe(rho, e);

}

void CVanDerWaalsGas::SetTDState_Ps (su2double P, su2double s) {

	su2double T, rho, cons_P, cons_s;
	su2double x1,x2, fx1, fx2,f, fmid, T1,T2, rtb, dx, xmid;
	su2double toll = 1e-5, FACTOR=0.2;
	unsigned short count=0, NTRY=100, ITMAX=100;

	T   = exp(Gamma_Minus_One/Gamma* (s/Gas_Constant +log(P) -log(Gas_Constant)) );
    rho = P/(T*Gas_Constant);

    if(Zed<0.9999) {
    	x1 = rho;
    	x2 = rho/Zed;

    }else {
    	x1 = rho;
    	x2 = rho/0.5;
    }
    T1 = (P+x1*x1*a)*((1-x1*b)/(x1*Gas_Constant));
    fx1 = Gas_Constant *( log(T1)/Gamma_Minus_One + log(1/x1 - b)) - s;
    T2 = (P+x2*x2*a)*((1-x2*b)/(x2*Gas_Constant));
    fx2 = Gas_Constant *( log(T2)/Gamma_Minus_One + log(1/x2 - b)) - s;

    // zbrac algorithm NR

    for (int j=1;j<=NTRY;j++) {
    	if (fx1*fx2 > 0.0) {
    		if (fabs(fx1) < fabs(fx2)) {
    			x1 += FACTOR*(x1-x2);
    			T1 = (P+x1*x1*a)*((1-x1*b)/(x1*Gas_Constant));
    			fx1 = Gas_Constant *( log(T1)/Gamma_Minus_One + log(1/x1 - b)) - s;
    		}else {
    			x2 += FACTOR*(x2-x1);
    		    T2 = (P+x2*x2*a)*((1-x2*b)/(x2*Gas_Constant));
    		    fx2 = Gas_Constant *( log(T2)/Gamma_Minus_One + log(1/x2 - b)) - s;
    			}
    	}
    }


    // rtbis algorithm NR

	f=fx1;
	fmid=fx2;
	if (f*fmid >= 0.0) {
		cout<< "Root must be bracketed for bisection in rtbis"<< endl;
		SetTDState_rhoT(Density, Temperature);
	}
	rtb = f < 0.0 ? (dx=x2-x1,x1) : (dx=x1-x2,x2);
	do{
		xmid=rtb+(dx *= 0.5);
		T = (P+xmid*xmid*a)*((1-xmid*b)/(xmid*Gas_Constant));
		fmid = Gas_Constant *( log(T)/Gamma_Minus_One + log(1/xmid - b)) - s;
		if (fmid <= 0.0) rtb=xmid;
		count++;
		}while(abs(fmid) > toll && count<ITMAX);

		if(count==ITMAX) {
			cout <<"Too many bisections in rtbis" << endl;
		}


	rho = xmid;
	T= (P+rho*rho*a)*((1-rho*b)/(rho*Gas_Constant));
	SetTDState_rhoT(rho, T);

	cons_P= abs((Pressure -P)/P);
	cons_s= abs((Entropy-s)/s);

	if(cons_P >1e-3 || cons_s >1e-3) {
		cout<< "TD consistency not verified in hs call"<< endl;
	}



}


void CVanDerWaalsGas::ComputeDerivativeNRBC_Prho(su2double P, su2double rho ){

	su2double dPdT_rho,dPdrho_T, dPds_rho;

	SetTDState_Prho(P, rho);

	dPdT_rho= Gas_Constant*rho/(1.0 -rho*b);
	dPdrho_T= Gas_Constant*Temperature/(1.0 -rho*b)/(1.0 -rho*b) -2.0*rho*a;

	dhdrho_P= -dPdrho_e/dPde_rho -P/rho/rho;
  dhdP_rho= 1.0/dPde_rho +1.0/rho;
  dPds_rho= rho*rho*(SoundSpeed2 - dPdrho_T)/dPdT_rho;
  dsdP_rho= 1.0/dPds_rho;
  dsdrho_P= -SoundSpeed2/dPds_rho;

}
<|MERGE_RESOLUTION|>--- conflicted
+++ resolved
@@ -130,19 +130,8 @@
 
     T = 1.0*h*Gamma_Minus_One/Gas_Constant/Gamma;
     v =exp(-1/Gamma_Minus_One*log(T) + s/Gas_Constant);
-<<<<<<< HEAD
     x1 = 0.2*v;
     x2 = 0.35*v;
-=======
-    if (Zed<0.9999) {
-    	x1 = Zed*v;
-    	x2 = v;
-
-    } else {
-    	x1 = 0.5*v;
-    	x2 = v;
-    }
->>>>>>> fadd7a29
     fx1 = log(x1-b) - s/Gas_Constant + log((h+ 2*a/x1)/Gas_Constant/(1/Gamma_Minus_One+ x1/(x1-b)))/Gamma_Minus_One;
     fx2 = log(x2-b) - s/Gas_Constant + log((h+ 2*a/x2)/Gas_Constant/(1/Gamma_Minus_One+ x2/(x2-b)))/Gamma_Minus_One;
 
