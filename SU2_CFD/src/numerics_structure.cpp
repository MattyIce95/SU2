--- conflicted
+++ resolved
@@ -1735,12 +1735,7 @@
                   su2double *val_normal,
                   su2double val_laminar_viscosity,
                   su2double val_eddy_viscosity,
-<<<<<<< HEAD
-                  su2double val_tau_wall) {
-
-=======
-                  bool val_qcr) {
->>>>>>> 5e170f46
+                  su2double val_tau_wall, bool val_qcr) {
 
   unsigned short iVar, iDim, jDim;
   su2double total_viscosity, heat_flux_factor, div_vel, Cp, Density;
@@ -1758,9 +1753,9 @@
       tau[iDim][jDim] = total_viscosity*( val_gradprimvar[jDim+1][iDim] + val_gradprimvar[iDim+1][jDim] )
       - TWO3*total_viscosity*div_vel*delta[iDim][jDim]
                                                  - TWO3*Density*val_turb_ke*delta[iDim][jDim];
-<<<<<<< HEAD
-  
- /*--- If we are using wall functions, modify the shear stress ---*/
+  
+  /*--- If we are using wall functions, modify the shear stress ---*/
+  
   if (val_tau_wall > 0.0) {
     
     su2double TauNormal, TauElem[3], TauTangent[3], WallShearStress, Area, UnitNormal[3];
@@ -1803,22 +1798,23 @@
         tau[iDim][jDim] = tau[iDim][jDim]*(val_tau_wall/WallShearStress);
     
   }
-/*--- Gradient of primitive variables -> [Temp vel_x vel_y vel_z Pressure] ---*/
-=======
-  if (val_qcr){
+  
+  /*--- Apply the QCR correction ---*/
+  
+  if (val_qcr) {
     su2double den_aux, c_cr1=0.3, O_ik, O_jk;
     unsigned short kDim;
-
+    
     /*--- Denominator Antisymmetric normalized rotation tensor ---*/
-
+    
     den_aux = 0.0;
     for (iDim = 0 ; iDim < nDim; iDim++)
       for (jDim = 0 ; jDim < nDim; jDim++)
         den_aux += val_gradprimvar[iDim+1][jDim] * val_gradprimvar[iDim+1][jDim];
     den_aux = sqrt(max(den_aux,1E-10));
-
+    
     /*--- Adding the QCR contribution ---*/
-        
+    
     for (iDim = 0 ; iDim < nDim; iDim++){
       for (jDim = 0 ; jDim < nDim; jDim++){
         for (kDim = 0 ; kDim < nDim; kDim++){
@@ -1831,7 +1827,7 @@
   }
 
   /*--- Gradient of primitive variables -> [Temp vel_x vel_y vel_z Pressure] ---*/
->>>>>>> 5e170f46
+
   if (nDim == 2) {
     Flux_Tensor[0][0] = 0.0;
     Flux_Tensor[1][0] = tau[0][0];
