/*!
 * \file CVariable.cpp
 * \brief Definition of the solution fields.
 * \author F. Palacios, T. Economon
 * \version 7.0.3 "Blackbird"
 *
 * SU2 Project Website: https://su2code.github.io
 *
 * The SU2 Project is maintained by the SU2 Foundation
 * (http://su2foundation.org)
 *
 * Copyright 2012-2020, SU2 Contributors (cf. AUTHORS.md)
 *
 * SU2 is free software; you can redistribute it and/or
 * modify it under the terms of the GNU Lesser General Public
 * License as published by the Free Software Foundation; either
 * version 2.1 of the License, or (at your option) any later version.
 *
 * SU2 is distributed in the hope that it will be useful,
 * but WITHOUT ANY WARRANTY; without even the implied warranty of
 * MERCHANTABILITY or FITNESS FOR A PARTICULAR PURPOSE. See the GNU
 * Lesser General Public License for more details.
 *
 * You should have received a copy of the GNU Lesser General Public
 * License along with SU2. If not, see <http://www.gnu.org/licenses/>.
 */


#include "../../include/variables/CVariable.hpp"
#include "../../../Common/include/omp_structure.hpp"


CVariable::CVariable(unsigned long npoint, unsigned long nvar, CConfig *config) {

  /*--- Initialize the number of solution variables. This version
   of the constructor will be used primarily for converting the
   restart files into solution files (SU2_SOL). ---*/
  nPoint = npoint;
  nVar = nvar;

  /*--- Allocate the solution array. ---*/
  Solution.resize(nPoint,nVar) = su2double(0.0);

  if (config->GetMultizone_Problem())
    Solution_BGS_k.resize(nPoint,nVar) = su2double(0.0);

}

CVariable::CVariable(unsigned long npoint, unsigned long ndim, unsigned long nvar, CConfig *config) {

  /*--- Initializate the number of dimension and number of variables ---*/
  nPoint = npoint;
  nDim = ndim;
  nVar = nvar;

  /*--- Allocate fields common to all problems. Do not allocate fields
   that are specific to one solver, i.e. not common, in this class. ---*/
  Solution.resize(nPoint,nVar) = su2double(0.0);

  Solution_Old.resize(nPoint,nVar) = su2double(0.0);

  if (config->GetTime_Marching() != NO) {
    Solution_time_n.resize(nPoint,nVar);
    Solution_time_n1.resize(nPoint,nVar);
  }
  else if (config->GetTime_Domain()) {
    Solution_time_n.resize(nPoint,nVar) = su2double(0.0);
  }

  if (config->GetFSI_Simulation() && config->GetDiscrete_Adjoint()) {
    Solution_Adj_Old.resize(nPoint,nVar);
  }

  if(config->GetMultizone_Problem() && config->GetAD_Mode()) {
    AD_InputIndex.resize(nPoint,nVar) = -1;
    AD_OutputIndex.resize(nPoint,nVar) = -1;
  }

  if (config->GetMultizone_Problem())
    Solution_BGS_k.resize(nPoint,nVar) = su2double(0.0);

<<<<<<< HEAD
  if (config->GetError_Estimate() || config->GetKind_SU2() == SU2_MET) {
    AnisoGrad.resize(nPoint,nDim*nVar) = su2double(0.0);
    AnisoHess.resize(nPoint,3*(nDim-1)*nVar) = su2double(0.0);
=======
  if (config->GetBool_Compute_Metric()) {
    Gradient_Adaptation.resize(nPoint,nVar,nDim,0.0);
    Hessian.resize(nPoint,nVar,3*(nDim-1),0.0);
    if ((config->GetKind_ConvNumScheme_Flow() == SPACE_CENTERED) &&
        (config->GetKind_Centered_Flow() == JST)) {
      AuxVar_Adaptation.resize(nPoint,1) = su2double(0.0);
      GradientAuxVar_Adaptation.resize(nPoint,1,nDim,0.0);
      HessianAuxVar.resize(nPoint,1,3*(nDim-1),0.0);
    }
>>>>>>> de17d08f
  }
}

void CVariable::Set_OldSolution() {
  assert(Solution_Old.size() == Solution.size());
  parallelCopy(Solution.size(), Solution.data(), Solution_Old.data());
}

void CVariable::Set_Solution() {
  assert(Solution.size() == Solution_Old.size());
  parallelCopy(Solution_Old.size(), Solution_Old.data(), Solution.data());
}

void CVariable::Set_Solution_time_n() {
  assert(Solution_time_n.size() == Solution.size());
  parallelCopy(Solution.size(), Solution.data(), Solution_time_n.data());
}

void CVariable::Set_Solution_time_n1() {
  assert(Solution_time_n1.size() == Solution_time_n.size());
  parallelCopy(Solution_time_n.size(), Solution_time_n.data(), Solution_time_n1.data());
}

void CVariable::Set_BGSSolution_k() {
  assert(Solution_BGS_k.size() == Solution.size());
  parallelCopy(Solution.size(), Solution.data(), Solution_BGS_k.data());
}

void CVariable::Restore_BGSSolution_k() {
  assert(Solution.size() == Solution_BGS_k.size());
  parallelCopy(Solution_BGS_k.size(), Solution_BGS_k.data(), Solution.data());
}

void CVariable::SetUnd_LaplZero() { parallelSet(Undivided_Laplacian.size(), 0.0, Undivided_Laplacian.data()); }

void CVariable::SetExternalZero() { parallelSet(External.size(), 0.0, External.data()); }

void CVariable::RegisterSolution(bool input, bool push_index) {
  for (unsigned long iPoint = 0; iPoint < nPoint; ++iPoint) {
    for(unsigned long iVar=0; iVar<nVar; ++iVar) {
      if(input) {
        if(push_index) {
          AD::RegisterInput(Solution(iPoint,iVar));
        }
        else {
          AD::RegisterInput(Solution(iPoint,iVar), false);
          AD::SetIndex(AD_InputIndex(iPoint,iVar), Solution(iPoint,iVar));
        }
      }
      else {
        AD::RegisterOutput(Solution(iPoint,iVar));
        if(!push_index)
          AD::SetIndex(AD_OutputIndex(iPoint,iVar), Solution(iPoint,iVar));
      }
    }
  }
}

void CVariable::RegisterSolution_time_n() {
  for (unsigned long iPoint = 0; iPoint < nPoint; ++iPoint)
    for(unsigned long iVar=0; iVar<nVar; ++iVar)
      AD::RegisterInput(Solution_time_n(iPoint, iVar));
}

void CVariable::RegisterSolution_time_n1() {
  for (unsigned long iPoint = 0; iPoint < nPoint; ++iPoint)
    for(unsigned long iVar=0; iVar<nVar; ++iVar)
      AD::RegisterInput(Solution_time_n1(iPoint, iVar));
}<|MERGE_RESOLUTION|>--- conflicted
+++ resolved
@@ -79,11 +79,6 @@
   if (config->GetMultizone_Problem())
     Solution_BGS_k.resize(nPoint,nVar) = su2double(0.0);
 
-<<<<<<< HEAD
-  if (config->GetError_Estimate() || config->GetKind_SU2() == SU2_MET) {
-    AnisoGrad.resize(nPoint,nDim*nVar) = su2double(0.0);
-    AnisoHess.resize(nPoint,3*(nDim-1)*nVar) = su2double(0.0);
-=======
   if (config->GetBool_Compute_Metric()) {
     Gradient_Adaptation.resize(nPoint,nVar,nDim,0.0);
     Hessian.resize(nPoint,nVar,3*(nDim-1),0.0);
@@ -93,7 +88,6 @@
       GradientAuxVar_Adaptation.resize(nPoint,1,nDim,0.0);
       HessianAuxVar.resize(nPoint,1,3*(nDim-1),0.0);
     }
->>>>>>> de17d08f
   }
 }
 
