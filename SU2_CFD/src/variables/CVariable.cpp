/*!
 * \file CVariable.cpp
 * \brief Definition of the solution fields.
 * \author F. Palacios, T. Economon
 * \version 6.2.0 "Falcon"
 *
 * The current SU2 release has been coordinated by the
 * SU2 International Developers Society <www.su2devsociety.org>
 * with selected contributions from the open-source community.
 *
 * The main research teams contributing to the current release are:
 *  - Prof. Juan J. Alonso's group at Stanford University.
 *  - Prof. Piero Colonna's group at Delft University of Technology.
 *  - Prof. Nicolas R. Gauger's group at Kaiserslautern University of Technology.
 *  - Prof. Alberto Guardone's group at Polytechnic University of Milan.
 *  - Prof. Rafael Palacios' group at Imperial College London.
 *  - Prof. Vincent Terrapon's group at the University of Liege.
 *  - Prof. Edwin van der Weide's group at the University of Twente.
 *  - Lab. of New Concepts in Aeronautics at Tech. Institute of Aeronautics.
 *
 * Copyright 2012-2019, Francisco D. Palacios, Thomas D. Economon,
 *                      Tim Albring, and the SU2 contributors.
 *
 * SU2 is free software; you can redistribute it and/or
 * modify it under the terms of the GNU Lesser General Public
 * License as published by the Free Software Foundation; either
 * version 2.1 of the License, or (at your option) any later version.
 *
 * SU2 is distributed in the hope that it will be useful,
 * but WITHOUT ANY WARRANTY; without even the implied warranty of
 * MERCHANTABILITY or FITNESS FOR A PARTICULAR PURPOSE. See the GNU
 * Lesser General Public License for more details.
 *
 * You should have received a copy of the GNU Lesser General Public
 * License along with SU2. If not, see <http://www.gnu.org/licenses/>.
 */

#include "../../include/variables/CVariable.hpp"


CVariable::CVariable(Idx_t npoint, Idx_t nvar, CConfig *config) {

  /*--- Initialize the number of solution variables. This version
   of the constructor will be used primarily for converting the
   restart files into solution files (SU2_SOL). ---*/
  nPoint = npoint;
  nVar = nvar;

  /*--- Allocate the solution array - here it is also possible
   to allocate some extra flow variables that do not participate
   in the simulation ---*/
  Solution.resize(nPoint,nVar) = su2double(0.0);

<<<<<<< HEAD
  if (config->GetMultizone_Problem() || config->GetMultiphysicsDiscrete_Adjoint())
    Solution_BGS_k.resize(nPoint,nVar) = su2double(0.0);
=======
  if (config->GetMultizone_Problem()){
    Solution_BGS_k = new su2double[nVar]();
  }
>>>>>>> b5ba8e60
}

CVariable::CVariable(Idx_t npoint, Idx_t ndim, Idx_t nvar, CConfig *config) {

  /*--- Initializate the number of dimension and number of variables ---*/
  nPoint = npoint;
  nDim = ndim;
  nVar = nvar;

  /*--- Allocate solution, solution old, residual and gradient
   which is common for all the problems, here it is also possible
   to allocate some extra flow variables that do not participate
   in the simulation ---*/
  Solution.resize(nPoint,nVar) = su2double(0.0);

  Solution_Old.resize(nPoint,nVar);

  Gradient.resize(nPoint,nVar,nDim,0.0);

  if (config->GetTime_Marching() != NO) {
    Solution_time_n.resize(nPoint,nVar);
    Solution_time_n1.resize(nPoint,nVar);
  }
  else if (config->GetTime_Domain()) {
    Solution_time_n.resize(nPoint,nVar) = su2double(0.0);
  }

	if (config->GetFSI_Simulation() && config->GetDiscrete_Adjoint()) {
	  Solution_Adj_Old.resize(nPoint,nVar);
	}

  if (config->GetKind_Gradient_Method() == WEIGHTED_LEAST_SQUARES) {
    Rmatrix.resize(nPoint,nDim,nDim,0.0);
  }
<<<<<<< HEAD
=======
  
  if(config->GetMultizone_Problem() && config->GetAD_Mode()) {
    Input_AdjIndices = new int[nVar];
    Output_AdjIndices = new int[nVar];
>>>>>>> b5ba8e60

  Non_Physical.resize(nPoint) = false;

<<<<<<< HEAD
  if(config->GetMultiphysicsDiscrete_Adjoint() && config->GetAD_Mode()) {
    Input_AdjIndices.resize(nPoint,nVar) = -1;
    Output_AdjIndices.resize(nPoint,nVar) = -1;
=======
  if (config->GetMultizone_Problem()){
    Solution_BGS_k = new su2double[nVar]();
>>>>>>> b5ba8e60
  }

  if (config->GetMultizone_Problem() || config->GetMultiphysicsDiscrete_Adjoint())
    Solution_BGS_k.resize(nPoint,nVar) = su2double(0.0);
}

void CVariable::Set_OldSolution() { Solution_Old = Solution; }

void CVariable::Set_Solution() { Solution = Solution_Old; }

void CVariable::Set_Solution_time_n() { Solution_time_n = Solution; }

void CVariable::Set_Solution_time_n1() { Solution_time_n1 = Solution_time_n; }

void CVariable::Set_BGSSolution_k() { Solution_BGS_k = Solution; }

void CVariable::SetResidualSumZero() { Residual_Sum.setConstant(0.0); }

void CVariable::SetAuxVarGradientZero() { Grad_AuxVar.setConstant(0.0); }

void CVariable::SetGradientZero() { Gradient.storage.setConstant(0.0); }

void CVariable::SetRmatrixZero() { Rmatrix.storage.setConstant(0.0); }

void CVariable::SetUnd_LaplZero() { Undivided_Laplacian.setConstant(0.0); }

void CVariable::SetExternalZero() { External.setConstant(0.0); }

void CVariable::Set_OldExternal() { External_Old = External; }

void CVariable::RegisterSolution(bool input) {
  if (input) {
    for (Idx_t iPoint = 0; iPoint < nPoint; ++iPoint)
      for(Idx_t iVar=0; iVar<nVar; ++iVar)
        AD::RegisterInput(Solution(iPoint,iVar));
  }
  else {
    for (Idx_t iPoint = 0; iPoint < nPoint; ++iPoint)
      for(Idx_t iVar=0; iVar<nVar; ++iVar)
        AD::RegisterOutput(Solution(iPoint,iVar));
  }
}

void CVariable::RegisterSolution_time_n() {
  for (Idx_t iPoint = 0; iPoint < nPoint; ++iPoint)
    for(Idx_t iVar=0; iVar<nVar; ++iVar)
      AD::RegisterInput(Solution_time_n(iPoint,iVar));
}

void CVariable::RegisterSolution_time_n1() {
  for (Idx_t iPoint = 0; iPoint < nPoint; ++iPoint)
    for(Idx_t iVar=0; iVar<nVar; ++iVar)
      AD::RegisterInput(Solution_time_n1(iPoint,iVar));
}

void CVariable::RegisterSolution_intIndexBased(bool input) {
  if (input) {
    for (Idx_t iPoint = 0; iPoint < nPoint; ++iPoint)
      for(Idx_t iVar=0; iVar<nVar; ++iVar)
        AD::RegisterInput_intIndexBased(Solution(iPoint,iVar));
  }
  else {
    for (Idx_t iPoint = 0; iPoint < nPoint; ++iPoint)
      for(Idx_t iVar=0; iVar<nVar; ++iVar)
        AD::RegisterOutput(Solution(iPoint,iVar));
  }
}

void CVariable::SetAdjIndices(bool input) {
  su2matrix<int>& indices = input? Input_AdjIndices : Output_AdjIndices;
  
  for (Idx_t iPoint = 0; iPoint < nPoint; ++iPoint)
    for(Idx_t iVar=0; iVar < nVar; ++iVar)
      AD::SetAdjIndex(indices(iPoint,iVar), Solution(iPoint,iVar));
}<|MERGE_RESOLUTION|>--- conflicted
+++ resolved
@@ -51,14 +51,8 @@
    in the simulation ---*/
   Solution.resize(nPoint,nVar) = su2double(0.0);
 
-<<<<<<< HEAD
-  if (config->GetMultizone_Problem() || config->GetMultiphysicsDiscrete_Adjoint())
+  if (config->GetMultizone_Problem())
     Solution_BGS_k.resize(nPoint,nVar) = su2double(0.0);
-=======
-  if (config->GetMultizone_Problem()){
-    Solution_BGS_k = new su2double[nVar]();
-  }
->>>>>>> b5ba8e60
 }
 
 CVariable::CVariable(Idx_t npoint, Idx_t ndim, Idx_t nvar, CConfig *config) {
@@ -93,27 +87,15 @@
   if (config->GetKind_Gradient_Method() == WEIGHTED_LEAST_SQUARES) {
     Rmatrix.resize(nPoint,nDim,nDim,0.0);
   }
-<<<<<<< HEAD
-=======
-  
-  if(config->GetMultizone_Problem() && config->GetAD_Mode()) {
-    Input_AdjIndices = new int[nVar];
-    Output_AdjIndices = new int[nVar];
->>>>>>> b5ba8e60
 
   Non_Physical.resize(nPoint) = false;
 
-<<<<<<< HEAD
-  if(config->GetMultiphysicsDiscrete_Adjoint() && config->GetAD_Mode()) {
+  if(config->GetMultizone_Problem() && config->GetAD_Mode()) {
     Input_AdjIndices.resize(nPoint,nVar) = -1;
     Output_AdjIndices.resize(nPoint,nVar) = -1;
-=======
-  if (config->GetMultizone_Problem()){
-    Solution_BGS_k = new su2double[nVar]();
->>>>>>> b5ba8e60
   }
 
-  if (config->GetMultizone_Problem() || config->GetMultiphysicsDiscrete_Adjoint())
+  if (config->GetMultizone_Problem())
     Solution_BGS_k.resize(nPoint,nVar) = su2double(0.0);
 }
 
