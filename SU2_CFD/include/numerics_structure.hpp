/*!
 * \file numerics_structure.hpp
 * \brief Headers of the main subroutines for the dumerical definition of the problem.
 *        The subroutines and functions are in the <i>numerics_structure.cpp</i>,
 *        <i>numerics_convective.cpp</i>, <i>numerics_viscous.cpp</i>, and
 *        <i>numerics_source.cpp</i> files.
 * \author F. Palacios, T. Economon
 * \version 6.1.0 "Falcon"
 *
 * The current SU2 release has been coordinated by the
 * SU2 International Developers Society <www.su2devsociety.org>
 * with selected contributions from the open-source community.
 *
 * The main research teams contributing to the current release are:
 *  - Prof. Juan J. Alonso's group at Stanford University.
 *  - Prof. Piero Colonna's group at Delft University of Technology.
 *  - Prof. Nicolas R. Gauger's group at Kaiserslautern University of Technology.
 *  - Prof. Alberto Guardone's group at Polytechnic University of Milan.
 *  - Prof. Rafael Palacios' group at Imperial College London.
 *  - Prof. Vincent Terrapon's group at the University of Liege.
 *  - Prof. Edwin van der Weide's group at the University of Twente.
 *  - Lab. of New Concepts in Aeronautics at Tech. Institute of Aeronautics.
 *
 * Copyright 2012-2018, Francisco D. Palacios, Thomas D. Economon,
 *                      Tim Albring, and the SU2 contributors.
 *
 * SU2 is free software; you can redistribute it and/or
 * modify it under the terms of the GNU Lesser General Public
 * License as published by the Free Software Foundation; either
 * version 2.1 of the License, or (at your option) any later version.
 *
 * SU2 is distributed in the hope that it will be useful,
 * but WITHOUT ANY WARRANTY; without even the implied warranty of
 * MERCHANTABILITY or FITNESS FOR A PARTICULAR PURPOSE. See the GNU
 * Lesser General Public License for more details.
 *
 * You should have received a copy of the GNU Lesser General Public
 * License along with SU2. If not, see <http://www.gnu.org/licenses/>.
 */

#pragma once

#include "../../Common/include/mpi_structure.hpp"

#include <cmath>
#include <iostream>
#include <limits>
#include <cstdlib>

#include "../../Common/include/config_structure.hpp"
#include "../../Common/include/gauss_structure.hpp"
#include "../../Common/include/element_structure.hpp"
#include "variable_structure.hpp"

using namespace std;

/*!
 * \class CNumerics
 * \brief Class for defining the numerical methods.
 * \author F. Palacios, T. Economon
 */
class CNumerics {
protected:
  unsigned short nDim, nVar;  /*!< \brief Number of dimensions and variables. */
  su2double Gamma;        /*!< \brief Fluid's Gamma constant (ratio of specific heats). */
  su2double Gamma_Minus_One;    /*!< \brief Fluids's Gamma - 1.0  . */
  su2double Minf;    /*!< \brief Free stream Mach number . */
  su2double Gas_Constant;         /*!< \brief Gas constant. */
  su2double *Vector; /*!< \brief Auxiliary vector. */
  su2double *Enthalpy_formation;
  su2double Prandtl_Lam;        /*!< \brief Laminar Prandtl's number. */
  su2double Prandtl_Turb;    /*!< \brief Turbulent Prandtl's number. */
  
public:
  
  su2double
  **Flux_Tensor,  /*!< \brief Flux tensor (used for viscous and inviscid purposes. */
  *Proj_Flux_Tensor;    /*!< \brief Flux tensor projected in a direction. */
  
  su2double
  **tau,    /*!< \brief Viscous stress tensor. */
  **delta,      /*!< \brief Identity matrix. */
  **delta3;   /*!< \brief 3 row Identity matrix. */
  su2double
  *Diffusion_Coeff_i, /*!< \brief Species diffusion coefficients at point i. */
  *Diffusion_Coeff_j; /*!< \brief Species diffusion coefficients at point j. */
  su2double Laminar_Viscosity_i,  /*!< \brief Laminar viscosity at point i. */
  Laminar_Viscosity_j,    /*!< \brief Laminar viscosity at point j. */
  Laminar_Viscosity_id,  /*!< \brief Variation of laminar viscosity at point i. */
  Laminar_Viscosity_jd;    /*!< \brief Variation of laminar viscosity at point j. */
  su2double Thermal_Conductivity_i, /*!< \brief Thermal conductivity at point i. */
  Thermal_Conductivity_j, /*!< \brief Thermal conductivity at point j. */
  Thermal_Conductivity_ve_i, /*!< \brief Thermal conductivity at point i. */
  Thermal_Conductivity_ve_j, /*!< \brief Thermal conductivity at point j. */
  Thermal_Diffusivity_i, /*!< \brief Thermal diffusivity at point i. */
  Thermal_Diffusivity_j; /*!< \brief Thermal diffusivity at point j. */
  su2double Cp_i, /*!< \brief Cp at point i. */
  Cp_j;         /*!< \brief Cp at point j. */
  su2double *Theta_v; /*!< \brief Characteristic vibrational temperature */
  su2double Eddy_Viscosity_i,  /*!< \brief Eddy viscosity at point i. */
  Eddy_Viscosity_j;      /*!< \brief Eddy viscosity at point j. */
  su2double turb_ke_i,  /*!< \brief Turbulent kinetic energy at point i. */
  turb_ke_j;      /*!< \brief Turbulent kinetic energy at point j. */
  su2double Pressure_i,  /*!< \brief Pressure at point i. */
  Pressure_j;      /*!< \brief Pressure at point j. */
  su2double GravityForce_i,  /*!< \brief Gravity force at point i. */
  GravityForce_j;      /*!< \brief Gravity force at point j. */
  su2double Density_i,  /*!< \brief Density at point i. */
  Density_j;      /*!< \brief Density at point j. */
  su2double DensityInc_i,  /*!< \brief Incompressible density at point i. */
  DensityInc_j;      /*!< \brief Incompressible density at point j. */
  su2double BetaInc2_i,  /*!< \brief Beta incompressible at point i. */
  BetaInc2_j;      /*!< \brief Beta incompressible at point j. */
  su2double Lambda_i,  /*!< \brief Spectral radius at point i. */
  Lambda_j;      /*!< \brief Spectral radius at point j. */
  su2double LambdaComb_i,  /*!< \brief Spectral radius at point i. */
  LambdaComb_j;      /*!< \brief Spectral radius at point j. */
  su2double SoundSpeed_i,  /*!< \brief Sound speed at point i. */
  SoundSpeed_j;      /*!< \brief Sound speed at point j. */
  su2double Enthalpy_i,  /*!< \brief Enthalpy at point i. */
  Enthalpy_j;      /*!< \brief Enthalpy at point j. */
  su2double dist_i,  /*!< \brief Distance of point i to the nearest wall. */
  dist_j;      /*!< \brief Distance of point j to the nearest wall. */
  su2double Temp_i,  /*!< \brief Temperature at point i. */
  Temp_j;      /*!< \brief Temperature at point j. */
  su2double *Temp_tr_i, /*!< \brief Temperature transl-rot at point i. */
  *Temp_tr_j;/*!< \brief Temperature transl-rot at point j. */
  su2double *Temp_vib_i, /*!< \brief Temperature vibrational at point i. */
  *Temp_vib_j;/*!< \brief Temperature vibrational at point j. */
  su2double *Und_Lapl_i, /*!< \brief Undivided laplacians at point i. */
  *Und_Lapl_j;    /*!< \brief Undivided laplacians at point j. */
  su2double Sensor_i,  /*!< \brief Pressure sensor at point i. */
  Sensor_j;      /*!< \brief Pressure sensor at point j. */
  su2double *GridVel_i,  /*!< \brief Grid velocity at point i. */
  *GridVel_j;      /*!< \brief Grid velocity at point j. */
  su2double *U_i,    /*!< \brief Vector of conservative variables at point i. */
  *U_id,    /*!< \brief Vector of derivative of conservative variables at point i. */
  *UZeroOrder_i,  /*!< \brief Vector of conservative variables at point i without reconstruction. */
  *U_j,        /*!< \brief Vector of conservative variables at point j. */
  *UZeroOrder_j,  /*!< \brief Vector of conservative variables at point j without reconstruction. */
  *U_jd,        /*!< \brief Vector of derivative of conservative variables at point j. */
  *U_0,        /*!< \brief Vector of conservative variables at node 0. */
  *U_1,        /*!< \brief Vector of conservative variables at node 1. */
  *U_2,        /*!< \brief Vector of conservative variables at node 2. */
  *U_3;        /*!< \brief Vector of conservative variables at node 3. */
  su2double *V_i,    /*!< \brief Vector of primitive variables at point i. */
  *V_j;        /*!< \brief Vector of primitive variables at point j. */
  su2double *S_i,    /*!< \brief Vector of secondary variables at point i. */
  *S_j;        /*!< \brief Vector of secondary variables at point j. */
  su2double *Psi_i,    /*!< \brief Vector of adjoint variables at point i. */
  *Psi_j;        /*!< \brief Vector of adjoint variables at point j. */
  su2double *DeltaU_i,  /*!< \brief Vector of linearized variables at point i. */
  *DeltaU_j;      /*!< \brief Vector of linearized variables at point j. */
  su2double *TurbVar_i,  /*!< \brief Vector of turbulent variables at point i. */
  *TurbVar_id,  /*!< \brief Vector of derivative of turbulent variables at point i. */
  *TurbVar_j,      /*!< \brief Vector of turbulent variables at point j. */
  *TurbVar_jd;  /*!< \brief Vector of derivative of turbulent variables at point j. */
  su2double *TransVar_i,  /*!< \brief Vector of turbulent variables at point i. */
  *TransVar_j;      /*!< \brief Vector of turbulent variables at point j. */
  su2double *TurbPsi_i,  /*!< \brief Vector of adjoint turbulent variables at point i. */
  *TurbPsi_j;      /*!< \brief Vector of adjoint turbulent variables at point j. */
  su2double **ConsVar_Grad_i,  /*!< \brief Gradient of conservative variables at point i. */
  **ConsVar_Grad_j,      /*!< \brief Gradient of conservative variables at point j. */
  **ConsVar_Grad_0,      /*!< \brief Gradient of conservative variables at point 0. */
  **ConsVar_Grad_1,      /*!< \brief Gradient of conservative variables at point 1. */
  **ConsVar_Grad_2,      /*!< \brief Gradient of conservative variables at point 2. */
  **ConsVar_Grad_3,      /*!< \brief Gradient of conservative variables at point 3. */
  **ConsVar_Grad;        /*!< \brief Gradient of conservative variables which is a scalar. */
  su2double **PrimVar_Grad_i,  /*!< \brief Gradient of primitive variables at point i. */
  **PrimVar_Grad_j;      /*!< \brief Gradient of primitive variables at point j. */
  su2double **PsiVar_Grad_i,    /*!< \brief Gradient of adjoint variables at point i. */
  **PsiVar_Grad_j;      /*!< \brief Gradient of adjoint variables at point j. */
  su2double **TurbVar_Grad_i,  /*!< \brief Gradient of turbulent variables at point i. */
  **TurbVar_Grad_j;      /*!< \brief Gradient of turbulent variables at point j. */
  su2double **TransVar_Grad_i,  /*!< \brief Gradient of turbulent variables at point i. */
  **TransVar_Grad_j;      /*!< \brief Gradient of turbulent variables at point j. */
  su2double **TurbPsi_Grad_i,  /*!< \brief Gradient of adjoint turbulent variables at point i. */
  **TurbPsi_Grad_j;      /*!< \brief Gradient of adjoint turbulent variables at point j. */
  su2double *AuxVar_Grad_i,    /*!< \brief Gradient of an auxiliary variable at point i. */
  *AuxVar_Grad_j;        /*!< \brief Gradient of an auxiliary variable at point i. */
  su2double *Coord_i,  /*!< \brief Cartesians coordinates of point i. */
  *Coord_j,      /*!< \brief Cartesians coordinates of point j. */
  *Coord_0,      /*!< \brief Cartesians coordinates of point 0 (Galerkin method, triangle). */
  *Coord_1,      /*!< \brief Cartesians coordinates of point 1 (Galerkin method, tetrahedra). */
  *Coord_2,      /*!< \brief Cartesians coordinates of point 2 (Galerkin method, triangle). */
  *Coord_3;      /*!< \brief Cartesians coordinates of point 3 (Galerkin method, tetrahedra). */
  unsigned short Neighbor_i,  /*!< \brief Number of neighbors of the point i. */
  Neighbor_j;          /*!< \brief Number of neighbors of the point j. */
  su2double *Normal,  /*!< \brief Normal vector, it norm is the area of the face. */
  *UnitNormal,    /*!< \brief Unitary normal vector. */
  *UnitNormald;    /*!< \brief derivatve of unitary normal vector. */
  su2double TimeStep,    /*!< \brief Time step useful in dual time method. */
  Area,        /*!< \brief Area of the face i-j. */
  Volume;        /*!< \brief Volume of the control volume around point i. */
  su2double Volume_n,  /*!< \brief Volume of the control volume at time n. */
  Volume_nM1,    /*!< \brief Volume of the control volume at time n-1. */
  Volume_nP1;    /*!< \brief Volume of the control volume at time n+1. */
  su2double *U_n,  /*!< \brief Vector of conservative variables at time n. */
  *U_nM1,    /*!< \brief Vector of conservative variables at time n-1. */
  *U_nP1;    /*!< \brief Vector of conservative variables at time n+1. */
  su2double vel2_inf; /*!< \brief value of the square of freestream speed. */
  su2double *WindGust_i,  /*!< \brief Wind gust at point i. */
  *WindGust_j;      /*!< \brief Wind gust at point j. */
  su2double *WindGustDer_i,  /*!< \brief Wind gust derivatives at point i. */
  *WindGustDer_j;      /*!< \brief Wind gust derivatives at point j. */
  su2double *Vorticity_i, *Vorticity_j;  /*!< \brief Vorticity. */
  su2double StrainMag_i, StrainMag_j;   /*!< \brief Strain rate magnitude. */
  su2double Dissipation_i, Dissipation_j;
  su2double Dissipation_ij;
    
  su2double *l, *m;

  su2double **MeanReynoldsStress; /*!< \brief Mean Reynolds stress tensor  */
  su2double **MeanPerturbedRSM;   /*!< \brief Perturbed Reynolds stress tensor  */
  bool using_uq;                  /*!< \brief Flag for UQ methodology  */
  su2double PerturbedStrainMag;   /*!< \brief Strain magnitude calculated using perturbed stress tensor  */
  unsigned short Eig_Val_Comp;    /*!< \brief Component towards which perturbation is perfromed */
  su2double uq_delta_b;           /*!< \brief Magnitude of perturbation */
  su2double uq_urlx;                 /*!< \brief Under-relaxation factor for numerical stability */
  bool uq_permute;                   /*!< \brief Flag for eigenvector permutation */

  /* Supporting data structures for the eigenspace perturbation for UQ methodology */
  su2double **A_ij, **newA_ij, **Eig_Vec, **New_Eig_Vec, **Corners;
  su2double *Eig_Val, *Barycentric_Coord, *New_Coord;

  /*!
   * \brief Constructor of the class.
   */
  CNumerics(void);
  
  /*!
   * \overload
   * \param[in] val_nDim - Number of dimensions of the problem.
   * \param[in] val_nVar - Number of variables of the problem.
   * \param[in] config - Definition of the particular problem.
   */
  CNumerics(unsigned short val_nDim, unsigned short val_nVar, CConfig *config);
  
  /*!
   * \brief Destructor of the class.
   */
  virtual ~CNumerics(void);
  
  /*!
   * \brief Compute the determinant of a 3 by 3 matrix.
   * \param[in] val_matrix 3 by 3 matrix.
   * \result Determinant of the matrix
   */
  su2double Determinant_3x3(su2double A00, su2double A01, su2double A02,
                            su2double A10, su2double A11, su2double A12,
                            su2double A20, su2double A21, su2double A22);
  
  /*!
   * \brief Set the solution at different times.
   * \param[in] val_u_nM1 Conservative solution at time n-1.
   * \param[in] val_u_n Conservative solution at time n.
   * \param[in] val_u_nP1 Conservative solution at time n+1.
   */
  void SetPastSol(su2double *val_u_nM1, su2double *val_u_n, su2double *val_u_nP1);
  
  /*!
   * \brief Set the control volume at different times.
   * \param[in] val_volume_nM1 - Control volume at time n-1.
   * \param[in] val_volume_n - Control volume at time n.
   * \param[in] val_volume_nP1 - Control volume at time n+1.
   */
  void SetPastVolume(su2double val_volume_nM1, su2double val_volume_n, su2double val_volume_nP1);
  
  /*!
   * \brief Set the time step.
   * \param[in] val_timestep - Value of the time step.
   */
  void SetTimeStep(su2double val_timestep);
  
  /*!
   * \brief Get the Preconditioning Beta.
   * \return val_Beta - Value of the low Mach Preconditioner.
   */
  virtual su2double GetPrecond_Beta();
  
  /*!
   * \brief Set the freestream velocity square.
   * \param[in] SetVelocity2_Inf - Value of the square of the freestream velocity.
   */
  void SetVelocity2_Inf(su2double val_velocity2);
  
  /*!
   * \brief Set the value of the vorticity
   * \param[in] val_vorticity - Value of the vorticity.
   */
  void SetVorticity(su2double *val_vorticity_i, su2double *val_vorticity_j);
  
  /*!
   * \brief Set the value of the rate of strain magnitude.
   * \param[in] val_StrainMag_i - Value of the magnitude of rate of strain at point i.
   * \param[in] val_StrainMag_j - Value of the magnitude of rate of strain at point j.
   */
  void SetStrainMag(su2double val_strainmag_i, su2double val_strainmag_j);
  
  /*!
   * \brief Set the value of the conservative variables.
   * \param[in] val_u_i - Value of the conservative variable at point i.
   * \param[in] val_u_j - Value of the conservative variable at point j.
   */
  void SetConservative(su2double *val_u_i, su2double *val_u_j);
  
  /*!
   * \brief Set the value of the conservative variables withour reconstruction.
   * \param[in] val_u_i - Value of the conservative variable at point i.
   * \param[in] val_u_j - Value of the conservative variable at point j.
   */
  void SetConservative_ZeroOrder(su2double *val_u_i, su2double *val_u_j);

  /*!
   * \brief Set the value of the primitive variables.
   * \param[in] val_v_i - Value of the primitive variable at point i.
   * \param[in] val_v_j - Value of the primitive variable at point j.
   */
  void SetPrimitive(su2double *val_v_i, su2double *val_v_j);
  
  /*!
   * \brief Set the value of the primitive variables.
   * \param[in] val_v_i - Value of the primitive variable at point i.
   * \param[in] val_v_j - Value of the primitive variable at point j.
   */
  void SetSecondary(su2double *val_s_i, su2double *val_s_j);
  
  /*!
   * \brief Set the value of the conservative variables.
   * \param[in] val_u_0 - Value of the conservative variable at point 0.
   * \param[in] val_u_1 - Value of the conservative variable at point 1.
   * \param[in] val_u_2 - Value of the conservative variable at point 2.
   */
  void SetConservative(su2double *val_u_0, su2double *val_u_1, su2double *val_u_2);
  
  /*!
   * \brief Set the value of the conservative variables.
   * \param[in] val_u_0 - Value of the conservative variable at point 0.
   * \param[in] val_u_1 - Value of the conservative variable at point 1.
   * \param[in] val_u_2 - Value of the conservative variable at point 2.
   * \param[in] val_u_3 - Value of the conservative variable at point 3.
   */
  void SetConservative(su2double *val_u_0, su2double *val_u_1, su2double *val_u_2, su2double *val_u_3);
  
  /*!
   * \brief Set the gradient of the conservative variables.
   * \param[in] val_consvar_grad_i - Gradient of the conservative variable at point i.
   * \param[in] val_consvar_grad_j - Gradient of the conservative variable at point j.
   */
  void SetConsVarGradient(su2double **val_consvar_grad_i, su2double **val_consvar_grad_j);
  
  /*!
   * \brief Set the gradient of the conservative variables.
   * \param[in] val_consvar_grad_0 - Gradient of the conservative variable at point 0.
   * \param[in] val_consvar_grad_1 - Gradient of the conservative variable at point 1.
   * \param[in] val_consvar_grad_2 - Gradient of the conservative variable at point 2.
   */
  void SetConsVarGradient(su2double **val_consvar_grad_0,
                          su2double **val_consvar_grad_1,
                          su2double **val_consvar_grad_2);
  
  /*!
   * \brief Set the gradient of the conservative variables.
   * \param[in] val_consvar_grad_0 - Gradient of the conservative variable at point 0.
   * \param[in] val_consvar_grad_1 - Gradient of the conservative variable at point 1.
   * \param[in] val_consvar_grad_2 - Gradient of the conservative variable at point 2.
   * \param[in] val_consvar_grad_3 - Gradient of the conservative variable at point 3.
   */
  void SetConsVarGradient(su2double **val_consvar_grad_0,
                          su2double **val_consvar_grad_1,
                          su2double **val_consvar_grad_2,
                          su2double **val_consvar_grad_3);
  
  /*!
   * \brief Set the gradient of the conservative variables.
   * \param[in] val_consvar_grad - Gradient of the conservative variable which is a scalar.
   */
  void SetConsVarGradient(su2double **val_consvar_grad);
  
  /*!
   * \brief Set the gradient of the primitive variables.
   * \param[in] val_primvar_grad_i - Gradient of the primitive variable at point i.
   * \param[in] val_primvar_grad_j - Gradient of the primitive variable at point j.
   */
  void SetPrimVarGradient(su2double **val_primvar_grad_i,
                          su2double **val_primvar_grad_j);
  
  /*!
   * \brief Set the value of the adjoint variable.
   * \param[in] val_psi_i - Value of the adjoint variable at point i.
   * \param[in] val_psi_j - Value of the adjoint variable at point j.
   */
  void SetAdjointVar(su2double *val_psi_i, su2double *val_psi_j);
  
  /*!
   * \brief Set the gradient of the adjoint variables.
   * \param[in] val_psivar_grad_i - Gradient of the adjoint variable at point i.
   * \param[in] val_psivar_grad_j - Gradient of the adjoint variable at point j.
   */
  void SetAdjointVarGradient(su2double **val_psivar_grad_i, su2double **val_psivar_grad_j);
  
  /*!
   * \brief Set the value of the turbulent variable.
   * \param[in] val_turbvar_i - Value of the turbulent variable at point i.
   * \param[in] val_turbvar_j - Value of the turbulent variable at point j.
   */
  void SetTurbVar(su2double *val_turbvar_i, su2double *val_turbvar_j);
  
  /*!
   * \brief Set the value of the turbulent variable.
   * \param[in] val_transvar_i - Value of the turbulent variable at point i.
   * \param[in] val_transvar_j - Value of the turbulent variable at point j.
   */
  void SetTransVar(su2double *val_transvar_i, su2double *val_transvar_j);
  
  /*!
   * \brief Set the gradient of the turbulent variables.
   * \param[in] val_turbvar_grad_i - Gradient of the turbulent variable at point i.
   * \param[in] val_turbvar_grad_j - Gradient of the turbulent variable at point j.
   */
  void SetTurbVarGradient(su2double **val_turbvar_grad_i, su2double **val_turbvar_grad_j);
  
  /*!
   * \brief Set the gradient of the turbulent variables.
   * \param[in] val_turbvar_grad_i - Gradient of the turbulent variable at point i.
   * \param[in] val_turbvar_grad_j - Gradient of the turbulent variable at point j.
   */
  void SetTransVarGradient(su2double **val_transvar_grad_i, su2double **val_transvar_grad_j);

  /*!
   * \brief Set the value of the adjoint turbulent variable.
   * \param[in] val_turbpsivar_i - Value of the adjoint turbulent variable at point i.
   * \param[in] val_turbpsivar_j - Value of the adjoint turbulent variable at point j.
   */
  void SetTurbAdjointVar(su2double *val_turbpsivar_i, su2double *val_turbpsivar_j);
  
  /*!
   * \brief Set the gradient of the adjoint turbulent variables.
   * \param[in] val_turbpsivar_grad_i - Gradient of the adjoint turbulent variable at point i.
   * \param[in] val_turbpsivar_grad_j - Gradient of the adjoint turbulent variable at point j.
   */
  void SetTurbAdjointGradient (su2double **val_turbpsivar_grad_i, su2double **val_turbpsivar_grad_j);
  
  /*!
   * \brief Set the value of the first blending function.
   * \param[in] val_F1_i - Value of the first Menter blending function at point i.
   * \param[in] val_F1_j - Value of the first Menter blending function at point j.
   */
  virtual void SetF1blending(su2double val_F1_i, su2double val_F1_j) {/* empty */};
  
  /*!
   * \brief Set the value of the second blending function.
   * \param[in] val_F1_i - Value of the second Menter blending function at point i.
   * \param[in] val_F1_j - Value of the second Menter blending function at point j.
   */
  virtual void SetF2blending(su2double val_F1_i, su2double val_F1_j) {/* empty */};
  
  /*!
   * \brief Set the value of the cross diffusion for the SST model.
   * \param[in] val_CDkw_i - Value of the cross diffusion at point i.
   * \param[in] val_CDkw_j - Value of the cross diffusion at point j.
   */
  virtual void SetCrossDiff(su2double val_CDkw_i, su2double val_CDkw_j) {/* empty */};
  
  /*!
   * \brief Set the gradient of the auxiliary variables.
   * \param[in] val_auxvargrad_i - Gradient of the auxiliary variable at point i.
   * \param[in] val_auxvargrad_j - Gradient of the auxiliary variable at point j.
   */
  void SetAuxVarGrad(su2double *val_auxvargrad_i, su2double *val_auxvargrad_j);
  
  /*!
   * \brief Set the diffusion coefficient
   * \param[in] val_diffusioncoeff_i - Value of the diffusion coefficients at i.
   * \param[in] val_diffusioncoeff_j - Value of the diffusion coefficients at j
   */
  void SetDiffusionCoeff(su2double* val_diffusioncoeff_i,
                         su2double* val_diffusioncoeff_j);
  
  /*!
   * \brief Set the laminar viscosity.
   * \param[in] val_laminar_viscosity_i - Value of the laminar viscosity at point i.
   * \param[in] val_laminar_viscosity_j - Value of the laminar viscosity at point j.
   */
  void SetLaminarViscosity(su2double val_laminar_viscosity_i,
                           su2double val_laminar_viscosity_j);
  
  /*!
   * \brief Set the thermal conductivity (translational/rotational)
   * \param[in] val_thermal_conductivity_i - Value of the thermal conductivity at point i.
   * \param[in] val_thermal_conductivity_j - Value of the thermal conductivity at point j.
   * \param[in] iSpecies - Value of the species.
   */
  void SetThermalConductivity(su2double val_thermal_conductivity_i,
                              su2double val_thermal_conductivity_j);
  
  /*!
   * \brief Set the thermal conductivity (translational/rotational)
   * \param[in] val_thermal_conductivity_i - Value of the thermal conductivity at point i.
   * \param[in] val_thermal_conductivity_j - Value of the thermal conductivity at point j.
   * \param[in] iSpecies - Value of the species.
   */
  void SetThermalConductivity_ve(su2double val_thermal_conductivity_ve_i,
                                 su2double val_thermal_conductivity_ve_j);
  
  /*!
   * \brief Set the thermal diffusivity (translational/rotational)
   * \param[in] val_thermal_diffusivity_i - Value of the thermal diffusivity at point i.
   * \param[in] val_thermal_diffusivity_j - Value of the thermal diffusivity at point j.
   * \param[in] iSpecies - Value of the species.
   */
  void SetThermalDiffusivity(su2double val_thermal_diffusivity_i,
                              su2double val_thermal_diffusivity_j);
  /*!
   * \brief Set the eddy viscosity.
   * \param[in] val_eddy_viscosity_i - Value of the eddy viscosity at point i.
   * \param[in] val_eddy_viscosity_j - Value of the eddy viscosity at point j.
   */
  void SetEddyViscosity(su2double val_eddy_viscosity_i,
                        su2double val_eddy_viscosity_j);
  
  /*!
   * \brief Set the turbulent kinetic energy.
   * \param[in] val_turb_ke_i - Value of the turbulent kinetic energy at point i.
   * \param[in] val_turb_ke_j - Value of the turbulent kinetic energy at point j.
   */
  void SetTurbKineticEnergy(su2double val_turb_ke_i, su2double val_turb_ke_j);
  
  /*!
   * \brief Set the value of the distance from the nearest wall.
   * \param[in] val_dist_i - Value of of the distance from point i to the nearest wall.
   * \param[in] val_dist_j - Value of of the distance from point j to the nearest wall.
   */
  void SetDistance(su2double val_dist_i, su2double val_dist_j);
  
  /*!
   * \brief Set coordinates of the points.
   * \param[in] val_coord_i - Coordinates of the point i.
   * \param[in] val_coord_j - Coordinates of the point j.
   */
  void SetCoord(su2double *val_coord_i, su2double *val_coord_j);
  
  /*!
   * \overload
   * \param[in] val_coord_0 - Coordinates of the point 0.
   * \param[in] val_coord_1 - Coordinates of the point 1.
   * \param[in] val_coord_2 - Coordinates of the point 2.
   */
  void SetCoord(su2double *val_coord_0, su2double *val_coord_1, su2double *val_coord_2);
  
  /*!
   * \overload
   * \param[in] val_coord_0 - Coordinates of the point 0.
   * \param[in] val_coord_1 - Coordinates of the point 1.
   * \param[in] val_coord_2 - Coordinates of the point 2.
   * \param[in] val_coord_3 - Coordinates of the point 3.
   */
  void SetCoord(su2double *val_coord_0, su2double *val_coord_1, su2double *val_coord_2,
                su2double *val_coord_3);
  
  /*!
   * \brief Set the velocity of the computational grid.
   * \param[in] val_gridvel_i - Grid velocity of the point i.
   * \param[in] val_gridvel_j - Grid velocity of the point j.
   */
  void SetGridVel(su2double *val_gridvel_i, su2double *val_gridvel_j);
  
  /*!
   * \brief Set the wind gust value.
   * \param[in] val_windgust_i - Wind gust of the point i.
   * \param[in] val_windgust_j - Wind gust of the point j.
   */
  void SetWindGust(su2double *val_windgust_i, su2double *val_windgust_j);
  
  /*!
   * \brief Set the wind gust derivatives values.
   * \param[in] val_windgust_i - Wind gust derivatives of the point i.
   * \param[in] val_windgust_j - Wind gust derivatives of the point j.
   */
  void SetWindGustDer(su2double *val_windgustder_i, su2double *val_windgustder_j);
  
  /*!
   * \brief Set the value of the pressure.
   * \param[in] val_pressure_i - Value of the pressure at point i.
   * \param[in] val_pressure_j - Value of the pressure at point j.
   */
  void SetPressure(su2double val_pressure_i, su2double val_pressure_j);
  
  /*!
   * \brief Set the value of the density for the incompressible solver.
   * \param[in] val_densityinc_i - Value of the pressure at point i.
   * \param[in] val_densityinc_j - Value of the pressure at point j.
   */
  void SetDensity(su2double val_densityinc_i, su2double val_densityinc_j);
  
  /*!
   * \brief Set the value of the beta for incompressible flows.
   * \param[in] val_betainc2_i - Value of beta for incompressible flows at point i.
   * \param[in] val_betainc2_j - Value of beta for incompressible flows at point j.
   */
  void SetBetaInc2(su2double val_betainc2_i, su2double val_betainc2_j);
  
  /*!
   * \brief Set the value of the sound speed.
   * \param[in] val_soundspeed_i - Value of the sound speed at point i.
   * \param[in] val_soundspeed_j - Value of the sound speed at point j.
   */
  void SetSoundSpeed(su2double val_soundspeed_i, su2double val_soundspeed_j);
  
  /*!
   * \brief Set the value of the temperature.
   * \param[in] val_temp_i - Value of the temperature at point i.
   * \param[in] val_temp_j - Value of the temperature at point j.
   */
  void SetTemperature(su2double val_temp_i, su2double val_temp_j);
  
  /*!
   * \brief Set the value of the enthalpy.
   * \param[in] val_enthalpy_i - Value of the enthalpy at point i.
   * \param[in] val_enthalpy_j - Value of the enthalpy at point j.
   */
  void SetEnthalpy(su2double val_enthalpy_i, su2double val_enthalpy_j);
  
  /*!
   * \brief Set the value of the spectral radius.
   * \param[in] val_lambda_i - Value of the spectral radius at point i.
   * \param[in] val_lambda_j - Value of the spectral radius at point j.
   */
  void SetLambda(su2double val_lambda_i, su2double val_lambda_j);
  
  /*!
   * \brief Set the value of undivided laplacian.
   * \param[in] val_und_lapl_i Undivided laplacian at point i.
   * \param[in] val_und_lapl_j Undivided laplacian at point j.
   */
  void SetUndivided_Laplacian(su2double *val_und_lapl_i, su2double *val_und_lapl_j);
  
  /*!
   * \brief Set the value of the pressure sensor.
   * \param[in] val_sensor_i Pressure sensor at point i.
   * \param[in] val_sensor_j Pressure sensor at point j.
   */
  void SetSensor(su2double val_sensor_i, su2double val_sensor_j);
  
  /*!
   * \brief Set the number of neighbor to a point.
   * \param[in] val_neighbor_i - Number of neighbor to point i.
   * \param[in] val_neighbor_j - Number of neighbor to point j.
   */
  void SetNeighbor(unsigned short val_neighbor_i, unsigned short val_neighbor_j);
  
  /*!
   * \brief Set the value of the normal vector to the face between two points.
   * \param[in] val_normal - Normal vector, the norm of the vector is the area of the face.
   */
  void SetNormal(su2double *val_normal);
  
  /*!
   * \brief Set the value of the volume of the control volume.
   * \param[in] val_volume Volume of the control volume.
   */
  void SetVolume(su2double val_volume);
  
  /*!
   * \brief Retrieves the value of the species density in the primitive variable vector.
   * \param[in] iRho_s
   */
  void SetRhosIndex(unsigned short val_Index);
  
  /*!
   * \brief Retrieves the value of the species density in the primitive variable vector.
   * \param[in] iRho_s
   */
  void SetRhoIndex(unsigned short val_Index);
  
  /*!
   * \brief Retrieves the value of the species density in the primitive variable vector.
   * \param[in] iRho_s
   */
  void SetPIndex(unsigned short val_Index);
  
  /*!
   * \brief Retrieves the value of the species density in the primitive variable vector.
   * \param[in] iRho_s
   */
  void SetTIndex(unsigned short val_Index);
  
  /*!
   * \brief Retrieves the value of the species density in the primitive variable vector.
   * \param[in] iRho_s
   */
  void SetTveIndex(unsigned short val_Index);
  
  /*!
   * \brief Retrieves the value of the velocity index in the primitive variable vector.
   * \param[in] i(rho*u)
   */
  void SetVelIndex(unsigned short val_Index);
  
  /*!
   * \brief Retrieves the value of the species density in the primitive variable vector.
   * \param[in] iRho_s
   */
  void SetHIndex(unsigned short val_Index);
  
  /*!
   * \brief Retrieves the value of the species density in the primitive variable vector.
   * \param[in] iRho_s
   */
  void SetAIndex(unsigned short val_Index);
  
  /*!
   * \brief Retrieves the value of the species density in the primitive variable vector.
   * \param[in] iRho_s
   */
  void SetRhoCvtrIndex(unsigned short val_Index);
  
  /*!
   * \brief Retrieves the value of the species density in the primitive variable vector.
   * \param[in] iRho_s
   */
  void SetRhoCvveIndex(unsigned short val_Index);
  
  /*!
   * \brief Sets the value of the derivative of pressure w.r.t. species density.
   * \param[in] iRho_s
   */
  void SetdPdU(su2double *val_dPdU_i, su2double *val_dPdU_j);
  
  /*!
   * \brief Sets the value of the derivative of temperature w.r.t. species density.
   * \param[in] iRho_s
   */
  void SetdTdU(su2double *val_dTdU_i, su2double *val_dTdU_j);
  
  /*!
   * \brief Sets the value of the derivative of vib-el. temperature w.r.t. species density.
   * \param[in] iRho_s
   */
  void SetdTvedU(su2double *val_dTvedU_i, su2double *val_dTvedU_j);
  
  /*!
  * \brief Sets the values of the roe dissipation.
  * \param[in] diss_i - Dissipation value at node i
  * \param[in] diss_j - Dissipation value at node j
  */
  void SetDissipation(su2double diss_i, su2double diss_j);
  
  /*!
  * \brief Get the final Roe dissipation factor.
  */
  su2double GetDissipation();
  
  /*!
   * \brief Get the inviscid fluxes.
   * \param[in] val_density - Value of the density.
   * \param[in] val_velocity - Value of the velocity.
   * \param[in] val_pressure - Value of the pressure.
   * \param[in] val_enthalpy - Value of the enthalpy.
   */
  void GetInviscidFlux(su2double val_density, su2double *val_velocity, su2double val_pressure, su2double val_enthalpy);
  
  /*!
   * \brief Compute the projected inviscid flux vector.
   * \param[in] val_density - Pointer to the density.
   * \param[in] val_velocity - Pointer to the velocity.
   * \param[in] val_pressure - Pointer to the pressure.
   * \param[in] val_enthalpy - Pointer to the enthalpy.
   * \param[in] val_normal - Normal vector, the norm of the vector is the area of the face.
   * \param[out] val_Proj_Flux - Pointer to the projected flux.
   */
  void GetInviscidProjFlux(su2double *val_density, su2double *val_velocity,
                           su2double *val_pressure, su2double *val_enthalpy,
                           su2double *val_normal, su2double *val_Proj_Flux);
    
  /*!
   * \brief Compute the projected inviscid flux vector for incompresible simulations
   * \param[in] val_density - Pointer to the density.
   * \param[in] val_velocity - Pointer to the velocity.
   * \param[in] val_pressure - Pointer to the pressure.
   * \param[in] val_betainc2 - Value of the artificial compresibility factor.
   * \param[in] val_normal - Normal vector, the norm of the vector is the area of the face.
   * \param[out] val_Proj_Flux - Pointer to the projected flux.
   */
  void GetInviscidIncProjFlux(su2double *val_density, su2double *val_velocity,
                                  su2double *val_pressure, su2double *val_betainc2,
                                  su2double *val_enthalpy,
                                  su2double *val_normal, su2double *val_Proj_Flux);

  /*!
   * \brief Compute the projection of the inviscid Jacobian matrices.
   * \param[in] val_velocity Pointer to the velocity.
   * \param[in] val_energy Value of the energy.
   * \param[in] val_normal - Normal vector, the norm of the vector is the area of the face.
   * \param[in] val_scale - Scale of the projection.
   * \param[out] val_Proj_Jac_tensor - Pointer to the projected inviscid Jacobian.
   */
  void GetInviscidProjJac(su2double *val_velocity, su2double *val_energy,
                          su2double *val_normal, su2double val_scale,
                          su2double **val_Proj_Jac_tensor);
  
  /*!
   * \brief Compute the projection of the inviscid Jacobian matrices (incompressible).
   * \param[in] val_density - Value of the density.
   * \param[in] val_velocity - Pointer to the velocity.
   * \param[in] val_betainc2 - Value of the artificial compresibility factor.
   * \param[in] val_normal - Normal vector, the norm of the vector is the area of the face.
   * \param[in] val_scale - Scale of the projection.
   * \param[out] val_Proj_Jac_tensor - Pointer to the projected inviscid Jacobian.
   */
  void GetInviscidIncProjJac(su2double *val_density, su2double *val_velocity,
                                 su2double *val_betainc2, su2double *val_normal,
                                 su2double val_scale,
                                 su2double **val_Proj_Jac_tensor);

  /*!
   * \brief Compute the projection of the inviscid Jacobian matrices (overload for low speed preconditioner version).
   * \param[in] val_density - Value of the density.
   * \param[in] val_velocity - Pointer to the velocity.
   * \param[in] val_betainc2 - Value of the artificial compresibility factor.
   * \param[in] val_cp - Value of the specific heat at constant pressure.
   * \param[in] val_temperature - Value of the temperature.
   * \param[in] val_dRhodT - Value of the derivative of density w.r.t. temperature.
   * \param[in] val_normal - Normal vector, the norm of the vector is the area of the face.
   * \param[in] val_scale - Scale of the projection.
   * \param[out] val_Proj_Jac_tensor - Pointer to the projected inviscid Jacobian.
   */
  void GetInviscidIncProjJac(su2double *val_density,
                                 su2double *val_velocity,
                                 su2double *val_betainc2,
                                 su2double *val_cp,
                                 su2double *val_temperature,
                                 su2double *val_dRhodT,
                                 su2double *val_normal,
                                 su2double val_scale,
                                 su2double **val_Proj_Jac_Tensor);

  /*!
   * \brief Compute the low speed preconditioning matrix.
   * \param[in] val_density - Value of the density.
   * \param[in] val_velocity - Pointer to the velocity.
   * \param[in] val_betainc2 - Value of the artificial compresibility factor.
   * \param[in] val_cp - Value of the specific heat at constant pressure.
   * \param[in] val_temperature - Value of the temperature.
   * \param[in] val_dRhodT - Value of the derivative of density w.r.t. temperature.
   * \param[out] val_Precon - Pointer to the preconditioning matrix.
   */
  void GetPreconditioner(su2double *val_density,
                         su2double *val_velocity,
                         su2double *val_betainc2,
                         su2double *val_cp,
                         su2double *val_temperature,
                         su2double *val_drhodt,
                         su2double **val_Precon);

  /*!
   * \brief Compute the projection of the preconditioned inviscid Jacobian matrices.
   * \param[in] val_density - Value of the density.
   * \param[in] val_velocity - Pointer to the velocity.
   * \param[in] val_betainc2 - Value of the artificial compresibility factor.
   * \param[in] val_normal - Normal vector, the norm of the vector is the area of the face.
   * \param[out] val_Proj_Jac_tensor - Pointer to the projected inviscid Jacobian.
   */
  void GetPreconditionedProjJac(su2double *val_density,
                                su2double *val_velocity,
                                su2double *val_betainc2,
                                su2double *val_normal,
                                su2double **val_Proj_Jac_Tensor);

  /*!
   * \brief Compute the projection of the inviscid Jacobian matrices for general fluid model.
   * \param[in] val_velocity Pointer to the velocity.
   * \param[in] val_energy Value of the energy.
   * \param[in] val_normal - Normal vector, the norm of the vector is the area of the face.
   * \param[in] val_scale - Scale of the projection.
   * \param[out] val_Proj_Jac_tensor - Pointer to the projected inviscid Jacobian.
   */
  void GetInviscidProjJac(su2double *val_velocity, su2double *val_enthalphy,
                          su2double *val_chi, su2double *val_kappa,
                          su2double *val_normal, su2double val_scale,
                          su2double **val_Proj_Jac_tensor);
  
  /*!
   * \brief Mapping between primitives variables P and conservatives variables C.
   * \param[in] val_Mean_PrimVar - Mean value of the primitive variables.
   * \param[in] val_Mean_PrimVar - Mean Value of the secondary variables.
   * \param[out] val_Jac_PC - Pointer to the Jacobian dPdC.
   */
  void GetPrimitive2Conservative (su2double *val_Mean_PrimVar,
                                  su2double *val_Mean_SecVar,
                                  su2double **val_Jac_PC);
  
  /*!
   * \overload
   * \brief Computation of the matrix P for a generic fluid model
   * \param[in] val_density - Value of the density.
   * \param[in] val_velocity - Value of the velocity.
   * \param[in] val_soundspeed - Value of the sound speed.
   * \param[in] val_enthalpy - Value of the Enthalpy
   * \param[in] val_chi - Value of the derivative of Pressure with respect to the Density.
   * \param[in] val_kappa - Value of the derivative of Pressure with respect to the volume specific Static Energy.
   * \param[in] val_normal - Normal vector, the norm of the vector is the area of the face.
   * \param[out] val_p_tensor - Pointer to the P matrix.
   */
  void GetPMatrix(su2double *val_density, su2double *val_velocity,
                  su2double *val_soundspeed, su2double *val_enthalpy, su2double *val_chi, su2double *val_kappa,
                  su2double *val_normal, su2double **val_p_tensor);
  
  /*!
   * \brief Computation of the matrix P, this matrix diagonalize the conservative Jacobians in
   *        the form $P^{-1}(A.Normal)P=Lambda$.
   * \param[in] val_density - Value of the density.
   * \param[in] val_velocity - Value of the velocity.
   * \param[in] val_soundspeed - Value of the sound speed.
   * \param[in] val_normal - Normal vector, the norm of the vector is the area of the face.
   * \param[out] val_p_tensor - Pointer to the P matrix.
   */
  void GetPMatrix(su2double *val_density, su2double *val_velocity,
                  su2double *val_soundspeed, su2double *val_normal,
                  su2double **val_p_tensor);
  
  /*!
   * \brief Computation of the matrix Rinv*Pe.
   * \param[in] Beta2 - A variable in used to define Pe matrix.
   * \param[in] val_enthalpy - value of the enthalpy.
   * \param[in] val_soundspeed - value of the sound speed.
   * \param[in] val_density - value of the density.
   * \param[in] val_velocity - value of the velocity.
   * \param[out] val_invR_invPe - Pointer to the matrix of conversion from entropic to conserved variables.
   */
  void GetinvRinvPe(su2double Beta2, su2double val_enthalpy, su2double val_soundspeed,
                    su2double val_density, su2double* val_velocity,
                    su2double** val_invR_invPe);
    
  /*!
   * \brief Computation of the matrix R.
   * \param[in] val_pressure - value of the pressure.
   * \param[in] val_soundspeed - value of the sound speed.
   * \param[in] val_density - value of the density.
   * \param[in] val_velocity - value of the velocity.
   * \param[out] val_invR_invPe - Pointer to the matrix of conversion from entropic to conserved variables.
   */

  void GetRMatrix(su2double val_pressure, su2double val_soundspeed,
                  su2double val_density, su2double* val_velocity,
                  su2double** val_invR_invPe);
	/*!
	 * \brief Computation of the matrix R.
	 * \param[in] val_soundspeed - value of the sound speed.
	 * \param[in] val_density - value of the density.
	 * \param[out] R_Matrix - Pointer to the matrix of conversion from entropic to conserved variables.
	 */
	void GetRMatrix(su2double val_soundspeed, su2double val_density, su2double **R_Matrix);

	/*!
	 * \brief Computation of the matrix R.
	 * \param[in] val_soundspeed - value of the sound speed.
	 * \param[in] val_density - value of the density.
	 * \param[out] L_Matrix - Pointer to the matrix of conversion from conserved to entropic variables.
	 */
	void GetLMatrix(su2double val_soundspeed, su2double val_density, su2double **L_Matrix);

        /*!
         * \brief Computation of the flow Residual Jacoboan Matrix for Non Reflecting BC.
         * \param[in] val_soundspeed - value of the sound speed.
         * \param[in] val_density - value of the density.
         * \param[out] R_c - Residual Jacoboan Matrix
         * \param[out] R_c_inv- inverse of the Residual Jacoboan Matrix .
         */
        void ComputeResJacobianGiles(CFluidModel *FluidModel, su2double pressure, su2double density, su2double *turboVel, su2double alphaInBC, su2double gammaInBC,  su2double **R_c, su2double **R_c_inv);

        /*!
         * \brief Computate the inverse of a 3x3 matrix
         * \param[in]  matrix     - the matrix to invert
         * \param[out] invMatrix  - inverse matrix.
         */
        void InvMatrix3D(su2double **matrix, su2double **invMatrix);

        /*!
         * \brief Computate the inverse of a 4x4 matrix
         * \param[in]  matrix    - the matrix to invert
         * \param[out] invMatrix - inverse matrix.
         */
        void InvMatrix4D(su2double **matrix, su2double **invMatrix);

	/*!
	 * \brief Computation of the matrix R.
	 * \param[in] val_soundspeed - value of the sound speed.
	 * \param[in] val_density - value of the density.
	 * \param[in] prim_jump - pointer to the vector containing the primitive variable jump (drho, dV, dp).
	 * \param[out]char_jump - pointer to the vector containing the characteristic variable jump.
	 */
	void GetCharJump(su2double val_soundspeed, su2double val_density, su2double *prim_jump, su2double *char_jump);

	/*!
	 * \brief Computation of the matrix Td, this matrix diagonalize the preconditioned conservative Jacobians
	 *        in the form $Tg |Lambda| Td = Pc{-1}|Pc (A.Normal)|$.
	 * \param[in] Beta2 - A variable in used to define absPeJacobian matrix.
	 * \param[in] r_hat - A variable in used to define absPeJacobian matrix.
	 * \param[in] s_hat - A variable in used to define absPeJacobian matrix.
	 * \param[in] t_hat - A variable in used to define absPeJacobian matrix.
	 * \param[in] rB2a2 - A variable in used to define absPeJacobian matrix.
	 * \param[in] val_Lambda - Eigenvalues of the Preconditioned Jacobian.
	 * \param[in] val_normal - Normal vector, the norm of the vector is the area of the face.
	 * \param[out] val_absPeJac - Pointer to the Preconditioned Jacobian matrix.
	 */
	void GetPrecondJacobian(su2double Beta2, su2double r_hat, su2double s_hat, su2double t_hat, su2double rB2a2, su2double* val_Lambda, su2double* val_normal, su2double** val_absPeJac);

  
  /*!
   * \brief Computation of the matrix P^{-1}, this matrix diagonalize the conservative Jacobians
   * in the form $P^{-1}(A.Normal)P=Lambda$.
   * \param[in] val_density - Value of the density.
   * \param[in] val_velocity - Value of the velocity.
   * \param[in] val_soundspeed - Value of the sound speed.
   * \param[in] val_normal - Normal vector, the norm of the vector is the area of the face.
   * \param[out] val_invp_tensor - Pointer to inverse of the P matrix.
   */
  void GetPMatrix_inv(su2double **val_invp_tensor, su2double *val_density,
                      su2double *val_velocity, su2double *val_soundspeed,
                      su2double *val_chi, su2double *val_kappa,
                      su2double *val_normal);
  
  /*!
   * \brief Computation of the matrix P^{-1}, this matrix diagonalize the conservative Jacobians
   *        in the form $P^{-1}(A.Normal)P=Lambda$.
   * \param[in] val_density - Value of the density.
   * \param[in] val_velocity - Value of the velocity.
   * \param[in] val_soundspeed - Value of the sound speed.
   * \param[in] val_normal - Normal vector, the norm of the vector is the area of the face.
   * \param[out] val_invp_tensor - Pointer to inverse of the P matrix.
   */
  void GetPMatrix_inv(su2double *val_density, su2double *val_velocity,
                      su2double *val_soundspeed, su2double *val_normal,
                      su2double **val_invp_tensor);
  
  /*!
   * \brief Compute viscous residual and jacobian.
   */
  void GetAdjViscousFlux_Jac(su2double Pressure_i, su2double Pressure_j, su2double Density_i, su2double Density_j,
                             su2double ViscDens_i, su2double ViscDens_j, su2double *Velocity_i, su2double *Velocity_j,
                             su2double sq_vel_i, su2double sq_vel_j,
                             su2double XiDens_i, su2double XiDens_j, su2double **Mean_GradPhi, su2double *Mean_GradPsiE,
                             su2double dPhiE_dn, su2double *Normal, su2double *Edge_Vector, su2double dist_ij_2, su2double *val_residual_i,
                             su2double *val_residual_j,
                             su2double **val_Jacobian_ii, su2double **val_Jacobian_ij, su2double **val_Jacobian_ji,
                             su2double **val_Jacobian_jj, bool implicit);
  
  /*!
   * \brief Computation of the projected inviscid lambda (eingenvalues).
   * \param[in] val_velocity - Value of the velocity.
   * \param[in] val_soundspeed - Value of the sound speed.
   * \param[in] val_normal - Normal vector, the norm of the vector is the area of the face.
   * \param[in] val_Lambda_Vector - Pointer to Lambda matrix.
   */
  void GetJacInviscidLambda_fabs(su2double *val_velocity, su2double val_soundspeed,
                                 su2double *val_normal, su2double *val_Lambda_Vector);
  
  /*!
   * \brief Compute the numerical residual.
   * \param[out] val_residual - Pointer to the total residual.
   * \param[in] config - Definition of the particular problem.
   */
  virtual void ComputeResidual(su2double *val_residual, CConfig *config);
  
  /*!
   * \overload
   * \param[out] val_residual_i - Pointer to the total residual at point i.
   * \param[out] val_residual_j - Pointer to the total residual at point j.
   */
  virtual void ComputeResidual(su2double *val_residual_i, su2double *val_residual_j);
  
  virtual void ComputeResidual_TransLM(su2double *val_residual,
                                       su2double **val_Jacobian_i,
                                       su2double **val_Jacobian_j, CConfig *config,
                                       su2double &gamma_sep) ;
  
  /*!
   * \overload
   * \param[out] val_residual_i - Pointer to the total residual at point i.
   * \param[out] val_residual_j - Pointer to the total residual at point j.
   * \param[in] config - Definition of the particular problem.
   */
  virtual void ComputeResidual(su2double *val_residual_i,
                               su2double *val_residual_j, CConfig *config);
  
  /*!
   * \overload
   * \param[out] val_residual - Pointer to the total residual.
   * \param[out] val_Jacobian_i - Jacobian of the numerical method at node i (implicit computation).
   * \param[out] val_Jacobian_j - Jacobian of the numerical method at node j (implicit computation).
   * \param[in] config - Definition of the particular problem.
   */
  virtual void ComputeResidual(su2double *val_residual, su2double **val_Jacobian_i,
                               su2double **val_Jacobian_j, CConfig *config);
  
  /*!
   * \overload
   * \param[out] val_residual - Pointer to the total residual.
   * \param[out] val_Jacobian_i - Jacobian of the numerical method at node i (implicit computation).
   * \param[out] val_Jacobian_j - Jacobian of the numerical method at node j (implicit computation).
   * \param[out] val_JacobianMeanFlow_i - Jacobian of the numerical method at node i (implicit computation).
   * \param[out] val_JacobianMeanFlow_j - Jacobian of the numerical method at node j (implicit computation).
   * \param[in] config - Definition of the particular problem.
   */
  virtual void ComputeResidual(su2double *val_residual, su2double **val_Jacobian_i,
                               su2double **val_Jacobian_j,
                               su2double **val_JacobianMeanFlow_i,
                               su2double **val_JacobianMeanFlow_j,
                               CConfig *config);
  
  /*!
   * \overload
   * \param[out] val_Jacobian_i - Jacobian of the numerical method at node i (implicit computation).
   * \param[out] val_Jacobian_j - Jacobian of the numerical method at node j (implicit computation).
   * \param[in] config - Definition of the particular problem.
   */
  virtual void ComputeResidual(su2double **val_Jacobian_i, su2double **val_Jacobian_j,
                               CConfig *config);
  
  /*!
   * \overload
   * \param[out] val_resconv - Pointer to the convective residual.
   * \param[out] val_resvisc - Pointer to the artificial viscosity residual.
   * \param[out] val_Jacobian_i - Jacobian of the numerical method at node i (implicit computation).
   * \param[out] val_Jacobian_j - Jacobian of the numerical method at node j (implicit computation).
   * \param[in] config - Definition of the particular problem.
   */
  virtual void ComputeResidual(su2double *val_resconv, su2double *val_resvisc,
                               su2double **val_Jacobian_i, su2double **val_Jacobian_j,
                               CConfig *config);
  
  /*!
   * \overload
   * \param[out] val_residual_i - Pointer to the total residual at point i.
   * \param[out] val_residual_j - Pointer to the total viscosity residual at point j.
   * \param[out] val_Jacobian_ii - Jacobian of the numerical method at node i (implicit computation) from node i.
   * \param[out] val_Jacobian_ij - Jacobian of the numerical method at node i (implicit computation) from node j.
   * \param[out] val_Jacobian_ji - Jacobian of the numerical method at node j (implicit computation) from node i.
   * \param[out] val_Jacobian_jj - Jacobian of the numerical method at node j (implicit computation) from node j.
   * \param[in] config - Definition of the particular problem.
   */
  virtual void ComputeResidual(su2double *val_residual_i, su2double *val_residual_j,
                               su2double **val_Jacobian_ii,
                               su2double **val_Jacobian_ij,
                               su2double **val_Jacobian_ji,
                               su2double **val_Jacobian_jj, CConfig *config);
  
  /*!
   * \overload
   * \param[out] val_resconv_i - Pointer to the convective residual at point i.
   * \param[out] val_resvisc_i - Pointer to the artificial viscosity residual at point i.
   * \param[out] val_resconv_j - Pointer to the convective residual at point j.
   * \param[out] val_resvisc_j - Pointer to the artificial viscosity residual at point j.
   * \param[out] val_Jacobian_ii - Jacobian of the numerical method at node i (implicit computation) from node i.
   * \param[out] val_Jacobian_ij - Jacobian of the numerical method at node i (implicit computation) from node j.
   * \param[out] val_Jacobian_ji - Jacobian of the numerical method at node j (implicit computation) from node i.
   * \param[out] val_Jacobian_jj - Jacobian of the numerical method at node j (implicit computation) from node j.
   * \param[in] config - Definition of the particular problem.
   */
  virtual void ComputeResidual(su2double *val_resconv_i, su2double *val_resvisc_i,
                               su2double *val_resconv_j, su2double *val_resvisc_j,
                               su2double **val_Jacobian_ii,
                               su2double **val_Jacobian_ij,
                               su2double **val_Jacobian_ji,
                               su2double **val_Jacobian_jj, CConfig *config);
  
  /*!
   * \overload
   * \param[out] val_stiffmatrix_elem - Stiffness matrix for Galerkin computation.
   * \param[in] config - Definition of the particular problem.
   */
  virtual void ComputeResidual(su2double **val_stiffmatrix_elem, CConfig *config);
  
  /*!
   * \overload
   * \param[in] config - Definition of the particular problem.
   * \param[out] val_residual - residual of the source terms
   * \param[out] val_Jacobian_i - Jacobian of the source terms
   */
  virtual void ComputeResidual(su2double *val_residual, su2double **val_Jacobian_i,
                               CConfig *config);
  
  /*!
   * \overload
   * \param[out] - Matrix for storing the constants to be used in the calculation of the equilibrium extent of reaction Keq.
   * \param[in] config - Definition of the particular problem.
   */
  virtual void GetEq_Rxn_Coefficients(su2double **EqnRxnConstants, CConfig *config);
  
  /*!
   * \brief Residual for source term integration.
   * \param[out] val_residual - Pointer to the source residual containing chemistry terms.
   * \param[in] config - Definition of the particular problem.
   */
  virtual void ComputeResidual_Axisymmetric(su2double *val_residual, CConfig *config);
  
  /*!
   * \brief Residual for source term integration.
   * \param[out] val_residual - Pointer to the source residual containing chemistry terms.
   * \param[in] config - Definition of the particular problem.
   */
  virtual void ComputeResidual_Axisymmetric_ad(su2double *val_residual, su2double *val_residuald, CConfig *config);
  
  /*!
   * \brief Calculation of axisymmetric source term Jacobian
   * \param[out] val_Jacobian_i - Jacobian of the numerical method at node i (implicit computation).
   * \param[in] config - Definition of the particular problem.
   */
  virtual void SetJacobian_Axisymmetric(su2double **val_Jacobian_i, CConfig *config);
  
  /*!
   * \brief Calculation of the translational-vibrational energy exchange source term
   * \param[in] config - Definition of the particular problem.
   * \param[out] val_residual - residual of the source terms
   * \param[out] val_Jacobian_i - Jacobian of the source terms
   */
  virtual void ComputeVibRelaxation(su2double *val_residual, su2double **val_Jacobian_i, CConfig *config);
  
  /*!
   * \brief Calculation of the chemistry source term
   * \param[in] config - Definition of the particular problem.
   * \param[out] val_residual - residual of the source terms
   * \param[out] val_Jacobian_i - Jacobian of the source terms
   */
  virtual void ComputeChemistry(su2double *val_residual, su2double **val_Jacobian_i, CConfig *config);
  
  /*!
   * \brief Calculates constants used for Keq correlation.
   * \param[out] A - Pointer to coefficient array.
   * \param[in] val_reaction - Reaction number indicator.
   * \param[in] config - Definition of the particular problem.
   */
  virtual void GetKeqConstants(su2double *A, unsigned short val_reaction, CConfig *config);
  
  /*!
   * \brief Set intermittency for numerics (used in SA with LM transition model)
   */
  virtual void SetIntermittency(su2double intermittency_in);
  
  /*!
   * \brief Residual for source term integration.
   * \param[in] val_production - Value of the Production.
   */
  virtual void SetProduction(su2double val_production);
  
  /*!
   * \brief Residual for source term integration.
   * \param[in] val_destruction - Value of the Destruction.
   */
  virtual void SetDestruction(su2double val_destruction);
  
  /*!
   * \brief Residual for source term integration.
   * \param[in] val_crossproduction - Value of the CrossProduction.
   */
  virtual void SetCrossProduction(su2double val_crossproduction);
  
  /*!
   * \brief Residual for source term integration.
   * \param[in] val_production - Value of the Production.
   */
  virtual su2double GetProduction(void);
  
  /*!
   * \brief Residual for source term integration.
   * \param[in] val_destruction - Value of the Destruction.
   */
  virtual su2double GetDestruction(void);
  
  /*!
   * \brief Residual for source term integration.
   * \param[in] val_crossproduction - Value of the CrossProduction.
   */
  virtual su2double GetCrossProduction(void);

  /*!
   * \brief A virtual member.
   */
  virtual su2double GetGammaBC(void);
  
  /*!
   * \overload
   * \param[out] val_Jacobian_i - Jacobian of the numerical method at node i
   * \param[in] config - Definition of the particular problem.
   */
  virtual void ComputeResidual(su2double **val_Jacobian_i,
                               su2double *val_Jacobian_mui,
                               su2double ***val_Jacobian_gradi, CConfig *config);
  
  /*!
   * \overload
   * \param[out] val_Jacobian_i - Jacobian of the numerical method at node i
   * \param[in] config - Definition of the particular problem.
   */
  virtual void ComputeResidual(su2double **val_Jacobian_i,
                               su2double *val_Jacobian_mui,
                               su2double ***val_Jacobian_gradi,
                               su2double **val_Jacobian_j,
                               su2double *val_Jacobian_muj,
                               su2double ***val_Jacobian_gradj, CConfig *config);

  /*!
   * \brief A virtual member to compute the tangent matrix in structural problems
   * \param[in] element_container - Element structure for the particular element integrated.
   */
  virtual void Compute_Tangent_Matrix(CElement *element_container, CConfig *config);

  /*!
   * \brief A virtual member to compute the pressure term in incompressible or nearly-incompressible structural problems
   * \param[in] element_container - Definition of the particular element integrated.
   */
  virtual void Compute_MeanDilatation_Term(CElement *element_container, CConfig *config);

  /*!
   * \brief A virtual member to compute the nodal stress term in non-linear structural problems
   * \param[in] element_container - Definition of the particular element integrated.
   */
  virtual void Compute_NodalStress_Term(CElement *element_container, CConfig *config);

  /*!
   * \brief A virtual member to compute the plane stress term in an element for nonlinear structural problems
   * \param[in] element_container - Element structure for the particular element integrated.
   */
  virtual void Compute_Plane_Stress_Term(CElement *element_container, CConfig *config);

  /*!
   * \brief A virtual member to compute the constitutive matrix in an element for structural problems
   * \param[in] element_container - Element structure for the particular element integrated.
   */
  virtual void Compute_Constitutive_Matrix(CElement *element_container, CConfig *config);

  /*!
   * \brief A virtual member to compute the stress tensor in an element for structural problems
   * \param[in] element_container - Element structure for the particular element integrated.
   */
  virtual void Compute_Stress_Tensor(CElement *element_container, CConfig *config);

  /*!
   * \brief A virtual member to compute the element-based Lame parameters and set the local properties
   * \param[in] element_container - Element structure for the particular element integrated.
   */
  virtual void SetElement_Properties(CElement *element_container, CConfig *config);

  /*!
   * \brief A virtual member
   * \param[in] config - Config structure
   */
  virtual void ReadDV(CConfig *config);

  /*!
   * \brief A virtual member to set the value of the design variables
   * \param[in] i_DV - Index of the design variable.
   * \param[in] val_DV - Value of the design variable
   */
  virtual void Set_DV_Val(unsigned short i_DV, su2double val_DV);

  /*!
   * \brief A virtual member to retrieve the value of the design variables
   * \param[in] i_DV - Index of the design variable.
   */
  virtual su2double Get_DV_Val(unsigned short i_DV);

  /*!
   * \brief A virtual member to add the Maxwell stress contribution
   * \param[in] element_container - Element structure for the particular element integrated.
   */
  virtual void Add_MaxwellStress(CElement *element_container, CConfig *config);

  /*!
   * \brief A virtual member to set element-based electric field modulus
   * \param[in] element_container - Element structure for the particular element integrated.
   */
  virtual void SetElectric_Properties(CElement *element_container, CConfig *config);

  /*!
   * \brief A virtual member to set the electric field
   * \param[in] EField_DV - New electric field computed by adjoint methods.
   */
  virtual void Set_ElectricField(unsigned short i_DV, su2double val_EField);

  /*!
   * \brief A virtual member to set the young modulus
   * \param[in] val_Young - Value of the Young Modulus.
   */
  virtual void Set_YoungModulus(unsigned short i_DV, su2double val_Young);

  /*!
   * \brief A virtual member to set the material properties
   * \param[in] iVal - Index of the region of concern
   * \param[in] val_E - Value of the Young Modulus.
   * \param[in] val_Nu - Value of the Poisson's ratio.
   */
  virtual void SetMaterial_Properties(unsigned short iVal, su2double val_E, su2double val_Nu);

  /*!
   * \brief A virtual member to set the material properties
   * \param[in] iVal - Index of the region of concern
   * \param[in] val_Rho - Value of the density (inertial effects).
   * \param[in] val_Rho_DL - Value of the density (dead load effects).
   */
  virtual void SetMaterial_Density(unsigned short iVal, su2double val_Rho, su2double val_Rho_DL);

  /*!
   * \brief A virtual member to compute the mass matrix
   * \param[in] element_container - Element structure for the particular element integrated.
   */
  virtual void Compute_Mass_Matrix(CElement *element_container, CConfig *config);

  /*!
   * \brief A virtual member to compute the residual component due to dead loads
   * \param[in] element_container - Element structure for the particular element integrated.
   */
  virtual void Compute_Dead_Load(CElement *element_container, CConfig *config);

  /*!
   * \brief A virtual member to compute the averaged nodal stresses
   * \param[in] element_container - Element structure for the particular element integrated.
   */
  virtual void Compute_Averaged_NodalStress(CElement *element_container, CConfig *config);

  /*!
   * \brief Computes a basis of orthogonal vectors from a suppled vector
   * \param[in] config - Normal vector
   */
  void CreateBasis(su2double *val_Normal);
  
  /*!
   * \brief Set the value of the Tauwall
   * \param[in] val_tauwall_i - Tauwall at point i
   * \param[in] val_tauwall_j - Tauwall at point j
   */
  virtual void SetTauWall(su2double val_tauwall_i, su2double val_tauwall_j);
  
  /*!
   * \brief - Calculate the central/upwind blending function for a face
   *
   * At its simplest level, this function will calculate the average
   * value of the "Roe dissipation" or central/upwind blending function
   * at a face. If Ducros shock sensors are used, then this method will
   * also adjust the central/upwind blending to account for shocks.
   *
   * \param[in] Dissipation_i - Value of the blending function at point i
   * \param[in] Dissipation_j - Value of the bledning function at point j
   * \param[in] Sensor_i - Shock sensor at point i
   * \param[in] Sensor_j - Shock sensor at point j
   * \param[out] Dissipation_ij - Blending parameter at face
   */
  void SetRoe_Dissipation(const su2double Dissipation_i,
                          const su2double Dissipation_j,
                          const su2double Sensor_i, const su2double Sensor_j,
                          su2double& Dissipation_ij, CConfig *config);

  /*!
   * \brief Setting the UQ framework usage
   * \param[in] val_using_uq
   */
  void SetUsing_UQ(bool val_using_uq);

  /*!
   * \brief Decomposes the symmetric matrix A_ij, into eigenvectors and eigenvalues
   * \param[in] A_i: symmetric matrix to be decomposed
   * \param[in] Eig_Vec: strores the eigenvectors
   * \param[in] Eig_Val: stores the eigenvalues
   * \param[in] n: order of matrix A_ij
   */
  static void EigenDecomposition(su2double **A_ij, su2double **Eig_Vec, su2double *Eig_Val, unsigned short n);

  /*!
   * \brief Recomposes the eigenvectors and eigenvalues into a matrix
   * \param[in] A_ij: recomposed matrix
   * \param[in] Eig_Vec: eigenvectors
   * \param[in] Eig_Val: eigenvalues
   * \param[in] n: order of matrix A_ij
   */
  static void EigenRecomposition(su2double **A_ij, su2double **Eig_Vec, su2double *Eig_Val, unsigned short n);

  /*!
   * \brief tred2
   * \param[in] V: matrix that needs to be decomposed
   * \param[in] d: holds eigenvalues
   * \param[in] e: supplemental data structure
   * \param[in] n: order of matrix V
   */
  static void tred2(su2double **V, su2double *d, su2double *e, unsigned short n);

  /*!
   * \brief tql2
   * \param[in] V: matrix that will hold the eigenvectors
   * \param[in] d: array that will hold the ordered eigenvalues
   * \param[in] e: supplemental data structure
   * \param[in] n: order of matrix V

   */
  static void tql2(su2double **V, su2double *d, su2double *e, unsigned short n);
  
};

/*!
 * \class CUpwCUSP_Flow
 * \brief Class for centered scheme - CUSP.
 * \ingroup ConvDiscr
 * \author F. Palacios
 */
class CUpwCUSP_Flow : public CNumerics {
  
private:
  unsigned short iDim, iVar, jVar; /*!< \brief Iteration on dimension and variables. */
  su2double *Diff_U, *Diff_Flux, /*!< \brief Diference of conservative variables and undivided laplacians. */
  *Velocity_i, *Velocity_j, /*!< \brief Velocity at node 0 and 1. */
  *MeanVelocity, ProjVelocity,  /*!< \brief Mean and projected velocities. */
  Density_i, Density_j, Energy_i, Energy_j,  /*!< \brief Mean Density and energies. */
  sq_vel_i, sq_vel_j,   /*!< \brief Modulus of the velocity and the normal vector. */
  MeanDensity, MeanPressure, MeanEnthalpy, MeanEnergy, /*!< \brief Mean values of primitive variables. */
  *ProjFlux, *ProjFlux_i, *ProjFlux_j,  /*!< \brief Projected inviscid flux tensor. */
  cte_0, cte_1, /*!< \brief Artificial dissipation values. */
  LamdaNeg, LamdaPos, Beta, Nu_c, U_i[5], U_j[5], MeanSoundSpeed, Mach,
  **Jacobian;  /*!< \brief Projected grid velocity. */
  bool implicit, /*!< \brief Implicit calculation. */
  grid_movement; /*!< \brief Modification for grid movement. */
  
public:
  
  /*!
   * \brief Constructor of the class.
   * \param[in] val_nDim - Number of dimension of the problem.
   * \param[in] val_nVar - Number of variables of the problem.
   * \param[in] config - Definition of the particular problem.
   */
  CUpwCUSP_Flow(unsigned short val_nDim, unsigned short val_nVar, CConfig *config);
  
  /*!
   * \brief Destructor of the class.
   */
  ~CUpwCUSP_Flow(void);
  
  /*!
   * \brief Compute the flow residual using a JST method.
   * \param[out] val_residual - Pointer to the residual.
   * \param[out] val_Jacobian_i - Jacobian of the numerical method at node i (implicit computation).
   * \param[out] val_Jacobian_j - Jacobian of the numerical method at node j (implicit computation).
   * \param[in] config - Definition of the particular problem.
   */
  void ComputeResidual(su2double *val_residual, su2double **val_Jacobian_i, su2double **val_Jacobian_j,
                       CConfig *config);
};

/*!
 * \class CUpwRoe_Flow
 * \brief Class for solving an approximate Riemann solver of Roe for the flow equations.
 * \ingroup ConvDiscr
 * \author A. Bueno, F. Palacios
 */
class CUpwRoe_Flow : public CNumerics {
private:
  bool implicit, grid_movement, roe_low_dissipation;
  su2double *Diff_U;
  su2double *Velocity_i, *Velocity_j, *RoeVelocity;
  su2double *ProjFlux_i, *ProjFlux_j;
  su2double *delta_wave, *delta_vel;
  su2double *Lambda, *Epsilon, MaxLambda, Delta;
  su2double **P_Tensor, **invP_Tensor;
  su2double sq_vel, Proj_ModJac_Tensor_ij, Density_i, Energy_i, SoundSpeed_i, Pressure_i, Enthalpy_i,
  Density_j, Energy_j, SoundSpeed_j, Pressure_j, Enthalpy_j, R, RoeDensity, RoeEnthalpy, RoeSoundSpeed,
  ProjVelocity, ProjVelocity_i, ProjVelocity_j, RoeSoundSpeed2, kappa;
  unsigned short iVar, jVar, kVar, iDim;
  
public:
  
  /*!
   * \brief Constructor of the class.
   * \param[in] val_nDim - Number of dimensions of the problem.
   * \param[in] val_nVar - Number of variables of the problem.
   * \param[in] config - Definition of the particular problem.
   */
  CUpwRoe_Flow(unsigned short val_nDim, unsigned short val_nVar, CConfig *config, bool val_low_dissipation);
  
  /*!
   * \brief Destructor of the class.
   */
  ~CUpwRoe_Flow(void);
  
  /*!
   * \brief Compute the Roe's flux between two nodes i and j.
   * \param[out] val_residual - Pointer to the total residual.
   * \param[out] val_Jacobian_i - Jacobian of the numerical method at node i (implicit computation).
   * \param[out] val_Jacobian_j - Jacobian of the numerical method at node j (implicit computation).
   * \param[in] config - Definition of the particular problem.
   */
  void ComputeResidual(su2double *val_residual, su2double **val_Jacobian_i, su2double **val_Jacobian_j, CConfig *config);
  
};


/*!
 * \class CUpwGeneralRoe_Flow
 * \brief Class for solving an approximate Riemann solver of Roe for the flow equations for a general fluid model.
 * \ingroup ConvDiscr
 * \author S.Vitale, G.Gori, M.Pini
 */
class CUpwGeneralRoe_Flow : public CNumerics {
private:

  bool implicit, grid_movement;

  su2double *Diff_U;
  su2double *Velocity_i, *Velocity_j, *RoeVelocity;
  su2double *ProjFlux_i, *ProjFlux_j;
  su2double *delta_wave, *delta_vel;
  su2double *Lambda, *Epsilon, MaxLambda, Delta;
  su2double **P_Tensor, **invP_Tensor;
  su2double sq_vel, Proj_ModJac_Tensor_ij, Density_i, Energy_i, SoundSpeed_i, Pressure_i, Enthalpy_i,

  Density_j, Energy_j, SoundSpeed_j, Pressure_j, Enthalpy_j, R, RoeDensity, RoeEnthalpy, RoeSoundSpeed, RoeSoundSpeed2,
  ProjVelocity, ProjVelocity_i, ProjVelocity_j, proj_delta_vel, delta_p, delta_rho, kappa;
  unsigned short iDim, iVar, jVar, kVar;


  su2double StaticEnthalpy_i, StaticEnergy_i, StaticEnthalpy_j, StaticEnergy_j, Kappa_i, Kappa_j, Chi_i, Chi_j, Velocity2_i, Velocity2_j;
  su2double RoeKappa, RoeChi;

public:
  
  /*!
   * \brief Constructor of the class.
   * \param[in] val_nDim - Number of dimensions of the problem.
   * \param[in] val_nVar - Number of variables of the problem.
   * \param[in] config - Definition of the particular problem.
   */
  CUpwGeneralRoe_Flow(unsigned short val_nDim, unsigned short val_nVar, CConfig *config);
  
  /*!
   * \brief Destructor of the class.
   */
  ~CUpwGeneralRoe_Flow(void);
  
  /*!
   * \brief Compute the Roe's flux between two nodes i and j.
   * \param[out] val_residual - Pointer to the total residual.
   * \param[out] val_Jacobian_i - Jacobian of the numerical method at node i (implicit computation).
   * \param[out] val_Jacobian_j - Jacobian of the numerical method at node j (implicit computation).
   * \param[in] config - Definition of the particular problem.
   */
  void ComputeResidual(su2double *val_residual, su2double **val_Jacobian_i, su2double **val_Jacobian_j, CConfig *config);
  
  /*!
   * \brief Compute the Average for a general fluid flux between two nodes i and j.
   * Using the approach of Vinokur and Montagne'
   */
  
  void ComputeRoeAverage();
};

/*!
 * \class CUpwL2Roe_Flow
 * \brief Class for solving an approximate Riemann solver of L2Roe for the flow equations.
 * \ingroup ConvDiscr
 * \author E. Molina, A. Bueno, F. Palacios
 * \version 6.1.0 "Falcon"
 */
class CUpwL2Roe_Flow : public CNumerics {
private:
    bool implicit, grid_movement;
    su2double *Diff_U;
    su2double *Velocity_i, *Velocity_j, *RoeVelocity;
    su2double *ProjFlux_i, *ProjFlux_j;
    su2double *delta_wave, *delta_vel;
    su2double *Lambda, *Epsilon, MaxLambda, Delta;
    su2double **P_Tensor, **invP_Tensor;
    su2double sq_vel, Proj_ModJac_Tensor_ij, Density_i, Energy_i, SoundSpeed_i, Pressure_i, Enthalpy_i,
    Density_j, Energy_j, SoundSpeed_j, Pressure_j, Enthalpy_j, R, RoeDensity, RoeEnthalpy, RoeSoundSpeed,
    ProjVelocity, ProjVelocity_i, ProjVelocity_j, proj_delta_vel, delta_p, delta_rho, RoeSoundSpeed2, kappa;
    unsigned short iDim, iVar, jVar, kVar;
    
public:
    
    /*!
     * \brief Constructor of the class.
     * \param[in] val_nDim - Number of dimensions of the problem.
     * \param[in] val_nVar - Number of variables of the problem.
     * \param[in] config - Definition of the particular problem.
     */
    CUpwL2Roe_Flow(unsigned short val_nDim, unsigned short val_nVar, CConfig *config);
    
    /*!
     * \brief Destructor of the class.
     */
    ~CUpwL2Roe_Flow(void);
    
    /*!
     * \brief Compute the Roe's flux between two nodes i and j.
     * \param[out] val_residual - Pointer to the total residual.
     * \param[out] val_Jacobian_i - Jacobian of the numerical method at node i (implicit computation).
     * \param[out] val_Jacobian_j - Jacobian of the numerical method at node j (implicit computation).
     * \param[in] config - Definition of the particular problem.
     */
    void ComputeResidual(su2double *val_residual, su2double **val_Jacobian_i, su2double **val_Jacobian_j, CConfig *config);
};

/*!
 * \class CUpwLMRoe_Flow
 * \brief Class for solving an approximate Riemann solver of LMRoe for the flow equations.
 * \ingroup ConvDiscr
 * \author E. Molina, A. Bueno, F. Palacios
 * \version 6.1.0 "Falcon"
 */
class CUpwLMRoe_Flow : public CNumerics {
private:
    bool implicit, grid_movement;
    su2double *Diff_U;
    su2double *Velocity_i, *Velocity_j, *RoeVelocity;
    su2double *ProjFlux_i, *ProjFlux_j;
    su2double *delta_wave, *delta_vel;
    su2double *Lambda, *Epsilon, MaxLambda, Delta;
    su2double **P_Tensor, **invP_Tensor;
    su2double sq_vel, Proj_ModJac_Tensor_ij, Density_i, Energy_i, SoundSpeed_i, Pressure_i, Enthalpy_i,
    Density_j, Energy_j, SoundSpeed_j, Pressure_j, Enthalpy_j, R, RoeDensity, RoeEnthalpy, RoeSoundSpeed,
    ProjVelocity, ProjVelocity_i, ProjVelocity_j, proj_delta_vel, delta_p, delta_rho, RoeSoundSpeed2, kappa;
    unsigned short iDim, iVar, jVar, kVar;
    
public:
    
    /*!
     * \brief Constructor of the class.
     * \param[in] val_nDim - Number of dimensions of the problem.
     * \param[in] val_nVar - Number of variables of the problem.
     * \param[in] config - Definition of the particular problem.
     */
    CUpwLMRoe_Flow(unsigned short val_nDim, unsigned short val_nVar, CConfig *config);
    
    /*!
     * \brief Destructor of the class.
     */
    ~CUpwLMRoe_Flow(void);
    
    /*!
     * \brief Compute the Roe's flux between two nodes i and j.
     * \param[out] val_residual - Pointer to the total residual.
     * \param[out] val_Jacobian_i - Jacobian of the numerical method at node i (implicit computation).
     * \param[out] val_Jacobian_j - Jacobian of the numerical method at node j (implicit computation).
     * \param[in] config - Definition of the particular problem.
     */
    void ComputeResidual(su2double *val_residual, su2double **val_Jacobian_i, su2double **val_Jacobian_j, CConfig *config);
};

/*!
 * \class CUpwMSW_Flow
 * \brief Class for solving a flux-vector splitting method by Steger & Warming, modified version.
 * \ingroup ConvDiscr
 * \author S. Copeland
 */
class CUpwMSW_Flow : public CNumerics {
private:
  bool implicit;
  su2double *Diff_U;
  su2double *u_i, *u_j, *ust_i, *ust_j;
  su2double *Fc_i, *Fc_j;
  su2double *Lambda_i, *Lambda_j;
  su2double rhos_i, rhos_j;
  su2double *Ust_i, *Ust_j, *Vst_i, *Vst_j, *Velst_i, *Velst_j;
  su2double **P_Tensor, **invP_Tensor;
  unsigned short nPrimVar, nVar, nDim;
  
public:
  
  /*!
   * \brief Constructor of the class.
   * \param[in] val_nDim - Number of dimensions of the problem.
   * \param[in] val_nVar - Number of variables of the problem.
   * \param[in] config - Definition of the particular problem.
   */
  CUpwMSW_Flow(unsigned short val_nDim, unsigned short val_nVar, CConfig *config);
  
  /*!
   * \brief Destructor of the class.
   */
  ~CUpwMSW_Flow(void);
  
  /*!
   * \brief Compute the Roe's flux between two nodes i and j.
   * \param[out] val_residual - Pointer to the total residual.
   * \param[out] val_Jacobian_i - Jacobian of the numerical method at node i (implicit computation).
   * \param[out] val_Jacobian_j - Jacobian of the numerical method at node j (implicit computation).
   * \param[in] config - Definition of the particular problem.
   */
  void ComputeResidual(su2double *val_residual, su2double **val_Jacobian_i, su2double **val_Jacobian_j, CConfig *config);
  
};

/*!
 * \class CUpwTurkel_Flow
 * \brief Class for solving an approximate Riemann solver of Roe with Turkel Preconditioning for the flow equations.
 * \ingroup ConvDiscr
 * \author A. K. Lonkar
 */
class CUpwTurkel_Flow : public CNumerics {
private:
  bool implicit, grid_movement;
  su2double *Diff_U;
  su2double *Velocity_i, *Velocity_j, *RoeVelocity;
  su2double *ProjFlux_i, *ProjFlux_j;
  su2double *Lambda, *Epsilon;
  su2double **absPeJac, **invRinvPe, **R_Tensor, **Matrix, **Art_Visc;
  su2double sq_vel, Density_i, Energy_i, SoundSpeed_i, Pressure_i, Enthalpy_i,
  Density_j, Energy_j, SoundSpeed_j, Pressure_j, Enthalpy_j, R, RoePressure, RoeDensity, RoeEnthalpy, RoeSoundSpeed,
  ProjVelocity, ProjVelocity_i, ProjVelocity_j;
  unsigned short iDim, iVar, jVar, kVar;
  su2double Beta, Beta_min, Beta_max;
  su2double r_hat, s_hat, t_hat, rhoB2a2, sqr_one_m_Betasqr_Lam1;
  su2double Beta2, one_m_Betasqr, one_p_Betasqr, sqr_two_Beta_c_Area;
  su2double local_Mach;
  
public:
  
  /*!
   * \brief Constructor of the class.
   * \param[in] val_nDim - Number of dimensions of the problem.
   * \param[in] val_nVar - Number of variables of the problem.
   * \param[in] config - Definition of the particular problem.
   */
  CUpwTurkel_Flow(unsigned short val_nDim, unsigned short val_nVar, CConfig *config);
  
  /*!
   * \brief Destructor of the class.
   */
  ~CUpwTurkel_Flow(void);
  
  /*!
   * \brief Compute the Roe's flux between two nodes i and j.
   * \param[out] val_residual - Pointer to the total residual.
   * \param[out] val_Jacobian_i - Jacobian of the numerical method at node i (implicit computation).
   * \param[out] val_Jacobian_j - Jacobian of the numerical method at node j (implicit computation).
   * \param[in] config - Definition of the particular problem.
   */
  void ComputeResidual(su2double *val_residual, su2double **val_Jacobian_i, su2double **val_Jacobian_j, CConfig *config);
  
  /*!
   * \brief Get the Preconditioning Beta.
   * \return Beta - Value of the low Mach Preconditioner.
   */
  su2double GetPrecond_Beta();
};

/*!
 * \class CUpwFDSInc_Flow
 * \brief Class for solving a Flux Difference Splitting (FDS) upwind method for the incompressible flow equations.
 * \ingroup ConvDiscr
 * \author F. Palacios, T. Economon
 */
class CUpwFDSInc_Flow : public CNumerics {
private:
  bool implicit, /*!< \brief Implicit calculation. */
  grid_movement, /*!< \brief Modification for grid movement. */
  variable_density, /*!< \brief Variable density incompressible flows. */
  energy; /*!< \brief computation with the energy equation. */
  su2double *Diff_V;
  su2double *Velocity_i, *Velocity_j, *MeanVelocity;
  su2double *ProjFlux_i, *ProjFlux_j;
  su2double *Lambda, *Epsilon;
  su2double **Precon, **invPrecon_A;
  su2double Proj_ModJac_Tensor_ij, Pressure_i,
  Pressure_j, ProjVelocity,
  MeandRhodT, dRhodT_i, dRhodT_j, /*!< \brief Derivative of density w.r.t. temperature (variable density flows). */
  Temperature_i, Temperature_j,   /*!< \brief Temperature at node 0 and 1. */
  MeanDensity, MeanPressure, MeanSoundSpeed, MeanBetaInc2, MeanEnthalpy, MeanCp, MeanTemperature; /*!< \brief Mean values of primitive variables. */
  unsigned short iDim, iVar, jVar, kVar;
  
public:
  
  /*!
   * \brief Constructor of the class.
   * \param[in] val_nDim - Number of dimensions of the problem.
   * \param[in] val_nVar - Number of variables of the problem.
   * \param[in] config - Definition of the particular problem.
   */
  CUpwFDSInc_Flow(unsigned short val_nDim, unsigned short val_nVar, CConfig *config);
  
  /*!
   * \brief Destructor of the class.
   */
  ~CUpwFDSInc_Flow(void);
  
  /*!
   * \brief Compute the upwind flux between two nodes i and j.
   * \param[out] val_residual - Pointer to the residual array.
   * \param[out] val_Jacobian_i - Jacobian of the numerical method at node i (implicit computation).
   * \param[out] val_Jacobian_j - Jacobian of the numerical method at node j (implicit computation).
   * \param[in] config - Definition of the particular problem.
   */
  void ComputeResidual(su2double *val_residual, su2double **val_Jacobian_i, su2double **val_Jacobian_j,
                       CConfig *config);
};

/*!
 * \class CUpwRoe_AdjFlow
 * \brief Class for solving an approximate Riemann solver of Roe
 *        for the adjoint flow equations.
 * \ingroup ConvDiscr
 * \author F. Palacios
 */
class CUpwRoe_AdjFlow : public CNumerics {
private:
  su2double *Residual_Roe;
  su2double area, Sx, Sy, Sz, rarea, nx, ny, nz, rho_l, u_l, v_l, w_l, h_l, rho_r,
  u_r, v_r, w_r, h_r, psi1, psi2, psi3, psi4, psi5;
  su2double h, u, v, w, c, psi1_l, psi2_l, psi3_l, psi4_l, psi5_l,
  psi1_r, psi2_r, psi3_r, psi4_r, psi5_r, q_l, q_r, Q_l, Q_r, vn,
  rrho_l, weight, rweight1, cc;
  su2double l1psi, l2psi, absQ, absQp, absQm, q2, alpha, beta_u, beta_v, beta_w, Q, l1l2p, l1l2m, eta;
  su2double RoeDensity, RoeSoundSpeed, *RoeVelocity, *Lambda, *Velocity_i, *Velocity_j, **ProjFlux_i, **ProjFlux_j,
  Proj_ModJac_Tensor_ij, **Proj_ModJac_Tensor, Energy_i, Energy_j, **P_Tensor, **invP_Tensor;
  unsigned short iDim, iVar, jVar, kVar;
  bool implicit, grid_movement;
  
public:
  
  /*!
   * \brief Constructor of the class.
   * \param[in] val_nDim - Number of dimensions of the problem.
   * \param[in] val_nVar - Number of variables of the problem.
   * \param[in] config - Definition of the particular problem.
   */
  CUpwRoe_AdjFlow(unsigned short val_nDim, unsigned short val_nVar, CConfig *config);
  
  /*!
   * \brief Destructor of the class.
   */
  ~CUpwRoe_AdjFlow(void);
  
  /*!
   * \brief Compute the adjoint Roe's flux between two nodes i and j.
   * \param[out] val_residual_i - Pointer to the total residual at point i.
   * \param[out] val_residual_j - Pointer to the total residual at point j.
   * \param[out] val_Jacobian_ii - Jacobian of the numerical method at node i (implicit computation) from node i.
   * \param[out] val_Jacobian_ij - Jacobian of the numerical method at node i (implicit computation) from node j.
   * \param[out] val_Jacobian_ji - Jacobian of the numerical method at node j (implicit computation) from node i.
   * \param[out] val_Jacobian_jj - Jacobian of the numerical method at node j (implicit computation) from node j.
   * \param[in] config - Definition of the particular problem.
   */
  void ComputeResidual(su2double *val_residual_i, su2double *val_residual_j, su2double **val_Jacobian_ii,
                       su2double **val_Jacobian_ij, su2double **val_Jacobian_ji, su2double **val_Jacobian_jj, CConfig *config);
};

/*!
 * \class CUpwAUSM_Flow
 * \brief Class for solving an approximate Riemann AUSM.
 * \ingroup ConvDiscr
 * \author F. Palacios
 */
class CUpwAUSM_Flow : public CNumerics {
private:
  bool implicit;
  su2double *Diff_U;
  su2double *Velocity_i, *Velocity_j, *RoeVelocity;
  su2double *ProjFlux_i, *ProjFlux_j;
  su2double *delta_wave, *delta_vel;
  su2double *Lambda, *Epsilon;
  su2double **P_Tensor, **invP_Tensor;
  su2double sq_vel, Proj_ModJac_Tensor_ij, Density_i, Energy_i, SoundSpeed_i, Pressure_i, Enthalpy_i,
  Density_j, Energy_j, SoundSpeed_j, Pressure_j, Enthalpy_j, R, RoeDensity, RoeEnthalpy, RoeSoundSpeed,
  ProjVelocity, ProjVelocity_i, ProjVelocity_j;
  unsigned short iDim, iVar, jVar, kVar;
  su2double mL, mR, mLP, mRM, mF, pLP, pRM, pF, Phi;
  
public:
  
  /*!
   * \brief Constructor of the class.
   * \param[in] val_nDim - Number of dimensions of the problem.
   * \param[in] val_nVar - Number of variables of the problem.
   * \param[in] config - Definition of the particular problem.
   */
  CUpwAUSM_Flow(unsigned short val_nDim, unsigned short val_nVar, CConfig *config);
  
  /*!
   * \brief Destructor of the class.
   */
  ~CUpwAUSM_Flow(void);
  
  /*!
   * \brief Compute the Roe's flux between two nodes i and j.
   * \param[out] val_residual - Pointer to the total residual.
   * \param[out] val_Jacobian_i - Jacobian of the numerical method at node i (implicit computation).
   * \param[out] val_Jacobian_j - Jacobian of the numerical method at node j (implicit computation).
   * \param[in] config - Definition of the particular problem.
   */
  void ComputeResidual(su2double *val_residual, su2double **val_Jacobian_i, su2double **val_Jacobian_j, CConfig *config);
};

/*!
 * \class CUpwAUSMPLUSUP_Flow
 * \brief Class for solving an approximate Riemann AUSM+ -up.
 * \ingroup ConvDiscr
 * \author Amit Sachdeva
 */
class CUpwAUSMPLUSUP_Flow : public CNumerics {
private:
  bool implicit;
  su2double *Diff_U;
  su2double *Velocity_i, *Velocity_j, *RoeVelocity;
  su2double *ProjFlux_i, *ProjFlux_j;
  su2double *delta_wave, *delta_vel;
  su2double *Lambda, *Epsilon;
  su2double **P_Tensor, **invP_Tensor;
  su2double sq_vel, Proj_ModJac_Tensor_ij, Density_i, Energy_i, SoundSpeed_i, Pressure_i, Enthalpy_i,
  Density_j, Energy_j, SoundSpeed_j, Pressure_j, Enthalpy_j, R, RoeDensity, RoeEnthalpy, RoeSoundSpeed,
  ProjVelocity, ProjVelocity_i, ProjVelocity_j;
  unsigned short iDim, iVar, jVar, kVar;
  su2double mL, mR, mLP, mRM, mF, pLP, pRM, pF, Phi;
  su2double astarL, astarR, ahatL, ahatR, aF, rhoF, MFsq, Mrefsq, Mp, Pu, fa;
  su2double Kp, Ku, sigma, alpha, beta, param1, mfP, mfM;
  
public:
  
  /*!
   * \brief Constructor of the class.
   * \param[in] val_nDim - Number of dimensions of the problem.
   * \param[in] val_nVar - Number of variables of the problem.
   * \param[in] config - Definition of the particular problem.
   */
  CUpwAUSMPLUSUP_Flow(unsigned short val_nDim, unsigned short val_nVar, CConfig *config);
  
  /*!
   * \brief Destructor of the class.
   */
  ~CUpwAUSMPLUSUP_Flow(void);
  
  /*!
   * \brief Compute the AUSM+ -up flux between two nodes i and j.
   * \param[out] val_residual - Pointer to the total residual.
   * \param[out] val_Jacobian_i - Jacobian of the numerical method at node i (implicit computation).
   * \param[out] val_Jacobian_j - Jacobian of the numerical method at node j (implicit computation).
   * \param[in] config - Definition of the particular problem.
   */
  void ComputeResidual(su2double *val_residual, su2double **val_Jacobian_i, su2double **val_Jacobian_j, CConfig *config);
};

/*!
 * \class CUpwSLAU_Flow
 * \brief Class for solving the Low-Dissipation AUSM.
 * \ingroup ConvDiscr
 * \author E. Molina
 */
class CUpwSLAU_Flow : public CNumerics {
private:
  bool implicit, slau_low_diss;
  su2double *Diff_U;
  su2double *Velocity_i, *Velocity_j, *RoeVelocity;
  su2double *ProjFlux_i, *ProjFlux_j;
  su2double *delta_wave, *delta_vel;
  su2double *Lambda, *Epsilon;
  su2double **P_Tensor, **invP_Tensor;
  su2double sq_vel, Proj_ModJac_Tensor_ij, Density_i, Energy_i, SoundSpeed_i, Pressure_i, Enthalpy_i,
  Density_j, Energy_j, SoundSpeed_j, Pressure_j, Enthalpy_j, R, RoeDensity, RoeEnthalpy, RoeSoundSpeed,
  ProjVelocity, ProjVelocity_i, ProjVelocity_j;
  unsigned short iDim, iVar, jVar, kVar;
  su2double mL, mR, mF, pF;
  su2double aF, Vn_Mag, aux_slau, Mach_tilde, Chi, f_rho, BetaL, BetaR, Vn_MagL, Vn_MagR;
  
public:
  
  /*!
   * \brief Constructor of the class.
   * \param[in] val_nDim - Number of dimensions of the problem.
   * \param[in] val_nVar - Number of variables of the problem.
   * \param[in] config - Definition of the particular problem.
   */
  CUpwSLAU_Flow(unsigned short val_nDim, unsigned short val_nVar, CConfig *config, bool val_low_dissipation);
  
  /*!
   * \brief Destructor of the class.
   */
  ~CUpwSLAU_Flow(void);
  
  /*!
   * \brief Compute the Roe's flux between two nodes i and j.
   * \param[out] val_residual - Pointer to the total residual.
   * \param[out] val_Jacobian_i - Jacobian of the numerical method at node i (implicit computation).
   * \param[out] val_Jacobian_j - Jacobian of the numerical method at node j (implicit computation).
   * \param[in] config - Definition of the particular problem.
   */
  void ComputeResidual(su2double *val_residual, su2double **val_Jacobian_i, su2double **val_Jacobian_j, CConfig *config);
};

/*!
 * \class CUpwSLAU2_Flow
 * \brief Class for solving the Simple Low-Dissipation AUSM 2.
 * \ingroup ConvDiscr
 * \author E. Molina
 */
class CUpwSLAU2_Flow : public CNumerics {
private:
  bool implicit, slau_low_dissipation;
  su2double *Diff_U;
  su2double *Velocity_i, *Velocity_j, *RoeVelocity;
  su2double *ProjFlux_i, *ProjFlux_j;
  su2double *delta_wave, *delta_vel;
  su2double *Lambda, *Epsilon;
  su2double **P_Tensor, **invP_Tensor;
  su2double sq_vel, Proj_ModJac_Tensor_ij, Density_i, Energy_i, SoundSpeed_i, Pressure_i, Enthalpy_i,
  Density_j, Energy_j, SoundSpeed_j, Pressure_j, Enthalpy_j, R, RoeDensity, RoeEnthalpy, RoeSoundSpeed,
  ProjVelocity, ProjVelocity_i, ProjVelocity_j;
  unsigned short iDim, iVar, jVar, kVar;
  su2double mL, mR, mF, pF;
  su2double aF, Vn_Mag, aux_slau, Mach_tilde, Chi, f_rho, BetaL, BetaR, Vn_MagL, Vn_MagR;
  
public:
  
  /*!
   * \brief Constructor of the class.
   * \param[in] val_nDim - Number of dimensions of the problem.
   * \param[in] val_nVar - Number of variables of the problem.
   * \param[in] config - Definition of the particular problem.
   */
  CUpwSLAU2_Flow(unsigned short val_nDim, unsigned short val_nVar, CConfig *config, bool val_low_dissipation);
  
  /*!
   * \brief Destructor of the class.
   */
  ~CUpwSLAU2_Flow(void);
  
  /*!
   * \brief Compute the Roe's flux between two nodes i and j.
   * \param[out] val_residual - Pointer to the total residual.
   * \param[out] val_Jacobian_i - Jacobian of the numerical method at node i (implicit computation).
   * \param[out] val_Jacobian_j - Jacobian of the numerical method at node j (implicit computation).
   * \param[in] config - Definition of the particular problem.
   */
  void ComputeResidual(su2double *val_residual, su2double **val_Jacobian_i, su2double **val_Jacobian_j, CConfig *config);
};

/*!
 * \class CUpwHLLC_Flow
 * \brief Class for solving an approximate Riemann HLLC.
 * \ingroup ConvDiscr
 * \author G. Gori, Politecnico di Milano
 * \version 6.1.0 "Falcon"
 */
class CUpwHLLC_Flow : public CNumerics {
private:
  bool implicit, grid_movement;
  unsigned short iDim, jDim, iVar, jVar;
  
  su2double *IntermediateState;
  su2double *Velocity_i, *Velocity_j, *RoeVelocity;

  su2double sq_vel_i, Density_i, Energy_i, SoundSpeed_i, Pressure_i, Enthalpy_i, ProjVelocity_i;
  su2double sq_vel_j, Density_j, Energy_j, SoundSpeed_j, Pressure_j, Enthalpy_j, ProjVelocity_j;
  
  su2double sq_velRoe, RoeDensity, RoeEnthalpy, RoeSoundSpeed, RoeProjVelocity, ProjInterfaceVel;

  su2double sL, sR, sM, pStar, EStar, rhoSL, rhoSR, Rrho, kappa;

  su2double Omega, RHO, OmegaSM;
  su2double *dSm_dU, *dPI_dU, *drhoStar_dU, *dpStar_dU, *dEStar_dU;
  
public:
  
  /*!
   * \brief Constructor of the class.
   * \param[in] val_nDim - Number of dimensions of the problem.
   * \param[in] val_nVar - Number of variables of the problem.
   * \param[in] config - Definition of the particular problem.
   */
  CUpwHLLC_Flow(unsigned short val_nDim, unsigned short val_nVar, CConfig *config);
  
  /*!
   * \brief Destructor of the class.
   */
  ~CUpwHLLC_Flow(void);
  
  /*!
   * \brief Compute the Roe's flux between two nodes i and j.
   * \param[out] val_residual - Pointer to the total residual.
   * \param[out] val_Jacobian_i - Jacobian of the numerical method at node i (implicit computation).
   * \param[out] val_Jacobian_j - Jacobian of the numerical method at node j (implicit computation).
   * \param[in] config - Definition of the particular problem.
   */
  void ComputeResidual(su2double *val_residual, su2double **val_Jacobian_i, su2double **val_Jacobian_j, CConfig *config);

};

/*!
 * \class CUpwGeneralHLLC_Flow
 * \brief Class for solving an approximate Riemann HLLC.
 * \ingroup ConvDiscr
 * \author G. Gori, Politecnico di Milano
 * \version 6.1.0 "Falcon"
 */
class CUpwGeneralHLLC_Flow : public CNumerics {
private:
  bool implicit, grid_movement;
  unsigned short iDim, jDim, iVar, jVar;
  
  su2double *IntermediateState;
  su2double *Velocity_i, *Velocity_j, *RoeVelocity;

  su2double sq_vel_i, Density_i, Energy_i, SoundSpeed_i, Pressure_i, Enthalpy_i, ProjVelocity_i, StaticEnthalpy_i, StaticEnergy_i;
  su2double sq_vel_j, Density_j, Energy_j, SoundSpeed_j, Pressure_j, Enthalpy_j, ProjVelocity_j, StaticEnthalpy_j, StaticEnergy_j;
  
  su2double sq_velRoe, RoeDensity, RoeEnthalpy, RoeSoundSpeed, RoeProjVelocity, ProjInterfaceVel;
  su2double Kappa_i, Kappa_j, Chi_i, Chi_j, RoeKappa, RoeChi, RoeKappaStaticEnthalpy;

  su2double sL, sR, sM, pStar, EStar, rhoSL, rhoSR, Rrho, kappa;

  su2double Omega, RHO, OmegaSM;
  su2double *dSm_dU, *dPI_dU, *drhoStar_dU, *dpStar_dU, *dEStar_dU;

  
public:
  
  /*!
   * \brief Constructor of the class.
   * \param[in] val_nDim - Number of dimensions of the problem.
   * \param[in] val_nVar - Number of variables of the problem.
   * \param[in] config - Definition of the particular problem.
   */
  CUpwGeneralHLLC_Flow(unsigned short val_nDim, unsigned short val_nVar, CConfig *config);
  
  /*!
   * \brief Destructor of the class.
   */
  ~CUpwGeneralHLLC_Flow(void);
  
  /*!

   * \brief Compute the Roe's flux between two nodes i and j.
   * \param[out] val_residual - Pointer to the total residual.
   * \param[out] val_Jacobian_i - Jacobian of the numerical method at node i (implicit computation).
   * \param[out] val_Jacobian_j - Jacobian of the numerical method at node j (implicit computation).
   * \param[in] config - Definition of the particular problem.
   */
   void ComputeResidual(su2double *val_residual, su2double **val_Jacobian_i, su2double **val_Jacobian_j, CConfig *config);

   /*!
   * \brief Compute the Average quantities for a general fluid flux between two nodes i and j.
   * Using the approach of Vinokur and Montagne'
   */
   void VinokurMontagne();
};

/*!
 * \class CUpwLin_TransLM
 * \brief Class for performing a linear upwind solver for the Spalart-Allmaras turbulence model equations with transition
 * \ingroup ConvDiscr
 * \author A. Aranake
 */
class CUpwLin_TransLM : public CNumerics {
private:
  su2double *Velocity_i;
  su2double *Velocity_j;
  bool implicit, grid_movement, incompressible;
  su2double Density_i, Density_j, q_ij, a0, a1;
  unsigned short iDim;
  
public:
  
  /*!
   * \brief Constructor of the class.
   * \param[in] val_nDim - Number of dimensions of the problem.
   * \param[in] val_nVar - Number of variables of the problem.
   * \param[in] config - Definition of the particular problem.
   */
  CUpwLin_TransLM(unsigned short val_nDim, unsigned short val_nVar, CConfig *config);
  
  /*!
   * \brief Destructor of the class.
   */
  ~CUpwLin_TransLM(void);
  
  /*!
   * \brief Compute the upwind flux between two nodes i and j.
   * \param[out] val_residual - Pointer to the total residual.
   * \param[out] val_Jacobian_i - Jacobian of the numerical method at node i (implicit computation).
   * \param[out] val_Jacobian_j - Jacobian of the numerical method at node j (implicit computation).
   * \param[in] config - Definition of the particular problem.
   */
  void ComputeResidual (su2double *val_residual, su2double **val_Jacobian_i, su2double **val_Jacobian_j, CConfig *config);
};

/*!
 * \class CUpwLin_AdjTurb
 * \brief Class for performing a linear upwind solver for the adjoint turbulence equations.
 * \ingroup ConvDiscr
 * \author A. Bueno.
 */
class CUpwLin_AdjTurb : public CNumerics {
private:
  su2double *Velocity_i;
  
public:
  
  /*!
   * \brief Constructor of the class.
   * \param[in] val_nDim - Number of dimensions of the problem.
   * \param[in] val_nVar - Number of variables of the problem.
   * \param[in] config - Definition of the particular problem.
   */
  CUpwLin_AdjTurb(unsigned short val_nDim, unsigned short val_nVar, CConfig *config);
  
  /*!
   * \brief Destructor of the class.
   */
  ~CUpwLin_AdjTurb(void);
  
  /*!
   * \brief Compute the adjoint upwind flux between two nodes i and j.
   * \param[out] val_residual - Pointer to the total residual.
   * \param[out] val_Jacobian_i - Jacobian of the numerical method at node i (implicit computation).
   * \param[out] val_Jacobian_j - Jacobian of the numerical method at node j (implicit computation).
   * \param[in] config - Definition of the particular problem.
   */
  void ComputeResidual (su2double *val_residual, su2double **val_Jacobian_i, su2double **val_Jacobian_j, CConfig *config);
};

/*!
 * \class CUpwScalar
 * \brief Template class for scalar upwind fluxes between nodes i and j.
 * \details This class serves as a template for the scalar upwinding residual
 *   classes.  The general structure of a scalar upwinding calculation is the
 *   same for many different  models, which leads to a lot of repeated code.
 *   By using the template design pattern, these sections of repeated code are
 *   moved to this shared base class, and the specifics of each model
 *   are implemented by derived classes.  In order to add a new residual
 *   calculation for a convection residual, extend this class and implement
 *   the pure virtual functions with model-specific behavior.
 * \ingroup ConvDiscr
 * \author C. Pederson, A. Bueno., and A. Campos.
 */
class CUpwScalar : public CNumerics {
private:

  /*!
   * \brief A pure virtual function; Adds any extra variables to AD
   */
  virtual void ExtraADPreaccIn() = 0;

  /*!
   * \brief Model-specific steps in the ComputeResidual method
   * \param[out] val_residual - Pointer to the total residual.
   * \param[out] val_Jacobian_i - Jacobian of the numerical method at node i (implicit computation).
   * \param[out] val_Jacobian_j - Jacobian of the numerical method at node j (implicit computation).
   * \param[in] config - Definition of the particular problem.
   */
  virtual void FinishResidualCalc(su2double *val_residual,
                                  su2double **Jacobian_i,
                                  su2double **Jacobian_j,
                                  CConfig *config) = 0;

protected:
  su2double *Velocity_i, *Velocity_j; /*!< \brief Velocity, minus any grid movement. */
  su2double Density_i, Density_j;
  bool implicit, grid_movement, incompressible;
  su2double q_ij, /*!< \brief Projected velocity at the face. */
            a0,   /*!< \brief The maximum of the face-normal velocity and 0 */
            a1;   /*!< \brief The minimum of the face-normal velocity and 0 */
  unsigned short iDim;

public:

  /*!
   * \brief Constructor of the class.
   * \param[in] val_nDim - Number of dimensions of the problem.
   * \param[in] val_nVar - Number of variables of the problem.
   * \param[in] config - Definition of the particular problem.
   */
  CUpwScalar(unsigned short val_nDim, unsigned short val_nVar, CConfig *config);

  /*!
   * \brief Destructor of the class.
   */
  ~CUpwScalar(void);

  /*!
   * \brief Compute the scalar upwind flux between two nodes i and j.
   * \param[out] val_residual - Pointer to the total residual.
   * \param[out] val_Jacobian_i - Jacobian of the numerical method at node i (implicit computation).
   * \param[out] val_Jacobian_j - Jacobian of the numerical method at node j (implicit computation).
   * \param[in] config - Definition of the particular problem.
   */
  void ComputeResidual(su2double *val_residual, su2double **val_Jacobian_i, su2double **val_Jacobian_j, CConfig *config);
};

/*!
 * \class CUpwSca_TurbSA
 * \brief Class for doing a scalar upwind solver for the Spalar-Allmaras turbulence model equations.
 * \ingroup ConvDiscr
 * \author A. Bueno.
 */
class CUpwSca_TurbSA : public CUpwScalar {
private:

  /*!
   * \brief Adds any extra variables to AD
   */
  void ExtraADPreaccIn();

  /*!
   * \brief SA specific steps in the ComputeResidual method
   * \param[out] val_residual - Pointer to the total residual.
   * \param[out] val_Jacobian_i - Jacobian of the numerical method at node i (implicit computation).
   * \param[out] val_Jacobian_j - Jacobian of the numerical method at node j (implicit computation).
   * \param[in] config - Definition of the particular problem.
   */
  void FinishResidualCalc(su2double *val_residual, su2double **Jacobian_i,
                                su2double **Jacobian_j, CConfig *config);

public:

  /*!
   * \brief Constructor of the class.
   * \param[in] val_nDim - Number of dimensions of the problem.
   * \param[in] val_nVar - Number of variables of the problem.
   * \param[in] config - Definition of the particular problem.
   */
  CUpwSca_TurbSA(unsigned short val_nDim, unsigned short val_nVar, CConfig *config);

  /*!
   * \brief Destructor of the class.
   */
  ~CUpwSca_TurbSA(void);
};

/*!
 * \class CUpwSca_TurbSST
 * \brief Class for doing a scalar upwind solver for the Menter SST turbulence model equations.
 * \ingroup ConvDiscr
 * \author A. Campos.
 */
class CUpwSca_TurbSST : public CUpwScalar {
private:

  /*!
   * \brief Adds any extra variables to AD
   */
  void ExtraADPreaccIn();

  /*!
   * \brief SST specific steps in the ComputeResidual method
   * \param[out] val_residual - Pointer to the total residual.
   * \param[out] val_Jacobian_i - Jacobian of the numerical method at node i (implicit computation).
   * \param[out] val_Jacobian_j - Jacobian of the numerical method at node j (implicit computation).
   * \param[in] config - Definition of the particular problem.
   */
  void FinishResidualCalc(su2double *val_residual, su2double **Jacobian_i,
                                su2double **Jacobian_j, CConfig *config);

public:

  /*!
   * \brief Constructor of the class.
   * \param[in] val_nDim - Number of dimensions of the problem.
   * \param[in] val_nVar - Number of variables of the problem.
   * \param[in] config - Definition of the particular problem.
   */
  CUpwSca_TurbSST(unsigned short val_nDim, unsigned short val_nVar, CConfig *config);

  /*!
   * \brief Destructor of the class.
   */
  ~CUpwSca_TurbSST(void);
};

/*!
 * \class CUpwSca_TransLM
 * \brief Class for doing a scalar upwind solver for the Spalart-Allmaras turbulence model equations with transition.
 * \ingroup ConvDiscr
 * \author A. Aranake.
 */
class CUpwSca_TransLM : public CNumerics {
private:
  su2double *Velocity_i, *Velocity_j;
  bool implicit, grid_movement;
  su2double q_ij, a0, a1;
  unsigned short iDim;
  
public:
  
  /*!
   * \brief Constructor of the class.
   * \param[in] val_nDim - Number of dimensions of the problem.
   * \param[in] val_nVar - Number of variables of the problem.
   * \param[in] config - Definition of the particular problem.
   */
  CUpwSca_TransLM(unsigned short val_nDim, unsigned short val_nVar, CConfig *config);
  
  /*!
   * \brief Destructor of the class.
   */
  ~CUpwSca_TransLM(void);
  
  /*!
   * \brief Compute the scalar upwind flux between two nodes i and j.
   * \param[out] val_residual - Pointer to the total residual.
   * \param[out] val_Jacobian_i - Jacobian of the numerical method at node i (implicit computation).
   * \param[out] val_Jacobian_j - Jacobian of the numerical method at node j (implicit computation).
   * \param[in] config - Definition of the particular problem.
   */
  void ComputeResidual(su2double *val_residual, su2double **val_Jacobian_i, su2double **val_Jacobian_j, CConfig *config);
};

/*!
 * \class CUpwSca_AdjTurb
 * \brief Class for doing a scalar upwind solver for the adjoint turbulence equations.
 * \ingroup ConvDiscr
 * \author A. Bueno.
 */
class CUpwSca_AdjTurb : public CNumerics {
private:
  su2double *Velocity_i, *Velocity_j;
  
public:
  
  /*!
   * \brief Constructor of the class.
   * \param[in] val_nDim - Number of dimensions of the problem.
   * \param[in] val_nVar - Number of variables of the problem.
   * \param[in] config - Definition of the particular problem.
   */
  CUpwSca_AdjTurb(unsigned short val_nDim, unsigned short val_nVar, CConfig *config);
  
  /*!
   * \brief Destructor of the class.
   */
  ~CUpwSca_AdjTurb(void);
  
  /*!
   * \param[out] val_residual_i - Pointer to the total residual at point i.
   * \param[out] val_residual_j - Pointer to the total viscosity residual at point j.
   * \param[out] val_Jacobian_ii - Jacobian of the numerical method at node i (implicit computation) from node i.
   * \param[out] val_Jacobian_ij - Jacobian of the numerical method at node i (implicit computation) from node j.
   * \param[out] val_Jacobian_ji - Jacobian of the numerical method at node j (implicit computation) from node i.
   * \param[out] val_Jacobian_jj - Jacobian of the numerical method at node j (implicit computation) from node j.
   * \param[in] config - Definition of the particular problem.
   */
  void ComputeResidual(su2double *val_residual_i, su2double *val_residual_j, su2double **val_Jacobian_ii, su2double **val_Jacobian_ij,
                       su2double **val_Jacobian_ji, su2double **val_Jacobian_jj, CConfig *config);
};

/*!
 * \class CUpwSca_Heat
 * \brief Class for doing a scalar upwind solver for the heat convection equation.
 * \ingroup ConvDiscr
 * \author O. Burghardt.
 * \version 6.1.0 "Falcon"
 */
class CUpwSca_Heat : public CNumerics {
private:
  su2double *Velocity_i, *Velocity_j;
  bool implicit, grid_movement;
  su2double q_ij, a0, a1;
  unsigned short iDim;

public:

  /*!
   * \brief Constructor of the class.
   * \param[in] val_nDim - Number of dimensions of the problem.
   * \param[in] val_nVar - Number of variables of the problem.
   * \param[in] config - Definition of the particular problem.
   */
  CUpwSca_Heat(unsigned short val_nDim, unsigned short val_nVar, CConfig *config);

  /*!
   * \brief Destructor of the class.
   */
  ~CUpwSca_Heat(void);

  /*!
   * \brief Compute the scalar upwind flux between two nodes i and j.
   * \param[out] val_residual - Pointer to the total residual.
   * \param[out] val_Jacobian_i - Jacobian of the numerical method at node i (implicit computation).
   * \param[out] val_Jacobian_j - Jacobian of the numerical method at node j (implicit computation).
   * \param[in] config - Definition of the particular problem.
   */
  void ComputeResidual(su2double *val_residual, su2double **val_Jacobian_i, su2double **val_Jacobian_j, CConfig *config);
};

/*!
 * \class CCentJST_Flow
 * \brief Class for centered shceme - JST.
 * \ingroup ConvDiscr
 * \author F. Palacios
 */
class CCentJST_KE_Flow : public CNumerics {
  
private:
  unsigned short iDim, iVar, jVar; /*!< \brief Iteration on dimension and variables. */
  su2double *Diff_U, *Diff_Lapl, /*!< \brief Diference of conservative variables and undivided laplacians. */
  *Velocity_i, *Velocity_j, /*!< \brief Velocity at node 0 and 1. */
  *MeanVelocity, ProjVelocity, ProjVelocity_i, ProjVelocity_j,  /*!< \brief Mean and projected velocities. */
  Density_i, Density_j, Energy_i, Energy_j,  /*!< \brief Mean Density and energies. */
  sq_vel_i, sq_vel_j,   /*!< \brief Modulus of the velocity and the normal vector. */
  MeanDensity, MeanPressure, MeanEnthalpy, MeanEnergy, /*!< \brief Mean values of primitive variables. */
  Param_p, Param_Kappa_2, Param_Kappa_4, /*!< \brief Artificial dissipation parameters. */
  Local_Lambda_i, Local_Lambda_j, MeanLambda, /*!< \brief Local eingenvalues. */
  Phi_i, Phi_j, sc2, sc4, StretchingFactor, /*!< \brief Streching parameters. */
  *ProjFlux,  /*!< \brief Projected inviscid flux tensor. */
  Epsilon_2, cte_0, cte_1, /*!< \brief Artificial dissipation values. */
  ProjGridVel;  /*!< \brief Projected grid velocity. */
  bool implicit, /*!< \brief Implicit calculation. */
  grid_movement; /*!< \brief Modification for grid movement. */
  
  
public:
  
  /*!
   * \brief Constructor of the class.
   * \param[in] val_nDim - Number of dimension of the problem.
   * \param[in] val_nVar - Number of variables of the problem.
   * \param[in] config - Definition of the particular problem.
   */
  CCentJST_KE_Flow(unsigned short val_nDim, unsigned short val_nVar, CConfig *config);
  
  /*!
   * \brief Destructor of the class.
   */
  ~CCentJST_KE_Flow(void);
  
  /*!
   * \brief Compute the flow residual using a JST method.
   * \param[out] val_resconv - Pointer to the convective residual.
   * \param[out] val_resvisc - Pointer to the artificial viscosity residual.
   * \param[out] val_Jacobian_i - Jacobian of the numerical method at node i (implicit computation).
   * \param[out] val_Jacobian_j - Jacobian of the numerical method at node j (implicit computation).
   * \param[in] config - Definition of the particular problem.
   */
  void ComputeResidual(su2double *val_residual, su2double **val_Jacobian_i, su2double **val_Jacobian_j,
                       CConfig *config);
};

/*!
 * \class CCentJST_Flow
 * \brief Class for centered scheme - JST.
 * \ingroup ConvDiscr
 * \author F. Palacios
 */
class CCentJST_Flow : public CNumerics {
  
private:
  unsigned short iDim, iVar, jVar; /*!< \brief Iteration on dimension and variables. */
  su2double *Diff_U, *Diff_Lapl, /*!< \brief Diference of conservative variables and undivided laplacians. */
  *Velocity_i, *Velocity_j, /*!< \brief Velocity at node 0 and 1. */
  *MeanVelocity, ProjVelocity, ProjVelocity_i, ProjVelocity_j,  /*!< \brief Mean and projected velocities. */
  Density_i, Density_j, Energy_i, Energy_j,  /*!< \brief Mean Density and energies. */
  sq_vel_i, sq_vel_j,   /*!< \brief Modulus of the velocity and the normal vector. */
  MeanDensity, MeanPressure, MeanEnthalpy, MeanEnergy, /*!< \brief Mean values of primitive variables. */
  Param_p, Param_Kappa_2, Param_Kappa_4, /*!< \brief Artificial dissipation parameters. */
  Local_Lambda_i, Local_Lambda_j, MeanLambda, /*!< \brief Local eingenvalues. */
  Phi_i, Phi_j, sc2, sc4, StretchingFactor, /*!< \brief Streching parameters. */
  *ProjFlux,  /*!< \brief Projected inviscid flux tensor. */
  Epsilon_2, Epsilon_4, cte_0, cte_1, /*!< \brief Artificial dissipation values. */
  ProjGridVel;  /*!< \brief Projected grid velocity. */
  bool implicit, /*!< \brief Implicit calculation. */
  grid_movement; /*!< \brief Modification for grid movement. */
  
  
public:
  
  /*!
   * \brief Constructor of the class.
   * \param[in] val_nDim - Number of dimension of the problem.
   * \param[in] val_nVar - Number of variables of the problem.
   * \param[in] config - Definition of the particular problem.
   */
  CCentJST_Flow(unsigned short val_nDim, unsigned short val_nVar, CConfig *config);
  
  /*!
   * \brief Destructor of the class.
   */
  ~CCentJST_Flow(void);
  
  /*!
   * \brief Compute the flow residual using a JST method.
   * \param[out] val_resconv - Pointer to the convective residual.
   * \param[out] val_resvisc - Pointer to the artificial viscosity residual.
   * \param[out] val_Jacobian_i - Jacobian of the numerical method at node i (implicit computation).
   * \param[out] val_Jacobian_j - Jacobian of the numerical method at node j (implicit computation).
   * \param[in] config - Definition of the particular problem.
   */
  void ComputeResidual(su2double *val_residual, su2double **val_Jacobian_i, su2double **val_Jacobian_j,
                       CConfig *config);
};

/*!
 * \class CCentJSTInc_Flow
 * \brief Class for centered scheme - modified JST with incompressible preconditioning.
 * \ingroup ConvDiscr
 * \author F. Palacios, T. Economon
 */
class CCentJSTInc_Flow : public CNumerics {
  
private:
  unsigned short iDim, iVar, jVar; /*!< \brief Iteration on dimension and variables. */
  su2double *Diff_V, *Diff_Lapl, /*!< \brief Diference of primitive variables and undivided laplacians. */
  *Velocity_i, *Velocity_j, /*!< \brief Velocity at node 0 and 1. */
  *MeanVelocity, ProjVelocity_i, ProjVelocity_j,  /*!< \brief Mean and projected velocities. */
  sq_vel_i, sq_vel_j,   /*!< \brief Modulus of the velocity and the normal vector. */
  Temperature_i, Temperature_j,   /*!< \brief Temperature at node 0 and 1. */
  MeanDensity, MeanPressure, MeanBetaInc2, MeanEnthalpy, MeanCp, MeanTemperature, /*!< \brief Mean values of primitive variables. */
  MeandRhodT, /*!< \brief Derivative of density w.r.t. temperature (variable density flows). */
  Param_p, Param_Kappa_2, Param_Kappa_4, /*!< \brief Artificial dissipation parameters. */
  Local_Lambda_i, Local_Lambda_j, MeanLambda, /*!< \brief Local eingenvalues. */
  Phi_i, Phi_j, sc2, sc4, StretchingFactor, /*!< \brief Streching parameters. */
  *ProjFlux,  /*!< \brief Projected inviscid flux tensor. */
  Epsilon_2, Epsilon_4; /*!< \brief Artificial dissipation values. */
  su2double **Precon;
  bool implicit, /*!< \brief Implicit calculation. */
  grid_movement, /*!< \brief Modification for grid movement. */
  variable_density, /*!< \brief Variable density incompressible flows. */
  energy; /*!< \brief computation with the energy equation. */

public:
  
  /*!
   * \brief Constructor of the class.
   * \param[in] val_nDim - Number of dimension of the problem.
   * \param[in] val_nVar - Number of variables of the problem.
   * \param[in] config - Definition of the particular problem.
   */
  CCentJSTInc_Flow(unsigned short val_nDim, unsigned short val_nVar, CConfig *config);
  
  /*!
   * \brief Destructor of the class.
   */
  ~CCentJSTInc_Flow(void);
  
  /*!
   * \brief Compute the flow residual using a JST method.
   * \param[out] val_residual - Pointer to the residual array.
   * \param[out] val_Jacobian_i - Jacobian of the numerical method at node i (implicit computation).
   * \param[out] val_Jacobian_j - Jacobian of the numerical method at node j (implicit computation).
   * \param[in] config - Definition of the particular problem.
   */
  void ComputeResidual(su2double *val_residual, su2double **val_Jacobian_i, su2double **val_Jacobian_j, CConfig *config);
};

/*!
 * \class CCentJST_AdjFlow
 * \brief Class for and adjoint centered scheme - JST.
 * \ingroup ConvDiscr
 * \author F. Palacios
 */
class CCentJST_AdjFlow : public CNumerics {
private:
  su2double *Diff_Psi, *Diff_Lapl;
  su2double *Velocity_i, *Velocity_j;
  su2double *MeanPhi;
  unsigned short iDim, jDim, iVar, jVar;
  su2double Residual, ProjVelocity_i, ProjVelocity_j, ProjPhi, ProjPhi_Vel, sq_vel, phis1, phis2;
  su2double MeanPsiRho, MeanPsiE, Param_p, Param_Kappa_4, Param_Kappa_2, Local_Lambda_i, Local_Lambda_j, MeanLambda;
  su2double Phi_i, Phi_j, sc4, StretchingFactor, Epsilon_4, Epsilon_2;
  bool implicit, grid_movement;
  
public:
  
  /*!
   * \brief Constructor of the class.
   * \param[in] val_nDim - Number of dimensions of the problem.
   * \param[in] val_nVar - Number of variables of the problem.
   * \param[in] config - Definition of the particular problem.
   */
  CCentJST_AdjFlow(unsigned short val_nDim, unsigned short val_nVar, CConfig *config);
  
  /*!
   * \brief Destructor of the class.
   */
  ~CCentJST_AdjFlow(void);
  
  /*!
   * \brief Compute the adjoint flow residual using a JST method.
   * \param[out] val_resconv_i - Pointer to the convective residual at point i.
   * \param[out] val_resvisc_i - Pointer to the artificial viscosity residual at point i.
   * \param[out] val_resconv_j - Pointer to the convective residual at point j.
   * \param[out] val_resvisc_j - Pointer to the artificial viscosity residual at point j.
   * \param[out] val_Jacobian_ii - Jacobian of the numerical method at node i (implicit computation) from node i.
   * \param[out] val_Jacobian_ij - Jacobian of the numerical method at node i (implicit computation) from node j.
   * \param[out] val_Jacobian_ji - Jacobian of the numerical method at node j (implicit computation) from node i.
   * \param[out] val_Jacobian_jj - Jacobian of the numerical method at node j (implicit computation) from node j.
   * \param[in] config - Definition of the particular problem.
   */
  void ComputeResidual (su2double *val_resconv_i, su2double *val_resvisc_i, su2double *val_resconv_j, su2double *val_resvisc_j,
                        su2double **val_Jacobian_ii, su2double **val_Jacobian_ij, su2double **val_Jacobian_ji, su2double **val_Jacobian_jj,
                        CConfig *config);
};

/*!
 * \class CCentSca_Heat
 * \brief Class for scalar centered scheme.
 * \ingroup ConvDiscr
 * \author O. Burghardt
 * \version 6.1.0 "Falcon"
 */
class CCentSca_Heat : public CNumerics {

private:
  unsigned short iDim; /*!< \brief Iteration on dimension and variables. */
  su2double *Diff_Lapl, /*!< \brief Diference of conservative variables and undivided laplacians. */
  *MeanVelocity, ProjVelocity, ProjVelocity_i, ProjVelocity_j,  /*!< \brief Mean and projected velocities. */
  Param_Kappa_4, /*!< \brief Artificial dissipation parameters. */
  Local_Lambda_i, Local_Lambda_j, MeanLambda, /*!< \brief Local eingenvalues. */
  cte_0, cte_1; /*!< \brief Artificial dissipation values. */
  bool implicit, /*!< \brief Implicit calculation. */
  grid_movement; /*!< \brief Modification for grid movement. */


public:

  /*!
   * \brief Constructor of the class.
   * \param[in] val_nDim - Number of dimension of the problem.
   * \param[in] val_nVar - Number of variables of the problem.
   * \param[in] config - Definition of the particular problem.
   */
  CCentSca_Heat(unsigned short val_nDim, unsigned short val_nVar, CConfig *config);

  /*!
   * \brief Destructor of the class.
   */
  ~CCentSca_Heat(void);

  /*!
   * \brief Compute the flow residual using a JST method.
   * \param[out] val_resconv - Pointer to the convective residual.
   * \param[out] val_resvisc - Pointer to the artificial viscosity residual.
   * \param[out] val_Jacobian_i - Jacobian of the numerical method at node i (implicit computation).
   * \param[out] val_Jacobian_j - Jacobian of the numerical method at node j (implicit computation).
   * \param[in] config - Definition of the particular problem.
   */
  void ComputeResidual(su2double *val_residual, su2double **val_Jacobian_i, su2double **val_Jacobian_j,
                       CConfig *config);
};



/*!
 * \class CCentLax_Flow
 * \brief Class for computing the Lax-Friedrich centered scheme.
 * \ingroup ConvDiscr
 * \author F. Palacios
 */
class CCentLax_Flow : public CNumerics {
private:
  unsigned short iDim, iVar, jVar; /*!< \brief Iteration on dimension and variables. */
  su2double *Diff_U, /*!< \brief Difference of conservative variables. */
  *Velocity_i, *Velocity_j, /*!< \brief Velocity at node 0 and 1. */
  *MeanVelocity, ProjVelocity, ProjVelocity_i, ProjVelocity_j,  /*!< \brief Mean and projected velocities. */
  *ProjFlux,  /*!< \brief Projected inviscid flux tensor. */
  Density_i, Density_j, Energy_i, Energy_j,  /*!< \brief Mean Density and energies. */
  sq_vel_i, sq_vel_j,   /*!< \brief Modulus of the velocity and the normal vector. */
  MeanDensity, MeanPressure, MeanEnthalpy, MeanEnergy, /*!< \brief Mean values of primitive variables. */
  Param_p, Param_Kappa_0, /*!< \brief Artificial dissipation parameters. */
  Local_Lambda_i, Local_Lambda_j, MeanLambda, /*!< \brief Local eingenvalues. */
  Phi_i, Phi_j, sc0, StretchingFactor, /*!< \brief Streching parameters. */
  Epsilon_0, cte; /*!< \brief Artificial dissipation values. */
  bool implicit, /*!< \brief Implicit calculation. */
  grid_movement; /*!< \brief Modification for grid movement. */
  su2double ProjGridVel;
  
public:
  
  /*!
   * \brief Constructor of the class.
   * \param[in] val_nDim - Number of dimension of the problem.
   * \param[in] val_nVar - Number of variables of the problem.
   * \param[in] config - Definition of the particular problem.
   */
  CCentLax_Flow(unsigned short val_nDim, unsigned short val_nVar, CConfig *config);
  
  /*!
   * \brief Destructor of the class.
   */
  ~CCentLax_Flow(void);
  
  /*!
   * \brief Compute the flow residual using a Lax method.
   * \param[out] val_resconv - Pointer to the convective residual.
   * \param[out] val_resvisc - Pointer to the artificial viscosity residual.
   * \param[out] val_Jacobian_i - Jacobian of the numerical method at node i (implicit computation).
   * \param[out] val_Jacobian_j - Jacobian of the numerical method at node j (implicit computation).
   * \param[in] config - Definition of the particular problem.
   */
  void ComputeResidual(su2double *val_residual, su2double **val_Jacobian_i, su2double **val_Jacobian_j,
                       CConfig *config);
};

/*!
 * \class CCentLaxInc_Flow
 * \brief Class for computing the Lax-Friedrich centered scheme (modified with incompressible preconditioning).
 * \ingroup ConvDiscr
 * \author F. Palacios, T. Economon
 */
class CCentLaxInc_Flow : public CNumerics {
private:
  unsigned short iDim, iVar, jVar; /*!< \brief Iteration on dimension and variables. */
  su2double *Diff_V, /*!< \brief Difference of primitive variables. */
  *Velocity_i, *Velocity_j, /*!< \brief Velocity at node 0 and 1. */
  *MeanVelocity, ProjVelocity_i, ProjVelocity_j,  /*!< \brief Mean and projected velocities. */
  *ProjFlux,  /*!< \brief Projected inviscid flux tensor. */
  sq_vel_i, sq_vel_j,   /*!< \brief Modulus of the velocity and the normal vector. */
  Temperature_i, Temperature_j,   /*!< \brief Temperature at node 0 and 1. */
  MeanDensity, MeanPressure, MeanBetaInc2, MeanEnthalpy, MeanCp, MeanTemperature, /*!< \brief Mean values of primitive variables. */
  MeandRhodT, /*!< \brief Derivative of density w.r.t. temperature (variable density flows). */
  Param_p, Param_Kappa_0, /*!< \brief Artificial dissipation parameters. */
  Local_Lambda_i, Local_Lambda_j, MeanLambda, /*!< \brief Local eingenvalues. */
  Phi_i, Phi_j, sc0, StretchingFactor, /*!< \brief Streching parameters. */
  Epsilon_0; /*!< \brief Artificial dissipation values. */
  su2double **Precon;
  bool implicit, /*!< \brief Implicit calculation. */
  grid_movement, /*!< \brief Modification for grid movement. */
  variable_density, /*!< \brief Variable density incompressible flows. */
  energy; /*!< \brief computation with the energy equation. */
  
public:
  
  /*!
   * \brief Constructor of the class.
   * \param[in] val_nDim - Number of dimension of the problem.
   * \param[in] val_nVar - Number of variables of the problem.
   * \param[in] config - Definition of the particular problem.
   */
  CCentLaxInc_Flow(unsigned short val_nDim, unsigned short val_nVar, CConfig *config);
  
  /*!
   * \brief Destructor of the class.
   */
  ~CCentLaxInc_Flow(void);
  
  /*!
   * \brief Compute the flow residual using a Lax method.
   * \param[out] val_residual - Pointer to the residual array.
   * \param[out] val_Jacobian_i - Jacobian of the numerical method at node i (implicit computation).
   * \param[out] val_Jacobian_j - Jacobian of the numerical method at node j (implicit computation).
   * \param[in] config - Definition of the particular problem.
   */
  void ComputeResidual(su2double *val_residual, su2double **val_Jacobian_i, su2double **val_Jacobian_j, CConfig *config);
};

/*!
 * \class CCentLax_AdjFlow
 * \brief Class for computing the Lax-Friedrich adjoint centered scheme.
 * \ingroup ConvDiscr
 * \author F. Palacios
 */
class CCentLax_AdjFlow : public CNumerics {
private:
  su2double *Diff_Psi;
  su2double *Velocity_i, *Velocity_j;
  su2double *MeanPhi;
  unsigned short iDim, jDim, iVar, jVar;
  su2double Residual, ProjVelocity_i, ProjVelocity_j, ProjPhi, ProjPhi_Vel, sq_vel, phis1, phis2,
  MeanPsiRho, MeanPsiE, Param_p, Param_Kappa_0, Local_Lambda_i, Local_Lambda_j, MeanLambda,
  Phi_i, Phi_j, sc2, StretchingFactor, Epsilon_0;
  bool implicit, grid_movement;
  
public:
  
  /*!
   * \brief Constructor of the class.
   * \param[in] val_nDim - Number of dimensions of the problem.
   * \param[in] val_nVar - Number of variables of the problem.
   * \param[in] config - Definition of the particular problem.
   */
  CCentLax_AdjFlow(unsigned short val_nDim, unsigned short val_nVar, CConfig *config);
  
  /*!
   * \brief Destructor of the class.
   */
  ~CCentLax_AdjFlow(void);
  
  /*!
   * \brief Compute the adjoint flow residual using a Lax method.
   * \param[out] val_resconv_i - Pointer to the convective residual at point i.
   * \param[out] val_resvisc_i - Pointer to the artificial viscosity residual at point i.
   * \param[out] val_resconv_j - Pointer to the convective residual at point j.
   * \param[out] val_resvisc_j - Pointer to the artificial viscosity residual at point j.
   * \param[out] val_Jacobian_ii - Jacobian of the numerical method at node i (implicit computation) from node i.
   * \param[out] val_Jacobian_ij - Jacobian of the numerical method at node i (implicit computation) from node j.
   * \param[out] val_Jacobian_ji - Jacobian of the numerical method at node j (implicit computation) from node i.
   * \param[out] val_Jacobian_jj - Jacobian of the numerical method at node j (implicit computation) from node j.
   * \param[in] config - Definition of the particular problem.
   */
  void ComputeResidual (su2double *val_resconv_i, su2double *val_resvisc_i, su2double *val_resconv_j, su2double *val_resvisc_j,
                        su2double **val_Jacobian_ii, su2double **val_Jacobian_ij, su2double **val_Jacobian_ji, su2double **val_Jacobian_jj,
                        CConfig *config);
};


/*!
 * \class CAvgGrad_Base
 * \brief A base class for computing viscous terms using an average of gradients.
 * \details This is the base class for the numerics classes that compute the
 * viscous fluxes for the flow solvers (i.e. compressible or incompressible
 * Navier Stokes).  The actual numerics classes derive from this class.
 * This class is used to share functions and variables that are common to all
 * of the flow viscous numerics.  For example, the turbulent stress tensor
 * is computed identically for all three derived classes.
 * \ingroup ViscDiscr
 * \author C. Pederson, A. Bueno, F. Palacios, T. Economon
 */
class CAvgGrad_Base : public CNumerics {
 protected:
  const unsigned short nPrimVar;  /*!< \brief The size of the primitive variable array used in the numerics class. */
  const bool correct_gradient; /*!< \brief Apply a correction to the gradient term */
  bool implicit;               /*!< \brief Implicit calculus. */
  su2double *heat_flux_vector, /*!< \brief Flux of total energy due to molecular and turbulent diffusion */
  *heat_flux_jac_i,            /*!< \brief Jacobian of the molecular + turbulent heat flux vector, projected onto the normal vector. */
  **tau_jacobian_i;            /*!< \brief Jacobian of the viscous + turbulent stress tensor, projected onto the normal vector. */
  su2double *Mean_PrimVar,     /*!< \brief Mean primitive variables. */
  *PrimVar_i, *PrimVar_j,      /*!< \brief Primitives variables at point i and 1. */
  **Mean_GradPrimVar,          /*!< \brief Mean value of the gradient. */
  Mean_Laminar_Viscosity,      /*!< \brief Mean value of the viscosity. */
  Mean_Eddy_Viscosity,         /*!< \brief Mean value of the eddy viscosity. */
  Mean_turb_ke,                /*!< \brief Mean value of the turbulent kinetic energy. */
  Mean_TauWall,                /*!< \brief Mean wall shear stress (wall functions). */
  TauWall_i, TauWall_j,        /*!< \brief Wall shear stress at point i and j (wall functions). */
  dist_ij_2,                   /*!< \brief Length of the edge and face, squared */
  *Proj_Mean_GradPrimVar_Edge, /*!< \brief Inner product of the Mean gradient and the edge vector. */
  *Edge_Vector;                /*!< \brief Vector from point i to point j. */



  /*!
   * \brief Add a correction using a Quadratic Constitutive Relation
   *
   * This function requires that the stress tensor already be
   * computed using \ref GetStressTensor
   *
   * See: Spalart, P. R., "Strategies for Turbulence Modelling and
   * Simulation," International Journal of Heat and Fluid Flow, Vol. 21,
   * 2000, pp. 252-263
   *
   * \param[in] val_gradprimvar
   */
  void AddQCR(const su2double* const *val_gradprimvar);

  /*!
   * \brief Scale the stress tensor using a predefined wall stress.
   *
   * This function requires that the stress tensor already be
   * computed using \ref GetStressTensor
   *
   * \param[in] val_normal - Normal vector, the norm of the vector is the area of the face.
   * \param[in] val_tau_wall - The wall stress
   */
  void AddTauWall(const su2double *val_normal,
                  su2double val_tau_wall);

  /**
   * \brief Calculate the Jacobian of the viscous + turbulent stress tensor
   *
   * This function is intended only for the compressible flow solver.
   * This Jacobian is projected onto the normal vector, so it is of dimension
   * [nDim][nVar]
   *
   * \param[in] val_Mean_PrimVar - Mean value of the primitive variables.
   * \param[in] val_laminar_viscosity - Value of the laminar viscosity.
   * \param[in] val_eddy_viscosity - Value of the eddy viscosity.
   * \param[in] val_dist_ij - Distance between the points.
   * \param[in] val_normal - Normal vector, the norm of the vector is the area of the face.
   */
  void SetTauJacobian(const su2double* val_Mean_PrimVar,
                      su2double val_laminar_viscosity,
                      su2double val_eddy_viscosity,
                      su2double val_dist_ij,
                      const su2double *val_normal);


  /**
   * \brief Calculate the Jacobian of the viscous and turbulent stress tensor
   *
   * This function is intended only for the incompressible flow solver.
   * This Jacobian is projected onto the normal vector, so it is of dimension
   * [nDim][nVar]
   *
   * \param[in] val_laminar_viscosity - Value of the laminar viscosity.
   * \param[in] val_eddy_viscosity - Value of the eddy viscosity.
   * \param[in] val_dist_ij - Distance between the points.
   * \param[in] val_normal - Normal vector, the norm of the vector is the area of the face.
   */
  void SetIncTauJacobian(su2double val_laminar_viscosity,
                         su2double val_eddy_viscosity,
                         su2double val_dist_ij,
                         const su2double *val_normal);

  /*!
   * \brief Compute the projection of the viscous fluxes into a direction.
   *
   * The heat flux vector and the stress tensor must be calculated before
   * calling this function.
   *
   * \param[in] val_primvar - Primitive variables.
   * \param[in] val_normal - Normal vector, the norm of the vector is the area of the face.
   */
  void GetViscousProjFlux(const su2double *val_primvar,
                          const su2double *val_normal);

  /*!
   * \brief TSL-Approximation of Viscous NS Jacobians.
   *
   * The Jacobians of the heat flux vector and the stress tensor must be
   * calculated before calling this function.
   *
   * \param[in] val_Mean_PrimVar - Mean value of the primitive variables.
   * \param[in] val_dS - Area of the face between two nodes.
   * \param[in] val_Proj_Visc_Flux - Pointer to the projected viscous flux.
   * \param[out] val_Proj_Jac_Tensor_i - Pointer to the projected viscous Jacobian at point i.
   * \param[out] val_Proj_Jac_Tensor_j - Pointer to the projected viscous Jacobian at point j.
   */
  void GetViscousProjJacs(const su2double *val_Mean_PrimVar,
                          su2double val_dS,
                          const su2double *val_Proj_Visc_Flux,
                          su2double **val_Proj_Jac_Tensor_i,
                          su2double **val_Proj_Jac_Tensor_j);

  /*!
   * \brief Apply a correction to the gradient to reduce the truncation error
   *
   * \param[in] val_PrimVar_i - Primitive variables at point i
   * \param[in] val_PrimVar_j - Primitive variables at point j
   * \param[in] val_edge_vector - The vector between points i and j
   * \param[in] val_dist_ij_2 - The distance between points i and j, squared
   * \param[in] val_nPrimVar - The number of primitive variables
   */
  void CorrectGradient(su2double** GradPrimVar,
                       const su2double* val_PrimVar_i,
                       const su2double* val_PrimVar_j,
                       const su2double* val_edge_vector,
                       su2double val_dist_ij_2,
                       const unsigned short val_nPrimVar);

 public:

  /*!
   * \brief Constructor of the class.
   * \param[in] val_nDim - Number of dimension of the problem.
   * \param[in] val_nVar - Number of variables of the problem.
   * \param[in] val_nPrimVar - Number of primitive variables to use.
   * \param[in] val_correct_grad - Apply a correction to the gradient
   * \param[in] config - Definition of the particular problem.
   */
  CAvgGrad_Base(unsigned short val_nDim, unsigned short val_nVar,
                unsigned short val_nPrimVar,
                bool val_correct_grad, CConfig *config);

  /*!
   * \brief Destructor of the class.
   */
  ~CAvgGrad_Base();

  /*!
   * \brief Set the value of the wall shear stress at point i and j (wall functions).
   * \param[in] val_tauwall_i - Value of the wall shear stress at point i.
   * \param[in] val_tauwall_j - Value of the wall shear stress at point j.
   */
  void SetTauWall(su2double val_tauwall_i, su2double val_tauwall_j);

  /*!
   * \brief Calculate the viscous + turbulent stress tensor
   * \param[in] val_primvar - Primitive variables.
   * \param[in] val_gradprimvar - Gradient of the primitive variables.
   * \param[in] val_turb_ke - Turbulent kinetic energy
   * \param[in] val_laminar_viscosity - Laminar viscosity.
   * \param[in] val_eddy_viscosity - Eddy viscosity.
   */
  void SetStressTensor(const su2double *val_primvar,
                       const su2double* const *val_gradprimvar,
                       su2double val_turb_ke,
                       su2double val_laminar_viscosity,
                       su2double val_eddy_viscosity);

  /*!
   * \brief Get a component of the viscous stress tensor.
   *
   * \param[in] iDim - The first index
   * \param[in] jDim - The second index
   * \return The component of the viscous stress tensor at iDim, jDim
   */
  su2double GetStressTensor(unsigned short iDim, unsigned short jDim) const;

  /*!
   * \brief Get a component of the heat flux vector.
   * \param[in] iDim - The index of the component
   * \return The component of the heat flux vector at iDim
   */
  su2double GetHeatFluxVector(unsigned short iDim) const;
};

/*!
 * \class CAvgGrad_Flow
 * \brief Class for computing viscous term using the average of gradients.
 * \ingroup ViscDiscr
 * \author A. Bueno, and F. Palacios
 */
class CAvgGrad_Flow : public CAvgGrad_Base {
public:

  /*!
   * \brief Constructor of the class.
   * \param[in] val_nDim - Number of dimension of the problem.
   * \param[in] val_nVar - Number of variables of the problem.
   * \param[in] val_correct_grad - Apply a correction to the gradient
   * \param[in] config - Definition of the particular problem.
   */
  CAvgGrad_Flow(unsigned short val_nDim, unsigned short val_nVar,
                bool val_correct_grad, CConfig *config);

  /*!
   * \brief Destructor of the class.
   */
  ~CAvgGrad_Flow(void);

  /*!
   * \brief Compute the viscous flow residual using an average of gradients.
   * \param[out] val_residual - Pointer to the total residual.
   * \param[out] val_Jacobian_i - Jacobian of the numerical method at node i (implicit computation).
   * \param[out] val_Jacobian_j - Jacobian of the numerical method at node j (implicit computation).
   * \param[in] config - Definition of the particular problem.
   */
  void ComputeResidual(su2double *val_residual, su2double **val_Jacobian_i, su2double **val_Jacobian_j, CConfig *config);

  /*!
<<<<<<< HEAD
   * \brief Compute the heat flux due to molecular and turbulent diffusivity
   * \param[in] val_gradprimvar - Gradient of the primitive variables.
   * \param[in] val_laminar_viscosity - Laminar viscosity.
   * \param[in] val_eddy_viscosity - Eddy viscosity.
   */
  void SetHeatFluxVector(const su2double* const *val_gradprimvar,
                         su2double val_laminar_viscosity,
                         su2double val_eddy_viscosity);

  /*!
   * \brief Compute the Jacobian of the heat flux vector
   *
   * This Jacobian is projected onto the normal vector, so it is of
   * dimension nVar.
   *
   * \param[in] val_Mean_PrimVar - Mean value of the primitive variables.
   * \param[in] val_gradprimvar - Mean value of the gradient of the primitive variables.
   * \param[in] val_laminar_viscosity - Value of the laminar viscosity.
   * \param[in] val_eddy_viscosity - Value of the eddy viscosity.
   * \param[in] val_dist_ij - Distance between the points.
   * \param[in] val_normal - Normal vector, the norm of the vector is the area of the face.
   */
  void SetHeatFluxJacobian(const su2double *val_Mean_PrimVar,
                           su2double val_laminar_viscosity,
                           su2double val_eddy_viscosity,
                           su2double val_dist_ij,
                           const su2double *val_normal);
=======
	 * \brief Set the value of the wall shear stress at point i and j (wall functions).
	 * \param[in] val_tauwall_i - Value of the wall shear stress at point i.
	 * \param[in] val_tauwall_j - Value of the wall shear stress at point j.
	 */
  void SetTauWall(su2double val_tauwall_i, su2double val_tauwall_j);

  /*!
   * \brief Initialize the Reynolds Stress Matrix
   * \param[in] turb_ke turbulent kinetic energy of node
   */
  void SetReynoldsStressMatrix(su2double turb_ke);

  /*!
   * \brief Perturb the Reynolds stress tensor based on parameters
   * \param[in] turb_ke: turbulent kinetic energy of the noce
   * \param[in] Eig_Val_Comp: Defines type of eigenspace perturbation
   * \param[in] beta_delta: Defines the amount of eigenvalue perturbation
   */
  void SetPerturbedRSM(su2double turb_ke, CConfig *config);

  /*!
   * \brief Get the mean rate of strain matrix based on velocity gradients
   * \param[in] S_ij
   */
  void GetMeanRateOfStrainMatrix(su2double **S_ij);
>>>>>>> 1d874953
};

/*!
 * \class CGeneralAvgGrad_Flow
 * \brief Class for computing viscous term using the average of gradients.
 * \ingroup ViscDiscr
 * \author M.Pini, S. Vitale
 */
class CGeneralAvgGrad_Flow : public CAvgGrad_Base {
private:
  su2double *Mean_SecVar,    /*!< \brief Mean secondary variables. */
  Mean_Thermal_Conductivity, /*!< \brief Mean value of the thermal conductivity. */
  Mean_Cp;                   /*!< \brief Mean value of the Cp. */

  /*!
   * \brief Compute the heat flux due to molecular and turbulent diffusivity
   * \param[in] val_gradprimvar - Gradient of the primitive variables.
   * \param[in] val_laminar_viscosity - Laminar viscosity.
   * \param[in] val_eddy_viscosity - Eddy viscosity.
   * \param[in] val_thermal_conductivity - Thermal Conductivity.
   * \param[in] val_heat_capacity_cp - Heat Capacity at constant pressure.
   */
  void SetHeatFluxVector(const su2double* const *val_gradprimvar,
                         su2double val_laminar_viscosity,
                         su2double val_eddy_viscosity,
                         su2double val_thermal_conductivity,
                         su2double val_heat_capacity_cp);

  /*!
   * \brief Compute the Jacobian of the heat flux vector
   *
   * This Jacobian is projected onto the normal vector, so it is of
   * dimension nVar.
   *
   * \param[in] val_Mean_PrimVar - Mean value of the primitive variables.
   * \param[in] val_Mean_SecVar - Mean value of the secondary variables.
   * \param[in] val_eddy_viscosity - Value of the eddy viscosity.
   * \param[in] val_thermal_conductivity - Value of the thermal conductivity.
   * \param[in] val_heat_capacity_cp - Value of the specific heat at constant pressure.
   * \param[in] val_dist_ij - Distance between the points.
   */
  void SetHeatFluxJacobian(const su2double *val_Mean_PrimVar,
                           const su2double *val_Mean_SecVar,
                           su2double val_eddy_viscosity,
                           su2double val_thermal_conductivity,
                           su2double val_heat_capacity_cp,
                           su2double val_dist_ij);

public:

  /*!
   * \brief Constructor of the class.
   * \param[in] val_nDim - Number of dimension of the problem.
   * \param[in] val_nVar - Number of variables of the problem.
   * \param[in] val_correct_grad - Apply a correction to the gradient
   * \param[in] config - Definition of the particular problem.
   */
  CGeneralAvgGrad_Flow(unsigned short val_nDim, unsigned short val_nVar, bool val_correct_grad, CConfig *config);

  /*!
   * \brief Destructor of the class.
   */
  ~CGeneralAvgGrad_Flow(void);

  /*!
   * \brief Compute the viscous flow residual using an average of gradients.
   * \param[out] val_residual - Pointer to the total residual.
   * \param[out] val_Jacobian_i - Jacobian of the numerical method at node i (implicit computation).
   * \param[out] val_Jacobian_j - Jacobian of the numerical method at node j (implicit computation).
   * \param[in] config - Definition of the particular problem.
   */
  void ComputeResidual(su2double *val_residual, su2double **val_Jacobian_i, su2double **val_Jacobian_j, CConfig *config);

  /*!
   * \brief Initialize the Reynolds Stress Matrix
   * \param[in] turb_ke turbulent kinetic energy of node
   */
  void SetReynoldsStressMatrix(su2double turb_ke);

  /*!
   * \brief Perturb the Reynolds stress tensor based on parameters
   * \param[in] turb_ke: turbulent kinetic energy of the noce
   * \param[in] Eig_Val_Comp: Defines type of eigenspace perturbation
   * \param[in] beta_delta: Defines the amount of eigenvalue perturbation
   */
  void SetPerturbedRSM(su2double turb_ke, CConfig *config);

  /*!
   * \brief Get the mean rate of strain matrix based on velocity gradients
   * \param[in] S_ij
   */
  void GetMeanRateOfStrainMatrix(su2double **S_ij);
};


/*!
 * \class CAvgGradInc_Flow
 * \brief Class for computing viscous term using an average of gradients.
 * \ingroup ViscDiscr
 * \author A. Bueno, F. Palacios, T. Economon
 */
class CAvgGradInc_Flow : public CAvgGrad_Base {
private:
  su2double Mean_Thermal_Conductivity, /*!< \brief Mean value of the effective thermal conductivity. */
  Mean_Mean_Cp,   /*!< \brief Mean value of the effective thermal conductivity and specific heat at constant pressure. */
  proj_vector_ij; /*!< \brief (Edge_Vector DOT normal)/|Edge_Vector|^2 */
  bool energy;    /*!< \brief computation with the energy equation. */

  /*
   * \brief Compute the projection of the viscous fluxes into a direction
   *
   * The viscous + turbulent stress tensor must be calculated before calling
   * this function.
   *
   * \param[in] val_gradprimvar - Gradient of the primitive variables.
   * \param[in] val_normal - Normal vector, the norm of the vector is the area of the face.
   * \param[in] val_thermal_conductivity - Thermal conductivity.
   */
  void GetViscousIncProjFlux(const su2double* const *val_gradprimvar,
                             const su2double *val_normal,
                             su2double val_thermal_conductivity);

  /*!
   * \brief Compute the projection of the viscous Jacobian matrices.
   *
   * The Jacobian of the stress tensor must be calculated before calling
   * this function.
   *
   * \param[in] val_dS - Area of the face between two nodes.
   * \param[out] val_Proj_Jac_Tensor_i - Pointer to the projected viscous Jacobian at point i.
   * \param[out] val_Proj_Jac_Tensor_j - Pointer to the projected viscous Jacobian at point j.
   */
  void GetViscousIncProjJacs(su2double val_dS,
                             su2double **val_Proj_Jac_Tensor_i,
                             su2double **val_Proj_Jac_Tensor_j);

public:

  /*!
   * \brief Constructor of the class.
   * \param[in] val_nDim - Number of dimension of the problem.
   * \param[in] val_nVar - Number of variables of the problem.
   * \param[in] val_correct_grad - Apply a correction to the gradient
   * \param[in] config - Definition of the particular problem.
   */
  CAvgGradInc_Flow(unsigned short val_nDim, unsigned short val_nVar,
                   bool val_correct_grad, CConfig *config);

  /*!
   * \brief Destructor of the class.
   */
  ~CAvgGradInc_Flow(void);

  /*!
   * \brief Compute the viscous flow residual using an average of gradients.
   * \param[out] val_residual - Pointer to the total residual.
   * \param[out] val_Jacobian_i - Jacobian of the numerical method at node i (implicit computation).
   * \param[out] val_Jacobian_j - Jacobian of the numerical method at node j (implicit computation).
   * \param[in] config - Definition of the particular problem.
   */
  void ComputeResidual(su2double *val_residual, su2double **val_Jacobian_i, su2double **val_Jacobian_j, CConfig *config);
};

/*!
 * \class CAvgGrad_Scalar
 * \brief Template class for computing viscous residual of scalar values
 * \details This class serves as a template for the scalar viscous residual
 *   classes.  The general structure of a viscous residual calculation is the
 *   same for many different  models, which leads to a lot of repeated code.
 *   By using the template design pattern, these sections of repeated code are
 *   moved to a shared base class, and the specifics of each model
 *   are implemented by derived classes.  In order to add a new residual
 *   calculation for a viscous residual, extend this class and implement
 *   the pure virtual functions with model-specific behavior.
 * \ingroup ViscDiscr
 * \author C. Pederson, A. Bueno, and F. Palacios
 */
class CAvgGrad_Scalar : public CNumerics {
 private:

  /*!
   * \brief A pure virtual function; Adds any extra variables to AD
   */
  virtual void ExtraADPreaccIn() = 0;

  /*!
   * \brief Model-specific steps in the ComputeResidual method
   * \param[out] val_residual - Pointer to the total residual.
   * \param[out] val_Jacobian_i - Jacobian of the numerical method at node i (implicit computation).
   * \param[out] val_Jacobian_j - Jacobian of the numerical method at node j (implicit computation).
   * \param[in] config - Definition of the particular problem.
   */
  virtual void FinishResidualCalc(su2double *val_residual,
                                  su2double **Jacobian_i,
                                  su2double **Jacobian_j,
                                  CConfig *config) = 0;

 protected:
  bool implicit, incompressible;
  bool correct_gradient;
  unsigned short iVar, iDim;
  su2double **Mean_GradTurbVar;               /*!< \brief Average of gradients at cell face */
  su2double *Edge_Vector,                     /*!< \brief Vector from node i to node j. */
            *Proj_Mean_GradTurbVar_Normal,    /*!< \brief Mean_gradTurbVar DOT normal */
            *Proj_Mean_GradTurbVar_Edge,      /*!< \brief Mean_gradTurbVar DOT Edge_Vector */
            *Proj_Mean_GradTurbVar;           /*!< \brief Mean_gradTurbVar DOT normal, corrected if required*/
  su2double  dist_ij_2,                       /*!< \brief |Edge_Vector|^2 */
             proj_vector_ij;                  /*!< \brief (Edge_Vector DOT normal)/|Edge_Vector|^2 */

 public:
  /*!
   * \brief Constructor of the class.
   * \param[in] val_nDim - Number of dimensions of the problem.
   * \param[in] val_nVar - Number of variables of the problem.
   * \param[in] config - Definition of the particular problem.
   */
  CAvgGrad_Scalar(unsigned short val_nDim, unsigned short val_nVar,
                    bool correct_gradient, CConfig *config);

  /*!
   * \brief Destructor of the class.
   */
  ~CAvgGrad_Scalar(void);

  /*!
   * \brief Compute the viscous residual using an average of gradients without correction.
   * \param[out] val_residual - Pointer to the total residual.
   * \param[out] Jacobian_i - Jacobian of the numerical method at node i (implicit computation).
   * \param[out] Jacobian_j - Jacobian of the numerical method at node j (implicit computation).
   * \param[in] config - Definition of the particular problem.
   */
  void ComputeResidual(su2double *val_residual, su2double **Jacobian_i,
                       su2double **Jacobian_j, CConfig *config);
};

/*!
 * \class CAvgGrad_TurbSA
 * \brief Class for computing viscous term using average of gradients (Spalart-Allmaras Turbulence model).
 * \ingroup ViscDiscr
 * \author A. Bueno.
 */
class CAvgGrad_TurbSA : public CAvgGrad_Scalar {
private:

  const su2double sigma;
  su2double nu_i, nu_j, nu_e;

  /*!
   * \brief Adds any extra variables to AD
   */
  void ExtraADPreaccIn(void);

  /*!
   * \brief SA specific steps in the ComputeResidual method
   * \param[out] val_residual - Pointer to the total residual.
   * \param[out] val_Jacobian_i - Jacobian of the numerical method at node i (implicit computation).
   * \param[out] val_Jacobian_j - Jacobian of the numerical method at node j (implicit computation).
   * \param[in] config - Definition of the particular problem.
   */
  void FinishResidualCalc(su2double *val_residual, su2double **Jacobian_i,
                                su2double **Jacobian_j, CConfig *config);

public:

  /*!
   * \brief Constructor of the class.
   * \param[in] val_nDim - Number of dimensions of the problem.
   * \param[in] val_nVar - Number of variables of the problem.
   * \param[in] config - Definition of the particular problem.
   */
  CAvgGrad_TurbSA(unsigned short val_nDim, unsigned short val_nVar,
                  bool correct_grad, CConfig *config);

  /*!
   * \brief Destructor of the class.
   */
  ~CAvgGrad_TurbSA(void);
};

/*!
 * \class CAvgGrad_TurbSA_Neg
 * \brief Class for computing viscous term using average of gradients (Spalart-Allmaras Turbulence model).
 * \ingroup ViscDiscr
 * \author F. Palacios
 */
class CAvgGrad_TurbSA_Neg : public CAvgGrad_Scalar {
private:

  const su2double sigma;
  const su2double cn1;
  su2double fn, Xi;
  su2double nu_i, nu_j, nu_ij, nu_tilde_ij, nu_e;

  /*!
   * \brief Adds any extra variables to AD
   */
  void ExtraADPreaccIn(void);

  /*!
   * \brief SA specific steps in the ComputeResidual method
   * \param[out] val_residual - Pointer to the total residual.
   * \param[out] val_Jacobian_i - Jacobian of the numerical method at node i (implicit computation).
   * \param[out] val_Jacobian_j - Jacobian of the numerical method at node j (implicit computation).
   * \param[in] config - Definition of the particular problem.
   */
  void FinishResidualCalc(su2double *val_residual, su2double **Jacobian_i,
                                su2double **Jacobian_j, CConfig *config);

public:

  /*!
   * \brief Constructor of the class.
   * \param[in] val_nDim - Number of dimensions of the problem.
   * \param[in] val_nVar - Number of variables of the problem.
   * \param[in] config - Definition of the particular problem.
   */
  CAvgGrad_TurbSA_Neg(unsigned short val_nDim, unsigned short val_nVar,
                      bool correct_grad, CConfig *config);

  /*!
   * \brief Destructor of the class.
   */
  ~CAvgGrad_TurbSA_Neg(void);
};

/*!
 * \class CAvgGrad_TransLM
 * \brief Class for computing viscous term using average of gradients (Spalart-Allmaras Turbulence model).
 * \ingroup ViscDiscr
 * \author A. Bueno.
 */
class CAvgGrad_TransLM : public CNumerics {
private:
  su2double **Mean_GradTransVar;
  su2double *Proj_Mean_GradTransVar_Kappa, *Proj_Mean_GradTransVar_Edge;
  su2double *Edge_Vector;
  bool implicit, incompressible;
  su2double sigma;
  //su2double dist_ij_2;
  //su2double proj_vector_ij;
  //unsigned short iVar, iDim;
  
public:
  
  /*!
   * \brief Constructor of the class.
   * \param[in] val_nDim - Number of dimensions of the problem.
   * \param[in] val_nVar - Number of variables of the problem.
   * \param[in] config - Definition of the particular problem.
   */
  CAvgGrad_TransLM(unsigned short val_nDim, unsigned short val_nVar, CConfig *config);
  
  /*!
   * \brief Destructor of the class.
   */
  ~CAvgGrad_TransLM(void);
  
  /*!
   * \brief Compute the viscous turbulence terms residual using an average of gradients.
   * \param[out] val_residual - Pointer to the total residual.
   * \param[out] Jacobian_i - Jacobian of the numerical method at node i (implicit computation).
   * \param[out] Jacobian_j - Jacobian of the numerical method at node j (implicit computation).
   * \param[in] config - Definition of the particular problem.
   */
  void ComputeResidual(su2double *val_residual, su2double **Jacobian_i, su2double **Jacobian_j, CConfig *config);
};

/*!
 * \class CAvgGrad_AdjFlow
 * \brief Class for computing the adjoint viscous terms.
 * \ingroup ViscDiscr
 * \author F. Palacios
 */
class CAvgGrad_AdjFlow : public CNumerics {
private:
  su2double *Velocity_i;  /*!< \brief Auxiliary vector for storing the velocity of point i. */
  su2double *Velocity_j;  /*!< \brief Auxiliary vector for storing the velocity of point j. */
  su2double *Mean_Velocity;
  su2double *Mean_GradPsiE;  /*!< \brief Counter for dimensions of the problem. */
  su2double **Mean_GradPhi;  /*!< \brief Counter for dimensions of the problem. */
  su2double *Edge_Vector;  /*!< \brief Vector going from node i to node j. */
  bool implicit;      /*!< \brief Implicit calculus. */
  
public:
  
  /*!
   * \brief Constructor of the class.
   * \param[in] val_nDim - Number of dimensions of the problem.
   * \param[in] val_nVar - Number of variables of the problem.
   * \param[in] config - Definition of the particular problem.
   */
  CAvgGrad_AdjFlow(unsigned short val_nDim, unsigned short val_nVar, CConfig *config);
  
  /*!
   * \brief Destructor of the class.
   */
  ~CAvgGrad_AdjFlow(void);
  
  /*!
   * \brief Residual computation.
   * \param[out] val_residual_i - Pointer to the total residual at point i.
   * \param[out] val_residual_j - Pointer to the total residual at point j.
   */
  void ComputeResidual(su2double *val_residual_i, su2double *val_residual_j,
                       su2double **val_Jacobian_ii, su2double **val_Jacobian_ij,
                       su2double **val_Jacobian_ji, su2double **val_Jacobian_jj, CConfig *config);
};

/*!
<<<<<<< HEAD
=======
 * \class CAvgGradCorrected_Flow
 * \brief Class for computing viscous term using the average of gradients with a correction.
 * \ingroup ViscDiscr
 * \author A. Bueno, and F. Palacios
 */
class CAvgGradCorrected_Flow : public CNumerics {
private:
  unsigned short iDim, iVar, jVar;    /*!< \brief Iterators in dimension an variable. */
  su2double *Mean_PrimVar,          /*!< \brief Mean primitive variables. */
  *PrimVar_i, *PrimVar_j,        /*!< \brief Primitives variables at point i and 1. */
  *Edge_Vector,                  /*!< \brief Vector form point i to point j. */
  **Mean_GradPrimVar, *Proj_Mean_GradPrimVar_Edge,  /*!< \brief Mean value of the gradient. */
  Mean_Laminar_Viscosity,      /*!< \brief Mean value of the laminar viscosity. */
  Mean_Eddy_Viscosity,         /*!< \brief Mean value of the eddy viscosity. */
  Mean_turb_ke,         /*!< \brief Mean value of the turbulent kinetic energy. */
  dist_ij_2,           /*!< \brief Length of the edge and face. */
  TauWall_i, TauWall_j,  /*!< \brief Wall shear stress at point i and j (wall functions). */
  Mean_TauWall;     /*!< \brief Mean wall shear stress (wall functions). */
  bool implicit;      /*!< \brief Implicit calculus. */
  
public:
  
  /*!
   * \brief Constructor of the class.
   * \param[in] val_nDim - Number of dimension of the problem.
   * \param[in] val_nVar - Number of variables of the problem.
   * \param[in] config - Definition of the particular problem.
   */
  CAvgGradCorrected_Flow(unsigned short val_nDim, unsigned short val_nVar, CConfig *config);
  
  /*!
   * \brief Destructor of the class.
   */
  ~CAvgGradCorrected_Flow(void);
  
  /*!
   * \brief Compute the viscous flow residual using an average of gradients with correction.
   * \param[out] val_residual - Pointer to the total residual.
   * \param[out] val_Jacobian_i - Jacobian of the numerical method at node i (implicit computation).
   * \param[out] val_Jacobian_j - Jacobian of the numerical method at node j (implicit computation).
   * \param[in] config - Definition of the particular problem.
   */
  void ComputeResidual(su2double *val_residual, su2double **val_Jacobian_i, su2double **val_Jacobian_j, CConfig *config);

  
  /*!
	 * \brief Set the value of the wall shear stress at point i and j (wall functions).
	 * \param[in] val_tauwall_i - Value of the wall shear stress at point i.
	 * \param[in] val_tauwall_j - Value of the wall shear stress at point j.
	 */
  void SetTauWall(su2double val_tauwall_i, su2double val_tauwall_j);

  /*!
   * \brief Initialize the Reynolds Stress Matrix
   * \param[in] turb_ke turbulent kinetic energy of node
   */
  void SetReynoldsStressMatrix(su2double turb_ke);

  /*!
   * \brief Perturb the Reynolds stress tensor based on parameters
   * \param[in] turb_ke: turbulent kinetic energy of the noce
   * \param[in] Eig_Val_Comp: Defines type of eigenspace perturbation
   * \param[in] beta_delta: Defines the amount of eigenvalue perturbation
   */
  void SetPerturbedRSM(su2double turb_ke, CConfig *config);

  /*!
   * \brief Get the mean rate of strain matrix based on velocity gradients
   * \param[in] S_ij
   */
  void GetMeanRateOfStrainMatrix(su2double **S_ij);

};


/*!
 * \class CGeneralAvgGradCorrected_Flow
 * \brief Class for computing viscous term using the average of gradients with a correction.
 * \ingroup ViscDiscr
 * \author M. Pini, S. Vitale
 */
class CGeneralAvgGradCorrected_Flow : public CNumerics {
private:
  unsigned short iDim, iVar, jVar;    /*!< \brief Iterators in dimension an variable. */
  su2double *Mean_PrimVar,          /*!< \brief Mean primitive variables. */
  *Mean_SecVar,                  /*!< \brief Mean primitive variables. */
  *PrimVar_i, *PrimVar_j,            /*!< \brief Primitives variables at point i and 1. */
  *Edge_Vector,                  /*!< \brief Vector form point i to point j. */
  **Mean_GradPrimVar, *Proj_Mean_GradPrimVar_Edge,  /*!< \brief Mean value of the gradient. */
  Mean_Laminar_Viscosity,      /*!< \brief Mean value of the laminar viscosity. */
  Mean_Eddy_Viscosity,         /*!< \brief Mean value of the eddy viscosity. */
  Mean_Thermal_Conductivity,   /*!< \brief Mean value of the thermal conductivity. */
  Mean_Cp,                     /*!< \brief Mean value of the specific heat. */
  Mean_turb_ke,         /*!< \brief Mean value of the turbulent kinetic energy. */
  dist_ij_2;           /*!< \brief Length of the edge and face. */
  bool implicit;      /*!< \brief Implicit calculus. */
  
public:
  
  /*!
   * \brief Constructor of the class.
   * \param[in] val_nDim - Number of dimension of the problem.
   * \param[in] val_nVar - Number of variables of the problem.
   * \param[in] config - Definition of the particular problem.
   */
  CGeneralAvgGradCorrected_Flow(unsigned short val_nDim, unsigned short val_nVar, CConfig *config);
  
  /*!
   * \brief Destructor of the class.
   */
  ~CGeneralAvgGradCorrected_Flow(void);
  
  /*!
   * \brief Compute the viscous flow residual using an average of gradients with correction.
   * \param[out] val_residual - Pointer to the total residual.
   * \param[out] val_Jacobian_i - Jacobian of the numerical method at node i (implicit computation).
   * \param[out] val_Jacobian_j - Jacobian of the numerical method at node j (implicit computation).
   * \param[in] config - Definition of the particular problem.
   */
  void ComputeResidual(su2double *val_residual, su2double **val_Jacobian_i, su2double **val_Jacobian_j, CConfig *config);

  /*!
   * \brief Initialize the Reynolds Stress Matrix
   * \param[in] turb_ke turbulent kinetic energy of node
   */
  void SetReynoldsStressMatrix(su2double turb_ke);

  /*!
   * \brief Perturb the Reynolds stress tensor based on parameters
   * \param[in] turb_ke: turbulent kinetic energy of the noce
   * \param[in] Eig_Val_Comp: Defines type of eigenspace perturbation
   * \param[in] beta_delta: Defines the amount of eigenvalue perturbation
   */
  void SetPerturbedRSM(su2double turb_ke, CConfig *config);

  /*!
   * \brief Get the mean rate of strain matrix based on velocity gradients
   * \param[in] S_ij
   */
  void GetMeanRateOfStrainMatrix(su2double **S_ij);
};

/*!
 * \class CAvgGradCorrectedInc_Flow
 * \brief Class for computing viscous term using an average of gradients with correction (incompressible).
 * \ingroup ViscDiscr
 * \author F. Palacios, T. Economon
 */
class CAvgGradCorrectedInc_Flow : public CNumerics {
private:
  unsigned short iDim, iVar, jVar;  /*!< \brief Iterators in dimension an variable. */
  su2double *Mean_PrimVar;           /*!< \brief Mean primitive variables. */
  su2double *PrimVar_i, *PrimVar_j,      /*!< \brief Primitives variables at point i and 1. */
  *Edge_Vector,                /*!< \brief Vector form point i to point j. */
  **Mean_GradPrimVar, *Proj_Mean_GradPrimVar_Edge,  /*!< \brief Mean value of the gradient. */
  Mean_Laminar_Viscosity, Mean_Eddy_Viscosity,      /*!< \brief Mean value of the viscosity. */
  Mean_turb_ke,        /*!< \brief Mean value of the turbulent kinetic energy. */
  Mean_Thermal_Conductivity, Mean_Cp, /*!< \brief Mean value of the effective thermal conductivity and specific heat at constant pressure. */
  dist_ij_2,          /*!< \brief Length of the edge and face. */
  proj_vector_ij;     /*!< \brief (Edge_Vector DOT normal)/|Edge_Vector|^2 */
  bool implicit;      /*!< \brief Implicit calculus. */
  bool energy; /*!< \brief computation with the energy equation. */
  
public:
  
  /*!
   * \brief Constructor of the class.
   * \param[in] val_nDim - Number of dimension of the problem.
   * \param[in] val_nVar - Number of variables of the problem.
   * \param[in] config - Definition of the particular problem.
   */
  CAvgGradCorrectedInc_Flow(unsigned short val_nDim, unsigned short val_nVar, CConfig *config);
  
  /*!
   * \brief Destructor of the class.
   */
  ~CAvgGradCorrectedInc_Flow(void);
  
  /*!
   * \brief Compute the viscous flow residual using an average of gradients with correction.
   * \param[out] val_residual - Pointer to the total residual.
   * \param[out] val_Jacobian_i - Jacobian of the numerical method at node i (implicit computation).
   * \param[out] val_Jacobian_j - Jacobian of the numerical method at node j (implicit computation).
   * \param[in] config - Definition of the particular problem.
   */
  void ComputeResidual(su2double *val_residual, su2double **val_Jacobian_i, su2double **val_Jacobian_j, CConfig *config);
};

/*!
>>>>>>> 1d874953
 * \class CAvgGradCorrected_TransLM
 * \brief Class for computing viscous term using average of gradients with correction (Spalart-Allmaras turbulence model).
 * \ingroup ViscDiscr
 * \author A. Bueno.
 */
class CAvgGradCorrected_TransLM : public CNumerics {
private:
  su2double **Mean_GradTurbVar;
  su2double *Proj_Mean_GradTurbVar_Kappa, *Proj_Mean_GradTurbVar_Edge, *Proj_Mean_GradTurbVar_Corrected;
  su2double *Edge_Vector;
  bool implicit, incompressible;
  su2double sigma;
  
public:
  
  /*!
   * \brief Constructor of the class.
   * \param[in] val_nDim - Number of dimensions of the problem.
   * \param[in] val_nVar - Number of variables of the problem.
   * \param[in] config - Definition of the particular problem.
   */
  CAvgGradCorrected_TransLM(unsigned short val_nDim, unsigned short val_nVar, CConfig *config);
  
  /*!
   * \brief Destructor of the class.
   */
  ~CAvgGradCorrected_TransLM(void);
  
  /*!
   * \brief Compute the viscous turbulent residual using an average of gradients with correction.
   * \param[out] val_residual - Pointer to the total residual.
   * \param[out] Jacobian_i - Jacobian of the numerical method at node i (implicit computation).
   * \param[out] Jacobian_j - Jacobian of the numerical method at node j (implicit computation).
   * \param[in] config - Definition of the particular problem.
   */
  void ComputeResidual(su2double *val_residual, su2double **Jacobian_i, su2double **Jacobian_j, CConfig *config);
};

/*!
 * \class CAvgGrad_TurbSST
 * \brief Class for computing viscous term using average of gradient with correction (Menter SST turbulence model).
 * \ingroup ViscDiscr
 * \author A. Bueno.
 */
class CAvgGrad_TurbSST : public CAvgGrad_Scalar {
private:
  su2double sigma_k1, /*!< \brief Constants for the viscous terms, k-w (1), k-eps (2)*/
  sigma_k2,
  sigma_om1,
  sigma_om2;

  su2double diff_kine,  /*!< \brief Diffusivity for viscous terms of tke eq */
            diff_omega; /*!< \brief Diffusivity for viscous terms of omega eq */

  su2double F1_i, F1_j; /*!< \brief Menter's first blending function */

  /*!
   * \brief Adds any extra variables to AD
   */
  void ExtraADPreaccIn(void);

  /*!
   * \brief SST specific steps in the ComputeResidual method
   * \param[out] val_residual - Pointer to the total residual.
   * \param[out] val_Jacobian_i - Jacobian of the numerical method at node i (implicit computation).
   * \param[out] val_Jacobian_j - Jacobian of the numerical method at node j (implicit computation).
   * \param[in] config - Definition of the particular problem.
   */
  void FinishResidualCalc(su2double *val_residual, su2double **Jacobian_i,
                                su2double **Jacobian_j, CConfig *config);

public:

  /*!
   * \brief Constructor of the class.
   * \param[in] val_nDim - Number of dimensions of the problem.
   * \param[in] val_nVar - Number of variables of the problem.
   * \param[in] config - Definition of the particular problem.
   */
  CAvgGrad_TurbSST(unsigned short val_nDim, unsigned short val_nVar,
                   su2double* constants, bool correct_grad, CConfig *config);

  /*!
   * \brief Destructor of the class.
   */
  ~CAvgGrad_TurbSST(void);

  /*!
   * \brief Sets value of first blending function.
   */
  void SetF1blending(su2double val_F1_i, su2double val_F1_j) {
    F1_i = val_F1_i; F1_j = val_F1_j;
  }

};

/*!
 * \class CAvgGradCorrected_AdjFlow
 * \brief Class for computing the adjoint viscous terms, including correction.
 * \ingroup ViscDiscr
 * \author A. Bueno.
 */
class CAvgGradCorrected_AdjFlow : public CNumerics {
private:
  su2double *Velocity_i;  /*!< \brief Auxiliary vector for storing the velocity of point i. */
  su2double *Velocity_j;  /*!< \brief Auxiliary vector for storing the velocity of point j. */
  su2double *Mean_Velocity;
  su2double **Mean_GradPsiVar;  /*!< \brief Counter for dimensions of the problem. */
  su2double *Edge_Vector;  /*!< \brief Vector going from node i to node j. */
  su2double *Proj_Mean_GradPsiVar_Edge;  /*!< \brief Projection of Mean_GradPsiVar onto Edge_Vector. */
  su2double *Mean_GradPsiE;  /*!< \brief Counter for dimensions of the problem. */
  su2double **Mean_GradPhi;  /*!< \brief Counter for dimensions of the problem. */
  bool implicit;          /*!< \brief Boolean controlling Jacobian calculations. */
  
public:
  
  /*!
   * \brief Constructor of the class.
   * \param[in] val_nDim - Number of dimensions of the problem.
   * \param[in] val_nVar - Number of variables of the problem.
   * \param[in] config - Definition of the particular problem.
   */
  CAvgGradCorrected_AdjFlow(unsigned short val_nDim, unsigned short val_nVar, CConfig *config);
  
  /*!
   * \brief Destructor of the class.
   */
  ~CAvgGradCorrected_AdjFlow(void);
  
  /*!
   * \brief Compute the adjoint flow viscous residual in a non-conservative way using an average of gradients and derivative correction.
   * \param[out] val_residual_i - Pointer to the viscous residual at point i.
   * \param[out] val_residual_j - Pointer to the viscous residual at point j.
   * \param[out] val_Jacobian_ii - Jacobian of the numerical method at node i (implicit computation) from node i.
   * \param[out] val_Jacobian_ij - Jacobian of the numerical method at node i (implicit computation) from node j.
   * \param[out] val_Jacobian_ji - Jacobian of the numerical method at node j (implicit computation) from node i.
   * \param[out] val_Jacobian_jj - Jacobian of the numerical method at node j (implicit computation) from node j.
   * \param[in] config - Definition of the particular problem.
   */
  void ComputeResidual(su2double *val_residual_i, su2double *val_residual_j, su2double **val_Jacobian_ii, su2double **val_Jacobian_ij,
                       su2double **val_Jacobian_ji, su2double **val_Jacobian_jj, CConfig *config);
};

/*!
 * \class CAvgGradCorrected_AdjTurb
 * \brief Class for adjoint turbulent using average of gradients with a correction.
 * \ingroup ViscDiscr
 * \author A. Bueno.
 */
class CAvgGradCorrected_AdjTurb : public CNumerics {
private:
  su2double **Mean_GradTurbPsi;
  su2double *Proj_Mean_GradTurbPsi_Kappa, *Proj_Mean_GradTurbPsi_Edge, *Proj_Mean_GradTurbPsi_Corrected;
  su2double *Edge_Vector;
  
public:
  
  /*!
   * \brief Constructor of the class.
   * \param[in] val_nDim - Number of dimensions of the problem.
   * \param[in] val_nVar - Number of variables of the problem.
   * \param[in] config - Definition of the particular problem.
   */
  CAvgGradCorrected_AdjTurb(unsigned short val_nDim, unsigned short val_nVar, CConfig *config);
  
  /*!
   * \brief Destructor of the class.
   */
  ~CAvgGradCorrected_AdjTurb(void);
  
  /*!
   * \brief Compute the adjoint turbulent residual using average of gradients and a derivative correction.
   * \param[out] val_residual - Pointer to the total residual.
   * \param[out] val_Jacobian_i - Jacobian of the numerical method at node i (implicit computation).
   * \param[out] val_Jacobian_j - Jacobian of the numerical method at node j (implicit computation).
   * \param[in] config - Definition of the particular problem.
   */
  
  void ComputeResidual(su2double *val_residual, su2double **val_Jacobian_i, su2double **val_Jacobian_j, CConfig *config);
  
  /*!
   * \overload
   * \param[out] val_residual_i - Pointer to the total residual at point i.
   * \param[out] val_residual_j - Pointer to the total viscosity residual at point j.
   * \param[out] val_Jacobian_ii - Jacobian of the numerical method at node i (implicit computation) from node i.
   * \param[out] val_Jacobian_ij - Jacobian of the numerical method at node i (implicit computation) from node j.
   * \param[out] val_Jacobian_ji - Jacobian of the numerical method at node j (implicit computation) from node i.
   * \param[out] val_Jacobian_jj - Jacobian of the numerical method at node j (implicit computation) from node j.
   * \param[in] config - Definition of the particular problem.
   */
  void ComputeResidual(su2double *val_residual_i, su2double *val_residual_j, su2double **val_Jacobian_ii, su2double **val_Jacobian_ij,
                       su2double **val_Jacobian_ji, su2double **val_Jacobian_jj, CConfig *config);
};

/*!
 * \class CAvgGrad_AdjTurb
 * \brief Class for adjoint turbulent using average of gradients with a correction.
 * \ingroup ViscDiscr
 * \author F. Palacios
 */
class CAvgGrad_AdjTurb : public CNumerics {
private:
  su2double **Mean_GradTurbPsi;
  su2double *Proj_Mean_GradTurbPsi_Kappa, *Proj_Mean_GradTurbPsi_Edge, *Proj_Mean_GradTurbPsi_Corrected;
  su2double *Edge_Vector;
  
public:
  
  /*!
   * \brief Constructor of the class.
   * \param[in] val_nDim - Number of dimensions of the problem.
   * \param[in] val_nVar - Number of variables of the problem.
   * \param[in] config - Definition of the particular problem.
   */
  CAvgGrad_AdjTurb(unsigned short val_nDim, unsigned short val_nVar, CConfig *config);
  
  /*!
   * \brief Destructor of the class.
   */
  ~CAvgGrad_AdjTurb(void);
  
  /*!
   * \brief Compute the adjoint turbulent residual using average of gradients and a derivative correction.
   * \param[out] val_residual - Pointer to the total residual.
   * \param[out] val_Jacobian_i - Jacobian of the numerical method at node i (implicit computation).
   * \param[out] val_Jacobian_j - Jacobian of the numerical method at node j (implicit computation).
   * \param[in] config - Definition of the particular problem.
   */
  
  void ComputeResidual(su2double *val_residual, su2double **val_Jacobian_i, su2double **val_Jacobian_j, CConfig *config);
  
  /*!
   * \overload
   * \param[out] val_residual_i - Pointer to the total residual at point i.
   * \param[out] val_residual_j - Pointer to the total viscosity residual at point j.
   * \param[out] val_Jacobian_ii - Jacobian of the numerical method at node i (implicit computation) from node i.
   * \param[out] val_Jacobian_ij - Jacobian of the numerical method at node i (implicit computation) from node j.
   * \param[out] val_Jacobian_ji - Jacobian of the numerical method at node j (implicit computation) from node i.
   * \param[out] val_Jacobian_jj - Jacobian of the numerical method at node j (implicit computation) from node j.
   * \param[in] config - Definition of the particular problem.
   */
  void ComputeResidual(su2double *val_residual_i, su2double *val_residual_j, su2double **val_Jacobian_ii, su2double **val_Jacobian_ij,
                       su2double **val_Jacobian_ji, su2double **val_Jacobian_jj, CConfig *config);
};


/*!
 * \class CAvgGrad_Heat
 * \brief Class for computing viscous term using average of gradients without correction (heat equation).
 * \ingroup ViscDiscr
 * \author O. Burghardt.
 * \version 6.1.0 "Falcon"
 */
class CAvgGrad_Heat : public CNumerics {
private:
  su2double **Mean_GradHeatVar;
  su2double *Proj_Mean_GradHeatVar_Normal, *Proj_Mean_GradHeatVar_Corrected;
  su2double *Edge_Vector;
  bool implicit;
  su2double dist_ij_2, proj_vector_ij, Thermal_Diffusivity_Mean;
  unsigned short iVar, iDim;

public:

  /*!
   * \brief Constructor of the class.
   * \param[in] val_nDim - Number of dimensions of the problem.
   * \param[in] val_nVar - Number of variables of the problem.
   * \param[in] config - Definition of the particular problem.
   */
  CAvgGrad_Heat(unsigned short val_nDim, unsigned short val_nVar, CConfig *config);

  /*!
   * \brief Destructor of the class.
   */
  ~CAvgGrad_Heat(void);

  /*!
   * \brief Compute the viscous heat residual using an average of gradients with correction.
   * \param[out] val_residual - Pointer to the total residual.
   * \param[out] Jacobian_i - Jacobian of the numerical method at node i (implicit computation).
   * \param[out] Jacobian_j - Jacobian of the numerical method at node j (implicit computation).
   * \param[in] config - Definition of the particular problem.
   */
  void ComputeResidual(su2double *val_residual, su2double **Jacobian_i, su2double **Jacobian_j, CConfig *config);
};

/*!
 * \class CAvgGradCorrected_Heat
 * \brief Class for computing viscous term using average of gradients with correction (heat equation).
 * \ingroup ViscDiscr
 * \author O. Burghardt.
 * \version 6.1.0 "Falcon"
 */
class CAvgGradCorrected_Heat : public CNumerics {
private:
  su2double **Mean_GradHeatVar;
  su2double *Proj_Mean_GradHeatVar_Kappa, *Proj_Mean_GradHeatVar_Edge, *Proj_Mean_GradHeatVar_Corrected;
  su2double *Edge_Vector;
  bool implicit;
  su2double dist_ij_2, proj_vector_ij, Thermal_Diffusivity_Mean;
  unsigned short iVar, iDim;

public:

  /*!
   * \brief Constructor of the class.
   * \param[in] val_nDim - Number of dimensions of the problem.
   * \param[in] val_nVar - Number of variables of the problem.
   * \param[in] config - Definition of the particular problem.
   */
  CAvgGradCorrected_Heat(unsigned short val_nDim, unsigned short val_nVar, CConfig *config);

  /*!
   * \brief Destructor of the class.
   */
  ~CAvgGradCorrected_Heat(void);

  /*!
   * \brief Compute the viscous heat residual using an average of gradients with correction.
   * \param[out] val_residual - Pointer to the total residual.
   * \param[out] Jacobian_i - Jacobian of the numerical method at node i (implicit computation).
   * \param[out] Jacobian_j - Jacobian of the numerical method at node j (implicit computation).
   * \param[in] config - Definition of the particular problem.
   */
  void ComputeResidual(su2double *val_residual, su2double **Jacobian_i, su2double **Jacobian_j, CConfig *config);
};

/*!
 * \class CGalerkin_Flow
 * \brief Class for computing the stiffness matrix of the Galerkin method.
 * \ingroup ViscDiscr
 * \author F. Palacios
 */
class CGalerkin_Flow : public CNumerics {
public:
  
  /*!
   * \brief Constructor of the class.
   * \param[in] val_nDim - Number of dimensions of the problem.
   * \param[in] val_nVar - Number of variables of the problem.
   * \param[in] config - Definition of the particular problem.
   */
  CGalerkin_Flow(unsigned short val_nDim, unsigned short val_nVar, CConfig *config);
  
  /*!
   * \brief Destructor of the class.
   */
  ~CGalerkin_Flow(void);
  
  /*!
   * \brief Computing stiffness matrix of the Galerkin method.
   * \param[out] val_stiffmatrix_elem - Stiffness matrix for Galerkin computation.
   * \param[in] config - Definition of the particular problem.
   */
  void ComputeResidual (su2double **val_stiffmatrix_elem, CConfig *config);
};

/*!
 * \class CFEAElasticity
 * \brief Generic class for computing the tangent matrix and the residual for structural problems
 * \ingroup FEM_Discr
 * \author R.Sanchez
 * \version 6.1.0 "Falcon"
 */
class CFEAElasticity : public CNumerics {

protected:

  su2double E;              /*!< \brief Aux. variable, Young's modulus of elasticity. */
  su2double Nu;             /*!< \brief Aux. variable, Poisson's ratio. */
  su2double Rho_s;          /*!< \brief Aux. variable, Structural density. */
  su2double Rho_s_DL;       /*!< \brief Aux. variable, Structural density (for dead loads). */
  su2double Mu;             /*!< \brief Aux. variable, Lame's coeficient. */
  su2double Lambda;         /*!< \brief Aux. variable, Lame's coeficient. */
  su2double Kappa;          /*!< \brief Aux. variable, Compressibility constant. */

  su2double *E_i;           /*!< \brief Young's modulus of elasticity. */
  su2double *Nu_i;          /*!< \brief Poisson's ratio. */
  su2double *Rho_s_i;       /*!< \brief Structural density. */
  su2double *Rho_s_DL_i;    /*!< \brief Structural density (for dead loads). */

  bool plane_stress;        /*!< \brief Checks if we are solving a plane stress case */

  su2double **Ba_Mat,          /*!< \brief Matrix B for node a - Auxiliary. */
  **Bb_Mat;                    /*!< \brief Matrix B for node b - Auxiliary. */
  su2double *Ni_Vec;           /*!< \brief Vector of shape functions - Auxiliary. */
  su2double **D_Mat;           /*!< \brief Constitutive matrix - Auxiliary. */
  su2double **KAux_ab;         /*!< \brief Node ab stiffness matrix - Auxiliary. */
  su2double **GradNi_Ref_Mat;  /*!< \brief Gradients of Ni - Auxiliary. */
  su2double **GradNi_Curr_Mat; /*!< \brief Gradients of Ni - Auxiliary. */

  su2double *FAux_Dead_Load;    /*!< \brief Auxiliar vector for the dead loads */

  su2double *DV_Val;          /*!< \brief For optimization cases, value of the design variables. */
  unsigned short n_DV;          /*!< \brief For optimization cases, number of design variables. */

public:

  /*!
   * \brief Constructor of the class.
   * \param[in] val_nDim - Number of dimensions of the problem.
   * \param[in] val_nVar - Number of variables of the problem.
   * \param[in] config - Definition of the particular problem.
   */
  CFEAElasticity(unsigned short val_nDim, unsigned short val_nVar, CConfig *config);

  /*!
   * \brief Destructor of the class.
   */
  virtual ~CFEAElasticity(void);

  void SetMaterial_Properties(unsigned short iVal, su2double val_E, su2double val_Nu);

  void SetMaterial_Density(unsigned short iVal, su2double val_Rho, su2double val_Rho_DL);

  void Compute_Mass_Matrix(CElement *element_container, CConfig *config);

  void Compute_Dead_Load(CElement *element_container, CConfig *config);

  void Set_YoungModulus(unsigned short i_DV, su2double val_Young);

  void SetElement_Properties(CElement *element_container, CConfig *config);

  void ReadDV(CConfig *config);

  void Set_DV_Val(unsigned short i_DV, su2double val_DV);

  su2double Get_DV_Val(unsigned short i_DV);

  virtual void Compute_Tangent_Matrix(CElement *element_container, CConfig *config);

  virtual void Compute_MeanDilatation_Term(CElement *element_container, CConfig *config);

  virtual void Compute_NodalStress_Term(CElement *element_container, CConfig *config);

  virtual void Compute_Averaged_NodalStress(CElement *element_container, CConfig *config);

  virtual void Compute_Plane_Stress_Term(CElement *element_container, CConfig *config);

  virtual void Compute_Constitutive_Matrix(CElement *element_container, CConfig *config);
  
  virtual void Compute_Stress_Tensor(CElement *element_container, CConfig *config);

	virtual void Add_MaxwellStress(CElement *element_container, CConfig *config);

  virtual void SetElectric_Properties(CElement *element_container, CConfig *config);

  virtual void Set_ElectricField(unsigned short i_DV, su2double val_EField);
  
protected:
  void Compute_Lame_Parameters(void);

};

/*!
 * \class CFEALinearElasticity
 * \brief Class for computing the stiffness matrix of a linear, elastic problem.
 * \ingroup FEM_Discr
 * \author R.Sanchez
 * \version 6.1.0 "Falcon"
 */
class CFEALinearElasticity : public CFEAElasticity {

  su2double **nodalDisplacement;

public:

  /*!
   * \brief Constructor of the class.
   * \param[in] val_nDim - Number of dimensions of the problem.
   * \param[in] val_nVar - Number of variables of the problem.
   * \param[in] config - Definition of the particular problem.
   */
  CFEALinearElasticity(unsigned short val_nDim, unsigned short val_nVar, CConfig *config);

  /*!
   * \brief Destructor of the class.
   */
  ~CFEALinearElasticity(void);

  void Compute_Tangent_Matrix(CElement *element_container, CConfig *config);

  void Compute_Constitutive_Matrix(CElement *element_container, CConfig *config);

  void Compute_Averaged_NodalStress(CElement *element_container, CConfig *config);

};

/*!
 * \class CFEANonlinearElasticity
 * \brief Class for computing the stiffness matrix of a nonlinear, elastic problem.
 * \ingroup FEM_Discr
 * \author R.Sanchez
 * \version 6.1.0 "Falcon"
 */
class CFEANonlinearElasticity : public CFEAElasticity {

protected:

  su2double **F_Mat;             /*!< \brief Deformation gradient. */
  su2double **b_Mat;             /*!< \brief Left Cauchy-Green Tensor. */
  su2double **currentCoord;      /*!< \brief Current coordinates. */
  su2double **Stress_Tensor;     /*!< \brief Cauchy stress tensor */

  su2double **FmT_Mat;           /*!< \brief Deformation gradient inverse and transpose. */

  su2double **KAux_P_ab;         /*!< \brief Auxiliar matrix for the pressure term */
  su2double *KAux_t_a;           /*!< \brief Auxiliar matrix for the pressure term */

  su2double J_F;                 /*!< \brief Jacobian of the transformation (determinant of F) */

  su2double f33;                 /*!< \brief Plane stress term for non-linear 2D plane stress analysis */

  bool nearly_incompressible;    /*!< \brief Boolean to consider nearly_incompressible effects */
  bool incompressible;           /*!< \brief Boolean to consider Hu-Washizu incompressible effects */

  su2double **F_Mat_Iso;         /*!< \brief Isocoric component of the deformation gradient. */
  su2double **b_Mat_Iso;         /*!< \brief Isocoric component of the left Cauchy-Green tensor. */

  su2double C10, D1;             /*!< \brief C10 = Mu/2. D1 = Kappa/2. */
  su2double J_F_Iso;             /*!< \brief J_F_Iso: det(F)^-1/3. */

  su2double ****cijkl;           /*!< \brief Constitutive tensor i,j,k,l (defined only for incompressibility - near inc.). */

  bool maxwell_stress;           /*!< \brief Consider the effects of the dielectric loads */

  su2double *EField_Ref_Unit,    /*!< \brief Electric Field, unitary, in the reference configuration. */
  *EField_Ref_Mod;               /*!< \brief Electric Field, modulus, in the reference configuration. */
  su2double *EField_Curr_Unit;   /*!< \brief Auxiliary vector for the unitary Electric Field in the current configuration. */
  unsigned short nElectric_Field,
  nDim_Electric_Field;

  su2double *ke_DE_i;           /*!< \brief Electric Constant for Dielectric Elastomers. */

  su2double ke_DE;              /*!< \brief Electric Constant for Dielectric Elastomers. */
  su2double EFieldMod_Ref;      /*!< \brief Modulus of the electric field in the reference configuration. */


public:

  /*!
   * \brief Constructor of the class.
   * \param[in] val_nDim - Number of dimensions of the problem.
   * \param[in] val_nVar - Number of variables of the problem.
   * \param[in] config - Definition of the particular problem.
   */
  CFEANonlinearElasticity(unsigned short val_nDim, unsigned short val_nVar, CConfig *config);

  /*!
   * \brief Destructor of the class.
   */
  virtual ~CFEANonlinearElasticity(void);

  void Compute_Tangent_Matrix(CElement *element_container, CConfig *config);

  void Compute_MeanDilatation_Term(CElement *element_container, CConfig *config);

  void Compute_NodalStress_Term(CElement *element_container, CConfig *config);

  void Compute_Averaged_NodalStress(CElement *element_container, CConfig *config);

  void Add_MaxwellStress(CElement *element_container, CConfig *config);

  void SetElectric_Properties(CElement *element_container, CConfig *config);

  void Compute_FmT_Mat(void);

  void Compute_Isochoric_F_b(void);

  void Assign_cijkl_D_Mat(void);

  void Set_ElectricField(unsigned short i_DV, su2double val_EField);

  void Set_YoungModulus(unsigned short i_DV, su2double val_Young);

  void SetMaterial_Properties(unsigned short iVal, su2double val_E, su2double val_Nu);

  void SetMaterial_Density(unsigned short iVal, su2double val_Rho, su2double val_Rho_DL);

  su2double deltaij(unsigned short iVar, unsigned short jVar);

  virtual void Compute_Plane_Stress_Term(CElement *element_container, CConfig *config);

  virtual void Compute_Constitutive_Matrix(CElement *element_container, CConfig *config);

  virtual void Compute_Stress_Tensor(CElement *element_container, CConfig *config);


};

/*!
 * \class CFEM_NeoHookean_Comp
 * \brief Class for computing the constitutive and stress tensors for a neo-Hookean material model, compressible.
 * \ingroup FEM_Discr
 * \author R.Sanchez
 * \version 6.1.0 "Falcon"
 */
class CFEM_NeoHookean_Comp : public CFEANonlinearElasticity {

public:

  /*!
   * \brief Constructor of the class.
   * \param[in] val_nDim - Number of dimensions of the problem.
   * \param[in] val_nVar - Number of variables of the problem.
   * \param[in] config - Definition of the particular problem.
   */
  CFEM_NeoHookean_Comp(unsigned short val_nDim, unsigned short val_nVar, CConfig *config);

  /*!
   * \brief Destructor of the class.
   */
  ~CFEM_NeoHookean_Comp(void);

  void Compute_Plane_Stress_Term(CElement *element_container, CConfig *config);

  void Compute_Constitutive_Matrix(CElement *element_container, CConfig *config);
  using CNumerics::Compute_Constitutive_Matrix;

  void Compute_Stress_Tensor(CElement *element_container, CConfig *config);

};

/*!
 * \class CFEM_NeoHookean_Incomp
 * \brief Class for computing the constitutive and stress tensors for a neo-Hookean material model, incompressible.
 * \ingroup FEM_Discr
 * \author R.Sanchez
 * \version 6.1.0 "Falcon"
 */
class CFEM_NeoHookean_Incomp : public CFEANonlinearElasticity {

public:

  /*!
   * \brief Constructor of the class.
   * \param[in] val_nDim - Number of dimensions of the problem.
   * \param[in] val_nVar - Number of variables of the problem.
   * \param[in] config - Definition of the particular problem.
   */
  CFEM_NeoHookean_Incomp(unsigned short val_nDim, unsigned short val_nVar, CConfig *config);

  /*!
   * \brief Destructor of the class.
   */
  ~CFEM_NeoHookean_Incomp(void);

  void Compute_Plane_Stress_Term(CElement *element_container, CConfig *config);

  void Compute_Constitutive_Matrix(CElement *element_container, CConfig *config);
  using CNumerics::Compute_Constitutive_Matrix;

  void Compute_Stress_Tensor(CElement *element_container, CConfig *config);

};

/*!
 * \class CFEM_IdealDE
 * \brief Class for computing the constitutive and stress tensors for a nearly-incompressible ideal DE.
 * \ingroup FEM_Discr
 * \author R.Sanchez
 * \version 6.1.0 "Falcon"
 */
class CFEM_IdealDE : public CFEANonlinearElasticity {

	su2double trbbar, Eg, Eg23, Ek, Pr;	/*!< \brief Variables of the model calculation. */

public:

  /*!
   * \brief Constructor of the class.
   * \param[in] val_nDim - Number of dimensions of the problem.
   * \param[in] val_nVar - Number of variables of the problem.
   * \param[in] config - Definition of the particular problem.
   */
  CFEM_IdealDE(unsigned short val_nDim, unsigned short val_nVar, CConfig *config);

  /*!
   * \brief Destructor of the class.
   */
  ~CFEM_IdealDE(void);

  void Compute_Plane_Stress_Term(CElement *element_container, CConfig *config);

  void Compute_Constitutive_Matrix(CElement *element_container, CConfig *config);

  void Compute_Stress_Tensor(CElement *element_container, CConfig *config);

};

/*!
 * \class CFEM_NeoHookean_Comp
 * \brief Class for computing the constitutive and stress tensors for a Knowles stored-energy function, nearly incompressible.
 * \ingroup FEM_Discr
 * \author R.Sanchez
 * \version 6.1.0 "Falcon"
 */
class CFEM_Knowles_NearInc : public CFEANonlinearElasticity {

	su2double trbbar, term1, term2, Ek, Pr;	/*!< \brief Variables of the model calculation. */
	su2double Bk, Nk;						/*!< \brief Parameters b and n of the model. */

public:

  /*!
   * \brief Constructor of the class.
   * \param[in] val_nDim - Number of dimensions of the problem.
   * \param[in] val_nVar - Number of variables of the problem.
   * \param[in] config - Definition of the particular problem.
   */
  CFEM_Knowles_NearInc(unsigned short val_nDim, unsigned short val_nVar, CConfig *config);

  /*!
   * \brief Destructor of the class.
   */
  ~CFEM_Knowles_NearInc(void);

  void Compute_Plane_Stress_Term(CElement *element_container, CConfig *config);

  void Compute_Constitutive_Matrix(CElement *element_container, CConfig *config);
  using CNumerics::Compute_Constitutive_Matrix;

	void Compute_Stress_Tensor(CElement *element_container, CConfig *config);

};

/*!
 * \class CFEM_DielectricElastomer
 * \brief Class for computing the constitutive and stress tensors for a dielectric elastomer.
 * \ingroup FEM_Discr
 * \author R.Sanchez
 * \version 6.1.0 "Falcon"
 */
class CFEM_DielectricElastomer : public CFEANonlinearElasticity {

public:

  /*!
   * \brief Constructor of the class.
   * \param[in] val_nDim - Number of dimensions of the problem.
   * \param[in] val_nVar - Number of variables of the problem.
   * \param[in] config - Definition of the particular problem.
   */
  CFEM_DielectricElastomer(unsigned short val_nDim, unsigned short val_nVar, CConfig *config);

  /*!
   * \brief Destructor of the class.
   */
  ~CFEM_DielectricElastomer(void);

  void Compute_Plane_Stress_Term(CElement *element_container, CConfig *config);

  void Compute_Constitutive_Matrix(CElement *element_container, CConfig *config);
  using CNumerics::Compute_Constitutive_Matrix;

  void Compute_Stress_Tensor(CElement *element_container, CConfig *config);

};


/*!
 * \class CSourceNothing
 * \brief Dummy class.
 * \ingroup SourceDiscr
 * \author F. Palacios
 */
class CSourceNothing : public CNumerics {
public:
  
  /*!
   * \brief Constructor of the class.
   * \param[in] val_nDim - Number of dimensions of the problem.
   * \param[in] val_nVar - Number of variables of the problem.
   * \param[in] config - Definition of the particular problem.
   */
  CSourceNothing(unsigned short val_nDim, unsigned short val_nVar, CConfig *config);
  
  /*!
   * \brief Destructor of the class.
   */
  ~CSourceNothing(void);
};

/*!
 * \class CSourcePieceWise_TurbSA
 * \brief Class for integrating the source terms of the Spalart-Allmaras turbulence model equation.
 * \ingroup SourceDiscr
 * \author A. Bueno.
 */
class CSourcePieceWise_TurbSA : public CNumerics {
private:
  su2double cv1_3;
  su2double k2;
  su2double cb1;
  su2double cw2;
  su2double ct3;
  su2double ct4;
  su2double cw3_6;
  su2double cb2_sigma;
  su2double sigma;
  su2double cb2;
  su2double cw1;
  unsigned short iDim;
  su2double nu, Ji, fv1, fv2, ft2, Omega, S, Shat, inv_Shat, dist_i_2, Ji_2, Ji_3, inv_k2_d2;
  su2double r, g, g_6, glim, fw;
  su2double norm2_Grad;
  su2double dfv1, dfv2, dShat;
  su2double dr, dg, dfw;
  bool incompressible;
  bool rotating_frame;
  bool transition;
  su2double gamma_BC;
  su2double intermittency;
  su2double Production, Destruction, CrossProduction;
  
public:
  
  /*!
   * \brief Constructor of the class.
   * \param[in] val_nDim - Number of dimensions of the problem.
   * \param[in] val_nVar - Number of variables of the problem.
   * \param[in] config - Definition of the particular problem.
   */
  CSourcePieceWise_TurbSA(unsigned short val_nDim, unsigned short val_nVar, CConfig *config);
  
  /*!
   * \brief Destructor of the class.
   */
  ~CSourcePieceWise_TurbSA(void);
  
  /*!
   * \brief Residual for source term integration.
   * \param[out] val_residual - Pointer to the total residual.
   * \param[out] val_Jacobian_i - Jacobian of the numerical method at node i (implicit computation).
   * \param[out] val_Jacobian_j - Jacobian of the numerical method at node j (implicit computation).
   * \param[in] config - Definition of the particular problem.
   */
  void ComputeResidual(su2double *val_residual, su2double **val_Jacobian_i, su2double **val_Jacobian_j, CConfig *config);
  
  /*!
   * \brief Residual for source term integration.
   * \param[in] intermittency_in - Value of the intermittency.
   */
  void SetIntermittency(su2double intermittency_in);
  
  /*!
   * \brief Residual for source term integration.
   * \param[in] val_production - Value of the Production.
   */
  void SetProduction(su2double val_production);
  
  /*!
   * \brief Residual for source term integration.
   * \param[in] val_destruction - Value of the Destruction.
   */
  void SetDestruction(su2double val_destruction);
  
  /*!
   * \brief Residual for source term integration.
   * \param[in] val_crossproduction - Value of the CrossProduction.
   */
  void SetCrossProduction(su2double val_crossproduction);
  
  /*!
   * \brief ______________.
   */
  su2double GetProduction(void);

  /*!
   * \brief  Get the intermittency for the BC trans. model.
   * \return Value of the intermittency.
   */
  su2double GetGammaBC(void);
  
  /*!
   * \brief  ______________.
   */
  su2double GetDestruction(void);
  
  /*!
   * \brief  ______________.
   */
  su2double GetCrossProduction(void);
};

/*!
 * \class CSourcePieceWise_TurbSA_E
 * \brief Class for integrating the source terms of the Spalart-Allmaras Edwards modification turbulence model equation.
 * \ingroup SourceDiscr
 * \author E.Molina, A. Bueno.
 * \version 6.1.0 "Falcon"
 */
class CSourcePieceWise_TurbSA_E : public CNumerics {
private:
    su2double cv1_3;
    su2double k2;
    su2double cb1;
    su2double cw2;
    su2double ct3;
    su2double ct4;
    su2double cw3_6;
    su2double cb2_sigma;
    su2double sigma;
    su2double cb2;
    su2double cw1;
    unsigned short iDim;
    su2double nu, Ji, fv1, fv2, ft2, Omega, S, Shat, inv_Shat, dist_i_2, Ji_2, Ji_3, inv_k2_d2;
    su2double r, g, g_6, glim, fw;
    su2double norm2_Grad;
    su2double dfv1, dfv2, dShat;
    su2double dr, dg, dfw;
    bool incompressible;
    bool rotating_frame;
    su2double intermittency;
    su2double Production, Destruction, CrossProduction;
    su2double Sbar;
    unsigned short jDim;
    
public:
    
    /*!
     * \brief Constructor of the class.
     * \param[in] val_nDim - Number of dimensions of the problem.
     * \param[in] val_nVar - Number of variables of the problem.
     * \param[in] config - Definition of the particular problem.
     */
    CSourcePieceWise_TurbSA_E(unsigned short val_nDim, unsigned short val_nVar, CConfig *config);
    
    /*!
     * \brief Destructor of the class.
     */
    ~CSourcePieceWise_TurbSA_E(void);
    
    /*!
     * \brief Residual for source term integration.
     * \param[out] val_residual - Pointer to the total residual.
     * \param[out] val_Jacobian_i - Jacobian of the numerical method at node i (implicit computation).
     * \param[out] val_Jacobian_j - Jacobian of the numerical method at node j (implicit computation).
     * \param[in] config - Definition of the particular problem.
     */
    void ComputeResidual(su2double *val_residual, su2double **val_Jacobian_i, su2double **val_Jacobian_j, CConfig *config);
    
    /*!
     * \brief Residual for source term integration.
     * \param[in] intermittency_in - Value of the intermittency.
     */
    void SetIntermittency(su2double intermittency_in);
    
    /*!
     * \brief Residual for source term integration.
     * \param[in] val_production - Value of the Production.
     */
    void SetProduction(su2double val_production);
    
    /*!
     * \brief Residual for source term integration.
     * \param[in] val_destruction - Value of the Destruction.
     */
    void SetDestruction(su2double val_destruction);
    
    /*!
     * \brief Residual for source term integration.
     * \param[in] val_crossproduction - Value of the CrossProduction.
     */
    void SetCrossProduction(su2double val_crossproduction);
    
    /*!
     * \brief ______________.
     */
    su2double GetProduction(void);
    
    /*!
     * \brief  ______________.
     */
    su2double GetDestruction(void);
    
    /*!
     * \brief  ______________.
     */
    su2double GetCrossProduction(void);
};

/*!
 * \class CSourcePieceWise_TurbSA_COMP
 * \brief Class for integrating the source terms of the Spalart-Allmaras CC modification turbulence model equation.
 * \ingroup SourceDiscr
 * \author E.Molina, A. Bueno.
 * \version 6.1.0 "Falcon"
 */
class CSourcePieceWise_TurbSA_COMP : public CNumerics {
private:
    su2double cv1_3;
    su2double k2;
    su2double cb1;
    su2double cw2;
    su2double ct3;
    su2double ct4;
    su2double cw3_6;
    su2double cb2_sigma;
    su2double sigma;
    su2double cb2;
    su2double cw1;
    unsigned short iDim;
    su2double nu, Ji, fv1, fv2, ft2, Omega, S, Shat, inv_Shat, dist_i_2, Ji_2, Ji_3, inv_k2_d2;
    su2double r, g, g_6, glim, fw;
    su2double norm2_Grad;
    su2double dfv1, dfv2, dShat;
    su2double dr, dg, dfw;
    bool incompressible;
    bool rotating_frame;
    su2double intermittency;
    su2double Production, Destruction, CrossProduction;
    su2double aux_cc, CompCorrection, c5;
    unsigned short jDim;
    
public:
    
    /*!
     * \brief Constructor of the class.
     * \param[in] val_nDim - Number of dimensions of the problem.
     * \param[in] val_nVar - Number of variables of the problem.
     * \param[in] config - Definition of the particular problem.
     */
    CSourcePieceWise_TurbSA_COMP(unsigned short val_nDim, unsigned short val_nVar, CConfig *config);
    
    /*!
     * \brief Destructor of the class.
     */
    ~CSourcePieceWise_TurbSA_COMP(void);
    
    /*!
     * \brief Residual for source term integration.
     * \param[out] val_residual - Pointer to the total residual.
     * \param[out] val_Jacobian_i - Jacobian of the numerical method at node i (implicit computation).
     * \param[out] val_Jacobian_j - Jacobian of the numerical method at node j (implicit computation).
     * \param[in] config - Definition of the particular problem.
     */
    void ComputeResidual(su2double *val_residual, su2double **val_Jacobian_i, su2double **val_Jacobian_j, CConfig *config);
    
    /*!
     * \brief Residual for source term integration.
     * \param[in] intermittency_in - Value of the intermittency.
     */
    void SetIntermittency(su2double intermittency_in);
    
    /*!
     * \brief Residual for source term integration.
     * \param[in] val_production - Value of the Production.
     */
    void SetProduction(su2double val_production);
    
    /*!
     * \brief Residual for source term integration.
     * \param[in] val_destruction - Value of the Destruction.
     */
    void SetDestruction(su2double val_destruction);
    
    /*!
     * \brief Residual for source term integration.
     * \param[in] val_crossproduction - Value of the CrossProduction.
     */
    void SetCrossProduction(su2double val_crossproduction);
    
    /*!
     * \brief ______________.
     */
    su2double GetProduction(void);
    
    /*!
     * \brief  ______________.
     */
    su2double GetDestruction(void);
    
    /*!
     * \brief  ______________.
     */
    su2double GetCrossProduction(void);
};

/*!
 * \class CSourcePieceWise_TurbSA_E_COMP
 * \brief Class for integrating the source terms of the Spalart-Allmaras Edwards modification with CC turbulence model equation.
 * \ingroup SourceDiscr
 * \author E.Molina, A. Bueno.
 * \version 6.1.0 "Falcon"
 */
class CSourcePieceWise_TurbSA_E_COMP : public CNumerics {
private:
    su2double cv1_3;
    su2double k2;
    su2double cb1;
    su2double cw2;
    su2double ct3;
    su2double ct4;
    su2double cw3_6;
    su2double cb2_sigma;
    su2double sigma;
    su2double cb2;
    su2double cw1;
    unsigned short iDim;
    su2double nu, Ji, fv1, fv2, ft2, Omega, S, Shat, inv_Shat, dist_i_2, Ji_2, Ji_3, inv_k2_d2;
    su2double r, g, g_6, glim, fw;
    su2double norm2_Grad;
    su2double dfv1, dfv2, dShat;
    su2double dr, dg, dfw;
    bool incompressible;
    bool rotating_frame;
    su2double intermittency;
    su2double Production, Destruction, CrossProduction;
    su2double Sbar;
    unsigned short jDim;
    su2double aux_cc, CompCorrection, c5;
    
public:
    
    /*!
     * \brief Constructor of the class.
     * \param[in] val_nDim - Number of dimensions of the problem.
     * \param[in] val_nVar - Number of variables of the problem.
     * \param[in] config - Definition of the particular problem.
     */
    CSourcePieceWise_TurbSA_E_COMP(unsigned short val_nDim, unsigned short val_nVar, CConfig *config);
    
    /*!
     * \brief Destructor of the class.
     */
    ~CSourcePieceWise_TurbSA_E_COMP(void);
    
    /*!
     * \brief Residual for source term integration.
     * \param[out] val_residual - Pointer to the total residual.
     * \param[out] val_Jacobian_i - Jacobian of the numerical method at node i (implicit computation).
     * \param[out] val_Jacobian_j - Jacobian of the numerical method at node j (implicit computation).
     * \param[in] config - Definition of the particular problem.
     */
    void ComputeResidual(su2double *val_residual, su2double **val_Jacobian_i, su2double **val_Jacobian_j, CConfig *config);
    
    /*!
     * \brief Residual for source term integration.
     * \param[in] intermittency_in - Value of the intermittency.
     */
    void SetIntermittency(su2double intermittency_in);
    
    /*!
     * \brief Residual for source term integration.
     * \param[in] val_production - Value of the Production.
     */
    void SetProduction(su2double val_production);
    
    /*!
     * \brief Residual for source term integration.
     * \param[in] val_destruction - Value of the Destruction.
     */
    void SetDestruction(su2double val_destruction);
    
    /*!
     * \brief Residual for source term integration.
     * \param[in] val_crossproduction - Value of the CrossProduction.
     */
    void SetCrossProduction(su2double val_crossproduction);
    
    /*!
     * \brief ______________.
     */
    su2double GetProduction(void);
    
    /*!
     * \brief  ______________.
     */
    su2double GetDestruction(void);
    
    /*!
     * \brief  ______________.
     */
    su2double GetCrossProduction(void);
};

/*!
 * \class CSourcePieceWise_TurbSA_Neg
 * \brief Class for integrating the source terms of the Spalart-Allmaras turbulence model equation.
 * \ingroup SourceDiscr
 * \author F. Palacios
 */
class CSourcePieceWise_TurbSA_Neg : public CNumerics {
private:
  su2double cv1_3;
  su2double k2;
  su2double cb1;
  su2double cw2;
  su2double ct3;
  su2double ct4;
  su2double cw3_6;
  su2double cb2_sigma;
  su2double sigma;
  su2double cb2;
  su2double cw1;
  unsigned short iDim;
  su2double nu, Ji, fv1, fv2, ft2, Omega, S, Shat, inv_Shat, dist_i_2, Ji_2, Ji_3, inv_k2_d2;
  su2double r, g, g_6, glim, fw;
  su2double norm2_Grad;
  su2double dfv1, dfv2, dShat;
  su2double dr, dg, dfw;
  bool incompressible;
  bool rotating_frame;
  su2double intermittency;
  su2double Production, Destruction, CrossProduction;
  
public:
  
  /*!
   * \brief Constructor of the class.
   * \param[in] val_nDim - Number of dimensions of the problem.
   * \param[in] val_nVar - Number of variables of the problem.
   * \param[in] config - Definition of the particular problem.
   */
  CSourcePieceWise_TurbSA_Neg(unsigned short val_nDim, unsigned short val_nVar, CConfig *config);
  
  /*!
   * \brief Destructor of the class.
   */
  ~CSourcePieceWise_TurbSA_Neg(void);
  
  /*!
   * \brief Residual for source term integration.
   * \param[out] val_residual - Pointer to the total residual.
   * \param[out] val_Jacobian_i - Jacobian of the numerical method at node i (implicit computation).
   * \param[out] val_Jacobian_j - Jacobian of the numerical method at node j (implicit computation).
   * \param[in] config - Definition of the particular problem.
   */
  void ComputeResidual(su2double *val_residual, su2double **val_Jacobian_i, su2double **val_Jacobian_j, CConfig *config);
  
  /*!
   * \brief Residual for source term integration.
   * \param[in] intermittency_in - Value of the intermittency.
   */
  void SetIntermittency(su2double intermittency_in);
  
  /*!
   * \brief Residual for source term integration.
   * \param[in] val_production - Value of the Production.
   */
  void SetProduction(su2double val_production);
  
  /*!
   * \brief Residual for source term integration.
   * \param[in] val_destruction - Value of the Destruction.
   */
  void SetDestruction(su2double val_destruction);
  
  /*!
   * \brief Residual for source term integration.
   * \param[in] val_crossproduction - Value of the CrossProduction.
   */
  void SetCrossProduction(su2double val_crossproduction);
  
  /*!
   * \brief ______________.
   */
  su2double GetProduction(void);
  
  /*!
   * \brief  ______________.
   */
  su2double GetDestruction(void);
  
  /*!
   * \brief  ______________.
   */
  su2double GetCrossProduction(void);
};

/*!
 * \class CSourcePieceWise_TransLM
 * \brief Class for integrating the source terms of the Spalart-Allmaras turbulence model equation.
 * \ingroup SourceDiscr
 * \author A. Bueno.
 */
class CSourcePieceWise_TransLM : public CNumerics {
private:
  
  /*-- SA model constants --*/
  su2double cv1_3;
  su2double k2;
  su2double cb1;
  su2double cw2;
  su2double cw3_6;
  su2double sigma;
  su2double cb2;
  su2double cw1;
  
  /*-- gamma-theta model constants --*/
  su2double c_e1;
  su2double c_a1;
  su2double c_e2;
  su2double c_a2;
  su2double sigmaf;
  su2double s1;
  su2double c_theta;
  su2double sigmat;
  
  /*-- Correlation constants --*/
  su2double flen_global;
  su2double alpha_global;
  su2double Vorticity;

  bool implicit;
  
public:
  bool debugme; // For debugging only, remove this. -AA
  
  /*!
   * \brief Constructor of the class.
   * \param[in] val_nDim - Number of dimensions of the problem.
   * \param[in] val_nVar - Number of variables of the problem.
   * \param[in] config - Definition of the particular problem.
   */
  CSourcePieceWise_TransLM(unsigned short val_nDim, unsigned short val_nVar, CConfig *config);
  
  /*!
   * \brief Destructor of the class.
   */
  ~CSourcePieceWise_TransLM(void);
  
  /*!
   * \brief Residual for source term integration.
   * \param[out] val_residual - Pointer to the total residual.
   * \param[out] val_Jacobian_i - Jacobian of the numerical method at node i (implicit computation).
   * \param[out] val_Jacobian_j - Jacobian of the numerical method at node j (implicit computation).
   * \param[in] config - Definition of the particular problem.
   */
  void ComputeResidual_TransLM(su2double *val_residual, su2double **val_Jacobian_i, su2double **val_Jacobian_j, CConfig *config, su2double &gamma_sep);
  
  void CSourcePieceWise_TransLM__ComputeResidual_TransLM_d(su2double *TransVar_i, su2double *TransVar_id, su2double *val_residual, su2double *val_residuald, CConfig *config);
};

/*!
 * \class CSourcePieceWise_TurbSST
 * \brief Class for integrating the source terms of the Menter SST turbulence model equations.
 * \ingroup SourceDiscr
 * \author A. Campos.
 */
class CSourcePieceWise_TurbSST : public CNumerics {
private:
  su2double F1_i,
  F1_j,
  F2_i,
  F2_j;
  
  su2double alfa_1,
  alfa_2,
  beta_1,
  beta_2,
  sigma_omega_1,
  sigma_omega_2,
  beta_star,
  a1;
  
  su2double CDkw_i, CDkw_j;
  
  bool incompressible;
  
public:
  
  /*!
   * \brief Constructor of the class.
   * \param[in] val_nDim - Number of dimensions of the problem.
   * \param[in] val_nVar - Number of variables of the problem.
   * \param[in] config - Definition of the particular problem.
   */
  CSourcePieceWise_TurbSST(unsigned short val_nDim, unsigned short val_nVar, su2double* constants, CConfig *config);
  
  /*!
   * \brief Destructor of the class.
   */
  ~CSourcePieceWise_TurbSST(void);
  
  /*!
   * \brief Set the value of the first blending function.
   * \param[in] val_F1_i - Value of the first blending function at point i.
   * \param[in] val_F1_j - Value of the first blending function at point j.
   */
  void SetF1blending(su2double val_F1_i, su2double val_F1_j);
  
  /*!
   * \brief Set the value of the second blending function.
   * \param[in] val_F2_i - Value of the second blending function at point i.
   * \param[in] val_F2_j - Value of the second blending function at point j.
   */
  void SetF2blending(su2double val_F2_i, su2double val_F2_j);
  
  /*!
   * \brief Set the value of the cross diffusion for the SST model.
   * \param[in] val_CDkw_i - Value of the cross diffusion at point i.
   * \param[in] val_CDkw_j - Value of the cross diffusion at point j.
   */
  virtual void SetCrossDiff(su2double val_CDkw_i, su2double val_CDkw_j);
  
  /*!
   * \brief Residual for source term integration.
   * \param[out] val_residual - Pointer to the total residual.
   * \param[out] val_Jacobian_i - Jacobian of the numerical method at node i (implicit computation).
   * \param[out] val_Jacobian_j - Jacobian of the numerical method at node j (implicit computation).
   * \param[in] config - Definition of the particular problem.
   */
  void ComputeResidual(su2double *val_residual, su2double **val_Jacobian_i, su2double **val_Jacobian_j, CConfig *config);
  
  /*!
   * \brief Initialize the Reynolds Stress Matrix
   * \param[in] turb_ke turbulent kinetic energy of node
   */
  void SetReynoldsStressMatrix(su2double turb_ke);

  /*!
   * \brief Perturb the Reynolds stress tensor based on parameters
   * \param[in] turb_ke: turbulent kinetic energy of the noce
   * \param[in] config: config file
   */
  void SetPerturbedRSM(su2double turb_ke, CConfig *config);
  /*!
     * \brief A virtual member. Get strain magnitude based on perturbed reynolds stress matrix
     * \param[in] turb_ke: turbulent kinetic energy of the node
     */
  void SetPerturbedStrainMag(su2double turb_ke);

  /*!
   * \brief Get the mean rate of strain matrix based on velocity gradients
   * \param[in] S_ij
   */
  void GetMeanRateOfStrainMatrix(su2double **S_ij);

};

/*!
 * \class CSourceGravity
 * \brief Class for the source term integration of the gravity force.
 * \ingroup SourceDiscr
 * \author F. Palacios
 */
class CSourceGravity : public CNumerics {
  
public:
  
  /*!
   * \param[in] val_nDim - Number of dimensions of the problem.
   * \param[in] val_nVar - Number of variables of the problem.
   * \param[in] config - Definition of the particular problem.
   */
  CSourceGravity(unsigned short val_nDim, unsigned short val_nVar, CConfig *config);
  
  /*!
   * \brief Destructor of the class.
   */
  ~CSourceGravity(void);
  
  /*!
   * \brief Source term integration for the poissonal potential.
   * \param[out] val_residual - Pointer to the total residual.
   * \param[in] config - Definition of the particular problem.
   */
  void ComputeResidual(su2double *val_residual, CConfig *config);
};

/*!
 * \class CSourceBodyForce
 * \brief Class for the source term integration of a body force.
 * \ingroup SourceDiscr
 * \author T. Economon
 */
class CSourceBodyForce : public CNumerics {
  su2double *Body_Force_Vector;

public:

  /*!
   * \param[in] val_nDim - Number of dimensions of the problem.
   * \param[in] val_nVar - Number of variables of the problem.
   * \param[in] config - Definition of the particular problem.
   */
  CSourceBodyForce(unsigned short val_nDim, unsigned short val_nVar, CConfig *config);

  /*!
   * \brief Destructor of the class.
   */
  ~CSourceBodyForce(void);

  /*!
   * \brief Source term integration for a body force.
   * \param[out] val_residual - Pointer to the residual vector.
   * \param[in] config - Definition of the particular problem.
   */
  void ComputeResidual(su2double *val_residual, CConfig *config);

};

/*!
 * \class CSourceIncBodyForce
 * \brief Class for the source term integration of a body force in the incompressible solver.
 * \ingroup SourceDiscr
 * \author T. Economon
 * \version 6.1.0 "Falcon"
 */
class CSourceIncBodyForce : public CNumerics {
  su2double *Body_Force_Vector;

public:

  /*!
   * \param[in] val_nDim - Number of dimensions of the problem.
   * \param[in] val_nVar - Number of variables of the problem.
   * \param[in] config - Definition of the particular problem.
   */
  CSourceIncBodyForce(unsigned short val_nDim, unsigned short val_nVar, CConfig *config);

  /*!
   * \brief Destructor of the class.
   */
  ~CSourceIncBodyForce(void);

  /*!
   * \brief Source term integration for a body force.
   * \param[out] val_residual - Pointer to the residual vector.
   * \param[in] config - Definition of the particular problem.
   */
  void ComputeResidual(su2double *val_residual, CConfig *config);
  
};

/*!
 * \class CSourceBoussinesq
 * \brief Class for the source term integration of the Boussinesq approximation for incompressible flow.
 * \ingroup SourceDiscr
 * \author T. Economon
 * \version 6.1.0 "Falcon"
 */
class CSourceBoussinesq : public CNumerics {
  su2double *Gravity_Vector;

public:

  /*!
   * \param[in] val_nDim - Number of dimensions of the problem.
   * \param[in] val_nVar - Number of variables of the problem.
   * \param[in] config - Definition of the particular problem.
   */
  CSourceBoussinesq(unsigned short val_nDim, unsigned short val_nVar, CConfig *config);

  /*!
   * \brief Destructor of the class.
   */
  ~CSourceBoussinesq(void);

  /*!
   * \brief Source term integration for the Boussinesq approximation.
   * \param[out] val_residual - Pointer to the residual vector.
   * \param[in] config - Definition of the particular problem.
   */
  void ComputeResidual(su2double *val_residual, CConfig *config);

};

/*!
 * \class CSourceIncAxisymmetric_Flow
 * \brief Class for source term for solving incompressible axisymmetric problems.
 * \ingroup SourceDiscr
 * \author T. Economon
 */
class CSourceIncAxisymmetric_Flow : public CNumerics {
  bool implicit, /*!< \brief Implicit calculation. */
  viscous, /*!< \brief Viscous incompressible flows. */
  energy; /*!< \brief computation with the energy equation. */

public:

  /*!
   * \brief Constructor of the class.
   * \param[in] val_nDim - Number of dimensions of the problem.
   * \param[in] val_nVar - Number of variables of the problem.
   * \param[in] config - Definition of the particular problem.
   */
  CSourceIncAxisymmetric_Flow(unsigned short val_nDim, unsigned short val_nVar, CConfig *config);

  /*!
   * \brief Destructor of the class.
   */
  ~CSourceIncAxisymmetric_Flow(void);

  /*!
   * \brief Residual of the rotational frame source term.
   * \param[out] val_residual - Pointer to the total residual.
   * \param[in] config - Definition of the particular problem.
   */
  void ComputeResidual(su2double *val_residual, su2double **Jacobian_i, CConfig *config);

};

/*!
 * \class CSourceViscous_AdjFlow
 * \brief Class for source term integration in adjoint problem.
 * \ingroup SourceDiscr
 * \author F. Palacios
 */
class CSourceViscous_AdjFlow : public CNumerics {
private:
  su2double *Velocity, *GradDensity, *GradInvDensity, *dPoDensity2, *alpha, *beta, *Sigma_5_vec;
  su2double **GradVel_o_Rho, **sigma, **Sigma_phi, **Sigma_5_Tensor, **Sigma;
  
public:
  
  /*!
   * \brief Constructor of the class.
   * \param[in] val_nDim - Number of dimensions of the problem.
   * \param[in] val_nVar - Number of variables of the problem.
   * \param[in] config - Definition of the particular problem.
   */
  CSourceViscous_AdjFlow(unsigned short val_nDim, unsigned short val_nVar, CConfig *config);
  
  /*!
   * \brief Destructor of the class.
   */
  ~CSourceViscous_AdjFlow(void);
  
  /*!
   * \brief Source term integration of the flow adjoint equation.
   * \param[out] val_residual - Pointer to the total residual.
   * \param[in] config - Definition of the particular problem.
   */
  void ComputeResidual (su2double *val_residual, CConfig *config);
  
};

/*!
 * \class CSourcePieceWise_AdjTurb
 * \brief Class for source term integration of the adjoint turbulent equation.
 * \ingroup SourceDiscr
 * \author A. Bueno.
 */
class CSourcePieceWise_AdjTurb : public CNumerics {
private:
  su2double **tau, *Velocity;
  
public:
  
  /*!
   * \brief Constructor of the class.
   * \param[in] val_nDim - Number of dimensions of the problem.
   * \param[in] val_nVar - Number of variables of the problem.
   * \param[in] config - Definition of the particular problem.
   */
  CSourcePieceWise_AdjTurb(unsigned short val_nDim, unsigned short val_nVar, CConfig *config);
  
  /*!
   * \brief Destructor of the class.
   */
  ~CSourcePieceWise_AdjTurb(void);
  
  /*!
   * \brief Source term integration of the adjoint turbulence equation.
   * \param[out] val_residual - Pointer to the total residual.
   * \param[out] val_Jacobian_i - Jacobian of the numerical method at node i (implicit computation).
   * \param[out] val_Jacobian_j - Jacobian of the numerical method at node j (implicit computation).
   * \param[in] config - Definition of the particular problem.
   */
  void ComputeResidual(su2double *val_residual, su2double **val_Jacobian_i, su2double **val_Jacobian_j, CConfig *config);
};

class CSourceConservative_AdjFlow : public CNumerics {
private:
  su2double *Velocity, *Residual_i, *Residual_j, *Mean_Residual;
  su2double **Mean_PrimVar_Grad;
  
public:
  
  /*!
   * \brief Constructor of the class.
   * \param[in] val_nDim - Number of dimensions of the problem.
   * \param[in] val_nVar - Number of variables of the problem.
   * \param[in] config - Definition of the particular problem.
   */
  CSourceConservative_AdjFlow(unsigned short val_nDim, unsigned short val_nVar, CConfig *config);
  
  /*!
   * \brief Destructor of the class.
   */
  ~CSourceConservative_AdjFlow(void);
  
  /*!
   * \brief Source term integration using a conservative scheme.
   * \param[out] val_residual - Pointer to the total residual.
   * \param[in] config - Definition of the particular problem.
   */
  void ComputeResidual(su2double *val_residual, CConfig *config);
};

/*!
 * \class CSourceConservative_AdjTurb
 * \brief Class for source term integration in adjoint turbulent problem using a conservative scheme.
 * \ingroup SourceDiscr
 * \author A. Bueno.
 */
class CSourceConservative_AdjTurb : public CNumerics {
public:
  
  /*!
   * \brief Constructor of the class.
   * \param[in] val_nDim - Number of dimensions of the problem.
   * \param[in] val_nVar - Number of variables of the problem.
   * \param[in] config - Definition of the particular problem.
   */
  CSourceConservative_AdjTurb(unsigned short val_nDim, unsigned short val_nVar, CConfig *config);
  
  /*!
   * \brief Destructor of the class.
   */
  ~CSourceConservative_AdjTurb(void);
  
  /*!
   * \brief Source term integration using a conservative scheme.
   * \param[out] val_residual - Pointer to the total residual.
   * \param[out] val_Jacobian_i - Jacobian of the numerical method at node i (implicit computation).
   * \param[out] val_Jacobian_j - Jacobian of the numerical method at node j (implicit computation).
   * \param[in] config - Definition of the particular problem.
   */
  void ComputeResidual(su2double *val_residual, su2double **val_Jacobian_i, su2double **val_Jacobian_j, CConfig *config);
};

/*!
 * \class CSourceRotatingFrame_Flow
 * \brief Class for a rotating frame source term.
 * \ingroup SourceDiscr
 * \author F. Palacios, T. Economon.
 */
class CSourceRotatingFrame_Flow : public CNumerics {
public:
  
  /*!
   * \brief Constructor of the class.
   * \param[in] val_nDim - Number of dimensions of the problem.
   * \param[in] val_nVar - Number of variables of the problem.
   * \param[in] config - Definition of the particular problem.
   */
  CSourceRotatingFrame_Flow(unsigned short val_nDim, unsigned short val_nVar, CConfig *config);
  
  /*!
   * \brief Destructor of the class.
   */
  ~CSourceRotatingFrame_Flow(void);
  
  /*!
   * \brief Residual of the rotational frame source term.
   * \param[out] val_residual - Pointer to the total residual.
   * \param[out] val_Jacobian_i - Jacobian of the numerical method at node i (implicit computation).
   * \param[in] config - Definition of the particular problem.
   */
  void ComputeResidual(su2double *val_residual, su2double **val_Jacobian_i, CConfig *config);
};

/*!
 * \class CSourceRotatingFrame_AdjFlow
 * \brief Source term class for rotating frame adjoint.
 * \ingroup SourceDiscr
 * \author T. Economon.
 */
class CSourceRotatingFrame_AdjFlow : public CNumerics {
public:
  
  /*!
   * \brief Constructor of the class.
   * \param[in] val_nDim - Number of dimensions of the problem.
   * \param[in] val_nVar - Number of variables of the problem.
   * \param[in] config - Definition of the particular problem.
   */
  CSourceRotatingFrame_AdjFlow(unsigned short val_nDim, unsigned short val_nVar, CConfig *config);
  
  /*!
   * \brief Destructor of the class.
   */
  ~CSourceRotatingFrame_AdjFlow(void);
  
  /*!
   * \brief Residual of the adjoint rotating frame source term.
   * \param[out] val_residual - Pointer to the total residual.
   * \param[out] val_Jacobian_i - Jacobian of the numerical method at node i (implicit computation).
   * \param[in] config - Definition of the particular problem.
   */
  void ComputeResidual(su2double *val_residual, su2double **val_Jacobian_i, CConfig *config);
};

/*!
 * \class CSourceAxisymmetric_Flow
 * \brief Class for source term for solving axisymmetric problems.
 * \ingroup SourceDiscr
 * \author F. Palacios
 */
class CSourceAxisymmetric_Flow : public CNumerics {
public:
  
  /*!
   * \brief Constructor of the class.
   * \param[in] val_nDim - Number of dimensions of the problem.
   * \param[in] val_nVar - Number of variables of the problem.
   * \param[in] config - Definition of the particular problem.
   */
  CSourceAxisymmetric_Flow(unsigned short val_nDim, unsigned short val_nVar, CConfig *config);
  
  /*!
   * \brief Destructor of the class.
   */
  ~CSourceAxisymmetric_Flow(void);
  
  /*!
   * \brief Residual of the rotational frame source term.
   * \param[out] val_residual - Pointer to the total residual.
   * \param[in] config - Definition of the particular problem.
   */
  void ComputeResidual(su2double *val_residual, su2double **Jacobian_i, CConfig *config);
  
};

/*!
 * \class CSourceAxisymmetric_AdjFlow
 * \brief Class for source term for solving axisymmetric problems.
 * \ingroup SourceDiscr
 * \author F. Palacios
 */
class CSourceAxisymmetric_AdjFlow : public CNumerics {
public:
  
  /*!
   * \brief Constructor of the class.
   * \param[in] val_nDim - Number of dimensions of the problem.
   * \param[in] val_nVar - Number of variables of the problem.
   * \param[in] config - Definition of the particular problem.
   */
  CSourceAxisymmetric_AdjFlow(unsigned short val_nDim, unsigned short val_nVar, CConfig *config);
  
  /*!
   * \brief Destructor of the class.
   */
  ~CSourceAxisymmetric_AdjFlow(void);
  
  /*!
   * \brief Residual of the rotational frame source term.
   * \param[out] val_residual - Pointer to the total residual.
   * \param[in] config - Definition of the particular problem.
   */
  void ComputeResidual(su2double *val_residual, su2double **Jacobian_i, CConfig *config);
};

/*!
 * \class CSourceWindGust
 * \brief Class for a source term due to a wind gust.
 * \ingroup SourceDiscr
 * \author S. Padrón
 */
class CSourceWindGust : public CNumerics {
public:
  
  /*!
   * \brief Constructor of the class.
   * \param[in] val_nDim - Number of dimensions of the problem.
   * \param[in] val_nVar - Number of variables of the problem.
   * \param[in] config - Definition of the particular problem.
   */
  CSourceWindGust(unsigned short val_nDim, unsigned short val_nVar, CConfig *config);
  
  /*!
   * \brief Destructor of the class.
   */
  ~CSourceWindGust(void);
  
  /*!
   * \brief Residual of the wind gust source term.
   * \param[out] val_residual - Pointer to the total residual.
   * \param[out] val_Jacobian_i - Jacobian of the numerical method at node i (implicit computation).
   * \param[in] config - Definition of the particular problem.
   */
  void ComputeResidual(su2double *val_residual, su2double **val_Jacobian_i, CConfig *config);
};

/*!
 * \class CSource_Template
 * \brief Dummy class.
 * \ingroup SourceDiscr
 * \author A. Lonkar.
 */
class CSource_Template : public CNumerics {
public:
  
  /*!
   * \brief Constructor of the class.
   * \param[in] val_nDim - Number of dimensions of the problem.
   * \param[in] val_nVar - Number of variables of the problem.
   * \param[in] config -  Name of the input config file
   *
   */
  CSource_Template(unsigned short val_nDim, unsigned short val_nVar, CConfig *config);
  
  
  /*!
   * \brief Residual for source term integration.
   * \param[out] val_residual - Pointer to the total residual.
   * \param[out] val_Jacobian_i - Jacobian of the numerical method at node i (implicit computation).
   * \param[in] config - Definition of the particular problem.
   */
  void ComputeResidual(su2double *val_residual, su2double **val_Jacobian_i, CConfig *config);
  
  /*!
   * \brief Destructor of the class.
   */
  ~CSource_Template(void);
};

/*!
 * \class CConvectiveTemplate
 * \brief Class for setting up new method for spatial discretization of convective terms in flow Equations
 * \ingroup ConvDiscr
 * \author A. Lonkar
 */
class CConvective_Template : public CNumerics {
private:
  
  /* define private variables here */
  bool implicit;
  su2double *Diff_U;
  su2double *Velocity_i, *Velocity_j, *RoeVelocity;
  su2double *ProjFlux_i, *ProjFlux_j;
  su2double *delta_wave, *delta_vel;
  su2double *Lambda, *Epsilon;
  su2double **P_Tensor, **invP_Tensor;
  su2double sq_vel, Proj_ModJac_Tensor_ij, Density_i, Energy_i, SoundSpeed_i, Pressure_i, Enthalpy_i,
  Density_j, Energy_j, SoundSpeed_j, Pressure_j, Enthalpy_j, R, RoeDensity, RoeEnthalpy, RoeSoundSpeed,
  ProjVelocity, ProjVelocity_i, ProjVelocity_j, proj_delta_vel, delta_p, delta_rho;
  unsigned short iDim, iVar, jVar, kVar;
  
public:
  
  /*!
   * \brief Constructor of the class.
   * \param[in] val_nDim - Number of dimensions of the problem.
   * \param[in] val_nVar - Number of variables of the problem.
   * \param[in] config - Definition of the particular problem.
   */
  CConvective_Template(unsigned short val_nDim, unsigned short val_nVar, CConfig *config);
  
  /*!
   * \brief Destructor of the class.
   */
  ~CConvective_Template(void);
  
  /*!
   * \brief Compute the Roe's flux between two nodes i and j.
   * \param[out] val_residual - Pointer to the total residual.
   * \param[out] val_Jacobian_i - Jacobian of the numerical method at node i (implicit computation).
   * \param[out] val_Jacobian_j - Jacobian of the numerical method at node j (implicit computation).
   * \param[in] config - Definition of the particular problem.
   */
  void ComputeResidual(su2double *val_residual, su2double **val_Jacobian_i, su2double **val_Jacobian_j, CConfig *config);
};

/*!
 * \class CViscous_Template
 * \brief Class for computing viscous term using average of gradients.
 * \ingroup ViscDiscr
 * \author F. Palacios
 */
class CViscous_Template : public CNumerics {
private:
  
public:
  
  /*!
   * \brief Constructor of the class.
   * \param[in] val_nDim - Number of dimension of the problem.
   * \param[in] val_nVar - Number of variables of the problem.
   * \param[in] config - Definition of the particular problem.
   */
  CViscous_Template(unsigned short val_nDim, unsigned short val_nVar, CConfig *config);
  
  /*!
   * \brief Destructor of the class.
   */
  ~CViscous_Template(void);
  
  /*!
   * \brief Compute the viscous flow residual using an average of gradients.
   * \param[out] val_residual - Pointer to the total residual.
   * \param[out] val_Jacobian_i - Jacobian of the numerical method at node i (implicit computation).
   * \param[out] val_Jacobian_j - Jacobian of the numerical method at node j (implicit computation).
   * \param[in] config - Definition of the particular problem.
   */
  void ComputeResidual(su2double *val_residual, su2double **val_Jacobian_i, su2double **val_Jacobian_j, CConfig *config);
};

#include "numerics_structure.inl"<|MERGE_RESOLUTION|>--- conflicted
+++ resolved
@@ -3129,6 +3129,26 @@
                        su2double val_dist_ij_2,
                        const unsigned short val_nPrimVar);
 
+  /*!
+   * \brief Initialize the Reynolds Stress Matrix
+   * \param[in] turb_ke turbulent kinetic energy of node
+   */
+  void SetReynoldsStressMatrix(su2double turb_ke);
+
+  /*!
+   * \brief Perturb the Reynolds stress tensor based on parameters
+   * \param[in] turb_ke: turbulent kinetic energy of the noce
+   * \param[in] Eig_Val_Comp: Defines type of eigenspace perturbation
+   * \param[in] beta_delta: Defines the amount of eigenvalue perturbation
+   */
+  void SetPerturbedRSM(su2double turb_ke, CConfig *config);
+
+  /*!
+   * \brief Get the mean rate of strain matrix based on velocity gradients
+   * \param[in] S_ij
+   */
+  void GetMeanRateOfStrainMatrix(su2double **S_ij) const;
+
  public:
 
   /*!
@@ -3184,6 +3204,7 @@
    * \return The component of the heat flux vector at iDim
    */
   su2double GetHeatFluxVector(unsigned short iDim) const;
+
 };
 
 /*!
@@ -3220,7 +3241,6 @@
   void ComputeResidual(su2double *val_residual, su2double **val_Jacobian_i, su2double **val_Jacobian_j, CConfig *config);
 
   /*!
-<<<<<<< HEAD
    * \brief Compute the heat flux due to molecular and turbulent diffusivity
    * \param[in] val_gradprimvar - Gradient of the primitive variables.
    * \param[in] val_laminar_viscosity - Laminar viscosity.
@@ -3248,33 +3268,6 @@
                            su2double val_eddy_viscosity,
                            su2double val_dist_ij,
                            const su2double *val_normal);
-=======
-	 * \brief Set the value of the wall shear stress at point i and j (wall functions).
-	 * \param[in] val_tauwall_i - Value of the wall shear stress at point i.
-	 * \param[in] val_tauwall_j - Value of the wall shear stress at point j.
-	 */
-  void SetTauWall(su2double val_tauwall_i, su2double val_tauwall_j);
-
-  /*!
-   * \brief Initialize the Reynolds Stress Matrix
-   * \param[in] turb_ke turbulent kinetic energy of node
-   */
-  void SetReynoldsStressMatrix(su2double turb_ke);
-
-  /*!
-   * \brief Perturb the Reynolds stress tensor based on parameters
-   * \param[in] turb_ke: turbulent kinetic energy of the noce
-   * \param[in] Eig_Val_Comp: Defines type of eigenspace perturbation
-   * \param[in] beta_delta: Defines the amount of eigenvalue perturbation
-   */
-  void SetPerturbedRSM(su2double turb_ke, CConfig *config);
-
-  /*!
-   * \brief Get the mean rate of strain matrix based on velocity gradients
-   * \param[in] S_ij
-   */
-  void GetMeanRateOfStrainMatrix(su2double **S_ij);
->>>>>>> 1d874953
 };
 
 /*!
@@ -3684,198 +3677,6 @@
 };
 
 /*!
-<<<<<<< HEAD
-=======
- * \class CAvgGradCorrected_Flow
- * \brief Class for computing viscous term using the average of gradients with a correction.
- * \ingroup ViscDiscr
- * \author A. Bueno, and F. Palacios
- */
-class CAvgGradCorrected_Flow : public CNumerics {
-private:
-  unsigned short iDim, iVar, jVar;    /*!< \brief Iterators in dimension an variable. */
-  su2double *Mean_PrimVar,          /*!< \brief Mean primitive variables. */
-  *PrimVar_i, *PrimVar_j,        /*!< \brief Primitives variables at point i and 1. */
-  *Edge_Vector,                  /*!< \brief Vector form point i to point j. */
-  **Mean_GradPrimVar, *Proj_Mean_GradPrimVar_Edge,  /*!< \brief Mean value of the gradient. */
-  Mean_Laminar_Viscosity,      /*!< \brief Mean value of the laminar viscosity. */
-  Mean_Eddy_Viscosity,         /*!< \brief Mean value of the eddy viscosity. */
-  Mean_turb_ke,         /*!< \brief Mean value of the turbulent kinetic energy. */
-  dist_ij_2,           /*!< \brief Length of the edge and face. */
-  TauWall_i, TauWall_j,  /*!< \brief Wall shear stress at point i and j (wall functions). */
-  Mean_TauWall;     /*!< \brief Mean wall shear stress (wall functions). */
-  bool implicit;      /*!< \brief Implicit calculus. */
-  
-public:
-  
-  /*!
-   * \brief Constructor of the class.
-   * \param[in] val_nDim - Number of dimension of the problem.
-   * \param[in] val_nVar - Number of variables of the problem.
-   * \param[in] config - Definition of the particular problem.
-   */
-  CAvgGradCorrected_Flow(unsigned short val_nDim, unsigned short val_nVar, CConfig *config);
-  
-  /*!
-   * \brief Destructor of the class.
-   */
-  ~CAvgGradCorrected_Flow(void);
-  
-  /*!
-   * \brief Compute the viscous flow residual using an average of gradients with correction.
-   * \param[out] val_residual - Pointer to the total residual.
-   * \param[out] val_Jacobian_i - Jacobian of the numerical method at node i (implicit computation).
-   * \param[out] val_Jacobian_j - Jacobian of the numerical method at node j (implicit computation).
-   * \param[in] config - Definition of the particular problem.
-   */
-  void ComputeResidual(su2double *val_residual, su2double **val_Jacobian_i, su2double **val_Jacobian_j, CConfig *config);
-
-  
-  /*!
-	 * \brief Set the value of the wall shear stress at point i and j (wall functions).
-	 * \param[in] val_tauwall_i - Value of the wall shear stress at point i.
-	 * \param[in] val_tauwall_j - Value of the wall shear stress at point j.
-	 */
-  void SetTauWall(su2double val_tauwall_i, su2double val_tauwall_j);
-
-  /*!
-   * \brief Initialize the Reynolds Stress Matrix
-   * \param[in] turb_ke turbulent kinetic energy of node
-   */
-  void SetReynoldsStressMatrix(su2double turb_ke);
-
-  /*!
-   * \brief Perturb the Reynolds stress tensor based on parameters
-   * \param[in] turb_ke: turbulent kinetic energy of the noce
-   * \param[in] Eig_Val_Comp: Defines type of eigenspace perturbation
-   * \param[in] beta_delta: Defines the amount of eigenvalue perturbation
-   */
-  void SetPerturbedRSM(su2double turb_ke, CConfig *config);
-
-  /*!
-   * \brief Get the mean rate of strain matrix based on velocity gradients
-   * \param[in] S_ij
-   */
-  void GetMeanRateOfStrainMatrix(su2double **S_ij);
-
-};
-
-
-/*!
- * \class CGeneralAvgGradCorrected_Flow
- * \brief Class for computing viscous term using the average of gradients with a correction.
- * \ingroup ViscDiscr
- * \author M. Pini, S. Vitale
- */
-class CGeneralAvgGradCorrected_Flow : public CNumerics {
-private:
-  unsigned short iDim, iVar, jVar;    /*!< \brief Iterators in dimension an variable. */
-  su2double *Mean_PrimVar,          /*!< \brief Mean primitive variables. */
-  *Mean_SecVar,                  /*!< \brief Mean primitive variables. */
-  *PrimVar_i, *PrimVar_j,            /*!< \brief Primitives variables at point i and 1. */
-  *Edge_Vector,                  /*!< \brief Vector form point i to point j. */
-  **Mean_GradPrimVar, *Proj_Mean_GradPrimVar_Edge,  /*!< \brief Mean value of the gradient. */
-  Mean_Laminar_Viscosity,      /*!< \brief Mean value of the laminar viscosity. */
-  Mean_Eddy_Viscosity,         /*!< \brief Mean value of the eddy viscosity. */
-  Mean_Thermal_Conductivity,   /*!< \brief Mean value of the thermal conductivity. */
-  Mean_Cp,                     /*!< \brief Mean value of the specific heat. */
-  Mean_turb_ke,         /*!< \brief Mean value of the turbulent kinetic energy. */
-  dist_ij_2;           /*!< \brief Length of the edge and face. */
-  bool implicit;      /*!< \brief Implicit calculus. */
-  
-public:
-  
-  /*!
-   * \brief Constructor of the class.
-   * \param[in] val_nDim - Number of dimension of the problem.
-   * \param[in] val_nVar - Number of variables of the problem.
-   * \param[in] config - Definition of the particular problem.
-   */
-  CGeneralAvgGradCorrected_Flow(unsigned short val_nDim, unsigned short val_nVar, CConfig *config);
-  
-  /*!
-   * \brief Destructor of the class.
-   */
-  ~CGeneralAvgGradCorrected_Flow(void);
-  
-  /*!
-   * \brief Compute the viscous flow residual using an average of gradients with correction.
-   * \param[out] val_residual - Pointer to the total residual.
-   * \param[out] val_Jacobian_i - Jacobian of the numerical method at node i (implicit computation).
-   * \param[out] val_Jacobian_j - Jacobian of the numerical method at node j (implicit computation).
-   * \param[in] config - Definition of the particular problem.
-   */
-  void ComputeResidual(su2double *val_residual, su2double **val_Jacobian_i, su2double **val_Jacobian_j, CConfig *config);
-
-  /*!
-   * \brief Initialize the Reynolds Stress Matrix
-   * \param[in] turb_ke turbulent kinetic energy of node
-   */
-  void SetReynoldsStressMatrix(su2double turb_ke);
-
-  /*!
-   * \brief Perturb the Reynolds stress tensor based on parameters
-   * \param[in] turb_ke: turbulent kinetic energy of the noce
-   * \param[in] Eig_Val_Comp: Defines type of eigenspace perturbation
-   * \param[in] beta_delta: Defines the amount of eigenvalue perturbation
-   */
-  void SetPerturbedRSM(su2double turb_ke, CConfig *config);
-
-  /*!
-   * \brief Get the mean rate of strain matrix based on velocity gradients
-   * \param[in] S_ij
-   */
-  void GetMeanRateOfStrainMatrix(su2double **S_ij);
-};
-
-/*!
- * \class CAvgGradCorrectedInc_Flow
- * \brief Class for computing viscous term using an average of gradients with correction (incompressible).
- * \ingroup ViscDiscr
- * \author F. Palacios, T. Economon
- */
-class CAvgGradCorrectedInc_Flow : public CNumerics {
-private:
-  unsigned short iDim, iVar, jVar;  /*!< \brief Iterators in dimension an variable. */
-  su2double *Mean_PrimVar;           /*!< \brief Mean primitive variables. */
-  su2double *PrimVar_i, *PrimVar_j,      /*!< \brief Primitives variables at point i and 1. */
-  *Edge_Vector,                /*!< \brief Vector form point i to point j. */
-  **Mean_GradPrimVar, *Proj_Mean_GradPrimVar_Edge,  /*!< \brief Mean value of the gradient. */
-  Mean_Laminar_Viscosity, Mean_Eddy_Viscosity,      /*!< \brief Mean value of the viscosity. */
-  Mean_turb_ke,        /*!< \brief Mean value of the turbulent kinetic energy. */
-  Mean_Thermal_Conductivity, Mean_Cp, /*!< \brief Mean value of the effective thermal conductivity and specific heat at constant pressure. */
-  dist_ij_2,          /*!< \brief Length of the edge and face. */
-  proj_vector_ij;     /*!< \brief (Edge_Vector DOT normal)/|Edge_Vector|^2 */
-  bool implicit;      /*!< \brief Implicit calculus. */
-  bool energy; /*!< \brief computation with the energy equation. */
-  
-public:
-  
-  /*!
-   * \brief Constructor of the class.
-   * \param[in] val_nDim - Number of dimension of the problem.
-   * \param[in] val_nVar - Number of variables of the problem.
-   * \param[in] config - Definition of the particular problem.
-   */
-  CAvgGradCorrectedInc_Flow(unsigned short val_nDim, unsigned short val_nVar, CConfig *config);
-  
-  /*!
-   * \brief Destructor of the class.
-   */
-  ~CAvgGradCorrectedInc_Flow(void);
-  
-  /*!
-   * \brief Compute the viscous flow residual using an average of gradients with correction.
-   * \param[out] val_residual - Pointer to the total residual.
-   * \param[out] val_Jacobian_i - Jacobian of the numerical method at node i (implicit computation).
-   * \param[out] val_Jacobian_j - Jacobian of the numerical method at node j (implicit computation).
-   * \param[in] config - Definition of the particular problem.
-   */
-  void ComputeResidual(su2double *val_residual, su2double **val_Jacobian_i, su2double **val_Jacobian_j, CConfig *config);
-};
-
-/*!
->>>>>>> 1d874953
  * \class CAvgGradCorrected_TransLM
  * \brief Class for computing viscous term using average of gradients with correction (Spalart-Allmaras turbulence model).
  * \ingroup ViscDiscr
