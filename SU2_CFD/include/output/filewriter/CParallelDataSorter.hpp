/*!
 * \file CParallelDataSorter.hpp
 * \brief Headers fo the data sorter class.
 * \author T. Albring, T. Economon
 * \version 6.2.0 "Falcon"
 *
 * The current SU2 release has been coordinated by the
 * SU2 International Developers Society <www.su2devsociety.org>
 * with selected contributions from the open-source community.
 *
 * The main research teams contributing to the current release are:
 *  - Prof. Juan J. Alonso's group at Stanford University.
 *  - Prof. Piero Colonna's group at Delft University of Technology.
 *  - Prof. Nicolas R. Gauger's group at Kaiserslautern University of Technology.
 *  - Prof. Alberto Guardone's group at Polytechnic University of Milan.
 *  - Prof. Rafael Palacios' group at Imperial College London.
 *  - Prof. Vincent Terrapon's group at the University of Liege.
 *  - Prof. Edwin van der Weide's group at the University of Twente.
 *  - Lab. of New Concepts in Aeronautics at Tech. Institute of Aeronautics.
 *
 * Copyright 2012-2019, Francisco D. Palacios, Thomas D. Economon,
 *                      Tim Albring, and the SU2 contributors.
 *
 * SU2 is free software; you can redistribute it and/or
 * modify it under the terms of the GNU Lesser General Public
 * License as published by the Free Software Foundation; either
 * version 2.1 of the License, or (at your option) any later version.
 *
 * SU2 is distributed in the hope that it will be useful,
 * but WITHOUT ANY WARRANTY; without even the implied warranty of
 * MERCHANTABILITY or FITNESS FOR A PARTICULAR PURPOSE. See the GNU
 * Lesser General Public License for more details.
 *
 * You should have received a copy of the GNU Lesser General Public
 * License along with SU2. If not, see <http://www.gnu.org/licenses/>.
 */

#pragma once

#include "../../../Common/include/mpi_structure.hpp"
#include "../../../Common/include/option_structure.hpp"
#include "../../../Common/include/toolboxes/CLinearPartitioner.hpp"

class CGeometry;
class CConfig;

class CParallelDataSorter{
protected:
  
  /*!
   * \brief The MPI rank
   */
  int rank;
  
  /*!
   * \brief The MPI size, aka the number of processors.
   */
  int size;
  
<<<<<<< HEAD
  unsigned long nGlobal_Poin_Par;   // Global number of nodes with halos
  unsigned long nGlobal_Elem_Par;  // Global number of elems without halos
  unsigned long nParallel_Poin;
  unsigned long nParallel_Line,
  nParallel_Tria,
  nParallel_Quad,
  nParallel_Tetr,
  nParallel_Hexa,
  nParallel_Pris,
  nParallel_Pyra;
  int *Conn_Line_Par; // TK:: no documentation at all here! Why ints and not unsigned long? it is a list of global point indices (i.e. integers). It is subsequent i.e. first 3 integers form one Tri and so forth
  int *Conn_Tria_Par;  // triangle 1 = Conn_Tria[0], Conn_Tria[1], Conn_Tria[2]
  int *Conn_Quad_Par;
  int *Conn_Tetr_Par;
  int *Conn_Hexa_Par;
  int *Conn_Pris_Par;
  int *Conn_Pyra_Par;
  
  unsigned long nGlobalPoint_Sort;
  unsigned long nLocalPoint_Sort;
  unsigned long nPoint_Restart;

  unsigned long *beg_node;
  unsigned long *end_node;
=======
  unsigned long nGlobal_Poin_Par;  //!< Global number of points without halos before sorting
  unsigned long nGlobal_Elem_Par;  //!< Global number of elems without halos before sorting
  unsigned long nParallel_Poin;    //!< Local number of points after sorting on this proc
  unsigned long nParallel_Line,    //!< Local number of line elements after sorting on this proc
  nParallel_Tria,                  //!< Local number of triangle elements after sorting on this proc
  nParallel_Quad,                  //!< Local number of quad elements after sorting on this proc
  nParallel_Tetr,                  //!< Local number of tetrahedral elements after sorting on this proc
  nParallel_Hexa,                  //!< Local number of hexhedral elements after sorting on this proc
  nParallel_Pris,                  //!< Local number of prism elements after sorting on this proc
  nParallel_Pyra;                  //!< Local number of pyramid elements after sorting on this proc
  int *Conn_Line_Par;              //!< Local connectivity of line elements after sorting on this proc
  int *Conn_Tria_Par;              //!< Local connectivity of triangle elements after sorting on this proc
  int *Conn_Quad_Par;              //!< Local connectivity of quad elements after sorting on this proc
  int *Conn_Tetr_Par;              //!< Local connectivity of tetrahedral elements after sorting on this proc
  int *Conn_Hexa_Par;              //!< Local connectivity of hexahedral elements after sorting on this proc
  int *Conn_Pris_Par;              //!< Local connectivity of prism elements after sorting on this proc
  int *Conn_Pyra_Par;              //!< Local connectivity of pyramid elements after sorting on this proc
  
  unsigned long nGlobalPoint_Sort; //!< Global number of points without halos after sorting 
  unsigned long nLocalPoint_Sort;  //!< Local number of points without halos after sorting on this proc
>>>>>>> 429a7923

  
  CLinearPartitioner* linearPartitioner;  //!< Linear partitioner based on the global number of points.
  
<<<<<<< HEAD
  su2double** Parallel_Data; // This is holding prob all the shit data!
=======
  unsigned short GlobalField_Counter;  //!< Number of output fields
  su2double** Parallel_Data;           //!< Array holding the output data after sorting
>>>>>>> 429a7923
  
  bool connectivity_sorted;            //!< Boolean to store information on whether the connectivity is sorted
  
  int *nPoint_Send;                    //!< Number of points this processor has to send to other processors
  int *nPoint_Recv;                    //!< Number of points this processor receives from other processors
  unsigned long *Index;                //!< Index each point has in the send buffer
  su2double *connSend;                 //!< Send buffer holding the data that will be send to other processors
  unsigned long *idSend;               //!< Send buffer holding global indices that will be send to other processors
  int nSends,                          //!< Number of sends
  nRecvs;                              //!< Number of receives
  
  /*!
   * \brief Prepare the send buffers by filling them with the global indices. 
   * After calling this function, the data buffer for sending can be filled with the
   * ::SetUnsorted_Data() routine.
   * \param[in] globalID - Vector containing the global indices of the points
   */
  void PrepareSendBuffers(std::vector<unsigned long>& globalID);  

public:
  
  /*!
   * \brief Constructor
   * \param[in] config - Pointer to the current config structure
   * \param[in] nFields - Number of output fields
   */
  CParallelDataSorter(CConfig *config, unsigned short nFields);
  
  /*!
   * \brief Destructor
   */
  virtual ~CParallelDataSorter();
  
  /*!
   * \brief Sort the output data for each grid node into a linear partitioning across all processors.
   */
  virtual void SortOutputData(){}

  /*!
   * \brief Sort the connectivities (volume and surface) into data structures.
   * \param[in] config - Definition of the particular problem.
   * \param[in] geometry - Geometrical definition of the problem.
   * \param[in] val_sort - boolean controlling whether the elements are sorted or simply loaded by their owning rank.
   */
  virtual void SortConnectivity(CConfig *config, CGeometry *geometry, bool val_sort = true){}
 
  /*!
   * \brief Get the number of points the local rank owns.
   * \return local number of points.
   */
  unsigned long GetnPoints(){return nParallel_Poin;}
  
  /*!
   * \brief Get the number of points to sort.
   * \return local number of points.
   */
  unsigned long GetnLocalPointSort(){return nLocalPoint_Sort;}
  
  /*!
   * \brief Get the global number of points (accumulated from all ranks)
   * \return Global number of points.
   */
  unsigned long GetnPointsGlobal(){return nGlobal_Poin_Par;}
  
  /*!
   * \brief Get the global of elements (accumulated from all ranks and element types)
   * \return Global number elements.
   */
  unsigned long GetnElem(){return nGlobal_Elem_Par;}
   
  /*!
   * \brief Get the local number of elements of a specific type that the current rank owns
   * \input type - The type of element, ref GEO_TYPE
   * \return Local number of elements of a specific type.
   */
  unsigned long GetnElem(GEO_TYPE type);
    
  /*!
   * \brief Get the connectivity of specific element.
   * \input type - The type of element, ref GEO_TYPE
   * \input iElem - The element ID
   * \input iNode - The node ID
   * \return the connected node.
   */
  unsigned long GetElem_Connectivity(GEO_TYPE type, unsigned long iElem, unsigned long iNode);
  
  /*!
   * \brief Beginning node ID of the linear partition owned by a specific processor.
   * \input rank - the processor rank.
   * \return The beginning node ID.
   */
  unsigned long GetNodeBegin(unsigned short rank){return linearPartitioner->GetFirstIndexOnRank(rank);}
  
  /*!
   * \brief Ending node ID of the linear partition owned by a specific processor.
   * \input rank - the processor rank.
   * \return The ending node ID.
   */
  unsigned long GetNodeEnd(unsigned short rank){return linearPartitioner->GetLastIndexOnRank(rank);}
  
  /*!
   * \brief Get the value of the linear partitioned data.
   * \input iField - the output field ID.
   * \input iPoint - the point ID.
   * \return the value of the data field at a point.
   */
  su2double GetData(unsigned short iField, unsigned long iPoint) {return Parallel_Data[iField][iPoint];}
  
  /*!
   * \brief Get the global index of a point.
   * \input iPoint - the point ID.
   * \return Global index of a specific point.
   */
  virtual unsigned long GetGlobalIndex(unsigned long iPoint){return 0;}
  
  /*!
   * \brief Get the cumulated number of points
   * \input rank - the processor rank.
   * \return The cumulated number of points up to certain processor rank.
   */
  unsigned long GetnPointCumulative(unsigned short rank){return linearPartitioner->GetCumulativeSizeBeforeRank(rank);}
  
  /*!
   * \brief Get the linear number of points
   * \input rank - the processor rank.
   * \return The linear number of points up to certain processor rank.
   */
  unsigned long GetnPointLinear(unsigned short rank){return linearPartitioner->GetSizeOnRank(rank);}  
  
  /*!
   * \brief Check whether the current connectivity is sorted (i.e. if SortConnectivity has been called)
   * \return <TRUE> if the connectivity is sorted.
   */  
  bool GetConnectivitySorted(){return connectivity_sorted;}
  
  /*!
   * \brief Set the value of a specific field at a point.
   * ::PrepareSendBuffers must be called before using this function.
   * 
   * \param[in] iPoint - ID of the point
   * \param[in] iField - Index of the field
   * \param[in] data - Value of the field
   */
  void SetUnsorted_Data(unsigned long iPoint, unsigned short iField, su2double data){
    connSend[Index[iPoint] + iField] = data;
  }
};<|MERGE_RESOLUTION|>--- conflicted
+++ resolved
@@ -57,32 +57,6 @@
    */
   int size;
   
-<<<<<<< HEAD
-  unsigned long nGlobal_Poin_Par;   // Global number of nodes with halos
-  unsigned long nGlobal_Elem_Par;  // Global number of elems without halos
-  unsigned long nParallel_Poin;
-  unsigned long nParallel_Line,
-  nParallel_Tria,
-  nParallel_Quad,
-  nParallel_Tetr,
-  nParallel_Hexa,
-  nParallel_Pris,
-  nParallel_Pyra;
-  int *Conn_Line_Par; // TK:: no documentation at all here! Why ints and not unsigned long? it is a list of global point indices (i.e. integers). It is subsequent i.e. first 3 integers form one Tri and so forth
-  int *Conn_Tria_Par;  // triangle 1 = Conn_Tria[0], Conn_Tria[1], Conn_Tria[2]
-  int *Conn_Quad_Par;
-  int *Conn_Tetr_Par;
-  int *Conn_Hexa_Par;
-  int *Conn_Pris_Par;
-  int *Conn_Pyra_Par;
-  
-  unsigned long nGlobalPoint_Sort;
-  unsigned long nLocalPoint_Sort;
-  unsigned long nPoint_Restart;
-
-  unsigned long *beg_node;
-  unsigned long *end_node;
-=======
   unsigned long nGlobal_Poin_Par;  //!< Global number of points without halos before sorting
   unsigned long nGlobal_Elem_Par;  //!< Global number of elems without halos before sorting
   unsigned long nParallel_Poin;    //!< Local number of points after sorting on this proc
@@ -103,17 +77,12 @@
   
   unsigned long nGlobalPoint_Sort; //!< Global number of points without halos after sorting 
   unsigned long nLocalPoint_Sort;  //!< Local number of points without halos after sorting on this proc
->>>>>>> 429a7923
 
   
   CLinearPartitioner* linearPartitioner;  //!< Linear partitioner based on the global number of points.
   
-<<<<<<< HEAD
-  su2double** Parallel_Data; // This is holding prob all the shit data!
-=======
   unsigned short GlobalField_Counter;  //!< Number of output fields
   su2double** Parallel_Data;           //!< Array holding the output data after sorting
->>>>>>> 429a7923
   
   bool connectivity_sorted;            //!< Boolean to store information on whether the connectivity is sorted
   
