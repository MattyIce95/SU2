/*!
 * \file CParallelDataSorter.hpp
 * \brief Headers fo the data sorter class.
 * \author T. Albring, T. Economon
 * \version 7.0.0 "Blackbird"
 *
 * SU2 Project Website: https://su2code.github.io
 *
 * The SU2 Project is maintained by the SU2 Foundation 
 * (http://su2foundation.org)
 *
 * Copyright 2012-2019, SU2 Contributors (cf. AUTHORS.md)
 *
 * SU2 is free software; you can redistribute it and/or
 * modify it under the terms of the GNU Lesser General Public
 * License as published by the Free Software Foundation; either
 * version 2.1 of the License, or (at your option) any later version.
 *
 * SU2 is distributed in the hope that it will be useful,
 * but WITHOUT ANY WARRANTY; without even the implied warranty of
 * MERCHANTABILITY or FITNESS FOR A PARTICULAR PURPOSE. See the GNU
 * Lesser General Public License for more details.
 *
 * You should have received a copy of the GNU Lesser General Public
 * License along with SU2. If not, see <http://www.gnu.org/licenses/>.
 */

#pragma once

#include "../../../../Common/include/mpi_structure.hpp"
#include "../../../../Common/include/option_structure.hpp"
#include "../../../../Common/include/toolboxes/CLinearPartitioner.hpp"

class CGeometry;
class CConfig;

class CParallelDataSorter{
protected:

  /*!
   * \brief The MPI rank
   */
  int rank;

  /*!
   * \brief The MPI size, aka the number of processors.
   */
  int size;

  unsigned long nGlobal_Poin_Par;  //!< Global number of points without halos before sorting
  unsigned long nGlobal_Elem_Par;  //!< Global number of elems without halos before sorting
  unsigned long nParallel_Poin;    //!< Local number of points after sorting on this proc
  unsigned long nParallel_Line,    //!< Local number of line elements after sorting on this proc
  nParallel_Tria,                  //!< Local number of triangle elements after sorting on this proc
  nParallel_Quad,                  //!< Local number of quad elements after sorting on this proc
  nParallel_Tetr,                  //!< Local number of tetrahedral elements after sorting on this proc
  nParallel_Hexa,                  //!< Local number of hexhedral elements after sorting on this proc
  nParallel_Pris,                  //!< Local number of prism elements after sorting on this proc
  nParallel_Pyra;                  //!< Local number of pyramid elements after sorting on this proc
  int *Conn_Line_Par;              //!< Local connectivity of line elements after sorting on this proc
  int *Conn_Tria_Par;              //!< Local connectivity of triangle elements after sorting on this proc
  int *Conn_Quad_Par;              //!< Local connectivity of quad elements after sorting on this proc
  int *Conn_Tetr_Par;              //!< Local connectivity of tetrahedral elements after sorting on this proc
  int *Conn_Hexa_Par;              //!< Local connectivity of hexahedral elements after sorting on this proc
  int *Conn_Pris_Par;              //!< Local connectivity of prism elements after sorting on this proc
  int *Conn_Pyra_Par;              //!< Local connectivity of pyramid elements after sorting on this proc

  unsigned long nGlobalPoint_Sort; //!< Global number of points without halos after sorting
  unsigned long nLocalPoint_Sort;  //!< Local number of points without halos after sorting on this proc


  CLinearPartitioner* linearPartitioner;  //!< Linear partitioner based on the global number of points.

  unsigned short GlobalField_Counter;  //!< Number of output fields

  bool connectivity_sorted;            //!< Boolean to store information on whether the connectivity is sorted

  int *nPoint_Send;                    //!< Number of points this processor has to send to other processors
  int *nPoint_Recv;                    //!< Number of points this processor receives from other processors
  unsigned long *Index;                //!< Index each point has in the send buffer
  su2double *connSend;                 //!< Send buffer holding the data that will be send to other processors
  passivedouble *passiveDoubleBuffer;  //!< Buffer holding the sorted, partitioned data as passivedouble types
  su2double     *doubleBuffer;         //!< Buffer holding the sorted, partitioned data as su2double types
  /// Pointer used to allocate the memory used for ::passiveDoubleBuffer and ::doubleBuffer.
  char *dataBuffer;
  unsigned long *idSend;               //!< Send buffer holding global indices that will be send to other processors
  int nSends,                          //!< Number of sends
  nRecvs;                              //!< Number of receives

  /*!
   * \brief Prepare the send buffers by filling them with the global indices.
   * After calling this function, the data buffer for sending can be filled with the
   * ::SetUnsorted_Data() routine.
   * \param[in] globalID - Vector containing the global indices of the points
   */
  void PrepareSendBuffers(std::vector<unsigned long>& globalID);

public:

  /*!
   * \brief Constructor
   * \param[in] config - Pointer to the current config structure
   * \param[in] nFields - Number of output fields
   */
  CParallelDataSorter(CConfig *config, unsigned short nFields);

  /*!
   * \brief Destructor
   */
  virtual ~CParallelDataSorter();

  /*!
   * \brief Sort the output data for each grid node into a linear partitioning across all processors.
   */
  virtual void SortOutputData();

  /*!
   * \brief Sort the connectivities (volume and surface) into data structures.
   * \param[in] config - Definition of the particular problem.
   * \param[in] geometry - Geometrical definition of the problem.
   * \param[in] val_sort - boolean controlling whether the elements are sorted or simply loaded by their owning rank.
   */
  virtual void SortConnectivity(CConfig *config, CGeometry *geometry, bool val_sort = true){}

  /*!
   * \brief Get the number of points the local rank owns.
   * \return local number of points.
   */
  unsigned long GetnPoints(){return nParallel_Poin;}

  /*!
   * \brief Get the number of points to sort.
   * \return local number of points.
   */
  unsigned long GetnLocalPointSort(){return nLocalPoint_Sort;}

  /*!
   * \brief Get the global number of points (accumulated from all ranks)
   * \return Global number of points.
   */
  unsigned long GetnPointsGlobal(){return nGlobal_Poin_Par;}

  /*!
   * \brief Get the global of elements (accumulated from all ranks and element types)
   * \return Global number elements.
   */
  unsigned long GetnElem(){return nGlobal_Elem_Par;}

  /*!
   * \brief Get the local number of elements of a specific type that the current rank owns
   * \input type - The type of element, ref GEO_TYPE
   * \return Local number of elements of a specific type.
   */
  unsigned long GetnElem(GEO_TYPE type);

  /*!
   * \brief Get the connectivity of specific element.
   * \input type - The type of element, ref GEO_TYPE
   * \input iElem - The element ID
   * \input iNode - The node ID
   * \return the connected node.
   */
  unsigned long GetElem_Connectivity(GEO_TYPE type, unsigned long iElem, unsigned long iNode);

  /*!
   * \brief Beginning node ID of the linear partition owned by a specific processor.
   * \input rank - the processor rank.
   * \return The beginning node ID.
   */
  unsigned long GetNodeBegin(unsigned short rank){return linearPartitioner->GetFirstIndexOnRank(rank);}

  /*!
   * \brief Ending node ID of the linear partition owned by a specific processor.
   * \input rank - the processor rank.
   * \return The ending node ID.
   */
  unsigned long GetNodeEnd(unsigned short rank){return linearPartitioner->GetLastIndexOnRank(rank);}

  /*!
   * \brief Get the value of the linear partitioned data.
   * \input iField - the output field ID.
   * \input iPoint - the point ID.
   * \return the value of the data field at a point.
   */
  passivedouble GetData(unsigned short iField, unsigned long iPoint) {return passiveDoubleBuffer[iPoint*GlobalField_Counter + iField];}

  /*!
   * \brief Get the pointer to the sorted linear partitioned data.
   * \return Pointer to the sorted data.
   */
  const passivedouble *GetData() {return passiveDoubleBuffer;}

  /*!
   * \brief Get the global index of a point.
   * \input iPoint - the point ID.
   * \return Global index of a specific point.
   */
  virtual unsigned long GetGlobalIndex(unsigned long iPoint){return 0;}

  /*!
   * \brief Get the cumulated number of points
   * \input rank - the processor rank.
   * \return The cumulated number of points up to certain processor rank.
   */
  unsigned long GetnPointCumulative(unsigned short rank){return linearPartitioner->GetCumulativeSizeBeforeRank(rank);}

  /*!
   * \brief Get the linear number of points
   * \input rank - the processor rank.
   * \return The linear number of points up to certain processor rank.
   */
  unsigned long GetnPointLinear(unsigned short rank){return linearPartitioner->GetSizeOnRank(rank);}

  /*!
   * \brief Check whether the current connectivity is sorted (i.e. if SortConnectivity has been called)
   * \return <TRUE> if the connectivity is sorted.
   */
  bool GetConnectivitySorted(){return connectivity_sorted;}
<<<<<<< HEAD
  
  unsigned short FindProcessor(unsigned long iPoint){return linearPartitioner->GetRankContainingIndex(iPoint);}
  
=======

>>>>>>> d33823fa
  /*!
   * \brief Set the value of a specific field at a point.
   * ::PrepareSendBuffers must be called before using this function.
   *
   * \param[in] iPoint - ID of the point
   * \param[in] iField - Index of the field
   * \param[in] data - Value of the field
   */
  void SetUnsorted_Data(unsigned long iPoint, unsigned short iField, su2double data){
    connSend[Index[iPoint] + iField] = data;
  }

  su2double GetUnsorted_Data(unsigned long iPoint, unsigned short iField){
    return connSend[Index[iPoint] + iField];
  }
};<|MERGE_RESOLUTION|>--- conflicted
+++ resolved
@@ -216,13 +216,9 @@
    * \return <TRUE> if the connectivity is sorted.
    */
   bool GetConnectivitySorted(){return connectivity_sorted;}
-<<<<<<< HEAD
   
   unsigned short FindProcessor(unsigned long iPoint){return linearPartitioner->GetRankContainingIndex(iPoint);}
   
-=======
-
->>>>>>> d33823fa
   /*!
    * \brief Set the value of a specific field at a point.
    * ::PrepareSendBuffers must be called before using this function.
