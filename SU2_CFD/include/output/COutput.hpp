--- conflicted
+++ resolved
@@ -55,7 +55,7 @@
 class CFileWriter;
 class CParallelDataSorter;
 class CConfig;
-
+class CCatalystWriter;
 using namespace std;
 
 /*! 
@@ -222,21 +222,6 @@
   /*! \brief Number of requested volume field names in the config file. */      
   unsigned short nRequestedVolumeFields;
     
-<<<<<<< HEAD
-  su2double Cauchy_Value,  /*!< \brief Summed value of the convergence indicator. */
-  Cauchy_Func;      /*!< \brief Current value of the convergence indicator at one iteration. */
-  unsigned short Cauchy_Counter;  /*!< \brief Number of elements of the Cauchy serial. */
-  su2double *Cauchy_Serie;      /*!< \brief Complete Cauchy serial. */
-  su2double Old_Func,  /*!< \brief Old value of the objective function (the function which is monitored). */
-  New_Func;      /*!< \brief Current value of the objective function (the function which is monitored). */
-  bool Convergence,    /*!< \brief To indicate if the flow solver (direct, adjoint, or linearized) has converged or not. */
-  Convergence_FSI,    /*!< \brief To indicate if the FSI problem has converged or not. */
-  Convergence_FullMG;    /*!< \brief To indicate if the Full Multigrid has converged and it is necessary to add a new level. */
-  su2double InitResidual;  /*!< \brief Initial value of the residual to evaluate the convergence level. */
-  string Conv_Field;
-  
-  CFileWriter *catalyst_writer;
-=======
   /*----------------------------- Convergence monitoring ----------------------------*/     
 
   su2double cauchyValue,         /*!< \brief Summed value of the convergence indicator. */
@@ -256,8 +241,8 @@
   
   su2double rhoResNew,    /*!< New value of the residual for adaptive CFL routine */
   rhoResOld;              /*!< Old value of the residual for adaptive CFL routine */
->>>>>>> 208bd3a1
-  
+
+  CCatalystWriter *catalyst_writer; 
 public:
   
   /*----------------------------- Public member functions ----------------------------*/
