/*!
 * \file CVariable.hpp
 * \brief Declaration and inlines of the parent class for defining problem
          variables, function definitions in file <i>CVariable.cpp</i>.
          All variables are children of at least this class.
 * \author F. Palacios, T. Economon
 * \version 6.2.0 "Falcon"
 *
 * The current SU2 release has been coordinated by the
 * SU2 International Developers Society <www.su2devsociety.org>
 * with selected contributions from the open-source community.
 *
 * The main research teams contributing to the current release are:
 *  - Prof. Juan J. Alonso's group at Stanford University.
 *  - Prof. Piero Colonna's group at Delft University of Technology.
 *  - Prof. Nicolas R. Gauger's group at Kaiserslautern University of Technology.
 *  - Prof. Alberto Guardone's group at Polytechnic University of Milan.
 *  - Prof. Rafael Palacios' group at Imperial College London.
 *  - Prof. Vincent Terrapon's group at the University of Liege.
 *  - Prof. Edwin van der Weide's group at the University of Twente.
 *  - Lab. of New Concepts in Aeronautics at Tech. Institute of Aeronautics.
 *
 * Copyright 2012-2019, Francisco D. Palacios, Thomas D. Economon,
 *                      Tim Albring, and the SU2 contributors.
 *
 * SU2 is free software; you can redistribute it and/or
 * modify it under the terms of the GNU Lesser General Public
 * License as published by the Free Software Foundation; either
 * version 2.1 of the License, or (at your option) any later version.
 *
 * SU2 is distributed in the hope that it will be useful,
 * but WITHOUT ANY WARRANTY; without even the implied warranty of
 * MERCHANTABILITY or FITNESS FOR A PARTICULAR PURPOSE. See the GNU
 * Lesser General Public License for more details.
 *
 * You should have received a copy of the GNU Lesser General Public
 * License along with SU2. If not, see <http://www.gnu.org/licenses/>.
 */

#pragma once

#include "../../../Common/include/mpi_structure.hpp"

#include <cmath>
#include <iostream>
#include <cstdlib>

#include "../../../Common/include/config_structure.hpp"
#include "../fluid_model.hpp"
#include "../../../Common/include/toolboxes/C2DContainer.hpp"


using namespace std;

/*!
 * \class CVariable
 * \brief Main class for defining the variables.
 * \author F. Palacios
 */
class CVariable {
protected:
  using VectorType = C2DContainer<unsigned long, su2double, StorageType::ColumnMajor, 64, DynamicSize, 1>;
  using MatrixType = C2DContainer<unsigned long, su2double, StorageType::RowMajor,    64, DynamicSize, DynamicSize>;

  /*--- This contrived container is used to store matrices in a contiguous manner but still present the
   "su2double**" interface to the outside world, it will be replaced by something more efficient. ---*/
  struct VectorOfMatrix {
    su2activevector storage;
    su2matrix<su2double*> interface;
    unsigned long M, N;

    void resize(unsigned long length, unsigned long rows, unsigned long cols, su2double value) {
      M = rows;
      N = cols;
      storage.resize(length*rows*cols) = value;
      interface.resize(length,rows);

      for(unsigned long i=0; i<length; ++i)
        for(unsigned long j=0; j<rows; ++j)
          interface(i,j) = &(*this)(i,j,0);
    }

    su2double& operator() (unsigned long i, unsigned long j, unsigned long k) { return storage(i*M*N + j*N + k); }
    const su2double& operator() (unsigned long i, unsigned long j, unsigned long k) const { return storage(i*M*N + j*N + k); }

    su2double** operator[] (unsigned long i) { return interface[i]; }
  };

  MatrixType Solution;       /*!< \brief Solution of the problem. */
  MatrixType Solution_Old;   /*!< \brief Old solution of the problem R-K. */

  MatrixType External;       /*!< \brief External (outer) contribution in discrete adjoint multizone problems. */
  MatrixType External_Old;   /*!< \brief Old external (outer) contribution in discrete adjoint multizone problems. */

  su2vector<bool> Non_Physical;  /*!< \brief Non-physical points in the solution (force first order). */

  MatrixType Solution_time_n;    /*!< \brief Solution of the problem at time n for dual-time stepping technique. */
  MatrixType Solution_time_n1;   /*!< \brief Solution of the problem at time n-1 for dual-time stepping technique. */
  VectorType Delta_Time;         /*!< \brief Time step. */

  VectorOfMatrix Gradient;  /*!< \brief Gradient of the solution of the problem. */
  VectorOfMatrix Rmatrix;   /*!< \brief Geometry-based matrix for weighted least squares gradient calculations. */

  MatrixType Limiter;        /*!< \brief Limiter of the solution of the problem. */
  MatrixType Solution_Max;   /*!< \brief Max solution for limiter computation. */
  MatrixType Solution_Min;   /*!< \brief Min solution for limiter computation. */

  VectorType AuxVar;       /*!< \brief Auxiliar variable for gradient computation. */
  MatrixType Grad_AuxVar;  /*!< \brief Gradient of the auxiliar variable. */

  VectorType Max_Lambda_Inv;   /*!< \brief Maximun inviscid eingenvalue. */
  VectorType Max_Lambda_Visc;  /*!< \brief Maximun viscous eingenvalue. */
  VectorType Lambda;           /*!< \brief Value of the eingenvalue. */

  VectorType Sensor;               /*!< \brief Pressure sensor for high order central scheme and Roe dissipation. */
  MatrixType Undivided_Laplacian;  /*!< \brief Undivided laplacian of the solution. */

  MatrixType Res_TruncError;  /*!< \brief Truncation error for multigrid cycle. */
  MatrixType Residual_Old;    /*!< \brief Auxiliar structure for residual smoothing. */
  MatrixType Residual_Sum;    /*!< \brief Auxiliar structure for residual smoothing. */

  MatrixType Solution_Adj_Old;   /*!< \brief Solution of the problem in the previous AD-BGS iteration. */

  MatrixType Solution_BGS_k;     /*!< \brief Old solution container for BGS iterations. */

  su2matrix<int> AD_InputIndex;    /*!< \brief Indices of Solution variables in the adjoint vector. */
  su2matrix<int> AD_OutputIndex;   /*!< \brief Indices of Solution variables in the adjoint vector after having been updated. */

  unsigned long nPoint = {0};  /*!< \brief Number of points in the domain. */
  unsigned long nDim = {0};      /*!< \brief Number of dimension of the problem. */
  unsigned long nVar = {0};        /*!< \brief Number of variables of the problem. */
  unsigned long nPrimVar = {0};      /*!< \brief Number of primitive variables. */
  unsigned long nPrimVarGrad = {0};    /*!< \brief Number of primitives for which a gradient is computed. */
  unsigned long nSecondaryVar = {0};     /*!< \brief Number of secondary variables. */
  unsigned long nSecondaryVarGrad = {0};   /*!< \brief Number of secondaries for which a gradient is computed. */
  
public:

  /*--- Disable default construction copy and assignment. ---*/
  CVariable() = delete;
  CVariable(const CVariable&) = delete;
  CVariable(CVariable&&) = delete;
  CVariable& operator= (const CVariable&) = delete;
  CVariable& operator= (CVariable&&) = delete;

  /*!
   * \overload
   * \param[in] npoint - Number of points/nodes/vertices in the domain.
   * \param[in] nvar - Number of variables of the problem.
   * \param[in] config - Definition of the particular problem.
   */
  CVariable(unsigned long npoint, unsigned long nvar, CConfig *config);

  /*!
   * \overload
   * \param[in] npoint - Number of points/nodes/vertices in the domain.
   * \param[in] ndim - Number of dimensions of the problem.
   * \param[in] nvar - Number of variables of the problem.
   * \param[in] config - Definition of the particular problem.
   */
  CVariable(unsigned long npoint, unsigned long ndim, unsigned long nvar, CConfig *config);

  /*!
   * \brief Destructor of the class.
   */
  virtual ~CVariable() = default;

  /*!
   * \brief Set the value of the solution, all variables.
   * \param[in] iPoint - Point index.
   * \param[in] solution - Solution of the problem.
   */
  inline void SetSolution(unsigned long iPoint, const su2double *solution) {
    for (unsigned long iVar = 0; iVar < nVar; iVar++) Solution(iPoint,iVar) = solution[iVar];
  }

  /*!
   * \brief Set the value of the solution, one variable.
   * \param[in] iPoint - Point index.
   * \param[in] iVar - Index of the variable.
   * \param[in] solution - Value of the solution for the index <i>iVar</i>.
   */
  inline void SetSolution(unsigned long iPoint, unsigned long iVar, su2double solution) { Solution(iPoint,iVar) = solution; }

  /*!
   * \brief Add the value of the solution vector to the previous solution (incremental approach).
   * \param[in] iPoint - Point index.
   * \param[in] iVar - Index of the variable.
   * \param[in] solution - Value of the solution for the index <i>iVar</i>.
   */
  inline void Add_DeltaSolution(unsigned long iPoint, unsigned long iVar, su2double solution) { Solution(iPoint,iVar) += solution; }

  /*!
   * \brief Set the value of the non-physical point.
   * \param[in] iPoint - Point index.
   * \param[in] value - identification of the non-physical point.
   */
  inline void SetNon_Physical(unsigned long iPoint, bool value) { Non_Physical(iPoint) = !value; }

  /*!
   * \brief Get the value of the non-physical point.
   * \param[in] iPoint - Point index.
   * \return Value of the Non-physical point.
   */
  inline su2double GetNon_Physical(unsigned long iPoint) const { return su2double(Non_Physical(iPoint)); }

  /*!
   * \brief Get the solution.
   * \param[in] iPoint - Point index.
   * \param[in] iVar - Index of the variable.
   * \return Value of the solution for the index <i>iVar</i>.
   */
  inline su2double GetSolution(unsigned long iPoint, unsigned long iVar) const { return Solution(iPoint,iVar); }

  /*!
   * \brief Get the old solution of the problem (Runge-Kutta method)
   * \param[in] iPoint - Point index.
   * \param[in] iVar - Index of the variable.
   * \return Pointer to the old solution vector.
   */
  inline su2double GetSolution_Old(unsigned long iPoint, unsigned long iVar) const { return Solution_Old(iPoint,iVar); }

  /*!
   * \brief Get the old solution of the discrete adjoint problem (for multiphysics subiterations)
   * \param[in] iPoint - Point index.
   * \param[in] iVar - Index of the variable.
   * \return Pointer to the old solution vector.
   */
  inline su2double GetSolution_Old_Adj(unsigned long iPoint, unsigned long iVar) const { return Solution_Adj_Old(iPoint,iVar); }

  /*!
   * \brief Set the value of the old solution.
   * \param[in] iPoint - Point index.
   * \param[in] solution_old - Pointer to the residual vector.
   */
  inline void SetSolution_Old(unsigned long iPoint, const su2double *solution_old) {
    for (unsigned long iVar = 0; iVar < nVar; iVar++)
      Solution_Old(iPoint,iVar) = solution_old[iVar];
  }

  /*!
   * \overload
   * \param[in] iVar - Index of the variable.
   * \param[in] iPoint - Point index.
   * \param[in] solution_old - Value of the old solution for the index <i>iVar</i>.
   */
  inline void SetSolution_Old(unsigned long iPoint, unsigned long iVar, su2double solution_old) { Solution_Old(iPoint,iVar) = solution_old; }

  /*!
   * \brief Set old variables to the value of the current variables.
   */
  void Set_OldSolution();

  /*!
   * \brief Set variables to the value of the old variables.
   */
  void Set_Solution();

  /*!
   * \brief Set the variable solution at time n.
   */
  void Set_Solution_time_n();

  /*!
   * \brief Set the variable solution at time n-1.
   */
  void Set_Solution_time_n1();

  /*!
   * \brief Set the variable solution at time n.
   * \param[in] iPoint - Point index.
   */
  inline void Set_Solution_time_n(unsigned long iPoint, const su2double* val_sol) {
    for (unsigned long iVar = 0; iVar < nVar; iVar++) Solution_time_n(iPoint,iVar) = val_sol[iVar];
  }

  /*!
   * \brief Set the variable solution at time n-1.
   * \param[in] iPoint - Point index.
   */
  inline void Set_Solution_time_n1(unsigned long iPoint, const su2double* val_sol) {
    for (unsigned long iVar = 0; iVar < nVar; iVar++)
      Solution_time_n1(iPoint,iVar) = val_sol[iVar];
  }

  /*!
   * \brief Set the variable solution at time n.
   */
  inline void Set_Solution_time_n(unsigned long iPoint, unsigned long iVar, su2double val_sol) {
    Solution_time_n(iPoint,iVar) = val_sol;
  }

  /*!
   * \brief Set the variable solution at time n-1.
   */
  inline void Set_Solution_time_n1(unsigned long iPoint, unsigned long iVar, su2double val_sol) {
    Solution_time_n1(iPoint,iVar) = val_sol;
  }

  /*!
   * \brief Set to zero the velocity components of the solution.
   * \param[in] iPoint - Point index.
   */
  inline void SetVelSolutionZero(unsigned long iPoint) {
    for (unsigned long iDim = 0; iDim < nDim; iDim++) Solution(iPoint,iDim+1) = 0.0;
  }

  /*!
   * \brief Specify a vector to set the velocity components of the solution.
   * \param[in] iPoint - Point index.
   * \param[in] val_vector - Pointer to the vector.
   */
  inline void SetVelSolutionVector(unsigned long iPoint, const su2double *val_vector) {
    for (unsigned long iDim = 0; iDim < nDim; iDim++) Solution(iPoint, iDim+1) = val_vector[iDim];
  }

  /*!
   * \brief Set to zero velocity components of the solution.
   */
  inline void SetVelSolutionOldZero(unsigned long iPoint) {
    for (unsigned long iDim = 0; iDim < nDim; iDim++) Solution_Old(iPoint, iDim+1) = 0.0;
  }

  /*!
   * \brief Add a value to the solution.
   * \param[in] iPoint - Point index.
   * \param[in] iVar - Number of the variable.
   * \param[in] solution - Value that we want to add to the solution.
   */
  inline void AddSolution(unsigned long iPoint, unsigned long iVar, su2double solution) {
    Solution(iPoint, iVar) = Solution_Old(iPoint, iVar) + solution;
  }

  /*!
   * \brief Add a value to the solution.
   * \param[in] iPoint - Point index.
   * \param[in] solution - Value that we want to add to the solution.
   */
  inline void AddSolution(unsigned long iPoint, const su2double *solution) {
    for (unsigned long iVar = 0; iVar < nVar; iVar++) Solution(iPoint, iVar) += solution[iVar];
  }

  /*!
   * \brief A virtual member.
   * \param[in] iPoint - Point index.
   * \param[in] iVar - Index of the variable.
   * \return Pointer to the old solution vector.
   */
  inline virtual su2double GetSolution_New(unsigned long iPoint, unsigned long iVar) const { return 0.0; }

  /*!
   * \brief A virtual member.
   * \param[in] iPoint - Point index.
   */
  inline virtual su2double GetRoe_Dissipation(unsigned long iPoint) const { return 0.0; }

  /*!
   * \brief A virtual member.
   * \param[in] iPoint - Point index.
   */
  inline virtual void SetRoe_Dissipation(unsigned long iPoint, su2double val_dissipation) {}

  /*!
   * \brief A virtual member.
   * \param[in] iPoint - Point index.
   */
  inline virtual void SetRoe_Dissipation_FD(unsigned long iPoint, su2double val_wall_dist) {}

  /*!
   * \brief A virtual member.
   * \param[in] iPoint - Point index.
   * \param[in] val_delta - A scalar measure of the grid size
   * \param[in] val_const_DES - The DES constant (C_DES)
   */
  inline virtual void SetRoe_Dissipation_NTS(unsigned long iPoint, su2double val_delta, su2double val_const_DES) {}

  /*!
   * \brief A virtual member.
   * \param[in] iPoint - Point index.
   */
  inline virtual su2double GetDES_LengthScale(unsigned long iPoint) const { return 0.0; }

  /*!
   * \brief A virtual member.
   * \param[in] iPoint - Point index.
   */
  inline virtual void SetDES_LengthScale(unsigned long iPoint, su2double val_des_lengthscale) {}

  /*!
   * \brief A virtual member.
   * \param[in] iPoint - Point index.
   */
  virtual void SetSolution_New() {}

  /*!
   * \brief Set external contributions to zero.
   */
  void SetExternalZero();

  /*!
   * \brief Set old External to the value of the current variables.
   */
  void Set_OldExternal();

  /*!
   * \brief A virtual member.
   * \param[in] val_var - Number of the variable.
   * \param[in] val_solution - Value that we want to add to the solution.
   * \param[in] iPoint - Point index.
   * \param[in] iVar - Number of the variable.
   * \param[in] solution - Value that we want to add to the solution.
   */
  inline virtual void AddSolution_New(unsigned long iPoint, unsigned long iVar, su2double solution) {}

  /*!
   * \brief Add a value to the External vector.
   * \param[in] iPoint - Point index.
   * \param[in] val_sol - vector that has to be added component-wise
   */
  inline void Add_External(unsigned long iPoint, const su2double* val_sol) {
    for(unsigned long iVar = 0; iVar < nVar; iVar++) External(iPoint,iVar) += val_sol[iVar];
  }

  /*!
   * \brief Add a valaue to the old External vector.
   * \param[in] iPoint - Point index.
   * \param[in] val_solution - Value that we want to add to the solution.
   */
  inline void Add_ExternalOld(unsigned long iPoint, const su2double* val_sol) {
    for(unsigned long iVar = 0; iVar < nVar; iVar++) External_Old(iPoint,iVar) += val_sol[iVar];
  }

  /*!
   * \brief Add a value to the solution, clipping the values.
   * \param[in] iPoint - Point index.
   * \param[in] iVar - Index of the variable.
   * \param[in] solution - Value of the solution change.
   * \param[in] lowerlimit - Lower value.
   * \param[in] upperlimit - Upper value.
   */
  inline void AddClippedSolution(unsigned long iPoint, unsigned long iVar, su2double solution,
                                 su2double lowerlimit, su2double upperlimit) {

    su2double val_new = Solution_Old(iPoint, iVar) + solution;
    Solution(iPoint,iVar) = min(max(val_new, lowerlimit), upperlimit);
  }

  /*!
   * \brief Update the variables using a conservative format.
   * \param[in] iPoint - Point index.
   * \param[in] iVar - Index of the variable.
   * \param[in] solution - Value of the solution change.
   * \param[in] val_density - Value of the density.
   * \param[in] val_density_old - Value of the old density.
   * \param[in] lowerlimit - Lower value.
   * \param[in] upperlimit - Upper value.
   */
  inline void AddConservativeSolution(unsigned long iPoint, unsigned long iVar, su2double solution,
                                      su2double val_density, su2double val_density_old,
                                      su2double lowerlimit, su2double upperlimit) {

    su2double val_new = (Solution_Old(iPoint,iVar)*val_density_old + solution)/val_density;
    Solution(iPoint,iVar) = min(max(val_new, lowerlimit), upperlimit);
  }

  /*!
   * \brief Get the solution of the problem.
   * \return Pointer to the solution vector.
   */
  inline su2double *GetSolution(unsigned long iPoint) { return Solution[iPoint]; }

  /*!
   * \brief Get the old solution of the problem (Runge-Kutta method)
   * \return Pointer to the old solution vector.
   */
  inline su2double *GetSolution_Old(unsigned long iPoint) { return Solution_Old[iPoint]; }

  /*!
   * \brief Get the external contributions of the problem.
   * \param[in] iPoint - Point index.
   * \return Pointer to the External row for iPoint.
   */
  inline const su2double *Get_External(unsigned long iPoint) const { return External[iPoint]; }
  
  /*!
   * \brief Get the old external contributions of the problem.
   * \param[in] iPoint - Point index.
   * \return Pointer to the External_Old row for iPoint.
   */
  inline const su2double *Get_ExternalOld(unsigned long iPoint) const { return External_Old[iPoint]; }

  /*!
   * \brief Get the solution at time n.
   * \return Pointer to the solution (at time n) vector.
   */
  inline su2double *GetSolution_time_n(unsigned long iPoint) { return Solution_time_n[iPoint]; }

  /*!
   * \brief Get the solution at time n-1.
   * \return Pointer to the solution (at time n-1) vector.
   */
  inline su2double *GetSolution_time_n1(unsigned long iPoint) { return Solution_time_n1[iPoint]; }

  /*!
   * \brief Set the value of the old residual.
   * \param[in] iPoint - Point index.
   * \param[in] val_residual_old - Pointer to the residual vector.
   */
  inline void SetResidual_Old(unsigned long iPoint, const su2double *val_residual_old) {
    for (unsigned long iVar = 0; iVar < nVar; iVar++)
      Residual_Old(iPoint,iVar) = val_residual_old[iVar];
  }

  /*!
   * \brief Add a value to the summed residual vector.
   * \param[in] iPoint - Point index.
   * \param[in] val_residual - Pointer to the residual vector.
   */
  inline void AddResidual_Sum(unsigned long iPoint, const su2double *val_residual) {
    for (unsigned long iVar = 0; iVar < nVar; iVar++)
      Residual_Sum(iPoint,iVar) += val_residual[iVar];
  }

  /*!
   * \brief Set summed residual vector to zero value.
   */
  void SetResidualSumZero();

  /*!
   * \brief Set the velocity of the truncation error to zero.
   * \param[in] iPoint - Point index.
   */
  inline virtual void SetVel_ResTruncError_Zero(unsigned long iPoint, unsigned long iSpecies) {}

  /*!
   * \brief Get the value of the summed residual.
   * \param[in] iPoint - Point index.
   * \return Pointer to the summed residual.
   */
  inline su2double *GetResidual_Sum(unsigned long iPoint) { return Residual_Sum[iPoint]; }

  /*!
   * \brief Get the value of the old residual.
   * \param[in] iPoint - Point index.
   * \return Pointer to the old residual.
   */
  inline su2double *GetResidual_Old(unsigned long iPoint) { return Residual_Old[iPoint]; }

  /*!
   * \brief Get the value of the summed residual.
   * \param[in] iPoint - Point index.
   * \param[in] val_residual - Pointer to the summed residual.
   */
  inline void GetResidual_Sum(unsigned long iPoint, su2double *val_residual) const {
    for (unsigned long iVar = 0; iVar < nVar; iVar++)
      val_residual[iVar] = Residual_Sum(iPoint,iVar);
  }

  /*!
   * \brief Set auxiliar variables, we are looking for the gradient of that variable.
   * \param[in] iPoint - Point index.
   * \param[in] val_auxvar - Value of the auxiliar variable.
   */
  inline void SetAuxVar(unsigned long iPoint, su2double val_auxvar) { AuxVar(iPoint) = val_auxvar; }

  /*!
   * \brief Get the value of the auxiliary variable.
   * \param[in] iPoint - Point index.
   * \return Value of the auxiliary variable.
   */
  inline su2double GetAuxVar(unsigned long iPoint) const { return AuxVar(iPoint); }

  /*!
   * \brief Set the auxiliary variable gradient to zero value.
   */
  void SetAuxVarGradientZero();

  /*!
   * \brief Set the value of the auxiliary variable gradient.
   * \param[in] iPoint - Point index.
   * \param[in] iDim - Index of the dimension.
   * \param[in] val_gradient - Value of the gradient for the index <i>iDim</i>.
   */
  inline void SetAuxVarGradient(unsigned long iPoint, unsigned long iDim, su2double val_gradient) { Grad_AuxVar(iPoint,iDim) = val_gradient; }

  /*!
   * \brief Add a value to the auxiliary variable gradient.
   * \param[in] iPoint - Point index.
   * \param[in] iDim - Index of the dimension.
   * \param[in] val_value - Value of the gradient to be added for the index <i>iDim</i>.
   */
  inline void AddAuxVarGradient(unsigned long iPoint, unsigned long iDim, su2double val_value) { Grad_AuxVar(iPoint,iDim) += val_value;}

  /*!
   * \brief Subtract a value to the auxiliary variable gradient.
   * \param[in] iPoint - Point index.
   * \param[in] iDim - Index of the dimension.
   * \param[in] val_value - Value of the gradient to be subtracted for the index <i>iDim</i>.
   */
  inline void SubtractAuxVarGradient(unsigned long iPoint, unsigned long iDim, su2double val_value) { Grad_AuxVar(iPoint,iDim) -= val_value; }

  /*!
   * \brief Get the gradient of the auxiliary variable.
   * \param[in] iPoint - Point index.
   * \return Value of the gradient of the auxiliary variable.
   */
  inline su2double *GetAuxVarGradient(unsigned long iPoint) { return Grad_AuxVar[iPoint]; }

  /*!
   * \brief Get the gradient of the auxiliary variable.
   * \param[in] iPoint - Point index.
   * \param[in] iDim - Index of the dimension.
   * \return Value of the gradient of the auxiliary variable for the dimension <i>iDim</i>.
   */
  inline su2double GetAuxVarGradient(unsigned long iPoint, unsigned long iDim) const { return Grad_AuxVar(iPoint,iDim); }

  /*!
   * \brief Add a value to the truncation error.
   * \param[in] iPoint - Point index.
   * \param[in] val_truncation_error - Value that we want to add to the truncation error.
   */
  inline void AddRes_TruncError(unsigned long iPoint, const su2double *val_truncation_error) {
    for (unsigned long iVar = 0; iVar < nVar; iVar++)
      Res_TruncError(iPoint, iVar) += val_truncation_error[iVar];
  }

  /*!
   * \brief Subtract a value to the truncation error.
   * \param[in] iPoint - Point index.
   * \param[in] val_truncation_error - Value that we want to subtract to the truncation error.
   */
  inline void SubtractRes_TruncError(unsigned long iPoint, const su2double *val_truncation_error) {
    for (unsigned long iVar = 0; iVar < nVar; iVar++)
      Res_TruncError(iPoint, iVar) -= val_truncation_error[iVar];
  }

  /*!
   * \brief Set the truncation error to zero.
   * \param[in] iPoint - Point index.
   */
  inline void SetRes_TruncErrorZero(unsigned long iPoint) {
    for (unsigned long iVar = 0; iVar < nVar; iVar++) Res_TruncError(iPoint, iVar) = 0.0;
  }

  /*!
   * \brief Set the truncation error to zero.
   * \param[in] iPoint - Point index.
   */
  inline void SetVal_ResTruncError_Zero(unsigned long iPoint, unsigned long iVar) {Res_TruncError(iPoint, iVar) = 0.0;}

  /*!
   * \brief Set the velocity of the truncation error to zero.
   * \param[in] iPoint - Point index.
   */
  inline void SetVel_ResTruncError_Zero(unsigned long iPoint) {
    for (unsigned long iDim = 0; iDim < nDim; iDim++) Res_TruncError(iPoint,iDim+1) = 0.0;
  }

  /*!
   * \brief Set the velocity of the truncation error to zero.
   * \param[in] iPoint - Point index.
   */
  inline void SetEnergy_ResTruncError_Zero(unsigned long iPoint) { Res_TruncError(iPoint,nDim+1) = 0.0;}

  /*!
   * \brief Get the truncation error.
   * \param[in] iPoint - Point index.
   * \return Pointer to the truncation error.
   */
  inline su2double *GetResTruncError(unsigned long iPoint) { return Res_TruncError[iPoint]; }

  /*!
   * \brief Get the truncation error.
   * \param[in] iPoint - Point index.
   * \param[in] val_trunc_error - Pointer to the truncation error.
   */
  inline void GetResTruncError(unsigned long iPoint, su2double *val_trunc_error) const {
    for (unsigned long iVar = 0; iVar < nVar; iVar++)
      val_trunc_error[iVar] = Res_TruncError(iPoint, iVar);
  }

  /*!
   * \brief Set the gradient of the solution.
   * \param[in] iPoint - Point index.
   * \param[in] gradient - Gradient of the solution.
   */
  inline void SetGradient(unsigned long iPoint, su2double **gradient) {
    for (unsigned long iVar = 0; iVar < nVar; iVar++)
      for (unsigned long iDim = 0; iDim < nDim; iDim++)
        Gradient(iPoint,iVar,iDim) = gradient[iVar][iDim];
  }

  /*!
   * \overload
   * \param[in] iPoint - Point index.
   * \param[in] iVar - Index of the variable.
   * \param[in] iDim - Index of the dimension.
   * \param[in] value - Value of the gradient.
   */
  inline void SetGradient(unsigned long iPoint, unsigned long iVar, unsigned long iDim, su2double value) { Gradient(iPoint,iVar,iDim) = value; }

  /*!
   * \brief Set to zero the gradient of the solution.
   */
  void SetGradientZero();

  /*!
   * \brief Add <i>value</i> to the solution gradient.
   * \param[in] iPoint - Point index.
   * \param[in] iVar - Index of the variable.
   * \param[in] iDim - Index of the dimension.
   * \param[in] value - Value to add to the solution gradient.
   */
  inline void AddGradient(unsigned long iPoint, unsigned long iVar, unsigned long iDim, su2double value) { Gradient(iPoint,iVar,iDim) += value; }

  /*!
   * \brief Subtract <i>value</i> to the solution gradient.
   * \param[in] iPoint - Point index.
   * \param[in] iVar - Index of the variable.
   * \param[in] iDim - Index of the dimension.
   * \param[in] value - Value to subtract to the solution gradient.
   */
  inline void SubtractGradient(unsigned long iPoint, unsigned long iVar, unsigned long iDim, su2double value) { Gradient(iPoint,iVar,iDim) -= value; }

  /*!
   * \brief Get the value of the solution gradient.
   * \param[in] iPoint - Point index.
   * \return Value of the gradient solution.
   */
  inline su2double **GetGradient(unsigned long iPoint) { return Gradient[iPoint]; }

  /*!
   * \brief Get the value of the solution gradient.
   * \param[in] iPoint - Point index.
   * \param[in] iVar - Index of the variable.
   * \param[in] iDim - Index of the dimension.
   * \return Value of the solution gradient.
   */
  inline su2double GetGradient(unsigned long iPoint, unsigned long iVar, unsigned long iDim) const { return Gradient(iPoint,iVar,iDim); }

  /*!
   * \brief Set the value of an entry in the Rmatrix for least squares gradient calculations.
   * \param[in] iPoint - Point index.
   * \param[in] iDim - Index of the dimension.
   * \param[in] jDim - Index of the dimension.
   * \param[in] value - Value of the Rmatrix entry.
   */
  inline void SetRmatrix(unsigned long iPoint, unsigned long iDim, unsigned long jDim, su2double value) { Rmatrix(iPoint,iDim,jDim) = value; }

  /*!
   * \brief Set to zero the Rmatrix for least squares gradient calculations.
   */
  void SetRmatrixZero();

  /*!
   * \brief Add <i>value</i> to the Rmatrix for least squares gradient calculations.
   * \param[in] iPoint - Point index.
   * \param[in] iDim - Index of the dimension.
   * \param[in] jDim - Index of the dimension.
   * \param[in] value - Value of the Rmatrix entry.
   */
  inline void AddRmatrix(unsigned long iPoint, unsigned long iDim, unsigned long jDim, su2double value) { Rmatrix(iPoint,iDim,jDim) += value; }

  /*!
   * \brief Get the value of the Rmatrix entry for least squares gradient calculations.
   * \param[in] iPoint - Point index.
   * \param[in] iDim - Index of the dimension.
   * \param[in] jDim - Index of the dimension.
   * \return Value of the Rmatrix entry.
   */
  inline su2double GetRmatrix(unsigned long iPoint, unsigned long iDim, unsigned long jDim) const { return Rmatrix(iPoint,iDim,jDim); }

  /*!
   * \brief Get the value of the Rmatrix entry for least squares gradient calculations.
   * \param[in] iPoint - Point index.
   * \return Value of the Rmatrix entry.
   */
  inline su2double **GetRmatrix(unsigned long iPoint) { return Rmatrix[iPoint]; }

  /*!
   * \brief Set the value of the limiter.
   * \param[in] iPoint - Point index.
   * \param[in] iVar - Index of the variable.
   * \param[in] val_limiter - Value of the limiter for the index <i>iVar</i>.
   */
  inline void SetLimiter(unsigned long iPoint, unsigned long iVar, su2double val_limiter) { Limiter(iPoint,iVar) = val_limiter; }

  /*!
   * \brief Set the value of the limiter.
   * \param[in] iPoint - Point index.
   * \param[in] val_species - Index of the species .
   * \param[in] iVar - Index of the variable.
   * \param[in] val_limiter - Value of the limiter for the index <i>iVar</i>.
   */
  inline virtual void SetLimiterPrimitive(unsigned long iPoint, unsigned long val_species, unsigned long iVar, su2double val_limiter) {}

  /*!
   * \brief Set the value of the limiter.
   * \param[in] iPoint - Point index.
   * \param[in] val_species - Index of the species .
   * \param[in] iVar - Index of the variable.
   */
  inline virtual su2double GetLimiterPrimitive(unsigned long iPoint, unsigned long val_species, unsigned long iVar) const { return 0.0; }

  /*!
   * \brief Set the value of the max solution.
   * \param[in] iPoint - Point index.
   * \param[in] iVar - Index of the variable.
   * \param[in] solution - Value of the max solution for the index <i>iVar</i>.
   */
  inline void SetSolution_Max(unsigned long iPoint, unsigned long iVar, su2double solution) { Solution_Max(iPoint,iVar) = solution; }

  /*!
   * \brief Set the value of the min solution.
   * \param[in] iPoint - Point index.
   * \param[in] iVar - Index of the variable.
   * \param[in] solution - Value of the min solution for the index <i>iVar</i>.
   */
  inline void SetSolution_Min(unsigned long iPoint, unsigned long iVar, su2double solution) { Solution_Min(iPoint,iVar) = solution; }

  /*!
   * \brief Get the value of the slope limiter.
   * \param[in] iPoint - Point index.
   * \return Pointer to the limiters vector.
   */
  inline su2double *GetLimiter(unsigned long iPoint) { return Limiter[iPoint]; }

  /*!
   * \brief Get the value of the slope limiter.
   * \param[in] iPoint - Point index.
   * \param[in] iVar - Index of the variable.
   * \return Value of the limiter vector for the variable <i>iVar</i>.
   */
  inline su2double GetLimiter(unsigned long iPoint, unsigned long iVar) const { return Limiter(iPoint,iVar); }

  /*!
   * \brief Get the value of the min solution.
   * \param[in] iPoint - Point index.
   * \param[in] iVar - Index of the variable.
   * \return Value of the min solution for the variable <i>iVar</i>.
   */
  inline su2double GetSolution_Max(unsigned long iPoint, unsigned long iVar) const { return Solution_Max(iPoint,iVar); }

  /*!
   * \brief Set the value of the preconditioner Beta.
   * \param[in] val_Beta - Value of the low Mach preconditioner variable Beta
   * \param[in] iPoint - Point index.
   * \param[in] iVar - Index of the variable.
   * \return Value of the min solution for the variable <i>iVar</i>.
   */
  inline su2double GetSolution_Min(unsigned long iPoint, unsigned long iVar) const { return Solution_Min(iPoint,iVar); }

  /*!
   * \brief Get the value of the wind gust
   * \param[in] iPoint - Point index.
   * \return Value of the wind gust
   */
  inline virtual su2double* GetWindGust(unsigned long iPoint) { return nullptr; }

  /*!
   * \brief Set the value of the wind gust
   * \param[in] iPoint - Point index.
   * \param[in] val_WindGust - Value of the wind gust
   */
  inline virtual void SetWindGust(unsigned long iPoint, const su2double* val_WindGust) {}

  /*!
   * \brief Get the value of the derivatives of the wind gust
   * \return Value of the derivatives of the wind gust
   */
  inline virtual su2double* GetWindGustDer(unsigned long iPoint) { return nullptr;}

  /*!
   * \brief Set the value of the derivatives of the wind gust
   * \param[in] iPoint - Point index.
   * \param[in] val_WindGust - Value of the derivatives of the wind gust
   */
  inline virtual void SetWindGustDer(unsigned long iPoint, const su2double* val_WindGust) {}

  /*!
   * \brief Set the value of the time step.
   * \param[in] iPoint - Point index.
   * \param[in] val_delta_time - Value of the time step.
   */
  inline void SetDelta_Time(unsigned long iPoint, su2double val_delta_time) { Delta_Time(iPoint) = val_delta_time; }

  /*!
   * \brief Set the value of the time step.
   * \param[in] iPoint - Point index.
   * \param[in] val_delta_time - Value of the time step.
   * \param[in] iSpecies - Index of the Species.
   */
  inline virtual void SetDelta_Time(unsigned long iPoint, su2double val_delta_time, unsigned long iSpecies) {}

  /*!
   * \brief Get the value of the time step.
   * \param[in] iPoint - Point index.
   * \return Value of the time step.
   */
  inline su2double GetDelta_Time(unsigned long iPoint) const {return Delta_Time(iPoint); }

  /*!
   * \brief Get the value of the time step.
   * \param[in] iPoint - Point index.
   * \param[in] iSpecies - Index of the Species
   * \return Value of the time step.
   */
  inline virtual su2double GetDelta_Time(unsigned long iPoint, unsigned long iSpecies) { return 0.0; }

  /*!
   * \brief Set the value of the maximum eigenvalue for the inviscid terms of the PDE.
   * \param[in] iPoint - Point index.
   * \param[in] val_max_lambda - Value of the maximum eigenvalue for the inviscid terms of the PDE.
   */
  inline void SetMax_Lambda_Inv(unsigned long iPoint, su2double val_max_lambda) { Max_Lambda_Inv(iPoint) = val_max_lambda; }

  /*!
   * \brief Set the value of the maximum eigenvalue for the inviscid terms of the PDE.
   * \param[in] iPoint - Point index.
   * \param[in] val_max_lambda - Value of the maximum eigenvalue for the inviscid terms of the PDE.
   * \param[in] val_species - Value of the species index to set the maximum eigenvalue.
   */
  inline virtual void SetMax_Lambda_Inv(unsigned long iPoint, su2double val_max_lambda, unsigned long val_species) {}

  /*!
   * \brief Set the value of the maximum eigenvalue for the viscous terms of the PDE.
   * \param[in] iPoint - Point index.
   * \param[in] val_max_lambda - Value of the maximum eigenvalue for the viscous terms of the PDE.
   */
  inline void SetMax_Lambda_Visc(unsigned long iPoint, su2double val_max_lambda) { Max_Lambda_Visc(iPoint) = val_max_lambda; }

  /*!
   * \brief Set the value of the maximum eigenvalue for the viscous terms of the PDE.
   * \param[in] iPoint - Point index.
   * \param[in] val_max_lambda - Value of the maximum eigenvalue for the viscous terms of the PDE.
   * \param[in] val_species - Index of the species to set the maximum eigenvalue of the viscous terms.
   */
  inline virtual void SetMax_Lambda_Visc(unsigned long iPoint, su2double val_max_lambda, unsigned long val_species) {}

  /*!
   * \brief Add a value to the maximum eigenvalue for the inviscid terms of the PDE.
   * \param[in] iPoint - Point index.
   * \param[in] val_max_lambda - Value of the maximum eigenvalue for the inviscid terms of the PDE.
   */
  inline void AddMax_Lambda_Inv(unsigned long iPoint, su2double val_max_lambda) { Max_Lambda_Inv(iPoint) += val_max_lambda; }

  /*!
   * \brief Add a value to the maximum eigenvalue for the viscous terms of the PDE.
   * \param[in] iPoint - Point index.
   * \param[in] val_max_lambda - Value of the maximum eigenvalue for the viscous terms of the PDE.
   */
  inline void AddMax_Lambda_Visc(unsigned long iPoint, su2double val_max_lambda) { Max_Lambda_Visc(iPoint) += val_max_lambda; }

  /*!
   * \brief Get the value of the maximum eigenvalue for the inviscid terms of the PDE.
   * \param[in] iPoint - Point index.
   * \return the value of the maximum eigenvalue for the inviscid terms of the PDE.
   */
  inline su2double GetMax_Lambda_Inv(unsigned long iPoint) const { return Max_Lambda_Inv(iPoint); }

  /*!
   * \brief Get the value of the maximum eigenvalue for the viscous terms of the PDE.
   * \param[in] iPoint - Point index.
   * \return the value of the maximum eigenvalue for the viscous terms of the PDE.
   */
  inline su2double GetMax_Lambda_Visc(unsigned long iPoint) const { return Max_Lambda_Visc(iPoint); }

  /*!
   * \brief Set the value of the spectral radius.
   * \param[in] iPoint - Point index.
   * \param[in] val_lambda - Value of the spectral radius.
   */
  inline void SetLambda(unsigned long iPoint, su2double val_lambda) { Lambda(iPoint) = val_lambda; }

  /*!
   * \brief Set the value of the spectral radius.
   * \param[in] iPoint - Point index.
   * \param[in] val_lambda - Value of the spectral radius.
   * \param[in] val_iSpecies -Index of species
   */
  inline virtual void SetLambda(unsigned long iPoint, su2double val_lambda, unsigned long val_iSpecies) {}

  /*!
   * \brief Add the value of the spectral radius.
   * \param[in] iPoint - Point index.
   * \param[in] val_lambda - Value of the spectral radius.
   */
  inline void AddLambda(unsigned long iPoint, su2double val_lambda) { Lambda(iPoint) += val_lambda; }

  /*!
   * \brief Add the value of the spectral radius.
   * \param[in] iPoint - Point index.
   * \param[in] val_iSpecies -Index of species
   * \param[in] val_lambda - Value of the spectral radius.
   */
  inline virtual void AddLambda(unsigned long iPoint, su2double val_lambda, unsigned long val_iSpecies) {}

  /*!
   * \brief Get the value of the spectral radius.
   * \param[in] iPoint - Point index.
   * \return Value of the spectral radius.
   */
  inline su2double GetLambda(unsigned long iPoint) const { return Lambda(iPoint); }

  /*!
   * \brief Get the value of the spectral radius.
   * \param[in] iPoint - Point index.
   * \param[in] val_iSpecies -Index of species
   * \return Value of the spectral radius.
   */
  inline virtual su2double GetLambda(unsigned long iPoint, unsigned long val_iSpecies) { return 0.0; }

  /*!
   * \brief Set pressure sensor.
   * \param[in] iPoint - Point index.
   * \param[in] val_sensor - Value of the pressure sensor.
   */
  inline void SetSensor(unsigned long iPoint, su2double val_sensor) { Sensor(iPoint) = val_sensor; }

  /*!
   * \brief Set pressure sensor.
   * \param[in] iPoint - Point index.
   * \param[in] val_sensor - Value of the pressure sensor.
   * \param[in] iSpecies - Index of the species.
   */
  inline virtual void SetSensor(unsigned long iPoint, su2double val_sensor, unsigned long iSpecies) {}

  /*!
   * \brief Get the pressure sensor.
   * \param[in] iPoint - Point index.
   * \return Value of the pressure sensor.
   */
  inline su2double GetSensor(unsigned long iPoint) const { return Sensor(iPoint); }

  /*!
   * \brief Get the pressure sensor.
   * \param[in] iPoint - Point index.
   * \param[in] iSpecies - index of species
   * \return Value of the pressure sensor.
   */
  inline virtual su2double GetSensor(unsigned long iPoint, unsigned long iSpecies) const { return 0.0; }

  /*!
   * \brief Set the value of the undivided laplacian of the solution.
   * \param[in] iPoint - Point index.
   * \param[in] iVar - Index of the variable.
   * \param[in] val_undivided_laplacian - Value of the undivided solution for the index <i>iVar</i>.
   */
  inline void SetUndivided_Laplacian(unsigned long iPoint, unsigned long iVar, su2double val_undivided_laplacian) {
    Undivided_Laplacian(iPoint,iVar) = val_undivided_laplacian;
  }

  /*!
   * \brief Add the value of the undivided laplacian of the solution.
   * \param[in] iPoint - Point index.
   * \param[in] val_und_lapl - Value of the undivided solution.
   */
  inline void AddUnd_Lapl(unsigned long iPoint, const su2double *val_und_lapl) {
    for (unsigned long iVar = 0; iVar < nVar; iVar++)
      Undivided_Laplacian(iPoint, iVar) += val_und_lapl[iVar];
  }

  /*!
   * \brief Subtract the value of the undivided laplacian of the solution.
   * \param[in] iPoint - Point index.
   * \param[in] val_und_lapl - Value of the undivided solution.
   */
  inline void SubtractUnd_Lapl(unsigned long iPoint, const su2double *val_und_lapl) {
    for (unsigned long iVar = 0; iVar < nVar; iVar++)
      Undivided_Laplacian(iPoint, iVar) -= val_und_lapl[iVar];
  }

  /*!
   * \brief Subtract the value of the undivided laplacian of the solution.
   * \param[in] iPoint - Point index.
   * \param[in] iVar - Variable of the undivided laplacian.
   * \param[in] val_und_lapl - Value of the undivided solution.
   */
  inline void SubtractUnd_Lapl(unsigned long iPoint, unsigned long iVar, su2double val_und_lapl) {
    Undivided_Laplacian(iPoint, iVar) -= val_und_lapl;
  }

  /*!
   * \brief Set the undivided laplacian of the solution to zero.
   */
  void SetUnd_LaplZero();

  /*!
   * \brief Set a value to the undivided laplacian.
   * \param[in] iPoint - Point index.
   * \param[in] iVar - Variable of the undivided laplacian.
   * \param[in] val_und_lapl - Value of the undivided laplacian.
   */
  inline void SetUnd_Lapl(unsigned long iPoint, unsigned long iVar, su2double val_und_lapl) {
    Undivided_Laplacian(iPoint, iVar) = val_und_lapl;
  }

  /*!
   * \brief Get the undivided laplacian of the solution.
   * \param[in] iPoint - Point index.
   * \return Pointer to the undivided laplacian vector.
   */
  inline su2double *GetUndivided_Laplacian(unsigned long iPoint) { return Undivided_Laplacian[iPoint]; }

  /*!
   * \brief Get the undivided laplacian of the solution.
   * \param[in] iPoint - Point index.
   * \param[in] iVar - Variable of the undivided laplacian.
   * \return Value of the undivided laplacian vector.
   */
  inline su2double GetUndivided_Laplacian(unsigned long iPoint, unsigned long iVar) const { return Undivided_Laplacian(iPoint, iVar); }

  /*!
   * \brief A virtual member.
   * \param[in] iPoint - Point index.
   * \return Value of the flow density.
   */
  inline virtual su2double GetDensity(unsigned long iPoint) const { return 0.0; }

  /*!
   * \brief A virtual member.
   * \param[in] iPoint - Point index.
   * \return Old value of the flow density.
   */
  inline virtual su2double GetDensity_Old(unsigned long iPoint) const { return 0.0; }

  /*!
   * \brief A virtual member.
   * \param[in] iPoint - Point index.
   * \return Value of the flow density.
   */
  inline virtual su2double GetDensity(unsigned long iPoint, unsigned long val_iSpecies) const { return 0.0; }

  /*!
   * \brief A virtual member.
   * \param[in] iPoint - Point index.
   * \param[in] val_Species - Index of species s.
   * \return Value of the mass fraction of species s.
   */
  inline virtual su2double GetMassFraction(unsigned long iPoint, unsigned long val_Species) const { return 0.0; }

  /*!
   * \brief A virtual member.
   * \param[in] iPoint - Point index.
   * \return Value of the flow energy.
   */
  inline virtual su2double GetEnergy(unsigned long iPoint) const { return 0.0; }

  /*!
   * \brief A virtual member.
   * \param[in] iPoint - Point index.
   * \return Pointer to the force projection vector.
   */
  inline virtual su2double *GetForceProj_Vector(unsigned long iPoint) { return nullptr; }

  /*!
   * \brief A virtual member.
   * \param[in] iPoint - Point index.
   * \return Pointer to the objective function source.
   */
  inline virtual su2double *GetObjFuncSource(unsigned long iPoint) { return nullptr; }

  /*!
   * \brief A virtual member.
   * \param[in] iPoint - Point index.
   * \return Pointer to the internal boundary vector.
   */
  inline virtual su2double *GetIntBoundary_Jump(unsigned long iPoint) { return nullptr; }

  /*!
   * \brief A virtual member.
   * \param[in] iPoint - Point index.
   * \return Value of the eddy viscosity.
   */
  inline virtual su2double GetEddyViscosity(unsigned long iPoint) const { return 0.0; }

  /*!
   * \brief A virtual member.
   * \param[in] iPoint - Point index.
   * \return Value of the flow enthalpy.
   */
  inline virtual su2double GetEnthalpy(unsigned long iPoint) const { return 0.0; }

  /*!
   * \brief A virtual member.
   * \param[in] iPoint - Point index.
   * \return Value of the flow pressure.
   */
  inline virtual su2double GetPressure(unsigned long iPoint) const { return 0.0; }

  /*!
   * \brief A virtual member.
   * \param[in] iPoint - Point index.
   * \param[in] val_vector - Direction of projection.
   * \return Value of the projected velocity.
   */
  inline virtual su2double GetProjVel(unsigned long iPoint, const su2double *val_vector) const { return 0.0; }

  /*!
   * \brief A virtual member.
   * \param[in] iPoint - Point index.
   * \param[in] val_vector - Direction of projection.
   * \param[in] val_species - Index of the desired species.
   * \return Value of the projected velocity.
   */
  inline virtual su2double GetProjVel(unsigned long iPoint, su2double *val_vector, unsigned long val_species) const { return 0.0; }

  /*!
   * \brief A virtual member.
   * \param[in] iPoint - Point index.
   * \return Value of the sound speed.
   */
  inline virtual su2double GetSoundSpeed(unsigned long iPoint) const { return 0.0; }

  /*!
   * \brief A virtual member.
   * \param[in] iPoint - Point index.
   * \return Value of the beta for the incompressible flow.
   */
  inline virtual su2double GetBetaInc2(unsigned long iPoint) const { return 0.0; }

  /*!
   * \brief A virtual member.
   * \return Value of the temperature.
   */
  inline virtual su2double GetTemperature(unsigned long iPoint) const { return 0.0; }

  /*!
   * \brief A virtual member.
   * \param[in] iPoint - Point index.
   * \return Value of the vibrational-electronic temperature.
   */
  inline virtual su2double GetTemperature_ve(unsigned long iPoint) const { return 0.0; }

  /*!
   * \brief A virtual member -- Get the mixture specific heat at constant volume (trans.-rot.).
   * \param[in] iPoint - Point index.
   * \return \f$\rho C^{t-r}_{v} \f$
   */
  inline virtual su2double GetRhoCv_tr(unsigned long iPoint) const { return 0.0; }

  /*!
   * \brief A virtual member -- Get the mixture specific heat at constant volume (vib.-el.).
   * \param[in] iPoint - Point index.
   * \return \f$\rho C^{v-e}_{v} \f$
   */
  inline virtual su2double GetRhoCv_ve(unsigned long iPoint) const { return 0.0; }

  /*!
   * \brief A virtual member.
   * \param[in] iPoint - Point index.
   * \param[in] iDim - Index of the dimension.
   * \return Value of the velocity for the dimension <i>iDim</i>.
   */
  inline virtual su2double GetVelocity(unsigned long iPoint, unsigned long iDim) const { return 0.0; }

  /*!
   * \brief A virtual member.
   * \param[in] iPoint - Point index.
   * \return Norm 2 of the velocity vector.
   */
  inline virtual su2double GetVelocity2(unsigned long iPoint) const { return 0.0; }

  /*!
   * \brief A virtual member.
   * \param[in] iPoint - Point index.
   * \return Norm 2 of the velocity vector of Fluid val_species.
   */
  inline virtual su2double GetVelocity2(unsigned long iPoint, unsigned long val_species) const { return 0.0; }

  /*!
   * \brief A virtual member.
   * \param[in] iPoint - Point index.
   * \return The laminar viscosity of the flow.
   */
  inline virtual su2double GetLaminarViscosity(unsigned long iPoint) const { return 0.0; }


  /*!
   * \brief A virtual member.
   * \param[in] iPoint - Point index.
   * \return The laminar viscosity of the flow.
   */
  inline virtual su2double GetLaminarViscosity(unsigned long iPoint, unsigned long iSpecies) const { return 0.0; }

  /*!
   * \brief A virtual member.
   * \param[in] iPoint - Point index.
   * \return Value of the species diffusion coefficient.
   */
  inline virtual su2double* GetDiffusionCoeff(unsigned long iPoint) {return nullptr; }

  /*!
   * \brief A virtual member.
   * \param[in] iPoint - Point index.
   * \return Value of the thermal conductivity (translational/rotational)
   */
  inline virtual su2double GetThermalConductivity(unsigned long iPoint) const { return 0.0; }

  /*!
   * \brief A virtual member.
   * \param[in] iPoint - Point index.
   * \return Value of the specific heat at constant P
   */
  inline virtual su2double GetSpecificHeatCp(unsigned long iPoint) const { return 0.0; }

  /*!
   * \brief A virtual member.
   * \param[in] iPoint - Point index.
   * \return Value of the specific heat at constant V
   */
  inline virtual su2double GetSpecificHeatCv(unsigned long iPoint) const { return 0.0; }

  /*!
   * \brief A virtual member.
   * \param[in] iPoint - Point index.
   * \return Value of the thermal conductivity (vibrational)
   */
  inline virtual su2double GetThermalConductivity_ve(unsigned long iPoint) const { return 0.0; }

  /*!
   * \brief A virtual member.
   * \param[in] iPoint - Point index.
   * \return Sets separation intermittency
   */
  inline virtual void SetGammaSep(unsigned long iPoint, su2double gamma_sep) {}

  /*!
   * \brief A virtual member.
   * \param[in] iPoint - Point index.
   * \return Sets separation intermittency
   */
  inline virtual void SetGammaEff(unsigned long iPoint) {}

  /*!
   * \brief A virtual member.
   * \param[in] iPoint - Point index.
   * \return Returns intermittency
   */
  inline virtual su2double GetIntermittency(unsigned long iPoint) const { return 0.0; }

  /*!
   * \brief A virtual member.
   * \param[in] iPoint - Point index.
   * \return Value of the vorticity.
   */
  inline virtual su2double *GetVorticity(unsigned long iPoint) { return nullptr; }

  /*!
   * \brief A virtual member.
   * \param[in] iPoint - Point index.
   * \return Value of the rate of strain magnitude.
   */
  inline virtual su2double GetStrainMag(unsigned long iPoint) const { return 0.0; }

  /*!
   * \brief A virtual member.
   * \param[in] iPoint - Point index.
   * \param[in] val_ForceProj_Vector - Pointer to the force projection vector.
   */
  inline virtual void SetForceProj_Vector(unsigned long iPoint, const su2double *val_ForceProj_Vector) {}

  /*!
   * \brief A virtual member.
   * \param[in] iPoint - Point index.
   * \param[in] val_SetObjFuncSource - Pointer to the objective function source.
   */
  inline virtual void SetObjFuncSource(unsigned long iPoint, const su2double *val_SetObjFuncSource) {}

  /*!
   * \brief A virtual member.
   * \param[in] iPoint - Point index.
   * \param[in] val_IntBoundary_Jump - Pointer to the interior boundary jump.
   */
  inline virtual void SetIntBoundary_Jump(unsigned long iPoint, const su2double *val_IntBoundary_Jump) {}

  /*!
   * \brief A virtual member.
   * \param[in] iPoint - Point index.
   * \return Value of the gamma_BC of B-C transition model.
   */
  inline virtual su2double GetGammaBC(unsigned long iPoint) const { return 0.0; }

  /*!
   * \brief A virtual member.
   * \param[in] iPoint - Point index.
   */
  inline virtual void SetGammaBC(unsigned long iPoint, su2double val_gamma) {}

  /*!
   * \brief A virtual member.
   * \param[in] iPoint - Point index.
   * \param[in] eddy_visc - Value of the eddy viscosity.
   */
  inline virtual void SetEddyViscosity(unsigned long iPoint, su2double eddy_visc) {}

  /*!
   * \brief A virtual member.
   * \param[in] iPoint - Point index.
   */
  inline virtual void SetEnthalpy(unsigned long iPoint) {}

  /*!
   * \brief A virtual member.
   * \param[in] iPoint - Point index.
   */
  inline virtual bool SetPrimVar(unsigned long iPoint, CConfig *config) { return true; }

  /*!
   * \brief A virtual member.
   * \param[in] iPoint - Point index.
   */
  inline virtual bool SetPrimVar(unsigned long iPoint, CFluidModel *FluidModel) { return true; }

  /*!
   * \brief A virtual member.
   */
  inline virtual void SetSecondaryVar(unsigned long iPoint, CFluidModel *FluidModel) {}

  /*!
   * \brief A virtual member.
   */
  inline virtual bool Cons2PrimVar(CConfig *config, unsigned long iPoint, su2double *U, su2double *V, su2double *dPdU,
                                   su2double *dTdU, su2double *dTvedU) { return false; }
  /*!
   * \brief A virtual member.
   */
  inline virtual void Prim2ConsVar(CConfig *config, unsigned long iPoint, su2double *V, su2double *U) { }

  /*!
   * \brief A virtual member.
   */
  inline virtual bool SetPrimVar(unsigned long iPoint, su2double SharpEdge_Distance, bool check, CConfig *config) { return true; }

  /*!
   * \brief A virtual member.
   */
  inline virtual bool SetPrimVar(unsigned long iPoint, su2double eddy_visc, su2double turb_ke, CConfig *config) { return true; }

  /*!
   * \brief A virtual member.
   */
  inline virtual bool SetPrimVar(unsigned long iPoint, su2double eddy_visc, su2double turb_ke, CFluidModel *FluidModel) { return true; }

  /*!
   * \brief A virtual member.
   */
<<<<<<< HEAD
  inline virtual bool SetPrimVar(su2double eddy_visc, su2double turb_ke, su2double *scalar, CFluidModel *FluidModel) { return true; }
  
  /*!
   * \brief A virtual member.
   */
  inline virtual bool SetPrimVar(su2double Density_Inf, CConfig *config) {return true; }
=======
  inline virtual bool SetPrimVar(unsigned long iPoint, su2double Density_Inf, CConfig *config) { return true; }
>>>>>>> 972606f5

  /*!
   * \brief A virtual member.
   */
  inline virtual bool SetPrimVar(unsigned long iPoint, su2double Density_Inf, su2double Viscosity_Inf,
                                 su2double eddy_visc, su2double turb_ke, CConfig *config) {return true; }

  /*!
   * \brief A virtual member.
   */
  inline virtual su2double GetPrimitive(unsigned long iPoint, unsigned long iVar) const { return 0.0; }

  /*!
   * \brief A virtual member.
   */
  inline virtual void SetPrimitive(unsigned long iPoint, unsigned long iVar, su2double val_prim) {}

  /*!
   * \brief A virtual member.
   */
  inline virtual void SetPrimitive(unsigned long iPoint, const su2double *val_prim) {}

  /*!
   * \brief A virtual member.
   */
  inline virtual su2double *GetPrimitive(unsigned long iPoint) { return nullptr; }

  /*!
   * \brief A virtual member.
   */
  inline virtual su2double GetSecondary(unsigned long iPoint, unsigned long iVar) const { return 0.0; }

  /*!
   * \brief A virtual member.
   */
  inline virtual void SetSecondary(unsigned long iPoint, unsigned long iVar, su2double val_secondary) {}

  /*!
   * \brief A virtual member.
   */
  inline virtual void SetSecondary(unsigned long iPoint, const su2double *val_secondary) {}

  /*!
   * \brief A virtual member.
   */
  inline virtual void SetdPdrho_e(unsigned long iPoint, su2double dPdrho_e) {}

  /*!
   * \brief A virtual member.
   */
  inline virtual void SetdPde_rho(unsigned long iPoint, su2double dPde_rho) {}

  /*!
   * \brief A virtual member.
   */
  inline virtual void SetdTdrho_e(unsigned long iPoint, su2double dTdrho_e) {}

  /*!
   * \brief A virtual member.
   */
  inline virtual void SetdTde_rho(unsigned long iPoint, su2double dTde_rho) {}

  /*!
   * \brief A virtual member.
   */
  inline virtual void Setdmudrho_T(unsigned long iPoint, su2double dmudrho_T) {}

  /*!
   * \brief A virtual member.
   */
  inline virtual void SetdmudT_rho(unsigned long iPoint, su2double dmudT_rho) {}

  /*!
   * \brief A virtual member.
   */
  inline virtual void Setdktdrho_T(unsigned long iPoint, su2double dktdrho_T) {}

  /*!
   * \brief A virtual member.
   */
  inline virtual void SetdktdT_rho(unsigned long iPoint, su2double dktdT_rho) {}

  /*!
   * \brief A virtual member.
   */
  inline virtual su2double *GetSecondary(unsigned long iPoint) { return nullptr; }

  /*!
   * \brief A virtual member.
   */
  inline virtual bool SetDensity(unsigned long iPoint, su2double val_density) { return false; }

  /*!
   * \brief A virtual member.
   */
  inline virtual bool SetDensity(unsigned long iPoint) { return false; }

  /*!
   * \brief A virtual member.
   */
  inline virtual void SetPressure(unsigned long iPoint) {}

  /*!
   * \brief A virtual member.
   */
  inline virtual void SetVelocity(unsigned long iPoint) {}

  /*!
   * \brief A virtual member.
   */
  inline virtual void SetBetaInc2(unsigned long iPoint, su2double val_betainc2) {}

  /*!
   * \brief A virtual member.
   * \param[in] val_phi - Value of the adjoint velocity.
   */
  inline virtual void SetPhi_Old(unsigned long iPoint, const su2double *val_phi) {}

  /*!
   * \brief A virtual member.
   * \param[in] Gamma - Ratio of Specific heats
   */
  inline virtual bool SetPressure(unsigned long iPoint, su2double Gamma) { return false; }

  /*!
   * \brief A virtual member.
   * \param[in] config
   */
  inline virtual bool SetPressure(unsigned long iPoint, CConfig *config) { return false; }

  /*!
   * \brief A virtual member.
   */
  inline virtual bool SetPressure(unsigned long iPoint, su2double Gamma, su2double turb_ke) { return false; }

  /*!
   * \brief Calculates vib.-el. energy per mass, \f$e^{vib-el}_s\f$, for input species (not including KE)
   */
  inline virtual su2double CalcEve(unsigned long iPoint, su2double *V, CConfig *config, unsigned long val_Species) { return 0.0; }

  /*!
   * \brief Calculates enthalpy per mass, \f$h_s\f$, for input species (not including KE)
   */
  inline virtual su2double CalcHs(unsigned long iPoint, su2double *V, CConfig *config, unsigned long val_Species) { return 0.0; }

  /*!
   * \brief Calculates enthalpy per mass, \f$Cv_s\f$, for input species (not including KE)
   */
  inline virtual su2double CalcCvve(unsigned long iPoint, su2double val_Tve, CConfig *config, unsigned long val_Species) { return 0.0; }

  /*!
   * \brief A virtual member.
   * \param[in] V
   * \param[in] config - Configuration settings
   * \param[in] dPdU
   */
  inline virtual void CalcdPdU(unsigned long iPoint, su2double *V, CConfig *config, su2double *dPdU) {}

  /*!
   * \brief Set partial derivative of temperature w.r.t. density \f$\frac{\partial P}{\partial \rho_s}\f$
   * \param[in] V
   * \param[in] config - Configuration settings
   * \param[in] dTdU
   */
  inline virtual void CalcdTdU(unsigned long iPoint, su2double *V, CConfig *config, su2double *dTdU) {}

  /*!
   * \brief Set partial derivative of temperature w.r.t. density \f$\frac{\partial P}{\partial \rho_s}\f$
   * \param[in] V
   * \param[in] config - Configuration settings
   * \param[in] dTdU
   */
  inline virtual void CalcdTvedU(unsigned long iPoint, su2double *V, CConfig *config, su2double *dTdU) {}

  /*!
   * \brief A virtual member.
   */
  inline virtual su2double *GetdPdU(unsigned long iPoint) { return nullptr; }

  /*!
   * \brief A virtual member.
   */
  inline virtual su2double *GetdTdU(unsigned long iPoint) { return nullptr; }

  /*!
   * \brief A virtual member.
   */
  inline virtual su2double *GetdTvedU(unsigned long iPoint) { return nullptr; }

  /*!
   * \brief A virtual member.
   * \param[in] val_velocity - Value of the velocity.
   * \param[in] Gamma - Ratio of Specific heats
   */
  inline virtual void SetDeltaPressure(unsigned long iPoint, const su2double *val_velocity, su2double Gamma) {}

  /*!
   * \brief A virtual member.
   * \param[in] Gamma - Ratio of specific heats.
   */
  inline virtual bool SetSoundSpeed(unsigned long iPoint, su2double Gamma) { return false; }

  /*!
   * \brief A virtual member.
   * \param[in] config - Configuration parameters.
   */
  inline virtual bool SetSoundSpeed(unsigned long iPoint, CConfig *config) { return false; }

  /*!
   * \brief A virtual member.
   */
  inline virtual bool SetSoundSpeed(unsigned long iPoint) { return false; }

  /*!
   * \brief A virtual member.
   * \param[in] Gas_Constant - Value of the Gas Constant
   */
  inline virtual bool SetTemperature(unsigned long iPoint, su2double Gas_Constant) { return false; }

  /*!
   * \brief Sets the vibrational electronic temperature of the flow.
   * \return Value of the temperature of the flow.
   */
  inline virtual bool SetTemperature_ve(unsigned long iPoint, su2double val_Tve) { return false; }

  /*!
   * \brief A virtual member.
   * \param[in] config - Configuration parameters.
   */
  inline virtual bool SetTemperature(unsigned long iPoint, CConfig *config) { return false; }

  /*!
   * \brief A virtual member.
   * \param[in] config - Configuration parameters.
   */
  inline virtual void SetPrimitive(unsigned long iPoint, CConfig *config) {}

  /*!
   * \brief A virtual member.
   * \param[in] config - Configuration parameters.
   * \param[in] Coord - Physical coordinates.
   */
  inline virtual void SetPrimitive(unsigned long iPoint, CConfig *config, su2double *Coord) {}

  /*!
   * \brief A virtual member.
   * \param[in] Temperature_Wall - Value of the Temperature at the wall
   */
  inline virtual void SetWallTemperature(unsigned long iPoint, su2double Temperature_Wall) {}

  /*!
   * \brief A virtual member.
   * \param[in] Temperature_Wall - Value of the Temperature at the wall
   */
  inline virtual void SetWallTemperature(unsigned long iPoint, su2double* Temperature_Wall) {}

  /*!
   * \brief Set the thermal coefficient.
   * \param[in] config - Configuration parameters.
   */
  inline virtual void SetThermalCoeff(unsigned long iPoint, CConfig *config) {}

  /*!
   * \brief A virtual member.
   */
  inline virtual void SetStress_FEM(unsigned long iPoint, unsigned long iVar, su2double val_stress) {}

  /*!
   * \brief A virtual member.
   */
  inline virtual void AddStress_FEM(unsigned long iPoint, unsigned long iVar, su2double val_stress) {}

  /*!
   * \brief A virtual member.

   */
  inline virtual su2double *GetStress_FEM(unsigned long iPoint) {return nullptr;}

  /*!
   * \brief A virtual member.
   */
  inline virtual void SetVonMises_Stress(unsigned long iPoint, su2double val_stress) {}

  /*!
   * \brief A virtual member.
   */
  inline virtual su2double GetVonMises_Stress(unsigned long iPoint) const { return 0.0; }

  /*!
   * \brief A virtual member.
   */
  inline virtual void Add_SurfaceLoad_Res(unsigned long iPoint, const su2double *val_surfForce) {}

  /*!
   * \brief  A virtual member.
   */
  inline virtual void Set_SurfaceLoad_Res(unsigned long iPoint, unsigned long iVar, su2double val_surfForce) {}

  /*!
   * \brief A virtual member.
   */
  inline virtual su2double Get_SurfaceLoad_Res(unsigned long iPoint, unsigned long iVar) const { return 0.0; }

  /*!
   * \brief A virtual member.
   */
  inline virtual void Clear_SurfaceLoad_Res(unsigned long iPoint) {}

  /*!
   * \brief A virtual member.
   */
  virtual void Set_SurfaceLoad_Res_n() {}

  /*!
   * \brief A virtual member.
   */
  inline virtual su2double Get_SurfaceLoad_Res_n(unsigned long iPoint, unsigned long iVar) const { return 0.0; }

  /*!
   * \brief A virtual member.
   */
  inline virtual void Add_BodyForces_Res(unsigned long iPoint, const su2double *val_bodyForce) {}

  /*!
   * \brief A virtual member.
   */
  inline virtual su2double Get_BodyForces_Res(unsigned long iPoint, unsigned long iVar) const { return 0.0; }

  /*!
   * \brief A virtual member.
   */
  inline virtual void Clear_BodyForces_Res(unsigned long iPoint) {}

  /*!
   * \brief A virtual member.
   */
  inline virtual void Set_FlowTraction(unsigned long iPoint, const su2double *val_flowTraction) {}

  /*!
   * \brief A virtual member.
   */
  inline virtual void Add_FlowTraction(unsigned long iPoint, const su2double *val_flowTraction) {}

  /*!
   * \brief A virtual member.
   */
  inline virtual su2double Get_FlowTraction(unsigned long iPoint, unsigned long iVar) const { return 0.0; }

  /*!
   * \brief A virtual member.
   */
  virtual void Set_FlowTraction_n() {}

  /*!
   * \brief A virtual member.
   */
  inline virtual su2double Get_FlowTraction_n(unsigned long iPoint, unsigned long iVar) const { return 0.0; }

  /*!
   * \brief A virtual member.
   */
  inline virtual void Clear_FlowTraction() {}

  /*!
   * \brief A virtual member.
   */
  inline virtual void Set_isVertex(unsigned long iPoint, bool isVertex) {}

  /*!
   * \brief A virtual member.
   */
  inline virtual bool Get_isVertex(unsigned long iPoint) const { return false; }

  /*!
   * \brief A virtual member.
   */
  inline virtual void SetVelocity2(unsigned long iPoint) {}

  /*!
   * \brief A virtual member.
   * \param[in] val_velocity - Pointer to the velocity.
   */
  inline virtual void SetVelocity_Old(unsigned long iPoint, const su2double *val_velocity) {}

  /*!
   * \brief A virtual member.
   * \param[in] laminarViscosity
   */
  inline virtual void SetLaminarViscosity(unsigned long iPoint, su2double laminarViscosity) {}

  /*!
   * \brief A virtual member.
   * \param[in] config - Definition of the particular problem.
   */
  inline virtual void SetLaminarViscosity(unsigned long iPoint, CConfig *config) {}

  /*!
   * \brief A virtual member.
   * \param[in] thermalConductivity
   */
  inline virtual void SetThermalConductivity(unsigned long iPoint, su2double thermalConductivity) {}

  /*!
   * \brief A virtual member.
   * \param[in] config - Definition of the particular problem.
   */
  inline virtual void SetThermalConductivity(unsigned long iPoint, CConfig *config) {}

  /*!
   * \brief A virtual member.
   * \param[in] Cp - Constant pressure specific heat.
   */
  inline virtual void SetSpecificHeatCp(unsigned long iPoint, su2double Cp) {}

  /*!
   * \brief A virtual member.
   * \param[in] Cv - Constant volume specific heat.
   */
  inline virtual void SetSpecificHeatCv(unsigned long iPoint, su2double Cv) {}

  /*!
   * \brief A virtual member.
   */
  inline virtual bool SetVorticity_StrainMag() { return false; }

  /*!
   * \brief A virtual member.
   */
  inline virtual void SetVelSolutionDVector(unsigned long iPoint) {}

  /*!
   * \brief A virtual member.
   */
  virtual void SetGradient_PrimitiveZero() {}

  /*!
   * \brief A virtual member.
   * \param[in] iVar - Index of the variable.
   * \param[in] iDim - Index of the dimension.
   * \param[in] val_value - Value to add to the gradient of the primitive variables.
   */
  inline virtual void AddGradient_Primitive(unsigned long iPoint, unsigned long iVar, unsigned long iDim, su2double val_value) {}

  /*!
   * \brief A virtual member.
   * \param[in] iVar - Index of the variable.
   * \param[in] iDim - Index of the dimension.
   * \param[in] val_value - Value to subtract to the gradient of the primitive variables.
   */
  inline virtual void SubtractGradient_Primitive(unsigned long iPoint, unsigned long iVar, unsigned long iDim, su2double val_value) {}

  /*!
   * \brief A virtual member.
   * \param[in] iVar - Index of the variable.
   * \param[in] iDim - Index of the dimension.
   * \return Value of the primitive variables gradient.
   */
  inline virtual su2double GetGradient_Primitive(unsigned long iPoint, unsigned long iVar, unsigned long iDim) const { return 0.0; }

  /*!
   * \brief A virtual member.
   * \param[in] iVar - Index of the variable.
   * \return Value of the primitive variables gradient.
   */
  inline virtual su2double GetLimiter_Primitive(unsigned long iPoint, unsigned long iVar) const { return 0.0; }

  /*!
   * \brief A virtual member.
   * \param[in] iVar - Index of the variable.
   * \param[in] iDim - Index of the dimension.
   * \param[in] val_value - Value of the gradient.
   */
  inline virtual void SetGradient_Primitive(unsigned long iPoint, unsigned long iVar, unsigned long iDim, su2double val_value) {}

  /*!
   * \brief A virtual member.
   * \param[in] iVar - Index of the variable.
   * \param[in] val_value - Value of the gradient.
   */
  inline virtual void SetLimiter_Primitive(unsigned long iPoint, unsigned long iVar, su2double val_value) {}

  /*!
   * \brief A virtual member.
   * \return Value of the primitive variables gradient.
   */
  inline virtual su2double **GetGradient_Primitive(unsigned long iPoint) { return nullptr; }

  /*!
   * \brief A virtual member.
   * \return Value of the primitive variables gradient.
   */
  inline virtual su2double *GetLimiter_Primitive(unsigned long iPoint) { return nullptr; }

  /*!
   * \brief Set the blending function for the blending of k-w and k-eps.
   * \param[in] val_viscosity - Value of the vicosity.
   * \param[in] val_density - Value of the density.
   * \param[in] val_dist - Value of the distance to the wall.
   */
  inline virtual void SetBlendingFunc(unsigned long iPoint, su2double val_viscosity, su2double val_dist, su2double val_density) {}

  /*!
   * \brief Get the first blending function of the SST model.
   */
  inline virtual su2double GetF1blending(unsigned long iPoint) const { return 0.0; }

  /*!
   * \brief Get the second blending function of the SST model.
   */
  inline virtual su2double GetF2blending(unsigned long iPoint) const { return 0.0; }

  /*!
   * \brief Get the value of the cross diffusion of tke and omega.
   */
  inline virtual su2double GetCrossDiff(unsigned long iPoint) const { return 0.0; }

  /*!
   * \brief Get the value of the eddy viscosity.
   * \return the value of the eddy viscosity.
   */
  inline virtual su2double GetmuT(unsigned long iPoint) const { return 0.0; }

  /*!
   * \brief Set the value of the eddy viscosity.
   * \param[in] val_muT
   */
  inline virtual void SetmuT(unsigned long iPoint, su2double val_muT) {}

  /*!
   * \brief Add a value to the maximum eigenvalue for the inviscid terms of the PDE.
   * \param[in] val_max_lambda - Value of the maximum eigenvalue for the inviscid terms of the PDE.
   * \param[in] iSpecies - Value of iSpecies to which the eigenvalue belongs
   */
  inline virtual void AddMax_Lambda_Inv(unsigned long iPoint, su2double val_max_lambda, unsigned long iSpecies) {}

  /*!
   * \brief Add a value to the maximum eigenvalue for the viscous terms of the PDE.
   * \param[in] val_max_lambda - Value of the maximum eigenvalue for the viscous terms of the PDE.
   * \param[in] iSpecies - Value of iSpecies to which the eigenvalue belongs
   */
  inline virtual void AddMax_Lambda_Visc(unsigned long iPoint, su2double val_max_lambda, unsigned long iSpecies) {}

  /*!
   * \brief A virtual member.
   * \param[in] iVar - Index of the variable.
   * \param[in] val_source - Value of the harmonic balance source.
   */
  inline virtual void SetHarmonicBalance_Source(unsigned long iPoint, unsigned long iVar, su2double val_source) {}

  /*!
   * \brief A virtual member.
   */
  inline virtual su2double GetHarmonicBalance_Source(unsigned long iPoint, unsigned long iVar) const { return 0.0; }

  /*!
   * \brief Set the Eddy Viscosity Sensitivity of the problem.
   * \param[in] val_EddyViscSens - Eddy Viscosity Sensitivity.
   * \param[in] numTotalVar - Number of variables.
   */
  inline virtual void SetEddyViscSens(unsigned long iPoint, const su2double *val_EddyViscSens, unsigned long numTotalVar) {}

  /*!
   * \brief Get the Eddy Viscosity Sensitivity of the problem.
   * \return Pointer to the Eddy Viscosity Sensitivity.
   */
  inline virtual su2double *GetEddyViscSens(unsigned long iPoint) { return nullptr; }

  /*!
   * \brief A virtual member. Set the direct solution for the adjoint solver.
   * \param[in] solution_direct - Value of the direct solution.
   */
  inline virtual void SetSolution_Direct(unsigned long iPoint, const su2double *solution_direct) {}

  /*!
   * \brief A virtual member. Get the direct solution for the adjoint solver.
   * \return Pointer to the direct solution vector.
   */
  inline virtual su2double *GetSolution_Direct(unsigned long iPoint) { return nullptr; }

  /*!
   * \brief A virtual member. Set the restart geometry (coordinate of the converged solution)
   * \param[in] val_coordinate_direct - Value of the restart coordinate.
   */
  inline virtual void SetGeometry_Direct(unsigned long iPoint, const su2double *val_coordinate_direct) {}

  /*!
   * \brief A virtual member. Get the restart geometry (coordinate of the converged solution).
   * \return Pointer to the restart coordinate vector.
   */
  inline virtual su2double *GetGeometry_Direct(unsigned long iPoint) { return nullptr; }

  /*!
   * \brief A virtual member. Get the restart geometry (coordinate of the converged solution).
   * \return Coordinate of the direct solver restart for .
   */
  inline virtual su2double GetGeometry_Direct(unsigned long iPoint, unsigned long iDim) const { return 0.0; }

  /*!
   * \brief A virtual member. Get the geometry solution.
   * \param[in] iVar - Index of the variable.
   * \return Value of the solution for the index <i>iVar</i>.
   */
  inline virtual su2double GetSolution_Geometry(unsigned long iPoint, unsigned long iVar) const { return 0.0; }

  /*!
   * \brief A virtual member. Set the value of the mesh solution (adjoint).
   * \param[in] solution - Solution of the problem (acceleration).
   */
  inline virtual void SetSolution_Geometry(unsigned long iPoint, const su2double *solution_geometry) {}

  /*!
   * \brief A virtual member. Set the value of the mesh solution (adjoint).
   * \param[in] solution - Solution of the problem (acceleration).
   */
  inline virtual void SetSolution_Geometry(unsigned long iPoint, unsigned long iVar, su2double solution_geometry) {}

  /*!
   * \brief A virtual member. Get the geometry solution.
   * \param[in] iVar - Index of the variable.
   * \return Value of the solution for the index <i>iVar</i>.
   */
  inline virtual su2double GetGeometry_CrossTerm_Derivative(unsigned long iPoint, unsigned long iVar) const { return 0.0; }

  /*!
   * \brief A virtual member. Set the value of the mesh solution (adjoint).
   * \param[in] solution - Solution of the problem (acceleration).
   */
  inline virtual void SetGeometry_CrossTerm_Derivative(unsigned long iPoint, unsigned long iDim, su2double der) {}

  /*!
   * \brief A virtual member. Get the geometry solution.
   * \param[in] iVar - Index of the variable.
   * \return Value of the solution for the index <i>iVar</i>.
   */
  inline virtual su2double GetGeometry_CrossTerm_Derivative_Flow(unsigned long iPoint, unsigned long iVar) const { return 0.0;}

  /*!
   * \brief A virtual member. Set the value of the mesh solution (adjoint).
   * \param[in] solution - Solution of the problem (acceleration).
   */
  inline virtual void SetGeometry_CrossTerm_Derivative_Flow(unsigned long iPoint, unsigned long iDim, su2double der) {}

  /*!
   * \brief A virtual member. Set the value of the old geometry solution (adjoint).
   */
  inline virtual void Set_OldSolution_Geometry() {}

  /*!
   * \brief A virtual member. Get the value of the old geometry solution (adjoint).
   * \param[out] solution - old adjoint solution for coordinate iDim
   */
  inline virtual su2double Get_OldSolution_Geometry(unsigned long iPoint, unsigned long iDim) const { return 0.0; }

  /*!
   * \brief A virtual member. Set the value of the old geometry solution (adjoint).
   */
  inline virtual void Set_BGSSolution(unsigned long iPoint, unsigned long iDim, su2double solution) {}

  /*!
   * \brief Set the value of the solution in the previous BGS subiteration.
   */
  virtual void Set_BGSSolution_k();
  
  /*!
   * \brief Set the value of the solution in the previous BGS subiteration.
   */
  inline void Set_BGSSolution_k(unsigned long iPoint, unsigned long iVar, su2double val_var) {
    Solution_BGS_k(iPoint,iVar) = val_var;
  }

  /*!
   * \brief Get the value of the solution in the previous BGS subiteration.
   * \param[out] val_solution - solution in the previous BGS subiteration.
   */
  inline virtual su2double Get_BGSSolution_k(unsigned long iPoint, unsigned long iVar) const {
    return Solution_BGS_k(iPoint,iVar);
  }

  /*!
   * \brief A virtual member. Get the value of the old geometry solution (adjoint).
   * \param[out] val_solution - old adjoint solution for coordinate iDim
   */
  inline virtual su2double Get_BGSSolution(unsigned long iPoint, unsigned long iDim) const {return 0.0;}

  /*!
   * \brief  A virtual member. Set the contribution of crossed terms into the derivative.
   */
  inline virtual void SetCross_Term_Derivative(unsigned long iPoint, unsigned long iVar, su2double der) {}

  /*!
   * \brief  A virtual member. Get the contribution of crossed terms into the derivative.
   * \return The contribution of crossed terms into the derivative.
   */
  inline virtual su2double GetCross_Term_Derivative(unsigned long iPoint, unsigned long iVar) const { return 0.0; }

  /*!
   * \brief A virtual member. Set the direct velocity solution for the adjoint solver.
   * \param[in] solution_direct - Value of the direct velocity solution.
   */
  inline virtual void SetSolution_Vel_Direct(unsigned long iPoint, const su2double *sol) {}

  /*!
   * \brief A virtual member. Set the direct acceleration solution for the adjoint solver.
   * \param[in] solution_direct - Value of the direct acceleration solution.
   */
  inline virtual void SetSolution_Accel_Direct(unsigned long iPoint, const su2double *sol) {}

  /*!
   * \brief A virtual member. Get the direct velocity solution for the adjoint solver.
   * \return Pointer to the direct velocity solution vector.
   */
  inline virtual su2double* GetSolution_Vel_Direct(unsigned long iPoint) { return nullptr; }

  /*!
   * \brief A virtual member. Get the direct acceleraction solution for the adjoint solver.
   * \return Pointer to the direct acceleraction solution vector.
   */
  inline virtual su2double* GetSolution_Accel_Direct(unsigned long iPoint) { return nullptr; }

  /*!
   * \brief Set the value of the velocity (Structural Analysis).
   * \param[in] solution - Solution of the problem (velocity).
   */
  inline virtual void SetSolution_Vel(unsigned long iPoint, const su2double *solution) {}

  /*!
   * \overload
   * \param[in] iVar - Index of the variable.
   * \param[in] solution_vel - Value of the solution for the index <i>iVar</i>.
   */
  inline virtual void SetSolution_Vel(unsigned long iPoint, unsigned long iVar, su2double solution_vel) {}

  /*!
   * \brief Set the value of the velocity (Structural Analysis) at time n.
   * \param[in] solution_vel_time_n - Value of the old solution.
   */
  inline virtual void SetSolution_Vel_time_n(unsigned long iPoint, const su2double *solution_vel_time_n) {}

  /*!
   * \brief Set the value of the velocity (Structural Analysis) at time n.
   */
  inline virtual void SetSolution_Vel_time_n() {}

  /*!
   * \overload
   * \param[in] iVar - Index of the variable.
   * \param[in] solution_vel_time_n - Value of the old solution for the index <i>iVar</i>.
   */
  inline virtual void SetSolution_Vel_time_n(unsigned long iPoint, unsigned long iVar, su2double solution_vel_time_n) {}

  /*!
   * \brief Get the solution at time n.
   * \param[in] iVar - Index of the variable.
   * \return Value of the solution for the index <i>iVar</i>.
   */
  inline su2double GetSolution_time_n(unsigned long iPoint, unsigned long iVar) const { return Solution_time_n(iPoint,iVar); }

  /*!
   * \brief Get the solution at time n-1.
   * \param[in] iVar - Index of the variable.
   * \return Value of the solution for the index <i>iVar</i>.
   */
  inline su2double GetSolution_time_n1(unsigned long iPoint, unsigned long iVar) const { return Solution_time_n1(iPoint,iVar); }

  /*!
   * \brief Get the velocity (Structural Analysis).
   * \param[in] iVar - Index of the variable.
   * \return Value of the solution for the index <i>iVar</i>.
   */
  inline virtual su2double GetSolution_Vel(unsigned long iPoint, unsigned long iVar) const { return 0.0; }

  /*!
   * \brief Get the solution of the problem.
   * \return Pointer to the solution vector.
   */
  inline virtual su2double *GetSolution_Vel(unsigned long iPoint) {return nullptr; }

  /*!
   * \brief Get the velocity of the nodes (Structural Analysis) at time n.
   * \param[in] iVar - Index of the variable.
   * \return Pointer to the old solution vector.
   */
  inline virtual su2double GetSolution_Vel_time_n(unsigned long iPoint, unsigned long iVar) const { return 0.0; }

  /*!
   * \brief Get the solution at time n.
   * \return Pointer to the solution (at time n) vector.
   */
  inline virtual su2double *GetSolution_Vel_time_n(unsigned long iPoint) { return nullptr; }


  /*!
   * \brief Set the value of the acceleration (Structural Analysis).
   * \param[in] solution_accel - Solution of the problem (acceleration).
   */
  inline virtual void SetSolution_Accel(unsigned long iPoint, const su2double *solution_accel) {}

  /*!
   * \overload
   * \param[in] iVar - Index of the variable.
   * \param[in] solution_accel - Value of the solution for the index <i>iVar</i>.
   */
  inline virtual void SetSolution_Accel(unsigned long iPoint, unsigned long iVar, su2double solution_accel) {}

  /*!
   * \brief Set the value of the acceleration (Structural Analysis) at time n.
   * \param[in] solution_accel_time_n - Pointer to the residual vector.
   */
  inline virtual void SetSolution_Accel_time_n(unsigned long iPoint, const su2double *solution_accel_time_n) {}

  /*!
   * \brief Set the value of the acceleration (Structural Analysis) at time n.
   */
  inline virtual void SetSolution_Accel_time_n() {}

  /*!
   * \overload
   * \param[in] iVar - Index of the variable.
   * \param[in] solution_accel_time_n - Value of the old solution for the index <i>iVar</i>.
   */
  inline virtual void SetSolution_Accel_time_n(unsigned long iPoint, unsigned long iVar, su2double solution_accel_time_n) {}

  /*!
   * \brief Get the acceleration (Structural Analysis).
   * \param[in] iVar - Index of the variable.
   * \return Value of the solution for the index <i>iVar</i>.
   */
  inline virtual su2double GetSolution_Accel(unsigned long iPoint, unsigned long iVar) const { return 0.0; }

  /*!
   * \brief Get the solution of the problem.
   * \return Pointer to the solution vector.
   */
  inline virtual su2double *GetSolution_Accel(unsigned long iPoint) { return nullptr; }

  /*!
   * \brief Get the acceleration of the nodes (Structural Analysis) at time n.
   * \param[in] iVar - Index of the variable.
   * \return Pointer to the old solution vector.
   */
  inline virtual su2double GetSolution_Accel_time_n(unsigned long iPoint, unsigned long iVar) const { return 0.0; }

  /*!
   * \brief Get the solution at time n.
   * \return Pointer to the solution (at time n) vector.
   */
  inline virtual su2double *GetSolution_Accel_time_n(unsigned long iPoint) { return nullptr; }

  /*!
   * \brief A virtual member.
   */
  inline virtual void Set_OldSolution_Vel() {}

  /*!
   * \brief A virtual member.
   */
  inline virtual void Set_OldSolution_Accel() {}

  /*!
   * \brief  A virtual member. Set the value of the solution predictor.
   */
  inline virtual void SetSolution_Pred(unsigned long iPoint) {}

  /*!
   * \brief  A virtual member. Set the value of the old solution.
   * \param[in] solution_pred - Pointer to the residual vector.
   */
  inline virtual void SetSolution_Pred(unsigned long iPoint, const su2double *solution_pred) {}

  /*!
   * \brief  A virtual member. Set the value of the solution predicted.
   * \param[in] solution_old - Pointer to the residual vector.
   */
  inline virtual void SetSolution_Pred(unsigned long iPoint, unsigned long iVar, su2double solution_pred) {}

  /*!
   * \brief  A virtual member. Get the value of the solution predictor.
   * \param[in] iVar - Index of the variable.
   * \return Pointer to the old solution vector.
   */
  inline virtual su2double GetSolution_Pred(unsigned long iPoint, unsigned long iVar) const { return 0.0; }

  /*!
   * \brief  A virtual member. Get the solution at time n.
   * \return Pointer to the solution (at time n) vector.
   */
  inline virtual su2double *GetSolution_Pred(unsigned long iPoint) {return nullptr; }

  /*!
   * \brief  A virtual member. Set the value of the solution predictor.
   */
  inline virtual void SetSolution_Pred_Old(unsigned long iPoint) {}

  /*!
   * \brief  A virtual member. Set the value of the old solution.
   * \param[in] solution_pred_Old - Pointer to the residual vector.
   */
  inline virtual void SetSolution_Pred_Old(unsigned long iPoint, const su2double *solution_pred_Old) {}

  /*!
   * \brief  A virtual member. Set the value of the old solution predicted.
   * \param[in] solution_pred_old - Pointer to the residual vector.
   */
  inline virtual void SetSolution_Pred_Old(unsigned long iPoint, unsigned long iVar, su2double solution_pred_old) {}

  /*!
   * \brief  A virtual member. Get the value of the solution predictor.
   * \param[in] iVar - Index of the variable.
   * \return Pointer to the old solution vector.
   */
  inline virtual su2double GetSolution_Pred_Old(unsigned long iPoint, unsigned long iVar) const { return 0.0; }

  /*!
   * \brief  A virtual member. Get the solution at time n.
   * \return Pointer to the solution (at time n) vector.
   */
  inline virtual su2double *GetSolution_Pred_Old(unsigned long iPoint) { return nullptr; }

  /*!
   * \brief A virtual member.
   */
  inline virtual void SetReference_Geometry(unsigned long iPoint, unsigned long iVar, su2double ref_geometry) {}

  /*!
   * \brief A virtual member.
   */
  inline virtual su2double *GetReference_Geometry(unsigned long iPoint) {return nullptr; }

  /*!
   * \brief A virtual member.
   */
  inline virtual void SetPrestretch(unsigned long iPoint, unsigned long iVar, su2double val_prestretch) {}

  /*!
   * \brief A virtual member.
   */
  inline virtual su2double *GetPrestretch(unsigned long iPoint) {return nullptr; }

  /*!
   * \brief A virtual member.
   */
  inline virtual su2double GetPrestretch(unsigned long iPoint, unsigned long iVar) const { return 0.0; }

  /*!
   * \brief A virtual member.
   */
  inline virtual su2double GetReference_Geometry(unsigned long iPoint, unsigned long iVar) const { return 0.0; }

  /*!
   * \brief A virtual member. Get the value of the undeformed coordinates.
   * \param[in] iDim - Index of Mesh_Coord[nDim]
   * \return Value of the original coordinate iDim.
   */
  inline virtual su2double GetMesh_Coord(unsigned long iPoint, unsigned long iDim) const { return 0.0; }

  /*!
   * \brief A virtual member. Get the undeformed coordinates.
   * \return Pointer to the reference coordinates.
   */
  inline virtual const su2double *GetMesh_Coord(unsigned long iPoint) const { return nullptr; }

  /*!
   * \brief A virtual member. Set the value of the undeformed coordinates.
   * \param[in] iDim - Index of Mesh_Coord[nDim]
   * \param[in] val_coord - Value of Mesh_Coord[nDim]
   */
  inline virtual void SetMesh_Coord(unsigned long iPoint, unsigned long iDim, su2double val_coord) { }

    /*!
   * \brief A virtual member. Get the value of the wall distance in reference coordinates.
   * \param[in] iDim - Index of Mesh_Coord[nDim]
   * \return Value of the wall distance in reference coordinates.
   */
  inline virtual su2double GetWallDistance(unsigned long iPoint) const { return 0.0; }

  /*!
   * \brief A virtual member. Set the value of the wall distance in reference coordinates.
   * \param[in] val_dist - Value of wall distance.
   */
  inline virtual void SetWallDistance(unsigned long iPoint, su2double val_dist) { }

  /*!
   * \brief A virtual member. Register the reference coordinates of the mesh.
   * \param[in] input - Defines whether we are registering the variable as input or as output.
   */
  inline virtual void Register_MeshCoord(bool input) { }

  /*!
   * \brief A virtual member. Recover the value of the adjoint of the mesh coordinates.
   */
  inline virtual void GetAdjoint_MeshCoord(unsigned long iPoint, su2double *adj_mesh) const { }

  /*!
   * \brief A virtual member. Get the value of the displacement imposed at the boundary.
   * \return Value of the boundary displacement.
   */
  inline virtual su2double GetBound_Disp(unsigned long iPoint, unsigned long iDim) const { return 0.0; }

  /*!
   * \brief A virtual member. Set the boundary displacement.
   * \param[in] val_BoundDisp - Pointer to the boundary displacements.
   */
  inline virtual void SetBound_Disp(unsigned long iPoint, const su2double *val_BoundDisp) { }


  /*!
   * \brief A virtual member. Set the boundary displacement.
   * \param[in] iDim - Index of the dimension of interest.
   * \param[in] val_BoundDisp - Value of the boundary displacements.
   */
  inline virtual void SetBound_Disp(unsigned long iPoint, unsigned long iDim, const su2double val_BoundDisp) { }

  /*!
   * \brief A virtual member. Get the value of the displacement imposed at the boundary.
   * \return Value of the boundary displacement.
   */
  inline virtual const su2double* GetBoundDisp_Direct(unsigned long iPoint) const { return nullptr; }

  /*!
   * \brief A virtual member. Set the solution for the boundary displacements.
   * \param[in] val_BoundDisp - Pointer to the boundary displacements.
   */
  inline virtual void SetBoundDisp_Direct(unsigned long iPoint, const su2double *val_BoundDisp) { }

  /*!
   * \brief Set the value of the sensitivity with respect to the undeformed coordinates.
   * \param[in] val_sens - Pointer to the sensitivities of the boundary displacements.
   */
  inline virtual void SetBoundDisp_Sens(unsigned long iPoint, const su2double *val_sens) { }

  /*!
   * \brief A virtual member. Get the value of the sensitivity with respect to the undeformed coordinates.
   * \param[in] iDim - Index of Mesh_Coord_Sens[nDim]
   * \return Value of the original Mesh_Coord_Sens iDim.
   */
  inline virtual su2double GetBoundDisp_Sens(unsigned long iPoint, unsigned long iDim) const { return 0.0; }

  /*!
   * \brief A virtual member. Register the boundary displacements of the mesh.
   * \param[in] input - Defines whether we are registering the variable as input or as output.
   */
  inline virtual void Register_BoundDisp(bool input) { }

  /*!
   * \brief A virtual member. Recover the value of the adjoint of the boundary displacements.
   */
  inline virtual void GetAdjoint_BoundDisp(unsigned long iPoint, su2double *adj_disp) const { }

   /*!
    * \brief A virtual member.
    */
  inline virtual void Register_femSolution_time_n() {}

  /*!
   * \brief A virtual member.
   */
  inline virtual void RegisterSolution_Vel(bool input) {}

  /*!
   * \brief A virtual member.
   */
  inline virtual void RegisterSolution_Vel_time_n() {}

  /*!
   * \brief A virtual member.
   */
  inline virtual void RegisterSolution_Accel(bool input) {}

  /*!
   * \brief A virtual member.
   */
  inline virtual void RegisterSolution_Accel_time_n() {}

  /*!
   * \brief A virtual member.
   */
  inline virtual void SetAdjointSolution_Vel(unsigned long iPoint, const su2double *adj_sol) {}

  /*!
   * \brief A virtual member.
   */
  inline virtual void RegisterFlowTraction() { }

  /*!
   * \brief A virtual member.
   */
  inline virtual su2double ExtractFlowTraction_Sensitivity(unsigned long iPoint, unsigned long iDim) const { return 0.0; }

  /*!
   * \brief A virtual member.
   */
  inline virtual void GetAdjointSolution_Vel(unsigned long iPoint, su2double *adj_sol) const {}

  /*!
   * \brief A virtual member.
   */
  inline virtual void SetAdjointSolution_Vel_time_n(unsigned long iPoint, const su2double *adj_sol) {}

  /*!
   * \brief A virtual member.
   */
  inline virtual void GetAdjointSolution_Vel_time_n(unsigned long iPoint, su2double *adj_sol) const {}

  /*!
   * \brief A virtual member.
   */
  inline virtual void SetAdjointSolution_Accel(unsigned long iPoint, const su2double *adj_sol) {}

  /*!
   * \brief A virtual member.
   */
  inline virtual void GetAdjointSolution_Accel(unsigned long iPoint, su2double *adj_sol) const {}

  /*!
   * \brief A virtual member.
   */
  inline virtual void SetAdjointSolution_Accel_time_n(unsigned long iPoint, const su2double *adj_sol) {}

  /*!
   * \brief A virtual member.
   */
  inline virtual void GetAdjointSolution_Accel_time_n(unsigned long iPoint, su2double *adj_sol) const {}

  /*!
   * \brief Register the variables in the solution array as input/output variable.
   * \param[in] input - input or output variables.
   * \param[in] push_index - boolean whether we want to push the index or save it in a member variable.
   */
  void RegisterSolution(bool input, bool push_index = true);

  /*!
   * \brief Register the variables in the solution_time_n array as input/output variable.
   */
  void RegisterSolution_time_n();

  /*!
   * \brief Register the variables in the solution_time_n1 array as input/output variable.
   */
  void RegisterSolution_time_n1();

  /*!
   * \brief Set the adjoint values of the solution.
   * \param[in] adj_sol - The adjoint values of the solution.
   */
  inline void SetAdjointSolution(unsigned long iPoint, const su2double *adj_sol) {
    for (unsigned long iVar = 0; iVar < nVar; iVar++)
      SU2_TYPE::SetDerivative(Solution(iPoint,iVar), SU2_TYPE::GetValue(adj_sol[iVar]));
  }

  /*!
   * \brief Set the adjoint values of the solution.
   * \param[in] adj_sol - The adjoint values of the solution.
   */
  inline void SetAdjointSolution_LocalIndex(unsigned long iPoint, const su2double *adj_sol) {
    for (unsigned long iVar = 0; iVar < nVar; iVar++)
      AD::SetDerivative(AD_OutputIndex(iPoint,iVar), SU2_TYPE::GetValue(adj_sol[iVar]));
  }

  /*!
   * \brief Get the adjoint values of the solution.
   * \param[out] adj_sol - The adjoint values of the solution.
   */
  inline void GetAdjointSolution(unsigned long iPoint, su2double *adj_sol) const {
    for (unsigned long iVar = 0; iVar < nVar; iVar++)
      adj_sol[iVar] = SU2_TYPE::GetDerivative(Solution(iPoint,iVar));
  }

  /*!
   * \brief Get the adjoint values of the solution.
   * \param[in] adj_sol - The adjoint values of the solution.
   */
  inline void GetAdjointSolution_LocalIndex(unsigned long iPoint, su2double *adj_sol) const {
    for (unsigned long iVar = 0; iVar < nVar; iVar++)
      adj_sol[iVar] = AD::GetDerivative(AD_InputIndex(iPoint,iVar));
  }

  /*!
   * \brief Set the adjoint values of the solution at time n.
   * \param[in] adj_sol - The adjoint values of the solution.
   */
  inline void SetAdjointSolution_time_n(unsigned long iPoint, const su2double *adj_sol) {
    for (unsigned long iVar = 0; iVar < nVar; iVar++)
      SU2_TYPE::SetDerivative(Solution_time_n(iPoint,iVar), SU2_TYPE::GetValue(adj_sol[iVar]));
  }

  /*!
   * \brief Get the adjoint values of the solution at time n.
   * \param[out] adj_sol - The adjoint values of the solution.
   */
  inline void GetAdjointSolution_time_n(unsigned long iPoint, su2double *adj_sol) const {
    for (unsigned long iVar = 0; iVar < nVar; iVar++)
      adj_sol[iVar] = SU2_TYPE::GetDerivative(Solution_time_n(iPoint,iVar));
  }

  /*!
   * \brief Set the adjoint values of the solution at time n-1.
   * \param[in] adj_sol - The adjoint values of the solution.
   */
  inline void SetAdjointSolution_time_n1(unsigned long iPoint, const su2double *adj_sol) {
    for (unsigned long iVar = 0; iVar < nVar; iVar++)
      SU2_TYPE::SetDerivative(Solution_time_n1(iPoint,iVar), SU2_TYPE::GetValue(adj_sol[iVar]));
  }

  /*!
   * \brief Get the adjoint values of the solution at time n-1.
   * \param[out] adj_sol - The adjoint values of the solution.
   */
  inline void GetAdjointSolution_time_n1(unsigned long iPoint, su2double *adj_sol) const {
    for (unsigned long iVar = 0; iVar < nVar; iVar++)
      adj_sol[iVar] = SU2_TYPE::GetDerivative(Solution_time_n1(iPoint,iVar));
  }

  /*!
   * \brief Set the sensitivity at the node
   * \param[in] iDim - spacial component
   * \param[in] val - value of the Sensitivity
   */
  inline virtual void SetSensitivity(unsigned long iPoint, unsigned long iDim, su2double val) {}

  /*!
   * \brief Get the Sensitivity at the node
   * \param[in] iDim - spacial component
   * \return value of the Sensitivity
   */
  inline virtual su2double GetSensitivity(unsigned long iPoint, unsigned long iDim) const { return 0.0; }

  inline virtual void SetDual_Time_Derivative(unsigned long iPoint, unsigned long iVar, su2double der) {}

  inline virtual void SetDual_Time_Derivative_n(unsigned long iPoint, unsigned long iVar, su2double der) {}

  inline virtual su2double GetDual_Time_Derivative(unsigned long iPoint, unsigned long iVar) const {return 0.0;}

  inline virtual su2double GetDual_Time_Derivative_n(unsigned long iPoint, unsigned long iVar) const {return 0.0;}

  inline virtual void SetTauWall(unsigned long iPoint, su2double val_tau_wall) {}

  inline virtual su2double GetTauWall(unsigned long iPoint) const { return 0.0; }

  inline virtual void SetVortex_Tilting(unsigned long iPoint, su2double **PrimGrad_Flow, su2double* Vorticity, su2double LaminarViscosity) {}

  inline virtual su2double GetVortex_Tilting(unsigned long iPoint) const { return 0.0; }

  inline virtual void SetDynamic_Derivative(unsigned long iPoint, unsigned long iVar, su2double der) {}

<<<<<<< HEAD
  inline virtual void SetDiffusivity(su2double val_diffusivity, unsigned short val_ivar) { }
  
  inline virtual su2double GetDiffusivity(unsigned short val_ivar) { return 0.0; }
  
  inline virtual su2double* GetDiffusivity(void) { return NULL; }
  
  inline virtual void SetDynamic_Derivative(unsigned short iVar, su2double der) {}
=======
  inline virtual void SetDynamic_Derivative_n(unsigned long iPoint, unsigned long iVar, su2double der) {}
>>>>>>> 972606f5

  inline virtual su2double GetDynamic_Derivative(unsigned long iPoint, unsigned long iVar) const { return 0.0; }

  inline virtual su2double GetDynamic_Derivative_n(unsigned long iPoint, unsigned long iVar) const { return 0.0; }

  inline virtual void SetDynamic_Derivative_Vel(unsigned long iPoint, unsigned long iVar, su2double der) {}

  inline virtual void SetDynamic_Derivative_Vel_n(unsigned long iPoint, unsigned long iVar, su2double der) {}

  inline virtual su2double GetDynamic_Derivative_Vel(unsigned long iPoint, unsigned long iVar) const { return 0.0; }

  inline virtual su2double GetDynamic_Derivative_Vel_n(unsigned long iPoint, unsigned long iVar) const { return 0.0; }

  inline virtual void SetDynamic_Derivative_Accel(unsigned long iPoint, unsigned long iVar, su2double der) {}

  inline virtual void SetDynamic_Derivative_Accel_n(unsigned long iPoint, unsigned long iVar, su2double der) {}

  inline virtual su2double GetDynamic_Derivative_Accel(unsigned long iPoint, unsigned long iVar) const { return 0.0; }

  inline virtual su2double GetDynamic_Derivative_Accel_n(unsigned long iPoint, unsigned long iVar) const { return 0.0; }

  inline virtual su2double GetSolution_Old_Vel(unsigned long iPoint, unsigned long iVar) const { return 0.0; }

  inline virtual su2double GetSolution_Old_Accel(unsigned long iPoint, unsigned long iVar) const { return 0.0; }

  /*!
   * \brief Set the FSI force sensitivity at the node
   * \param[in] iDim - spacial component
   * \param[in] val - value of the Sensitivity
   */
  virtual void SetFlowTractionSensitivity(unsigned long iPoint, unsigned long iDim, su2double val) { }

  /*!
   * \brief Get the FSI force sensitivity at the node
   * \param[in] iDim - spacial component
   * \return value of the Sensitivity
   */
  virtual su2double GetFlowTractionSensitivity(unsigned long iPoint, unsigned long iDim) const { return 0.0; }

  /*!
   * \brief Set the source term applied into the displacement adjoint coming from external solvers
   * \param[in] iDim - spacial component
   * \param[in] val - value of the source term
   */
  virtual void SetSourceTerm_DispAdjoint(unsigned long iPoint, unsigned long iDim, su2double val) { }

  /*!
   * \brief Get the source term applied into the displacement adjoint coming from external solvers
   * \param[in] iDim - spacial component
   * \return value of the source term
   */
  virtual su2double GetSourceTerm_DispAdjoint(unsigned long iPoint, unsigned long iDim) const { return 0.0; }

};<|MERGE_RESOLUTION|>--- conflicted
+++ resolved
@@ -1445,16 +1445,12 @@
   /*!
    * \brief A virtual member.
    */
-<<<<<<< HEAD
-  inline virtual bool SetPrimVar(su2double eddy_visc, su2double turb_ke, su2double *scalar, CFluidModel *FluidModel) { return true; }
+  inline virtual bool SetPrimVar(unsigned long iPoint, su2double eddy_visc, su2double turb_ke, su2double *scalar, CFluidModel *FluidModel) { return true; }
   
   /*!
    * \brief A virtual member.
    */
-  inline virtual bool SetPrimVar(su2double Density_Inf, CConfig *config) {return true; }
-=======
   inline virtual bool SetPrimVar(unsigned long iPoint, su2double Density_Inf, CConfig *config) { return true; }
->>>>>>> 972606f5
 
   /*!
    * \brief A virtual member.
@@ -2697,19 +2693,15 @@
 
   inline virtual su2double GetVortex_Tilting(unsigned long iPoint) const { return 0.0; }
 
+  inline virtual void SetDiffusivity(unsigned long iPoint, su2double val_diffusivity, unsigned short val_ivar) { }
+  
+  inline virtual su2double GetDiffusivity(unsigned long iPoint, unsigned short val_ivar) { return 0.0; }
+  
+  inline virtual su2double* GetDiffusivity(unsigned long iPoint) { return NULL; }
+  
   inline virtual void SetDynamic_Derivative(unsigned long iPoint, unsigned long iVar, su2double der) {}
 
-<<<<<<< HEAD
-  inline virtual void SetDiffusivity(su2double val_diffusivity, unsigned short val_ivar) { }
-  
-  inline virtual su2double GetDiffusivity(unsigned short val_ivar) { return 0.0; }
-  
-  inline virtual su2double* GetDiffusivity(void) { return NULL; }
-  
-  inline virtual void SetDynamic_Derivative(unsigned short iVar, su2double der) {}
-=======
   inline virtual void SetDynamic_Derivative_n(unsigned long iPoint, unsigned long iVar, su2double der) {}
->>>>>>> 972606f5
 
   inline virtual su2double GetDynamic_Derivative(unsigned long iPoint, unsigned long iVar) const { return 0.0; }
 
