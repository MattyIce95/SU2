--- conflicted
+++ resolved
@@ -67,12 +67,9 @@
   ../include/numerics_structure.hpp \
   ../include/numerics_structure.inl \
   ../include/output_structure.hpp \
-<<<<<<< HEAD
+  ../include/output_structure.inl \
   ../include/sgs_model.hpp \
   ../include/sgs_model.inl \
-=======
-  ../include/output_structure.inl \
->>>>>>> ae492765
   ../include/solver_structure.hpp \
   ../include/solver_structure.inl \
   ../include/SU2_CFD.hpp \
