/*!
 * \file CConfig.cpp
 * \brief Main file for managing the config file
 * \author F. Palacios, T. Economon, B. Tracey, H. Kline
 * \version 7.0.3 "Blackbird"
 *
 * SU2 Project Website: https://su2code.github.io
 *
 * The SU2 Project is maintained by the SU2 Foundation
 * (http://su2foundation.org)
 *
 * Copyright 2012-2020, SU2 Contributors (cf. AUTHORS.md)
 *
 * SU2 is free software; you can redistribute it and/or
 * modify it under the terms of the GNU Lesser General Public
 * License as published by the Free Software Foundation; either
 * version 2.1 of the License, or (at your option) any later version.
 *
 * SU2 is distributed in the hope that it will be useful,
 * but WITHOUT ANY WARRANTY; without even the implied warranty of
 * MERCHANTABILITY or FITNESS FOR A PARTICULAR PURPOSE. See the GNU
 * Lesser General Public License for more details.
 *
 * You should have received a copy of the GNU Lesser General Public
 * License along with SU2. If not, see <http://www.gnu.org/licenses/>.
 */

#define ENABLE_MAPS
#include "../include/CConfig.hpp"
#undef ENABLE_MAPS

#include "../include/fem_gauss_jacobi_quadrature.hpp"
#include "../include/fem_geometry_structure.hpp"

#include "../include/ad_structure.hpp"
#include "../include/toolboxes/printing_toolbox.hpp"

using namespace PrintingToolbox;

#ifdef PROFILE
#ifdef HAVE_MKL
#include "mkl.h"
#endif
#endif

vector<string> Profile_Function_tp;       /*!< \brief Vector of string names for profiled functions. */
vector<double> Profile_Time_tp;           /*!< \brief Vector of elapsed time for profiled functions. */
vector<double> Profile_ID_tp;             /*!< \brief Vector of group ID number for profiled functions. */
map<string, vector<int> > Profile_Map_tp; /*!< \brief Map containing the final results for profiled functions. */

map<CLong3T, int> GEMM_Profile_MNK;       /*!< \brief Map, which maps the GEMM size to the index where
                                                      the data for this GEMM is stored in several vectors. */
vector<long>   GEMM_Profile_NCalls;       /*!< \brief Vector, which stores the number of calls to this
                                                      GEMM size. */
vector<double> GEMM_Profile_TotTime;      /*!< \brief Total time spent for this GEMM size. */
vector<double> GEMM_Profile_MinTime;      /*!< \brief Minimum time spent for this GEMM size. */
vector<double> GEMM_Profile_MaxTime;      /*!< \brief Maximum time spent for this GEMM size. */

//#pragma omp threadprivate(Profile_Function_tp, Profile_Time_tp, Profile_ID_tp, Profile_Map_tp)


CConfig::CConfig(char case_filename[MAX_STRING_SIZE], unsigned short val_software, bool verb_high) {

  /*--- Set the case name to the base config file name without extension ---*/

  caseName = PrintingToolbox::split(string(case_filename),'.')[0];

  base_config = true;

  /*--- Store MPI rank and size ---*/

  rank = SU2_MPI::GetRank();
  size = SU2_MPI::GetSize();

  iZone = 0;
  nZone = 1;

  Init();

  /*--- Parsing the config file  ---*/

  SetConfig_Parsing(case_filename);

  /*--- Set the default values for all of the options that weren't set ---*/

  SetDefault();

  /*--- Set number of zone ---*/

  SetnZone();

  /*--- Configuration file postprocessing ---*/

  SetPostprocessing(val_software, iZone, 0);

  /*--- Configuration file boundaries/markers setting ---*/

  SetMarkers(val_software);

  /*--- Configuration file output ---*/

  if ((rank == MASTER_NODE) && verb_high)
    SetOutput(val_software, iZone);

}

CConfig::CConfig(istream &case_buffer, unsigned short val_software, bool verb_high) {

  base_config = true;

  iZone = 0;
  nZone = 1;

  Init();

  /*--- Parsing the config file  ---*/

  SetConfig_Parsing(case_buffer);

  /*--- Set the default values for all of the options that weren't set ---*/

  SetDefault();

  /*--- Set number of zone ---*/

  SetnZone();

  /*--- Configuration file postprocessing ---*/

  SetPostprocessing(val_software, iZone, 0);

  /*--- Configuration file boundaries/markers setting ---*/

  SetMarkers(val_software);

  /*--- Configuration file output ---*/

  if ((rank == MASTER_NODE) && verb_high)
    SetOutput(val_software, iZone);

}


CConfig::CConfig(CConfig* config, char case_filename[MAX_STRING_SIZE], unsigned short val_software, unsigned short val_iZone, unsigned short val_nZone, bool verb_high) {

  caseName = config->GetCaseName();

  unsigned short val_nDim;

  base_config = false;

  iZone = val_iZone;
  nZone = val_nZone;

  Init();

  /*--- Parsing the config file  ---*/

  SetConfig_Parsing(case_filename);

  /*--- Set default options from base config ---*/

  SetDefaultFromConfig(config);

  /*--- Set the default values for all of the options that weren't set ---*/

  SetDefault();

  /*--- Get the dimension --- */

  val_nDim = GetnDim(Mesh_FileName, Mesh_FileFormat);

  /*--- Configuration file postprocessing ---*/

  SetPostprocessing(val_software, val_iZone, val_nDim);

  /*--- Configuration file boundaries/markers setting ---*/

  SetMarkers(val_software);

  /*--- Configuration file output ---*/

  if ((rank == MASTER_NODE) && verb_high)
    SetOutput(val_software, val_iZone);

  Multizone_Problem = config->GetMultizone_Problem();

}

CConfig::CConfig(char case_filename[MAX_STRING_SIZE], unsigned short val_software) {

  /*--- Set the case name to the base config file name without extension ---*/

  caseName = PrintingToolbox::split(string(case_filename),'.')[0];

  base_config = true;

  nZone = 1;
  iZone = 0;

  Init();

  /*--- Parsing the config file  ---*/

  SetConfig_Parsing(case_filename);

  /*--- Set the default values for all of the options that weren't set ---*/

  SetDefault();

  /*--- Set number of zones --- */

  SetnZone();

  /*--- Configuration file postprocessing ---*/

  SetPostprocessing(val_software, 0, 1);

  /*--- Configuration file boundaries/markers setting ---*/

  SetMarkers(val_software);

  /*--- Print the header --- */

  SetHeader(val_software);

}

CConfig::CConfig(char case_filename[MAX_STRING_SIZE], CConfig *config) {

  /*--- Set the case name to the base config file name without extension ---*/

  caseName = PrintingToolbox::split(string(case_filename),'.')[0];

  base_config = true;

  bool runtime_file = false;

  Init();

  /*--- Parsing the config file  ---*/

  runtime_file = SetRunTime_Parsing(case_filename);

  /*--- Set the default values for all of the options that weren't set ---*/

  SetDefault();

  /*--- Update original config file ---*/

  if (runtime_file) {
    if (all_options.find("TIME_ITER") == all_options.end())
      config->SetnTime_Iter(nTimeIter);
  }
}

SU2_MPI::Comm CConfig::GetMPICommunicator() {

  return SU2_Communicator;

}

void CConfig::Init(){

  /*--- Store MPI rank and size ---*/

  rank = SU2_MPI::GetRank();
  size = SU2_MPI::GetSize();

  /*--- Initialize pointers to Null---*/

  SetPointersNull();

  /*--- Reading config options  ---*/

  SetConfig_Options();

}

void CConfig::SetMPICommunicator(SU2_MPI::Comm Communicator) {

  SU2_Communicator = Communicator;

}

void CConfig::addDoubleOption(const string name, su2double & option_field, su2double default_value) {
  // Check if the key is already in the map. If this fails, it is coder error
  // and not user error, so throw.
  assert(option_map.find(name) == option_map.end());

  // Add this option to the list of all the options
  all_options.insert(pair<string, bool>(name, true));

  // Create the parser for a su2double option with a reference to the option_field and the desired
  // default value. This will take the string in the config file, convert it to a su2double, and
  // place that su2double in the memory location specified by the reference.
  COptionBase* val = new COptionDouble(name, option_field, default_value);

  // Create an association between the option name ("CFL") and the parser generated above.
  // During configuration, the parsing script will get the option name, and use this map
  // to find how to parse that option.
  option_map.insert(pair<string, COptionBase *>(name, val));
}

void CConfig::addStringOption(const string name, string & option_field, string default_value) {
  assert(option_map.find(name) == option_map.end());
  all_options.insert(pair<string, bool>(name, true));
  COptionBase* val = new COptionString(name, option_field, default_value);
  option_map.insert(pair<string, COptionBase *>(name, val));
}

void CConfig::addIntegerOption(const string name, int & option_field, int default_value) {
  assert(option_map.find(name) == option_map.end());
  all_options.insert(pair<string, bool>(name, true));
  COptionBase* val = new COptionInt(name, option_field, default_value);
  option_map.insert(pair<string, COptionBase *>(name, val));
}

void CConfig::addUnsignedLongOption(const string name, unsigned long & option_field, unsigned long default_value) {
  assert(option_map.find(name) == option_map.end());
  all_options.insert(pair<string, bool>(name, true));
  COptionBase* val = new COptionULong(name, option_field, default_value);
  option_map.insert(pair<string, COptionBase *>(name, val));
}

void CConfig::addUnsignedShortOption(const string name, unsigned short & option_field, unsigned short default_value) {
  assert(option_map.find(name) == option_map.end());
  all_options.insert(pair<string, bool>(name, true));
  COptionBase* val = new COptionUShort(name, option_field, default_value);
  option_map.insert(pair<string, COptionBase *>(name, val));
}

void CConfig::addLongOption(const string name, long & option_field, long default_value) {
  assert(option_map.find(name) == option_map.end());
  all_options.insert(pair<string, bool>(name, true));
  COptionBase* val = new COptionLong(name, option_field, default_value);
  option_map.insert(pair<string, COptionBase *>(name, val));
}

void CConfig::addBoolOption(const string name, bool & option_field, bool default_value) {
  assert(option_map.find(name) == option_map.end());
  all_options.insert(pair<string, bool>(name, true));
  COptionBase* val = new COptionBool(name, option_field, default_value);
  option_map.insert(pair<string, COptionBase *>(name, val));
}

// enum types work differently than all of the others because there are a small number of valid
// string entries for the type. One must also provide a list of all the valid strings of that type.
template <class Tenum>
void CConfig::addEnumOption(const string name, unsigned short & option_field, const map<string, Tenum> & enum_map, Tenum default_value) {
  assert(option_map.find(name) == option_map.end());
  all_options.insert(pair<string, bool>(name, true));
  COptionBase* val = new COptionEnum<Tenum>(name, enum_map, option_field, default_value);
  option_map.insert(pair<string, COptionBase *>(name, val));
  return;
}


// input_size is the number of options read in from the config file
template <class Tenum>
void CConfig::addEnumListOption(const string name, unsigned short & input_size, unsigned short * & option_field, const map<string, Tenum> & enum_map) {
  input_size = 0;
  assert(option_map.find(name) == option_map.end());
  all_options.insert(pair<string, bool>(name, true));
  COptionBase* val = new COptionEnumList<Tenum>(name, enum_map, option_field, input_size);
  option_map.insert( pair<string, COptionBase*>(name, val) );
}

void CConfig::addDoubleArrayOption(const string name, const int size, su2double * & option_field, su2double * default_value) {
  assert(option_map.find(name) == option_map.end());
  all_options.insert(pair<string, bool>(name, true));
  COptionBase* val = new COptionDoubleArray(name, size, option_field, default_value);
  option_map.insert(pair<string, COptionBase *>(name, val));
}

void CConfig::addDoubleListOption(const string name, unsigned short & size, su2double * & option_field) {
  assert(option_map.find(name) == option_map.end());
  all_options.insert(pair<string, bool>(name, true));
  COptionBase* val = new COptionDoubleList(name, size, option_field);
  option_map.insert(pair<string, COptionBase *>(name, val));
}

void CConfig::addShortListOption(const string name, unsigned short & size, short * & option_field) {
  assert(option_map.find(name) == option_map.end());
  all_options.insert(pair<string, bool>(name, true));
  COptionBase* val = new COptionShortList(name, size, option_field);
  option_map.insert(pair<string, COptionBase *>(name, val));
}

void CConfig::addUShortListOption(const string name, unsigned short & size, unsigned short * & option_field) {
  assert(option_map.find(name) == option_map.end());
  all_options.insert(pair<string, bool>(name, true));
  COptionBase* val = new COptionUShortList(name, size, option_field);
  option_map.insert(pair<string, COptionBase *>(name, val));
}

void CConfig::addStringListOption(const string name, unsigned short & num_marker, string* & option_field) {
  assert(option_map.find(name) == option_map.end());
  all_options.insert(pair<string, bool>(name, true));
  COptionBase* val = new COptionStringList(name, num_marker, option_field);
  option_map.insert(pair<string, COptionBase *>(name, val));
}

void CConfig::addConvectOption(const string name, unsigned short & space_field, unsigned short & centered_field, unsigned short & upwind_field) {
  assert(option_map.find(name) == option_map.end());
  all_options.insert(pair<string, bool>(name, true));
  COptionBase* val = new COptionConvect(name, space_field, centered_field, upwind_field);
  option_map.insert(pair<string, COptionBase *>(name, val));
}

void CConfig::addConvectFEMOption(const string name, unsigned short & space_field, unsigned short & fem_field) {
  assert(option_map.find(name) == option_map.end());
  all_options.insert(pair<string, bool>(name, true));
  COptionBase* val = new COptionFEMConvect(name, space_field, fem_field);
  option_map.insert(pair<string, COptionBase *>(name, val));
}

void CConfig::addMathProblemOption(const string name, bool & ContinuousAdjoint, const bool & ContinuousAdjoint_default,
                          bool & DiscreteAdjoint, const bool & DiscreteAdjoint_default,
                          bool & Restart_Flow, const bool & Restart_Flow_default) {
  assert(option_map.find(name) == option_map.end());
  all_options.insert(pair<string, bool>(name, true));
  COptionBase* val = new COptionMathProblem(name, ContinuousAdjoint, ContinuousAdjoint_default, DiscreteAdjoint, DiscreteAdjoint_default, Restart_Flow, Restart_Flow_default);
  option_map.insert(pair<string, COptionBase *>(name, val));
}

void CConfig::addDVParamOption(const string name, unsigned short & nDV_field, su2double** & paramDV, string* & FFDTag,
                      unsigned short* & design_variable) {
  assert(option_map.find(name) == option_map.end());
  all_options.insert(pair<string, bool>(name, true));
  COptionBase* val = new COptionDVParam(name, nDV_field, paramDV, FFDTag, design_variable);
  option_map.insert(pair<string, COptionBase *>(name, val));
}

void CConfig::addDVValueOption(const string name, unsigned short* & nDVValue_field, su2double** & valueDV, unsigned short & nDV_field,  su2double** & paramDV,
                      unsigned short* & design_variable) {
  assert(option_map.find(name) == option_map.end());
  all_options.insert(pair<string, bool>(name, true));
  COptionBase* val = new COptionDVValue(name, nDVValue_field, valueDV, nDV_field, paramDV, design_variable);
  option_map.insert(pair<string, COptionBase *>(name, val));
}

void CConfig::addFFDDefOption(const string name, unsigned short & nFFD_field, su2double** & coordFFD, string* & FFDTag) {
  assert(option_map.find(name) == option_map.end());
  all_options.insert(pair<string, bool>(name, true));
  COptionBase* val = new COptionFFDDef(name, nFFD_field, coordFFD, FFDTag);
  option_map.insert(pair<string, COptionBase *>(name, val));
}

void CConfig::addFFDDegreeOption(const string name, unsigned short & nFFD_field, unsigned short** & degreeFFD) {
  assert(option_map.find(name) == option_map.end());
  all_options.insert(pair<string, bool>(name, true));
  COptionBase* val = new COptionFFDDegree(name, nFFD_field, degreeFFD);
  option_map.insert(pair<string, COptionBase *>(name, val));
}

void CConfig::addStringDoubleListOption(const string name, unsigned short & list_size, string * & string_field,
                               su2double* & double_field) {
  assert(option_map.find(name) == option_map.end());
  all_options.insert(pair<string, bool>(name, true));
  COptionBase* val = new COptionStringDoubleList(name, list_size, string_field, double_field);
  option_map.insert(pair<string, COptionBase *>(name, val));
}

void CConfig::addInletOption(const string name, unsigned short & nMarker_Inlet, string * & Marker_Inlet,
                    su2double* & Ttotal, su2double* & Ptotal, su2double** & FlowDir) {
  assert(option_map.find(name) == option_map.end());
  all_options.insert(pair<string, bool>(name, true));
  COptionBase* val = new COptionInlet(name, nMarker_Inlet, Marker_Inlet, Ttotal, Ptotal, FlowDir);
  option_map.insert(pair<string, COptionBase *>(name, val));
}

template <class Tenum>
void CConfig::addRiemannOption(const string name, unsigned short & nMarker_Riemann, string * & Marker_Riemann, unsigned short* & option_field, const map<string, Tenum> & enum_map,
                               su2double* & var1, su2double* & var2, su2double** & FlowDir) {
  assert(option_map.find(name) == option_map.end());
  all_options.insert(pair<string, bool>(name, true));
  COptionBase* val = new COptionRiemann<Tenum>(name, nMarker_Riemann, Marker_Riemann, option_field, enum_map, var1, var2, FlowDir);
  option_map.insert(pair<string, COptionBase *>(name, val));
}

template <class Tenum>
void CConfig::addGilesOption(const string name, unsigned short & nMarker_Giles, string * & Marker_Giles, unsigned short* & option_field, const map<string, Tenum> & enum_map,
                             su2double* & var1, su2double* & var2, su2double** & FlowDir, su2double* & relaxfactor1, su2double* & relaxfactor2) {
  assert(option_map.find(name) == option_map.end());
  all_options.insert(pair<string, bool>(name, true));
  COptionBase* val = new COptionGiles<Tenum>(name, nMarker_Giles, Marker_Giles, option_field, enum_map, var1, var2, FlowDir, relaxfactor1, relaxfactor2);
  option_map.insert(pair<string, COptionBase *>(name, val));
}

void CConfig::addExhaustOption(const string name, unsigned short & nMarker_Exhaust, string * & Marker_Exhaust,
                               su2double* & Ttotal, su2double* & Ptotal) {
  assert(option_map.find(name) == option_map.end());
  all_options.insert(pair<string, bool>(name, true));
  COptionBase* val = new COptionExhaust(name, nMarker_Exhaust, Marker_Exhaust, Ttotal, Ptotal);
  option_map.insert(pair<string, COptionBase *>(name, val));
}

void CConfig::addPeriodicOption(const string & name, unsigned short & nMarker_PerBound,
                                string* & Marker_PerBound, string* & Marker_PerDonor,
                                su2double** & RotCenter, su2double** & RotAngles, su2double** & Translation) {
  assert(option_map.find(name) == option_map.end());
  all_options.insert(pair<string, bool>(name, true));
  COptionBase* val = new COptionPeriodic(name, nMarker_PerBound, Marker_PerBound, Marker_PerDonor, RotCenter, RotAngles, Translation);
  option_map.insert(pair<string, COptionBase *>(name, val));
}

void CConfig::addTurboPerfOption(const string & name, unsigned short & nMarker_TurboPerf,
                                 string* & Marker_TurboBoundIn, string* & Marker_TurboBoundOut) {
  assert(option_map.find(name) == option_map.end());
  all_options.insert(pair<string, bool>(name, true));
  COptionBase* val = new COptionTurboPerformance(name, nMarker_TurboPerf, Marker_TurboBoundIn, Marker_TurboBoundOut);
  option_map.insert(pair<string, COptionBase *>(name, val));
}

void CConfig::addActDiskOption(const string & name, unsigned short & nMarker_ActDiskInlet,
                               unsigned short & nMarker_ActDiskOutlet, string* & Marker_ActDiskInlet,
                               string* & Marker_ActDiskOutlet, su2double** & ActDisk_PressJump,
                               su2double** & ActDisk_TempJump, su2double** & ActDisk_Omega) {
  assert(option_map.find(name) == option_map.end());
  all_options.insert(pair<string, bool>(name, true));
  COptionBase* val = new COptionActDisk(name, nMarker_ActDiskInlet, nMarker_ActDiskOutlet, Marker_ActDiskInlet,
                                        Marker_ActDiskOutlet, ActDisk_PressJump, ActDisk_TempJump, ActDisk_Omega);
  option_map.insert(pair<string, COptionBase *>(name, val));
}

void CConfig::addWallFunctionOption(const string &name, unsigned short &list_size, string* &string_field,
                                    unsigned short* &val_Kind_WF, unsigned short** &val_IntInfo_WF,
                                    su2double** &val_DoubleInfo_WF) {
  assert(option_map.find(name) == option_map.end());
  all_options.insert(pair<string, bool>(name, true));
  COptionBase* val = new COptionWallFunction(name, list_size, string_field, val_Kind_WF,
                                             val_IntInfo_WF, val_DoubleInfo_WF);
  option_map.insert(pair<string, COptionBase *>(name, val));
}

void CConfig::addPythonOption(const string name) {
  assert(option_map.find(name) == option_map.end());
  all_options.insert(pair<string, bool>(name, true));
  COptionBase* val = new COptionPython(name);
  option_map.insert(pair<string, COptionBase *>(name, val));
}

unsigned short CConfig::GetnZone(string val_mesh_filename, unsigned short val_format) {

  int nZone = 1; /* Default value if nothing is specified. */

  switch (val_format) {
    case SU2: {

      /*--- Local variables for reading the SU2 file. ---*/
      string text_line;
      ifstream mesh_file;

      /*--- Check if the mesh file can be opened for reading. ---*/
      mesh_file.open(val_mesh_filename.c_str(), ios::in);
      if (mesh_file.fail())
        SU2_MPI::Error(string("There is no geometry file called ") + val_mesh_filename,
                              CURRENT_FUNCTION);

      /*--- Read the SU2 mesh file until the zone data is reached or
            when it can be decided that it is not present. ---*/
      while( getline (mesh_file, text_line) ) {

        /*--- Search for the "NZONE" keyword to see if there are multiple Zones ---*/
        if(text_line.find ("NZONE=",0) != string::npos) {
          text_line.erase (0,6); nZone = atoi(text_line.c_str());
          break;
        }

        /*--- If one of the keywords IZONE, NELEM or NPOIN, NMARK is encountered,
              it can be assumed that the NZONE keyword is not present and the loop
              can be terminated. ---*/
        if(text_line.find ("IZONE=",0) != string::npos) break;
        if(text_line.find ("NELEM=",0) != string::npos) break;
        if(text_line.find ("NPOIN=",0) != string::npos) break;
        if(text_line.find ("NMARK=",0) != string::npos) break;
      }

      mesh_file.close();
      break;

    }

    case CGNS_GRID: {

#ifdef HAVE_CGNS

      /*--- Local variables which are needed when calling the CGNS mid-level API. ---*/

      int fn, nbases = 0, nzones = 0, file_type;
      int cell_dim = 0, phys_dim = 0;
      char basename[CGNS_STRING_SIZE];

      /*--- Check whether the supplied file is truly a CGNS file. ---*/

      if ( cg_is_cgns(val_mesh_filename.c_str(), &file_type) != CG_OK ) {
        SU2_MPI::Error(val_mesh_filename +
                       string(" was not found or is not a properly formatted CGNS file.\n") +
                       string("Note that SU2 expects unstructured CGNS files in ADF data format."),
                       CURRENT_FUNCTION);
      }

      /*--- Open the CGNS file for reading. The value of fn returned
       is the specific index number for this file and will be
       repeatedly used in the function calls. ---*/

      if (cg_open(val_mesh_filename.c_str(), CG_MODE_READ, &fn)) cg_error_exit();

      /*--- Get the number of databases. This is the highest node
       in the CGNS heirarchy. ---*/

      if (cg_nbases(fn, &nbases)) cg_error_exit();

      /*--- Check if there is more than one database. Throw an
       error if there is because this reader can currently
       only handle one database. ---*/

      if ( nbases > 1 ) {
        SU2_MPI::Error("CGNS reader currently incapable of handling more than 1 database." ,
                       CURRENT_FUNCTION);
      }

      /*--- Read the databases. Note that the indexing starts at 1. ---*/

      for ( int i = 1; i <= nbases; i++ ) {

        if (cg_base_read(fn, i, basename, &cell_dim, &phys_dim)) cg_error_exit();

        /*--- Get the number of zones for this base. ---*/

        if (cg_nzones(fn, i, &nzones)) cg_error_exit();

      }

      /*--- Close the CGNS file. ---*/

      if ( cg_close(fn) ) cg_error_exit();

      /*--- Set the number of zones as read from the CGNS file ---*/

      nZone = nzones;

#else
      SU2_MPI::Error(string(" SU2 built without CGNS support. \n") +
                     string(" To use CGNS, build SU2 accordingly."),
                     CURRENT_FUNCTION);
#endif

      break;
    }
    case RECTANGLE: {
      nZone = 1;
      break;
    }
    case BOX: {
      nZone = 1;
      break;
    }
  }

  return (unsigned short) nZone;

}

unsigned short CConfig::GetnDim(string val_mesh_filename, unsigned short val_format) {

  short nDim = -1;

  switch (val_format) {
    case SU2: {

      /*--- Local variables for reading the SU2 file. ---*/
      string text_line;
      ifstream mesh_file;

      /*--- Open grid file ---*/
      mesh_file.open(val_mesh_filename.c_str(), ios::in);
      if (mesh_file.fail()) {
        SU2_MPI::Error(string("The SU2 mesh file named ") + val_mesh_filename + string(" was not found."), CURRENT_FUNCTION);
      }

      /*--- Read the SU2 mesh file until the dimension data is reached
            or when it can be decided that it is not present. ---*/
      while( getline (mesh_file, text_line) ) {

        /*--- Search for the "NDIME" keyword to determine the number
              of dimensions.  ---*/
        if(text_line.find ("NDIME=",0) != string::npos) {
          text_line.erase (0,6); nDim = atoi(text_line.c_str());
          break;
        }

        /*--- If one of the keywords NELEM or NPOIN, NMARK is encountered,
              it can be assumed that the NZONE keyword is not present and
              the loop can be terminated. ---*/
        if(text_line.find ("NELEM=",0) != string::npos) break;
        if(text_line.find ("NPOIN=",0) != string::npos) break;
        if(text_line.find ("NMARK=",0) != string::npos) break;
      }

      mesh_file.close();

      /*--- Throw an error if the dimension was not found. ---*/
      if (nDim == -1) {
        SU2_MPI::Error(val_mesh_filename + string(" is not an SU2 mesh file or has the wrong format \n ('NDIME=' not found). Please check."),
                       CURRENT_FUNCTION);
      }

      break;
    }

    case CGNS_GRID: {

#ifdef HAVE_CGNS

      /*--- Local variables which are needed when calling the CGNS mid-level API. ---*/
      int fn, nbases, file_type;
      int cell_dim, phys_dim;
      char basename[CGNS_STRING_SIZE];

      /*--- Check whether the supplied file is truly a CGNS file. ---*/
      if ( cg_is_cgns(val_mesh_filename.c_str(), &file_type) != CG_OK ) {
        SU2_MPI::Error(val_mesh_filename +
                       string(" was not found or is not a properly formatted CGNS file.\n") +
                       string("Note that SU2 expects unstructured CGNS files in ADF data format."),
                       CURRENT_FUNCTION);
      }

      /*--- Open the CGNS file for reading. The value of fn returned
            is the specific index number for this file and will be
            repeatedly used in the function calls. ---*/
      if (cg_open(val_mesh_filename.c_str(), CG_MODE_READ, &fn) != CG_OK) cg_error_exit();

      /*--- Get the number of databases. This is the highest node
            in the CGNS heirarchy. ---*/
      if (cg_nbases(fn, &nbases) != CG_OK) cg_error_exit();

      /*--- Check if there is more than one database. Throw an
            error if there is because this reader can currently
            only handle one database. ---*/
      if ( nbases > 1 )
        SU2_MPI::Error("CGNS reader currently incapable of handling more than 1 database." ,
                       CURRENT_FUNCTION);

      /*--- Read the database. Note that the indexing starts at 1.
            Afterwards close the file again. ---*/
      if (cg_base_read(fn, 1, basename, &cell_dim, &phys_dim) != CG_OK) cg_error_exit();
      if (cg_close(fn) != CG_OK) cg_error_exit();

      /*--- Set the problem dimension as read from the CGNS file ---*/
      nDim = cell_dim;

#else
      SU2_MPI::Error(string(" SU2 built without CGNS support. \n") +
                     string(" To use CGNS, build SU2 accordingly."),
                     CURRENT_FUNCTION);
#endif

      break;
    }
    case RECTANGLE: {
      nDim = 2;
      break;
    }
    case BOX: {
      nDim = 3;
      break;
    }
  }

  /*--- After reading the mesh, assert that the dimension is equal to 2 or 3. ---*/
  assert((nDim == 2) || (nDim == 3));

  return (unsigned short) nDim;
}

void CConfig::SetPointersNull(void) {

  Marker_CfgFile_GeoEval      = NULL;   Marker_All_GeoEval       = NULL;
  Marker_CfgFile_Monitoring   = NULL;   Marker_All_Monitoring    = NULL;
  Marker_CfgFile_Designing    = NULL;   Marker_All_Designing     = NULL;
  Marker_CfgFile_Plotting     = NULL;   Marker_All_Plotting      = NULL;
  Marker_CfgFile_Analyze      = NULL;   Marker_All_Analyze       = NULL;
  Marker_CfgFile_DV           = NULL;   Marker_All_DV            = NULL;
  Marker_CfgFile_Moving       = NULL;   Marker_All_Moving        = NULL;
  Marker_CfgFile_PerBound     = NULL;   Marker_All_PerBound      = NULL;    Marker_PerBound   = NULL;
  Marker_CfgFile_Turbomachinery = NULL; Marker_All_Turbomachinery = NULL;
  Marker_CfgFile_TurbomachineryFlag = NULL; Marker_All_TurbomachineryFlag = NULL;
  Marker_CfgFile_MixingPlaneInterface = NULL; Marker_All_MixingPlaneInterface = NULL;
  Marker_CfgFile_ZoneInterface = NULL;
  Marker_CfgFile_Deform_Mesh   = NULL;  Marker_All_Deform_Mesh   = NULL;
  Marker_CfgFile_Fluid_Load    = NULL;  Marker_All_Fluid_Load    = NULL;

  Marker_CfgFile_Turbomachinery       = NULL; Marker_All_Turbomachinery       = NULL;
  Marker_CfgFile_TurbomachineryFlag   = NULL; Marker_All_TurbomachineryFlag   = NULL;
  Marker_CfgFile_MixingPlaneInterface = NULL; Marker_All_MixingPlaneInterface = NULL;

  Marker_CfgFile_PyCustom     = NULL;   Marker_All_PyCustom      = NULL;

  Marker_DV                   = NULL;   Marker_Moving            = NULL;    Marker_Monitoring = NULL;
  Marker_Designing            = NULL;   Marker_GeoEval           = NULL;    Marker_Plotting   = NULL;
  Marker_Analyze              = NULL;   Marker_PyCustom          = NULL;    Marker_WallFunctions        = NULL;
  Marker_CfgFile_KindBC       = NULL;   Marker_All_KindBC        = NULL;

  Kind_WallFunctions       = NULL;
  IntInfo_WallFunctions    = NULL;
  DoubleInfo_WallFunctions = NULL;

  Config_Filenames = NULL;

  /*--- Marker Pointers ---*/

  Marker_Euler                = NULL;    Marker_FarField         = NULL;    Marker_Custom         = NULL;
  Marker_SymWall              = NULL;    Marker_PerBound         = NULL;
  Marker_PerDonor             = NULL;    Marker_NearFieldBound   = NULL;
  Marker_Deform_Mesh          = NULL;    Marker_Fluid_Load       = NULL;
  Marker_Inlet                = NULL;    Marker_Outlet           = NULL;
  Marker_Supersonic_Inlet     = NULL;    Marker_Supersonic_Outlet= NULL;
  Marker_Isothermal           = NULL;    Marker_HeatFlux         = NULL;    Marker_EngineInflow   = NULL;
  Marker_Load                 = NULL;    Marker_Disp_Dir         = NULL;
  Marker_EngineExhaust        = NULL;    Marker_Displacement     = NULL;    Marker_Load           = NULL;
  Marker_Load_Dir             = NULL;    Marker_Load_Sine        = NULL;    Marker_Clamped        = NULL;
  Marker_FlowLoad             = NULL;    Marker_Internal         = NULL;
  Marker_All_TagBound         = NULL;    Marker_CfgFile_TagBound = NULL;    Marker_All_KindBC     = NULL;
  Marker_CfgFile_KindBC       = NULL;    Marker_All_SendRecv     = NULL;    Marker_All_PerBound   = NULL;
  Marker_ZoneInterface        = NULL;    Marker_All_ZoneInterface= NULL;    Marker_Riemann        = NULL;
  Marker_Fluid_InterfaceBound = NULL;    Marker_CHTInterface     = NULL;    Marker_Damper         = NULL;
  Marker_Emissivity           = NULL;

    /*--- Boundary Condition settings ---*/

  Isothermal_Temperature = NULL;
  Heat_Flux              = NULL;    Displ_Value            = NULL;    Load_Value      = NULL;
  FlowLoad_Value         = NULL;    Damper_Constant        = NULL;    Wall_Emissivity = NULL;

  /*--- Inlet Outlet Boundary Condition settings ---*/

  Inlet_Ttotal    = NULL;    Inlet_Ptotal      = NULL;
  Inlet_FlowDir   = NULL;    Inlet_Temperature = NULL;    Inlet_Pressure = NULL;
  Inlet_Velocity  = NULL;
  Outlet_Pressure = NULL;

  /*--- Engine Boundary Condition settings ---*/

  Inflow_Pressure      = NULL;    Inflow_MassFlow    = NULL;    Inflow_ReverseMassFlow  = NULL;
  Inflow_TotalPressure = NULL;    Inflow_Temperature = NULL;    Inflow_TotalTemperature = NULL;
  Inflow_RamDrag       = NULL;    Inflow_Force       = NULL;    Inflow_Power            = NULL;
  Inflow_Mach          = NULL;

  Exhaust_Pressure        = NULL;   Exhaust_Temperature        = NULL;    Exhaust_MassFlow = NULL;
  Exhaust_TotalPressure   = NULL;   Exhaust_TotalTemperature   = NULL;
  Exhaust_GrossThrust     = NULL;   Exhaust_Force              = NULL;
  Exhaust_Power           = NULL;   Exhaust_Temperature_Target = NULL;
  Exhaust_Pressure_Target = NULL;

  Engine_Mach  = NULL;    Engine_Force        = NULL;
  Engine_Power = NULL;    Engine_NetThrust    = NULL;    Engine_GrossThrust = NULL;
  Engine_Area  = NULL;    EngineInflow_Target = NULL;

  Exhaust_Temperature_Target  = NULL;     Exhaust_Temperature   = NULL;
  Exhaust_Pressure_Target   = NULL;     Inlet_Ttotal                = NULL;     Inlet_Ptotal          = NULL;
  Inlet_FlowDir             = NULL;     Inlet_Temperature           = NULL;     Inlet_Pressure        = NULL;
  Inlet_Velocity            = NULL;     Inflow_Mach                 = NULL;     Inflow_Pressure       = NULL;
  Exhaust_Pressure          = NULL;     Outlet_Pressure             = NULL;     Isothermal_Temperature= NULL;
  Heat_Flux                 = NULL;     Displ_Value                 = NULL;     Load_Value            = NULL;
  FlowLoad_Value            = NULL;

  ElasticityMod             = NULL;     PoissonRatio                = NULL;     MaterialDensity       = NULL;

  Load_Dir = NULL;            Load_Dir_Value = NULL;          Load_Dir_Multiplier = NULL;
  Disp_Dir = NULL;            Disp_Dir_Value = NULL;          Disp_Dir_Multiplier = NULL;
  Load_Sine_Dir = NULL;       Load_Sine_Amplitude = NULL;     Load_Sine_Frequency = NULL;
  Electric_Field_Mod = NULL;  Electric_Field_Dir = NULL;      RefNode_Displacement = NULL;

  Electric_Constant = NULL;

  /*--- Actuator Disk Boundary Condition settings ---*/

  ActDiskInlet_Pressure         = NULL;    ActDiskInlet_TotalPressure = NULL;    ActDiskInlet_Temperature = NULL;
  ActDiskInlet_TotalTemperature = NULL;    ActDiskInlet_MassFlow      = NULL;    ActDiskInlet_RamDrag     = NULL;
  ActDiskInlet_Force            = NULL;    ActDiskInlet_Power         = NULL;

  ActDiskOutlet_Pressure      = NULL;
  ActDiskOutlet_TotalPressure = NULL;   ActDiskOutlet_GrossThrust = NULL;  ActDiskOutlet_Force            = NULL;
  ActDiskOutlet_Power         = NULL;   ActDiskOutlet_Temperature = NULL;  ActDiskOutlet_TotalTemperature = NULL;
  ActDiskOutlet_MassFlow      = NULL;

  ActDisk_DeltaPress      = NULL;    ActDisk_DeltaTemp      = NULL;
  ActDisk_TotalPressRatio = NULL;    ActDisk_TotalTempRatio = NULL;    ActDisk_StaticPressRatio = NULL;
  ActDisk_StaticTempRatio = NULL;    ActDisk_NetThrust      = NULL;    ActDisk_GrossThrust      = NULL;
  ActDisk_Power           = NULL;    ActDisk_MassFlow       = NULL;    ActDisk_Area             = NULL;
  ActDisk_ReverseMassFlow = NULL;    Surface_MassFlow        = NULL;   Surface_Mach             = NULL;
  Surface_Temperature      = NULL;   Surface_Pressure         = NULL;  Surface_Density          = NULL;   Surface_Enthalpy          = NULL;
  Surface_NormalVelocity   = NULL;   Surface_TotalTemperature = NULL;  Surface_TotalPressure    = NULL;   Surface_PressureDrop    = NULL;
  Surface_DC60             = NULL;    Surface_IDC = NULL;

  Outlet_MassFlow      = NULL;       Outlet_Density      = NULL;      Outlet_Area     = NULL;

  Surface_Uniformity = NULL; Surface_SecondaryStrength = NULL; Surface_SecondOverUniform = NULL;
  Surface_MomentumDistortion = NULL;

  Surface_IDC_Mach        = NULL;    Surface_IDR            = NULL;    ActDisk_Mach             = NULL;
  ActDisk_Force           = NULL;    ActDisk_BCThrust       = NULL;    ActDisk_BCThrust_Old     = NULL;

  /*--- Miscellaneous/unsorted ---*/

  Aeroelastic_plunge  = NULL;
  Aeroelastic_pitch   = NULL;
  MassFrac_FreeStream = NULL;
  Velocity_FreeStream = NULL;
  Inc_Velocity_Init   = NULL;

  RefOriginMoment     = NULL;
  CFL_AdaptParam      = NULL;
  CFL                 = NULL;
  HTP_Axis = NULL;
  PlaneTag            = NULL;
  Kappa_Flow          = NULL;
  Kappa_AdjFlow       = NULL;
  Kappa_Heat          = NULL;
  Stations_Bounds     = NULL;
  ParamDV             = NULL;
  DV_Value            = NULL;
  Design_Variable     = NULL;

  Hold_GridFixed_Coord      = NULL;
  SubsonicEngine_Cyl        = NULL;
  EA_IntLimit               = NULL;
  TimeDOFsADER_DG           = NULL;
  TimeIntegrationADER_DG    = NULL;
  WeightsIntegrationADER_DG = NULL;
  RK_Alpha_Step             = NULL;
  MG_CorrecSmooth           = NULL;
  MG_PreSmooth              = NULL;
  MG_PostSmooth             = NULL;
  Int_Coeffs                = NULL;

  Kind_Inc_Inlet = NULL;
  Kind_Inc_Outlet = NULL;

  Kind_ObjFunc   = NULL;

  Weight_ObjFunc = NULL;

  /*--- Moving mesh pointers ---*/

  nKind_SurfaceMovement = 0;
  Kind_SurfaceMovement = NULL;
  LocationStations   = NULL;
  Motion_Origin     = NULL;
  Translation_Rate  = NULL;
  Rotation_Rate     = NULL;
  Pitching_Omega    = NULL;
  Pitching_Ampl     = NULL;
  Pitching_Phase    = NULL;
  Plunging_Omega    = NULL;
  Plunging_Ampl     = NULL;
  MarkerMotion_Origin     = NULL;
  MarkerTranslation_Rate  = NULL;
  MarkerRotation_Rate     = NULL;
  MarkerPitching_Omega    = NULL;
  MarkerPitching_Ampl     = NULL;
  MarkerPitching_Phase    = NULL;
  MarkerPlunging_Omega    = NULL;
  MarkerPlunging_Ampl     = NULL;
  RefOriginMoment_X   = NULL;    RefOriginMoment_Y   = NULL;    RefOriginMoment_Z   = NULL;
  MoveMotion_Origin   = NULL;

  /*--- Periodic BC pointers. ---*/

  Periodic_Translate  = NULL;    Periodic_Rotation   = NULL;    Periodic_Center     = NULL;
  Periodic_Translation= NULL;    Periodic_RotAngles  = NULL;    Periodic_RotCenter  = NULL;

  /* Harmonic Balance Frequency pointer */

  Omega_HB = NULL;

  /*--- Initialize some default arrays to NULL. ---*/

  default_cp_polycoeffs = NULL;
  default_mu_polycoeffs = NULL;
  default_kt_polycoeffs = NULL;
  CpPolyCoefficientsND  = NULL;
  MuPolyCoefficientsND  = NULL;
  KtPolyCoefficientsND  = NULL;

  Riemann_FlowDir       = NULL;
  Giles_FlowDir         = NULL;
  CoordFFDBox           = NULL;
  DegreeFFDBox          = NULL;
  FFDTag                = NULL;
  nDV_Value             = NULL;
  TagFFDBox             = NULL;

  Kind_Data_Riemann        = NULL;
  Riemann_Var1             = NULL;
  Riemann_Var2             = NULL;
  Kind_Data_Giles          = NULL;
  Giles_Var1               = NULL;
  Giles_Var2               = NULL;
  RelaxFactorAverage       = NULL;
  RelaxFactorFourier       = NULL;
  nSpan_iZones             = NULL;
  ExtraRelFacGiles         = NULL;
  Mixedout_Coeff           = NULL;
  RampRotatingFrame_Coeff  = NULL;
  RampOutletPressure_Coeff = NULL;
  Kind_TurboMachinery      = NULL;
  SineLoad_Coeff           = NULL;

  Marker_MixingPlaneInterface  = NULL;
  Marker_TurboBoundIn          = NULL;
  Marker_TurboBoundOut         = NULL;
  Marker_Giles                 = NULL;
  Marker_Shroud                = NULL;

  nBlades                      = NULL;
  FreeStreamTurboNormal        = NULL;

  ConvHistFile                 = NULL;

  top_optim_kernels       = NULL;
  top_optim_kernel_params = NULL;
  top_optim_filter_radius = NULL;

  ScreenOutput = NULL;
  HistoryOutput = NULL;
  VolumeOutput = NULL;
  VolumeOutputFiles = NULL;
  ConvField = NULL;

  /*--- Variable initialization ---*/

  TimeIter    = 0;
  InnerIter    = 0;
  nIntCoeffs = 0;
  OuterIter  = 0;

  AoA_Offset = 0;
  AoS_Offset = 0;

  nMarker_PerBound = 0;
  nPeriodic_Index  = 0;

  Aeroelastic_Simulation = false;

  nSpanMaxAllZones = 1;

  Restart_Bandwidth_Agg = 0.0;

  Mesh_Box_Size = NULL;

  Time_Ref = 1.0;

  Delta_UnstTime   = 0.0;
  Delta_UnstTimeND = 0.0;
  Total_UnstTime   = 0.0;
  Total_UnstTimeND = 0.0;

}

void CConfig::SetRunTime_Options(void) {

  /* DESCRIPTION: Number of external iterations */

  addUnsignedLongOption("TIME_ITER", nTimeIter, 999999);

  /* DESCRIPTION: CFL Number */

  addDoubleOption("CFL_NUMBER", CFLFineGrid, 10);

}

void CConfig::SetConfig_Options() {


  /*--- Allocate some default arrays needed for lists of doubles. ---*/


  /*--- All temperature polynomial fits for the fluid models currently
   assume a quartic form (5 coefficients). For example,
   Cp(T) = b0 + b1*T + b2*T^2 + b3*T^3 + b4*T^4. By default, all coeffs
   are set to zero and will be properly non-dim. in the solver. ---*/

  nPolyCoeffs = 5;
  default_cp_polycoeffs = new su2double[nPolyCoeffs]();
  default_mu_polycoeffs = new su2double[nPolyCoeffs]();
  default_kt_polycoeffs = new su2double[nPolyCoeffs]();
  CpPolyCoefficientsND  = new su2double[nPolyCoeffs]();
  MuPolyCoefficientsND  = new su2double[nPolyCoeffs]();
  KtPolyCoefficientsND  = new su2double[nPolyCoeffs]();

  // This config file is parsed by a number of programs to make it easy to write SU2
  // wrapper scripts (in python, go, etc.) so please do
  // the best you can to follow the established format. It's very hard to parse c++ code
  // and none of us that write the parsers want to write a full c++ interpreter. Please
  // play nice with the existing format so that you don't break the existing scripts.

  /* BEGIN_CONFIG_OPTIONS */

  /*!\par CONFIG_CATEGORY: Problem Definition \ingroup Config */
  /*--- Options related to problem definition and partitioning ---*/

  /*!\brief SOLVER \n DESCRIPTION: Type of solver \n Options: see \link Solver_Map \endlink \n DEFAULT: NO_SOLVER \ingroup Config*/
  addEnumOption("SOLVER", Kind_Solver, Solver_Map, NO_SOLVER);
  /*!\brief MULTIZONE \n DESCRIPTION: Enable multizone mode \ingroup Config*/
  addBoolOption("MULTIZONE", Multizone_Problem, NO);
  /*!\brief PHYSICAL_PROBLEM \n DESCRIPTION: Physical governing equations \n Options: see \link Solver_Map \endlink \n DEFAULT: NO_SOLVER \ingroup Config*/
  addEnumOption("MULTIZONE_SOLVER", Kind_MZSolver, Multizone_Map, MZ_BLOCK_GAUSS_SEIDEL);
  /*!\brief MATH_PROBLEM  \n DESCRIPTION: Mathematical problem \n  Options: DIRECT, ADJOINT \ingroup Config*/
  addMathProblemOption("MATH_PROBLEM", ContinuousAdjoint, false, DiscreteAdjoint, false, Restart_Flow, false);
  /*!\brief FULL_TAPE \n DESCRIPTION: Use full (coupled) tapes for multiphysics discrete adjoint. \ingroup Config*/
  addBoolOption("FULL_TAPE", FullTape, YES);
  /*!\brief KIND_TURB_MODEL \n DESCRIPTION: Specify turbulence model \n Options: see \link Turb_Model_Map \endlink \n DEFAULT: NO_TURB_MODEL \ingroup Config*/
  addEnumOption("KIND_TURB_MODEL", Kind_Turb_Model, Turb_Model_Map, NO_TURB_MODEL);
  /*!\brief KIND_TRANS_MODEL \n DESCRIPTION: Specify transition model OPTIONS: see \link Trans_Model_Map \endlink \n DEFAULT: NO_TRANS_MODEL \ingroup Config*/
  addEnumOption("KIND_TRANS_MODEL", Kind_Trans_Model, Trans_Model_Map, NO_TRANS_MODEL);

  /*!\brief KIND_SGS_MODEL \n DESCRIPTION: Specify subgrid scale model OPTIONS: see \link SGS_Model_Map \endlink \n DEFAULT: NO_SGS_MODEL \ingroup Config*/
  addEnumOption("KIND_SGS_MODEL", Kind_SGS_Model, SGS_Model_Map, NO_SGS_MODEL);

  /*!\brief KIND_FEM_DG_SHOCK \n DESCRIPTION: Specify shock capturing method for DG OPTIONS: see \link ShockCapturingDG_Map \endlink \n DEFAULT: NO_SHOCK_CAPTURING \ingroup Config*/
  addEnumOption("KIND_FEM_DG_SHOCK", Kind_FEM_DG_Shock, ShockCapturingDG_Map, NO_SHOCK_CAPTURING);

  /*!\brief KIND_VERIFICATION_SOLUTION \n DESCRIPTION: Specify the verification solution OPTIONS: see \link Verification_Solution_Map \endlink \n DEFAULT: NO_VERIFICATION_SOLUTION \ingroup Config*/
  addEnumOption("KIND_VERIFICATION_SOLUTION", Kind_Verification_Solution, Verification_Solution_Map, NO_VERIFICATION_SOLUTION);

  /*!\brief KIND_MATRIX_COLORING \n DESCRIPTION: Specify the method for matrix coloring for Jacobian computations OPTIONS: see \link MatrixColoring_Map \endlink \n DEFAULT GREEDY_COLORING \ingroup Config*/
  addEnumOption("KIND_MATRIX_COLORING", Kind_Matrix_Coloring, MatrixColoring_Map, GREEDY_COLORING);

  /*!\brief WEAKLY_COUPLED_HEAT_EQUATION \n DESCRIPTION: Enable heat equation for incompressible flows. \ingroup Config*/
  addBoolOption("WEAKLY_COUPLED_HEAT_EQUATION", Weakly_Coupled_Heat, NO);

  /*\brief AXISYMMETRIC \n DESCRIPTION: Axisymmetric simulation \n DEFAULT: false \ingroup Config */
  addBoolOption("AXISYMMETRIC", Axisymmetric, false);
  /* DESCRIPTION: Add the gravity force */
  addBoolOption("GRAVITY_FORCE", GravityForce, false);
  /* DESCRIPTION: Apply a body force as a source term (NO, YES) */
  addBoolOption("BODY_FORCE", Body_Force, false);
  default_body_force[0] = 0.0; default_body_force[1] = 0.0; default_body_force[2] = 0.0;
  /* DESCRIPTION: Vector of body force values (BodyForce_X, BodyForce_Y, BodyForce_Z) */
  addDoubleArrayOption("BODY_FORCE_VECTOR", 3, Body_Force_Vector, default_body_force);
  /*!\brief RESTART_SOL \n DESCRIPTION: Restart solution from native solution file \n Options: NO, YES \ingroup Config */
  addBoolOption("RESTART_SOL", Restart, false);
  /*!\brief BINARY_RESTART \n DESCRIPTION: Read / write binary SU2 native restart files. \n Options: YES, NO \ingroup Config */
  addBoolOption("WRT_BINARY_RESTART", Wrt_Binary_Restart, true);
  /*!\brief BINARY_RESTART \n DESCRIPTION: Read / write binary SU2 native restart files. \n Options: YES, NO \ingroup Config */
  addBoolOption("READ_BINARY_RESTART", Read_Binary_Restart, true);
  /*!\brief SYSTEM_MEASUREMENTS \n DESCRIPTION: System of measurements \n OPTIONS: see \link Measurements_Map \endlink \n DEFAULT: SI \ingroup Config*/
  addEnumOption("SYSTEM_MEASUREMENTS", SystemMeasurements, Measurements_Map, SI);

  /*!\par CONFIG_CATEGORY: FluidModel \ingroup Config*/
  /*!\brief FLUID_MODEL \n DESCRIPTION: Fluid model \n OPTIONS: See \link FluidModel_Map \endlink \n DEFAULT: STANDARD_AIR \ingroup Config*/
  addEnumOption("FLUID_MODEL", Kind_FluidModel, FluidModel_Map, STANDARD_AIR);


  /*!\par CONFIG_CATEGORY: Freestream Conditions \ingroup Config*/
  /*--- Options related to freestream specification ---*/

  /*!\brief GAS_CONSTANT \n DESCRIPTION: Specific gas constant (287.058 J/kg*K (air), only for compressible flows) \ingroup Config*/
  addDoubleOption("GAS_CONSTANT", Gas_Constant, 287.058);
  /*!\brief GAMMA_VALUE  \n DESCRIPTION: Ratio of specific heats (1.4 (air), only for compressible flows) \ingroup Config*/
  addDoubleOption("GAMMA_VALUE", Gamma, 1.4);
  /*!\brief CP_VALUE  \n DESCRIPTION: Specific heat at constant pressure, Cp (1004.703 J/kg*K (air), constant density incompressible fluids only) \ingroup Config*/
  addDoubleOption("SPECIFIC_HEAT_CP", Specific_Heat_Cp, 1004.703);
  /*!\brief CP_VALUE  \n DESCRIPTION: Specific heat at constant volume, Cp (717.645 J/kg*K (air), constant density incompressible fluids only) \ingroup Config*/
  addDoubleOption("SPECIFIC_HEAT_CV", Specific_Heat_Cv, 717.645);
  /*!\brief THERMAL_EXPANSION_COEFF  \n DESCRIPTION: Thermal expansion coefficient (0.00347 K^-1 (air), used for Boussinesq approximation for liquids/non-ideal gases) \ingroup Config*/
  addDoubleOption("THERMAL_EXPANSION_COEFF", Thermal_Expansion_Coeff, 0.00347);
  /*!\brief MOLECULAR_WEIGHT \n DESCRIPTION: Molecular weight for an incompressible ideal gas (28.96 g/mol (air) default) \ingroup Config*/
  addDoubleOption("MOLECULAR_WEIGHT", Molecular_Weight, 28.96);

  /*--- Options related to VAN der WAALS MODEL and PENG ROBINSON ---*/

  /* DESCRIPTION: Critical Temperature, default value for AIR */
  addDoubleOption("CRITICAL_TEMPERATURE", Temperature_Critical, 131.00);
  /* DESCRIPTION: Critical Pressure, default value for MDM */
  addDoubleOption("CRITICAL_PRESSURE", Pressure_Critical, 3588550.0);
  /* DESCRIPTION: Critical Density, default value for MDM */
  addDoubleOption("CRITICAL_DENSITY", Density_Critical, 263.0);

  /*--- Options related to VAN der WAALS MODEL and PENG ROBINSON ---*/
  /* DESCRIPTION: Critical Density, default value for MDM */
   addDoubleOption("ACENTRIC_FACTOR", Acentric_Factor, 0.035);

   /*--- Options related to Viscosity Model ---*/
  /*!\brief VISCOSITY_MODEL \n DESCRIPTION: model of the viscosity \n OPTIONS: See \link ViscosityModel_Map \endlink \n DEFAULT: SUTHERLAND \ingroup Config*/
  addEnumOption("VISCOSITY_MODEL", Kind_ViscosityModel, ViscosityModel_Map, SUTHERLAND);

  /*--- Options related to Constant Viscosity Model ---*/

  /* DESCRIPTION: default value for AIR */
  addDoubleOption("MU_CONSTANT", Mu_Constant , 1.716E-5);

  /*--- Options related to Sutherland Viscosity Model ---*/

  /* DESCRIPTION: Sutherland Viscosity Ref default value for AIR SI */
  addDoubleOption("MU_REF", Mu_Ref, 1.716E-5);
  /* DESCRIPTION: Sutherland Temperature Ref, default value for AIR SI */
  addDoubleOption("MU_T_REF", Mu_Temperature_Ref, 273.15);
  /* DESCRIPTION: Sutherland constant, default value for AIR SI */
  addDoubleOption("SUTHERLAND_CONSTANT", Mu_S, 110.4);

  /*--- Options related to Thermal Conductivity Model ---*/

  addEnumOption("CONDUCTIVITY_MODEL", Kind_ConductivityModel, ConductivityModel_Map, CONSTANT_PRANDTL);

  /* DESCRIPTION: Definition of the turbulent thermal conductivity model (CONSTANT_PRANDTL_TURB (default), NONE). */
  addEnumOption("TURBULENT_CONDUCTIVITY_MODEL", Kind_ConductivityModel_Turb, TurbConductivityModel_Map, CONSTANT_PRANDTL_TURB);

 /*--- Options related to Constant Thermal Conductivity Model ---*/

 /* DESCRIPTION: default value for AIR */
  addDoubleOption("KT_CONSTANT", Kt_Constant , 0.0257);

  /*--- Options related to temperature polynomial coefficients for fluid models. ---*/

  /* DESCRIPTION: Definition of the temperature polynomial coefficients for specific heat Cp. */
  addDoubleArrayOption("CP_POLYCOEFFS", nPolyCoeffs, CpPolyCoefficients, default_cp_polycoeffs);
  /* DESCRIPTION: Definition of the temperature polynomial coefficients for specific heat Cp. */
  addDoubleArrayOption("MU_POLYCOEFFS", nPolyCoeffs, MuPolyCoefficients, default_mu_polycoeffs);
  /* DESCRIPTION: Definition of the temperature polynomial coefficients for specific heat Cp. */
  addDoubleArrayOption("KT_POLYCOEFFS", nPolyCoeffs, KtPolyCoefficients, default_kt_polycoeffs);

  /*!\brief REYNOLDS_NUMBER \n DESCRIPTION: Reynolds number (non-dimensional, based on the free-stream values). Needed for viscous solvers. For incompressible solvers the Reynolds length will always be 1.0 \n DEFAULT: 0.0 \ingroup Config */
  addDoubleOption("REYNOLDS_NUMBER", Reynolds, 0.0);
  /*!\brief REYNOLDS_LENGTH \n DESCRIPTION: Reynolds length (1 m by default). Used for compressible solver: incompressible solver will use 1.0. \ingroup Config */
  addDoubleOption("REYNOLDS_LENGTH", Length_Reynolds, 1.0);
  /*!\brief PRANDTL_LAM \n DESCRIPTION: Laminar Prandtl number (0.72 (air), only for compressible flows) \n DEFAULT: 0.72 \ingroup Config*/
  addDoubleOption("PRANDTL_LAM", Prandtl_Lam, 0.72);
  /*!\brief PRANDTL_TURB \n DESCRIPTION: Turbulent Prandtl number (0.9 (air), only for compressible flows) \n DEFAULT 0.90 \ingroup Config*/
  addDoubleOption("PRANDTL_TURB", Prandtl_Turb, 0.90);
  /*!\brief BULK_MODULUS \n DESCRIPTION: Value of the Bulk Modulus  \n DEFAULT 1.42E5 \ingroup Config*/
  addDoubleOption("BULK_MODULUS", Bulk_Modulus, 1.42E5);
  /* DESCRIPTION: Epsilon^2 multipier in Beta calculation for incompressible preconditioner.  */
  addDoubleOption("BETA_FACTOR", Beta_Factor, 4.1);
  /*!\brief MACH_NUMBER  \n DESCRIPTION:  Mach number (non-dimensional, based on the free-stream values). 0.0 by default \ingroup Config*/
  addDoubleOption("MACH_NUMBER", Mach, 0.0);
  /*!\brief INIT_OPTION \n DESCRIPTION: Init option to choose between Reynolds or thermodynamics quantities for initializing the solution \n OPTIONS: see \link InitOption_Map \endlink \n DEFAULT REYNOLDS \ingroup Config*/
  addEnumOption("INIT_OPTION", Kind_InitOption, InitOption_Map, REYNOLDS);
  /* DESCRIPTION: Free-stream option to choose between density and temperature for initializing the solution */
  addEnumOption("FREESTREAM_OPTION", Kind_FreeStreamOption, FreeStreamOption_Map, TEMPERATURE_FS);
  /*!\brief FREESTREAM_PRESSURE\n DESCRIPTION: Free-stream pressure (101325.0 N/m^2 by default) \ingroup Config*/
  addDoubleOption("FREESTREAM_PRESSURE", Pressure_FreeStream, 101325.0);
  /*!\brief FREESTREAM_DENSITY\n DESCRIPTION: Free-stream density (1.2886 Kg/m^3 (air), 998.2 Kg/m^3 (water)) \n DEFAULT -1.0 (calculated from others) \ingroup Config*/
  addDoubleOption("FREESTREAM_DENSITY", Density_FreeStream, -1.0);
  /*!\brief FREESTREAM_TEMPERATURE\n DESCRIPTION: Free-stream temperature (288.15 K by default) \ingroup Config*/
  addDoubleOption("FREESTREAM_TEMPERATURE", Temperature_FreeStream, 288.15);

  /*--- Options related to incompressible flow solver ---*/

  /* DESCRIPTION: Option to choose the density model used in the incompressible flow solver. */
  addEnumOption("INC_DENSITY_MODEL", Kind_DensityModel, DensityModel_Map, CONSTANT);
    /*!\brief ENERGY_EQUATION \n DESCRIPTION: Solve the energy equation in the incompressible flow solver. \ingroup Config*/
  addBoolOption("INC_ENERGY_EQUATION", Energy_Equation, false);
  /*!\brief INC_DENSITY_REF \n DESCRIPTION: Reference density for incompressible flows  \ingroup Config*/
  addDoubleOption("INC_DENSITY_REF", Inc_Density_Ref, 1.0);
  /*!\brief INC_VELOCITY_REF \n DESCRIPTION: Reference velocity for incompressible flows (1.0 by default) \ingroup Config*/
  addDoubleOption("INC_VELOCITY_REF", Inc_Velocity_Ref, 1.0);
  /*!\brief INC_TEMPERATURE_REF \n DESCRIPTION: Reference temperature for incompressible flows with the energy equation (1.0 by default) \ingroup Config*/
  addDoubleOption("INC_TEMPERATURE_REF", Inc_Temperature_Ref, 1.0);
  /*!\brief INC_DENSITY_INIT \n DESCRIPTION: Initial density for incompressible flows (1.2886 kg/m^3 by default) \ingroup Config*/
  addDoubleOption("INC_DENSITY_INIT", Inc_Density_Init, 1.2886);
  /*!\brief INC_VELOCITY_INIT \n DESCRIPTION: Initial velocity for incompressible flows (1.0,0,0 m/s by default) \ingroup Config*/
  default_vel_inf[0] = 1.0; default_vel_inf[1] = 0.0; default_vel_inf[2] = 0.0;
  addDoubleArrayOption("INC_VELOCITY_INIT", 3, Inc_Velocity_Init, default_vel_inf);
  /*!\brief INC_TEMPERATURE_INIT \n DESCRIPTION: Initial temperature for incompressible flows with the energy equation (288.15 K by default) \ingroup Config*/
  addDoubleOption("INC_TEMPERATURE_INIT", Inc_Temperature_Init, 288.15);
  /*!\brief INC_NONDIM \n DESCRIPTION: Non-dimensionalization scheme for incompressible flows. \ingroup Config*/
  addEnumOption("INC_NONDIM", Ref_Inc_NonDim, NonDim_Map, INITIAL_VALUES);
    /*!\brief INC_INLET_USENORMAL \n DESCRIPTION: Use the local boundary normal for the flow direction with the incompressible pressure inlet. \ingroup Config*/
  addBoolOption("INC_INLET_USENORMAL", Inc_Inlet_UseNormal, false);
  /*!\brief INC_INLET_DAMPING \n DESCRIPTION: Damping factor applied to the iterative updates to the velocity at a pressure inlet in incompressible flow (0.1 by default). \ingroup Config*/
  addDoubleOption("INC_INLET_DAMPING", Inc_Inlet_Damping, 0.1);
  /*!\brief INC_OUTLET_DAMPING \n DESCRIPTION: Damping factor applied to the iterative updates to the pressure at a mass flow outlet in incompressible flow (0.1 by default). \ingroup Config*/
  addDoubleOption("INC_OUTLET_DAMPING", Inc_Outlet_Damping, 0.1);

  /*!\brief FREESTREAM_TEMPERATURE_VE\n DESCRIPTION: Free-stream vibrational-electronic temperature (288.15 K by default) \ingroup Config*/
  addDoubleOption("FREESTREAM_TEMPERATURE_VE", Temperature_ve_FreeStream, 288.15);
  default_vel_inf[0] = 1.0; default_vel_inf[1] = 0.0; default_vel_inf[2] = 0.0;
  /*!\brief FREESTREAM_VELOCITY\n DESCRIPTION: Free-stream velocity (m/s) */
  addDoubleArrayOption("FREESTREAM_VELOCITY", 3, Velocity_FreeStream, default_vel_inf);
  /* DESCRIPTION: Free-stream viscosity (1.853E-5 Ns/m^2 (air), 0.798E-3 Ns/m^2 (water)) */
  addDoubleOption("FREESTREAM_VISCOSITY", Viscosity_FreeStream, -1.0);
  /* DESCRIPTION: Thermal conductivity used for heat equation */
  addDoubleOption("SOLID_THERMAL_CONDUCTIVITY", Thermal_Conductivity_Solid, 0.0);
  /* DESCRIPTION: Solids temperature at freestream conditions */
  addDoubleOption("SOLID_TEMPERATURE_INIT", Temperature_Freestream_Solid, 288.15);
  /* DESCRIPTION: Density used in solids */
  addDoubleOption("SOLID_DENSITY", Density_Solid, 2710.0);
  /* DESCRIPTION:  */
  addDoubleOption("FREESTREAM_INTERMITTENCY", Intermittency_FreeStream, 1.0);
  /* DESCRIPTION:  */
  addDoubleOption("FREESTREAM_TURBULENCEINTENSITY", TurbulenceIntensity_FreeStream, 0.05);
  /* DESCRIPTION:  */
  addDoubleOption("FREESTREAM_NU_FACTOR", NuFactor_FreeStream, 3.0);
  /* DESCRIPTION:  */
  addDoubleOption("ENGINE_NU_FACTOR", NuFactor_Engine, 3.0);
  /* DESCRIPTION:  */
  addDoubleOption("ACTDISK_SECONDARY_FLOW", SecondaryFlow_ActDisk, 0.0);
  /* DESCRIPTION:  */
  addDoubleOption("INITIAL_BCTHRUST", Initial_BCThrust, 4000.0);
  /* DESCRIPTION:  */
  addDoubleOption("FREESTREAM_TURB2LAMVISCRATIO", Turb2LamViscRatio_FreeStream, 10.0);
  /* DESCRIPTION: Side-slip angle (degrees, only for compressible flows) */
  addDoubleOption("SIDESLIP_ANGLE", AoS, 0.0);
  /*!\brief AOA  \n DESCRIPTION: Angle of attack (degrees, only for compressible flows) \ingroup Config*/
  addDoubleOption("AOA", AoA, 0.0);
  /* DESCRIPTION: Activate fixed CL mode (specify a CL instead of AoA). */
  addBoolOption("FIXED_CL_MODE", Fixed_CL_Mode, false);
  /* DESCRIPTION: Activate fixed CM mode (specify a CM instead of iH). */
  addBoolOption("FIXED_CM_MODE", Fixed_CM_Mode, false);
  /* DESCRIPTION: Evaluate the dOF_dCL or dOF_dCMy during run time. */
  addBoolOption("EVAL_DOF_DCX", Eval_dOF_dCX, false);
  /* DESCRIPTION: DIscard the angle of attack in the solution and the increment in the geometry files. */
  addBoolOption("DISCARD_INFILES", Discard_InFiles, false);
  /* DESCRIPTION: Specify a fixed coefficient of lift instead of AoA (only for compressible flows) */
  addDoubleOption("TARGET_CL", Target_CL, 0.0);
  /* DESCRIPTION: Specify a fixed coefficient of lift instead of AoA (only for compressible flows) */
  addDoubleOption("TARGET_CM", Target_CM, 0.0);
  /* DESCRIPTION: Damping factor for fixed CL mode. */
  addDoubleOption("DCL_DALPHA", dCL_dAlpha, 0.2);
  /* DESCRIPTION: Damping factor for fixed CL mode. */
  addDoubleOption("DCM_DIH", dCM_diH, 0.05);
  /* DESCRIPTION: Maximum number of iterations between AoA updates for fixed CL problem. */
  addUnsignedLongOption("UPDATE_AOA_ITER_LIMIT", Update_AoA_Iter_Limit, 200);
  /* DESCRIPTION: Number of times Alpha is updated in a fix CL problem. */
  addUnsignedLongOption("UPDATE_IH", Update_iH, 5);
  /* DESCRIPTION: Number of iterations to evaluate dCL_dAlpha . */
  addUnsignedLongOption("ITER_DCL_DALPHA", Iter_dCL_dAlpha, 500);
  /* DESCRIPTION: Damping factor for fixed CL mode. */
  addDoubleOption("DNETTHRUST_DBCTHRUST", dNetThrust_dBCThrust, 1.0);
  /* DESCRIPTION: Number of times Alpha is updated in a fix CL problem. */
  addUnsignedLongOption("UPDATE_BCTHRUST", Update_BCThrust, 5);


  /*!\par CONFIG_CATEGORY: Reference Conditions \ingroup Config*/
  /*--- Options related to reference values for nondimensionalization ---*/

  Length_Ref = 1.0; //<---- NOTE: this should be given an option or set as a const

  /*!\brief REF_ORIGIN_MOMENT_X\n DESCRIPTION: X Reference origin for moment computation \ingroup Config*/
  addDoubleListOption("REF_ORIGIN_MOMENT_X", nRefOriginMoment_X, RefOriginMoment_X);
  /*!\brief REF_ORIGIN_MOMENT_Y\n DESCRIPTION: Y Reference origin for moment computation \ingroup Config*/
  addDoubleListOption("REF_ORIGIN_MOMENT_Y", nRefOriginMoment_Y, RefOriginMoment_Y);
  /*!\brief REF_ORIGIN_MOMENT_Z\n DESCRIPTION: Z Reference origin for moment computation \ingroup Config*/
  addDoubleListOption("REF_ORIGIN_MOMENT_Z", nRefOriginMoment_Z, RefOriginMoment_Z);
  /*!\brief REF_AREA\n DESCRIPTION: Reference area for force coefficients (0 implies automatic calculation) \ingroup Config*/
  addDoubleOption("REF_AREA", RefArea, 1.0);
  /*!\brief SEMI_SPAN\n DESCRIPTION: Wing semi-span (0 implies automatic calculation) \ingroup Config*/
  addDoubleOption("SEMI_SPAN", SemiSpan, 0.0);
  /*!\brief REF_LENGTH\n DESCRIPTION: Reference length for pitching, rolling, and yawing non-dimensional moment \ingroup Config*/
  addDoubleOption("REF_LENGTH", RefLength, 1.0);
  /*!\brief REF_SHARP_EDGES\n DESCRIPTION: Reference coefficient for detecting sharp edges \ingroup Config*/
  addDoubleOption("REF_SHARP_EDGES", RefSharpEdges, 3.0);
  /*!\brief REF_VELOCITY\n DESCRIPTION: Reference velocity (incompressible only)  \ingroup Config*/
  addDoubleOption("REF_VELOCITY", Velocity_Ref, -1.0);
  /* !\brief REF_VISCOSITY  \n DESCRIPTION: Reference viscosity (incompressible only)  \ingroup Config*/
  addDoubleOption("REF_VISCOSITY", Viscosity_Ref, -1.0);
  /* DESCRIPTION: Type of mesh motion */
  addEnumOption("REF_DIMENSIONALIZATION", Ref_NonDim, NonDim_Map, DIMENSIONAL);

  /*!\par CONFIG_CATEGORY: Boundary Markers \ingroup Config*/
  /*--- Options related to various boundary markers ---*/

  /*!\brief HTP_AXIS\n DESCRIPTION: Location of the HTP axis*/
  default_htp_axis[0] = 0.0; default_htp_axis[1] = 0.0;
  addDoubleArrayOption("HTP_AXIS", 2, HTP_Axis, default_htp_axis);
  /*!\brief MARKER_PLOTTING\n DESCRIPTION: Marker(s) of the surface in the surface flow solution file  \ingroup Config*/
  addStringListOption("MARKER_PLOTTING", nMarker_Plotting, Marker_Plotting);
  /*!\brief MARKER_MONITORING\n DESCRIPTION: Marker(s) of the surface where evaluate the non-dimensional coefficients \ingroup Config*/
  addStringListOption("MARKER_MONITORING", nMarker_Monitoring, Marker_Monitoring);
  /*!\brief MARKER_CONTROL_VOLUME\n DESCRIPTION: Marker(s) of the surface in the surface flow solution file  \ingroup Config*/
  addStringListOption("MARKER_ANALYZE", nMarker_Analyze, Marker_Analyze);
  /*!\brief MARKER_DESIGNING\n DESCRIPTION: Marker(s) of the surface where objective function (design problem) will be evaluated \ingroup Config*/
  addStringListOption("MARKER_DESIGNING", nMarker_Designing, Marker_Designing);
  /*!\brief GEO_MARKER\n DESCRIPTION: Marker(s) of the surface where evaluate the geometrical functions \ingroup Config*/
  addStringListOption("GEO_MARKER", nMarker_GeoEval, Marker_GeoEval);
  /*!\brief MARKER_EULER\n DESCRIPTION: Euler wall boundary marker(s) \ingroup Config*/
  addStringListOption("MARKER_EULER", nMarker_Euler, Marker_Euler);
  /*!\brief MARKER_FAR\n DESCRIPTION: Far-field boundary marker(s) \ingroup Config*/
  addStringListOption("MARKER_FAR", nMarker_FarField, Marker_FarField);
  /*!\brief MARKER_SYM\n DESCRIPTION: Symmetry boundary condition \ingroup Config*/
  addStringListOption("MARKER_SYM", nMarker_SymWall, Marker_SymWall);
  /*!\brief MARKER_NEARFIELD\n DESCRIPTION: Near-Field boundary condition \ingroup Config*/
  addStringListOption("MARKER_NEARFIELD", nMarker_NearFieldBound, Marker_NearFieldBound);
  /*!\brief MARKER_FLUID_INTERFACE\n DESCRIPTION: Fluid interface boundary marker(s) \ingroup Config*/
  addStringListOption("MARKER_FLUID_INTERFACE", nMarker_Fluid_InterfaceBound, Marker_Fluid_InterfaceBound);
  /*!\brief MARKER_DEFORM_MESH\n DESCRIPTION: Deformable marker(s) at the interface \ingroup Config*/
  addStringListOption("MARKER_DEFORM_MESH", nMarker_Deform_Mesh, Marker_Deform_Mesh);
  /*!\brief MARKER_FLUID_LOAD\n DESCRIPTION: Marker(s) in which the flow load is computed/applied \ingroup Config*/
  addStringListOption("MARKER_FLUID_LOAD", nMarker_Fluid_Load, Marker_Fluid_Load);
  /*!\brief MARKER_FSI_INTERFACE \n DESCRIPTION: ZONE interface boundary marker(s) \ingroup Config*/
  addStringListOption("MARKER_ZONE_INTERFACE", nMarker_ZoneInterface, Marker_ZoneInterface);
  /*!\brief MARKER_CHT_INTERFACE \n DESCRIPTION: CHT interface boundary marker(s) \ingroup Config*/
  addStringListOption("MARKER_CHT_INTERFACE", nMarker_CHTInterface, Marker_CHTInterface);
  /* DESCRIPTION: Internal boundary marker(s) */
  addStringListOption("MARKER_INTERNAL", nMarker_Internal, Marker_Internal);
  /* DESCRIPTION: Custom boundary marker(s) */
  addStringListOption("MARKER_CUSTOM", nMarker_Custom, Marker_Custom);
  /* DESCRIPTION: Periodic boundary marker(s) for use with SU2_MSH
   Format: ( periodic marker, donor marker, rotation_center_x, rotation_center_y,
   rotation_center_z, rotation_angle_x-axis, rotation_angle_y-axis,
   rotation_angle_z-axis, translation_x, translation_y, translation_z, ... ) */
  addPeriodicOption("MARKER_PERIODIC", nMarker_PerBound, Marker_PerBound, Marker_PerDonor,
                    Periodic_RotCenter, Periodic_RotAngles, Periodic_Translation);

  /*!\brief MARKER_PYTHON_CUSTOM\n DESCRIPTION: Python customizable marker(s) \ingroup Config*/
  addStringListOption("MARKER_PYTHON_CUSTOM", nMarker_PyCustom, Marker_PyCustom);

  /*!\brief MARKER_WALL_FUNCTIONS\n DESCRIPTION: Viscous wall markers for which wall functions must be applied.
   Format: (Wall function marker, wall function type, ...) \ingroup Config*/
  addWallFunctionOption("MARKER_WALL_FUNCTIONS", nMarker_WallFunctions, Marker_WallFunctions,
                        Kind_WallFunctions, IntInfo_WallFunctions, DoubleInfo_WallFunctions);

  /*!\brief ACTDISK_TYPE  \n DESCRIPTION: Actuator Disk boundary type \n OPTIONS: see \link ActDisk_Map \endlink \n Default: VARIABLES_JUMP \ingroup Config*/
  addEnumOption("ACTDISK_TYPE", Kind_ActDisk, ActDisk_Map, VARIABLES_JUMP);

  /*!\brief MARKER_ACTDISK\n DESCRIPTION: Periodic boundary marker(s) for use with SU2_MSH
   Format: ( periodic marker, donor marker, rotation_center_x, rotation_center_y,
   rotation_center_z, rotation_angle_x-axis, rotation_angle_y-axis,
   rotation_angle_z-axis, translation_x, translation_y, translation_z, ... ) \ingroup Config*/
  addActDiskOption("MARKER_ACTDISK",
                   nMarker_ActDiskInlet, nMarker_ActDiskOutlet,  Marker_ActDiskInlet, Marker_ActDiskOutlet,
                   ActDisk_PressJump, ActDisk_TempJump, ActDisk_Omega);

  /*!\brief INLET_TYPE  \n DESCRIPTION: Inlet boundary type \n OPTIONS: see \link Inlet_Map \endlink \n DEFAULT: TOTAL_CONDITIONS \ingroup Config*/
  addEnumOption("INLET_TYPE", Kind_Inlet, Inlet_Map, TOTAL_CONDITIONS);
  /*!\brief INC_INLET_TYPE \n DESCRIPTION: List of inlet types for incompressible flows. List length must match number of inlet markers. Options: VELOCITY_INLET, PRESSURE_INLET. \ingroup Config*/
  addEnumListOption("INC_INLET_TYPE", nInc_Inlet, Kind_Inc_Inlet, Inlet_Map);
  addBoolOption("SPECIFIED_INLET_PROFILE", Inlet_From_File, false);
  /*!\brief INLET_FILENAME \n DESCRIPTION: Input file for a specified inlet profile (w/ extension) \n DEFAULT: inlet.dat \ingroup Config*/
  addStringOption("INLET_FILENAME", Inlet_Filename, string("inlet.dat"));
  /*!\brief INLET_MATCHING_TOLERANCE
   * \n DESCRIPTION: If a file is provided to specify the inlet profile,
   * this tolerance will be used to match the coordinates in the input file to
   * the points on the grid. \n DEFAULT: 1E-6 \ingroup Config*/
  addDoubleOption("INLET_MATCHING_TOLERANCE", Inlet_Matching_Tol, 1e-6);
  /*!\brief MARKER_INLET  \n DESCRIPTION: Inlet boundary marker(s) with the following formats,
   Total Conditions: (inlet marker, total temp, total pressure, flow_direction_x,
   flow_direction_y, flow_direction_z, ... ) where flow_direction is
   a unit vector.
   Mass Flow: (inlet marker, density, velocity magnitude, flow_direction_x,
   flow_direction_y, flow_direction_z, ... ) where flow_direction is
   a unit vector. \ingroup Config*/
  addInletOption("MARKER_INLET", nMarker_Inlet, Marker_Inlet, Inlet_Ttotal, Inlet_Ptotal, Inlet_FlowDir);

  /*!\brief MARKER_RIEMANN \n DESCRIPTION: Riemann boundary marker(s) with the following formats, a unit vector.
   * \n OPTIONS: See \link Riemann_Map \endlink. The variables indicated by the option and the flow direction unit vector must be specified. \ingroup Config*/
  addRiemannOption("MARKER_RIEMANN", nMarker_Riemann, Marker_Riemann, Kind_Data_Riemann, Riemann_Map, Riemann_Var1, Riemann_Var2, Riemann_FlowDir);
  /*!\brief MARKER_GILES \n DESCRIPTION: Giles boundary marker(s) with the following formats, a unit vector. */
  /* \n OPTIONS: See \link Giles_Map \endlink. The variables indicated by the option and the flow direction unit vector must be specified. \ingroup Config*/
  addGilesOption("MARKER_GILES", nMarker_Giles, Marker_Giles, Kind_Data_Giles, Giles_Map, Giles_Var1, Giles_Var2, Giles_FlowDir, RelaxFactorAverage, RelaxFactorFourier);
  /*!\brief SPATIAL_FOURIER \n DESCRIPTION: Option to compute the spatial fourier trasformation for the Giles BC. */
  addBoolOption("SPATIAL_FOURIER", SpatialFourier, false);
  /*!\brief GILES_EXTRA_RELAXFACTOR \n DESCRIPTION: the 1st coeff the value of the under relaxation factor to apply to the shroud and hub,
   * the 2nd coefficient is the the percentage of span-wise height influenced by this extra under relaxation factor.*/
  default_extrarelfac[0] = 0.1; default_extrarelfac[1] = 0.1;
  addDoubleArrayOption("GILES_EXTRA_RELAXFACTOR", 2, ExtraRelFacGiles, default_extrarelfac);
  /*!\brief AVERAGE_PROCESS_TYPE \n DESCRIPTION: types of mixing process for averaging quantities at the boundaries.
    \n OPTIONS: see \link MixingProcess_Map \endlink \n DEFAULT: AREA_AVERAGE \ingroup Config*/
  addEnumOption("MIXINGPLANE_INTERFACE_KIND", Kind_MixingPlaneInterface, MixingPlaneInterface_Map, NEAREST_SPAN);
  /*!\brief AVERAGE_PROCESS_KIND \n DESCRIPTION: types of mixing process for averaging quantities at the boundaries.
    \n OPTIONS: see \link MixingProcess_Map \endlink \n DEFAULT: AREA_AVERAGE \ingroup Config*/
  addEnumOption("AVERAGE_PROCESS_KIND", Kind_AverageProcess, AverageProcess_Map, AREA);
  /*!\brief PERFORMANCE_AVERAGE_PROCESS_KIND \n DESCRIPTION: types of mixing process for averaging quantities at the boundaries for performance computation.
      \n OPTIONS: see \link MixingProcess_Map \endlink \n DEFAULT: AREA_AVERAGE \ingroup Config*/
  addEnumOption("PERFORMANCE_AVERAGE_PROCESS_KIND", Kind_PerformanceAverageProcess, AverageProcess_Map, AREA);
  default_mixedout_coeff[0] = 1.0; default_mixedout_coeff[1] = 1.0E-05; default_mixedout_coeff[2] = 15.0;
  /*!\brief MIXEDOUT_COEFF \n DESCRIPTION: the 1st coeff is an under relaxation factor for the Newton method,
   * the 2nd coefficient is the tolerance for the Newton method, 3rd coefficient is the maximum number of
   * iteration for the Newton Method.*/
  addDoubleArrayOption("MIXEDOUT_COEFF", 3, Mixedout_Coeff, default_mixedout_coeff);
  /*!\brief RAMP_ROTATING_FRAME\n DESCRIPTION: option to ramp up or down the rotating frame velocity value*/
  addBoolOption("RAMP_ROTATING_FRAME", RampRotatingFrame, false);
  default_rampRotFrame_coeff[0] = 0; default_rampRotFrame_coeff[1] = 1.0; default_rampRotFrame_coeff[2] = 1000.0;
      /*!\brief RAMP_ROTATING_FRAME_COEFF \n DESCRIPTION: the 1st coeff is the staring velocity,
   * the 2nd coeff is the number of iterations for the update, 3rd is the number of iteration */
  addDoubleArrayOption("RAMP_ROTATING_FRAME_COEFF", 3, RampRotatingFrame_Coeff, default_rampRotFrame_coeff);
  /* DESCRIPTION: AVERAGE_MACH_LIMIT is a limit value for average procedure based on the mass flux. */
  addDoubleOption("AVERAGE_MACH_LIMIT", AverageMachLimit, 0.03);
  /*!\brief RAMP_OUTLET_PRESSURE\n DESCRIPTION: option to ramp up or down the rotating frame velocity value*/
  addBoolOption("RAMP_OUTLET_PRESSURE", RampOutletPressure, false);
  default_rampOutPres_coeff[0] = 100000.0; default_rampOutPres_coeff[1] = 1.0; default_rampOutPres_coeff[2] = 1000.0;
  /*!\brief RAMP_OUTLET_PRESSURE_COEFF \n DESCRIPTION: the 1st coeff is the staring outlet pressure,
   * the 2nd coeff is the number of iterations for the update, 3rd is the number of total iteration till reaching the final outlet pressure value */
  addDoubleArrayOption("RAMP_OUTLET_PRESSURE_COEFF", 3, RampOutletPressure_Coeff, default_rampOutPres_coeff);
  /*!\brief MARKER_MIXINGPLANE \n DESCRIPTION: Identify the boundaries in which the mixing plane is applied. \ingroup Config*/
  addStringListOption("MARKER_MIXINGPLANE_INTERFACE", nMarker_MixingPlaneInterface, Marker_MixingPlaneInterface);
  /*!\brief TURBULENT_MIXINGPLANE \n DESCRIPTION: Activate mixing plane also for turbulent quantities \ingroup Config*/
  addBoolOption("TURBULENT_MIXINGPLANE", turbMixingPlane, false);
  /*!\brief MARKER_TURBOMACHINERY \n DESCRIPTION: Identify the inflow and outflow boundaries in which the turbomachinery settings are  applied. \ingroup Config*/
  addTurboPerfOption("MARKER_TURBOMACHINERY", nMarker_Turbomachinery, Marker_TurboBoundIn, Marker_TurboBoundOut);
  /*!\brief NUM_SPANWISE_SECTIONS \n DESCRIPTION: Integer number of spanwise sections to compute 3D turbo BC and Performance for turbomachinery */
  addUnsignedShortOption("NUM_SPANWISE_SECTIONS", nSpanWiseSections_User, 1);
  /*!\brief SPANWISE_KIND \n DESCRIPTION: type of algorithm to identify the span-wise sections at the turbo boundaries.
   \n OPTIONS: see \link SpanWise_Map \endlink \n Default: AUTOMATIC */
  addEnumOption("SPANWISE_KIND", Kind_SpanWise, SpanWise_Map, AUTOMATIC);
  /*!\brief TURBOMACHINERY_KIND \n DESCRIPTION: types of turbomachynery architecture.
      \n OPTIONS: see \link TurboMachinery_Map \endlink \n Default: AXIAL */
  addEnumListOption("TURBOMACHINERY_KIND",nTurboMachineryKind, Kind_TurboMachinery, TurboMachinery_Map);
  /*!\brief MARKER_SHROUD \n DESCRIPTION: markers in which velocity is forced to 0.0 .
   * \n Format: (shroud1, shroud2, ...)*/
  addStringListOption("MARKER_SHROUD", nMarker_Shroud, Marker_Shroud);
  /*!\brief MARKER_SUPERSONIC_INLET  \n DESCRIPTION: Supersonic inlet boundary marker(s)
   * \n   Format: (inlet marker, temperature, static pressure, velocity_x,   velocity_y, velocity_z, ... ), i.e. primitive variables specified. \ingroup Config*/
  addInletOption("MARKER_SUPERSONIC_INLET", nMarker_Supersonic_Inlet, Marker_Supersonic_Inlet, Inlet_Temperature, Inlet_Pressure, Inlet_Velocity);
  /*!\brief MARKER_SUPERSONIC_OUTLET \n DESCRIPTION: Supersonic outlet boundary marker(s) \ingroup Config*/
  addStringListOption("MARKER_SUPERSONIC_OUTLET", nMarker_Supersonic_Outlet, Marker_Supersonic_Outlet);
  /*!\brief MARKER_OUTLET  \n DESCRIPTION: Outlet boundary marker(s)\n
   Format: ( outlet marker, back pressure (static), ... ) \ingroup Config*/
  addStringDoubleListOption("MARKER_OUTLET", nMarker_Outlet, Marker_Outlet, Outlet_Pressure);
  /*!\brief INC_INLET_TYPE \n DESCRIPTION: List of inlet types for incompressible flows. List length must match number of inlet markers. Options: VELOCITY_INLET, PRESSURE_INLET. \ingroup Config*/
  addEnumListOption("INC_OUTLET_TYPE", nInc_Outlet, Kind_Inc_Outlet, Outlet_Map);
  /*!\brief MARKER_ISOTHERMAL DESCRIPTION: Isothermal wall boundary marker(s)\n
   * Format: ( isothermal marker, wall temperature (static), ... ) \ingroup Config  */
  addStringDoubleListOption("MARKER_ISOTHERMAL", nMarker_Isothermal, Marker_Isothermal, Isothermal_Temperature);
  /*!\brief MARKER_HEATFLUX  \n DESCRIPTION: Specified heat flux wall boundary marker(s)
   Format: ( Heat flux marker, wall heat flux (static), ... ) \ingroup Config*/
  addStringDoubleListOption("MARKER_HEATFLUX", nMarker_HeatFlux, Marker_HeatFlux, Heat_Flux);
  /*!\brief MARKER_ENGINE_INFLOW  \n DESCRIPTION: Engine inflow boundary marker(s)
   Format: ( nacelle inflow marker, fan face Mach, ... ) \ingroup Config*/
  addStringDoubleListOption("MARKER_ENGINE_INFLOW", nMarker_EngineInflow, Marker_EngineInflow, EngineInflow_Target);
  /* DESCRIPTION: Highlite area */
  addDoubleOption("HIGHLITE_AREA", Highlite_Area, 1.0);
  /* DESCRIPTION: Fan poly efficiency */
  addDoubleOption("FAN_POLY_EFF", Fan_Poly_Eff, 1.0);
  /*!\brief SUBSONIC_ENGINE\n DESCRIPTION: Engine subsonic intake region \ingroup Config*/
  addBoolOption("INTEGRATED_HEATFLUX", Integrated_HeatFlux, false);
  /*!\brief SUBSONIC_ENGINE\n DESCRIPTION: Engine subsonic intake region \ingroup Config*/
  addBoolOption("SUBSONIC_ENGINE", SubsonicEngine, false);
  /* DESCRIPTION: Actuator disk double surface */
  addBoolOption("ACTDISK_DOUBLE_SURFACE", ActDisk_DoubleSurface, false);
  /* DESCRIPTION: Only half engine is in the computational grid */
  addBoolOption("ENGINE_HALF_MODEL", Engine_HalfModel, false);
  /* DESCRIPTION: Actuator disk double surface */
  addBoolOption("ACTDISK_SU2_DEF", ActDisk_SU2_DEF, false);
  /* DESCRIPTION: Definition of the distortion rack (radial number of proves / circumferential density (degree) */
  default_distortion[0] =  5.0; default_distortion[1] =  15.0;
  addDoubleArrayOption("DISTORTION_RACK", 2, DistortionRack, default_distortion);
  /* DESCRIPTION: Values of the box to impose a subsonic nacellle (mach, Pressure, Temperature) */
  default_eng_val[0]=0.0; default_eng_val[1]=0.0; default_eng_val[2]=0.0;
  default_eng_val[3]=0.0;  default_eng_val[4]=0.0;
  addDoubleArrayOption("SUBSONIC_ENGINE_VALUES", 5, SubsonicEngine_Values, default_eng_val);
  /* DESCRIPTION: Coordinates of the box to impose a subsonic nacellle cylinder (Xmin, Ymin, Zmin, Xmax, Ymax, Zmax, Radius) */
  default_eng_cyl[0] = 0.0; default_eng_cyl[1] = 0.0; default_eng_cyl[2] = 0.0;
  default_eng_cyl[3] =  1E15; default_eng_cyl[4] =  1E15; default_eng_cyl[5] =  1E15; default_eng_cyl[6] =  1E15;
  addDoubleArrayOption("SUBSONIC_ENGINE_CYL", 7, SubsonicEngine_Cyl, default_eng_cyl);
  /* DESCRIPTION: Engine exhaust boundary marker(s)
   Format: (nacelle exhaust marker, total nozzle temp, total nozzle pressure, ... )*/
  addExhaustOption("MARKER_ENGINE_EXHAUST", nMarker_EngineExhaust, Marker_EngineExhaust, Exhaust_Temperature_Target, Exhaust_Pressure_Target);
  /* DESCRIPTION: Clamped boundary marker(s) */
  addStringListOption("MARKER_CLAMPED", nMarker_Clamped, Marker_Clamped);
  /* DESCRIPTION: Displacement boundary marker(s) */
  addStringDoubleListOption("MARKER_NORMAL_DISPL", nMarker_Displacement, Marker_Displacement, Displ_Value);
  /* DESCRIPTION: Load boundary marker(s) - uniform pressure in Pa */
  addStringDoubleListOption("MARKER_PRESSURE", nMarker_Load, Marker_Load, Load_Value);
  /* DESCRIPTION: Load boundary marker(s) */
  addStringDoubleListOption("MARKER_DAMPER", nMarker_Damper, Marker_Damper, Damper_Constant);
  /* DESCRIPTION: Load boundary marker(s)
   Format: (inlet marker, load, multiplier, dir_x, dir_y, dir_z, ... ), i.e. primitive variables specified. */
  addInletOption("MARKER_LOAD", nMarker_Load_Dir, Marker_Load_Dir, Load_Dir_Value, Load_Dir_Multiplier, Load_Dir);
  /* DESCRIPTION: Load boundary marker(s)
   Format: (inlet marker, load, multiplier, dir_x, dir_y, dir_z, ... ), i.e. primitive variables specified. */
  addInletOption("MARKER_DISPLACEMENT", nMarker_Disp_Dir, Marker_Disp_Dir, Disp_Dir_Value, Disp_Dir_Multiplier, Disp_Dir);
  /* DESCRIPTION: Sine load boundary marker(s)
   Format: (inlet marker, load, multiplier, dir_x, dir_y, dir_z, ... ), i.e. primitive variables specified. */
  addInletOption("MARKER_SINE_LOAD", nMarker_Load_Sine, Marker_Load_Sine, Load_Sine_Amplitude, Load_Sine_Frequency, Load_Sine_Dir);
  /*!\brief SINE_LOAD\n DESCRIPTION: option to apply the load as a sine*/
  addBoolOption("SINE_LOAD", Sine_Load, false);
  default_sineload_coeff[0] = 0.0; default_sineload_coeff[1] = 0.0; default_sineload_coeff[2] = 0.0;
  /*!\brief SINE_LOAD_COEFF \n DESCRIPTION: the 1st coeff is the amplitude, the 2nd is the frequency, 3rd is the phase in radians */
  addDoubleArrayOption("SINE_LOAD_COEFF", 3, SineLoad_Coeff, default_sineload_coeff);
  /*!\brief RAMP_AND_RELEASE\n DESCRIPTION: release the load after applying the ramp*/
  addBoolOption("RAMP_AND_RELEASE_LOAD", RampAndRelease, false);

  /* DESCRIPTION: Flow load boundary marker(s) */
  addStringDoubleListOption("MARKER_FLOWLOAD", nMarker_FlowLoad, Marker_FlowLoad, FlowLoad_Value);
  /* DESCRIPTION: Damping factor for engine inlet condition */
  addDoubleOption("DAMP_ENGINE_INFLOW", Damp_Engine_Inflow, 0.95);
  /* DESCRIPTION: Damping factor for engine exhaust condition */
  addDoubleOption("DAMP_ENGINE_EXHAUST", Damp_Engine_Exhaust, 0.95);
  /*!\brief ENGINE_INFLOW_TYPE  \n DESCRIPTION: Inlet boundary type \n OPTIONS: see \link Engine_Inflow_Map \endlink \n Default: FAN_FACE_MACH \ingroup Config*/
  addEnumOption("ENGINE_INFLOW_TYPE", Kind_Engine_Inflow, Engine_Inflow_Map, FAN_FACE_MACH);
  /* DESCRIPTION: Evaluate a problem with engines */
  addBoolOption("ENGINE", Engine, false);

  /* DESCRIPTION:  Compute buffet sensor */
  addBoolOption("BUFFET_MONITORING", Buffet_Monitoring, false);
  /* DESCRIPTION:  Sharpness coefficient for the buffet sensor */
  addDoubleOption("BUFFET_K", Buffet_k, 10.0);
  /* DESCRIPTION:  Offset parameter for the buffet sensor */
  addDoubleOption("BUFFET_LAMBDA", Buffet_lambda, 0.0);


  /*!\par CONFIG_CATEGORY: Time-marching \ingroup Config*/
  /*--- Options related to time-marching ---*/

  /* DESCRIPTION: Unsteady simulation  */
  addEnumOption("TIME_MARCHING", TimeMarching, TimeMarching_Map, STEADY);
  /* DESCRIPTION:  Courant-Friedrichs-Lewy condition of the finest grid */
  addDoubleOption("CFL_NUMBER", CFLFineGrid, 1.25);
  /* DESCRIPTION:  Max time step in local time stepping simulations */
  addDoubleOption("MAX_DELTA_TIME", Max_DeltaTime, 1000000);
  /* DESCRIPTION: Activate The adaptive CFL number. */
  addBoolOption("CFL_ADAPT", CFL_Adapt, false);
  /* !\brief CFL_ADAPT_PARAM
   * DESCRIPTION: Parameters of the adaptive CFL number (factor down, factor up, CFL limit (min and max) )
   * Factor down generally >1.0, factor up generally < 1.0 to cause the CFL to increase when residual is decreasing,
   * and decrease when the residual is increasing or stalled. \ingroup Config*/
  default_cfl_adapt[0] = 0.0; default_cfl_adapt[1] = 0.0; default_cfl_adapt[2] = 1.0; default_cfl_adapt[3] = 100.0;
  addDoubleArrayOption("CFL_ADAPT_PARAM", 4, CFL_AdaptParam, default_cfl_adapt);
  /* DESCRIPTION: Reduction factor of the CFL coefficient in the adjoint problem */
  addDoubleOption("CFL_REDUCTION_ADJFLOW", CFLRedCoeff_AdjFlow, 0.8);
  /* DESCRIPTION: Reduction factor of the CFL coefficient in the level set problem */
  addDoubleOption("CFL_REDUCTION_TURB", CFLRedCoeff_Turb, 1.0);
  /* DESCRIPTION: Reduction factor of the CFL coefficient in the turbulent adjoint problem */
  addDoubleOption("CFL_REDUCTION_ADJTURB", CFLRedCoeff_AdjTurb, 1.0);
  /* DESCRIPTION: External iteration offset due to restart */
  addUnsignedLongOption("EXT_ITER_OFFSET", ExtIter_OffSet, 0);
  // these options share nRKStep as their size, which is not a good idea in general
  /* DESCRIPTION: Runge-Kutta alpha coefficients */
  addDoubleListOption("RK_ALPHA_COEFF", nRKStep, RK_Alpha_Step);
  /* DESCRIPTION: Number of time levels for time accurate local time stepping. */
  addUnsignedShortOption("LEVELS_TIME_ACCURATE_LTS", nLevels_TimeAccurateLTS, 1);
  /* DESCRIPTION: Number of time DOFs used in the predictor step of ADER-DG. */
  addUnsignedShortOption("TIME_DOFS_ADER_DG", nTimeDOFsADER_DG, 2);
  /* DESCRIPTION: Unsteady Courant-Friedrichs-Lewy number of the finest grid */
  addDoubleOption("UNST_CFL_NUMBER", Unst_CFL, 0.0);
  /* DESCRIPTION: Integer number of periodic time instances for Harmonic Balance */
  addUnsignedShortOption("TIME_INSTANCES", nTimeInstances, 1);
  /* DESCRIPTION: Time period for Harmonic Balance wihtout moving meshes */
  addDoubleOption("HB_PERIOD", HarmonicBalance_Period, -1.0);
  /* DESCRIPTION:  Turn on/off harmonic balance preconditioning */
  addBoolOption("HB_PRECONDITION", HB_Precondition, false);
  /* DESCRIPTION: Iteration number to begin unsteady restarts (dual time method) */
  addLongOption("UNST_RESTART_ITER", Unst_RestartIter, 0);
  /* DESCRIPTION: Starting direct solver iteration for the unsteady adjoint */
  addLongOption("UNST_ADJOINT_ITER", Unst_AdjointIter, 0);
  /* DESCRIPTION: Number of iterations to average the objective */
  addLongOption("ITER_AVERAGE_OBJ", Iter_Avg_Objective , 0);
  /* DESCRIPTION: Iteration number to begin unsteady restarts (structural analysis) */
  addLongOption("DYN_RESTART_ITER", Dyn_RestartIter, 0);
  /* DESCRIPTION: Time discretization */
  addEnumOption("TIME_DISCRE_FLOW", Kind_TimeIntScheme_Flow, Time_Int_Map, EULER_IMPLICIT);
  /* DESCRIPTION: Time discretization */
  addEnumOption("TIME_DISCRE_FEM_FLOW", Kind_TimeIntScheme_FEM_Flow, Time_Int_Map, RUNGE_KUTTA_EXPLICIT);
  /* DESCRIPTION: ADER-DG predictor step */
  addEnumOption("ADER_PREDICTOR", Kind_ADER_Predictor, Ader_Predictor_Map, ADER_ALIASED_PREDICTOR);
  /* DESCRIPTION: Time discretization */
  addEnumOption("TIME_DISCRE_ADJFLOW", Kind_TimeIntScheme_AdjFlow, Time_Int_Map, EULER_IMPLICIT);
  /* DESCRIPTION: Time discretization */
  addEnumOption("TIME_DISCRE_TURB", Kind_TimeIntScheme_Turb, Time_Int_Map, EULER_IMPLICIT);
  /* DESCRIPTION: Time discretization */
  addEnumOption("TIME_DISCRE_ADJTURB", Kind_TimeIntScheme_AdjTurb, Time_Int_Map, EULER_IMPLICIT);
  /* DESCRIPTION: Time discretization */
  addEnumOption("TIME_DISCRE_FEA", Kind_TimeIntScheme_FEA, Time_Int_Map_FEA, NEWMARK_IMPLICIT);
  /* DESCRIPTION: Time discretization for radiation problems*/
  addEnumOption("TIME_DISCRE_RADIATION", Kind_TimeIntScheme_Radiation, Time_Int_Map, EULER_IMPLICIT);
  /* DESCRIPTION: Time discretization */
  addEnumOption("TIME_DISCRE_HEAT", Kind_TimeIntScheme_Heat, Time_Int_Map, EULER_IMPLICIT);
  /* DESCRIPTION: Time discretization */
  addEnumOption("TIMESTEP_HEAT", Kind_TimeStep_Heat, Heat_TimeStep_Map, MINIMUM);

  /*!\par CONFIG_CATEGORY: Linear solver definition \ingroup Config*/
  /*--- Options related to the linear solvers ---*/

  /*!\brief LINEAR_SOLVER
   *  \n DESCRIPTION: Linear solver for the implicit, mesh deformation, or discrete adjoint systems \n OPTIONS: see \link Linear_Solver_Map \endlink \n DEFAULT: FGMRES \ingroup Config*/
  addEnumOption("LINEAR_SOLVER", Kind_Linear_Solver, Linear_Solver_Map, FGMRES);
  /*!\brief LINEAR_SOLVER_PREC
   *  \n DESCRIPTION: Preconditioner for the Krylov linear solvers \n OPTIONS: see \link Linear_Solver_Prec_Map \endlink \n DEFAULT: LU_SGS \ingroup Config*/
  addEnumOption("LINEAR_SOLVER_PREC", Kind_Linear_Solver_Prec, Linear_Solver_Prec_Map, ILU);
  /* DESCRIPTION: Minimum error threshold for the linear solver for the implicit formulation */
  addDoubleOption("LINEAR_SOLVER_ERROR", Linear_Solver_Error, 1E-6);
  /* DESCRIPTION: Maximum number of iterations of the linear solver for the implicit formulation */
  addUnsignedLongOption("LINEAR_SOLVER_ITER", Linear_Solver_Iter, 10);
  /* DESCRIPTION: Fill in level for the ILU preconditioner */
  addUnsignedShortOption("LINEAR_SOLVER_ILU_FILL_IN", Linear_Solver_ILU_n, 0);
  /* DESCRIPTION: Maximum number of iterations of the linear solver for the implicit formulation */
  addUnsignedLongOption("LINEAR_SOLVER_RESTART_FREQUENCY", Linear_Solver_Restart_Frequency, 10);
  /* DESCRIPTION: Relaxation factor for iterative linear smoothers (SMOOTHER_ILU/JACOBI/LU-SGS/LINELET) */
  addDoubleOption("LINEAR_SOLVER_SMOOTHER_RELAXATION", Linear_Solver_Smoother_Relaxation, 1.0);
  /* DESCRIPTION: Custom number of threads used for additive domain decomposition for ILU and LU_SGS (0 is "auto"). */
  addUnsignedLongOption("LINEAR_SOLVER_PREC_THREADS", Linear_Solver_Prec_Threads, 0);
  /* DESCRIPTION: Relaxation factor for updates of adjoint variables. */
  addDoubleOption("RELAXATION_FACTOR_ADJOINT", Relaxation_Factor_Adjoint, 1.0);
  /* DESCRIPTION: Relaxation of the CHT coupling */
  addDoubleOption("RELAXATION_FACTOR_CHT", Relaxation_Factor_CHT, 1.0);
  /* DESCRIPTION: Roe coefficient */
  addDoubleOption("ROE_KAPPA", Roe_Kappa, 0.5);
  /* DESCRIPTION: Roe-Turkel preconditioning for low Mach number flows */
  addBoolOption("LOW_MACH_PREC", Low_Mach_Precon, false);
  /* DESCRIPTION: Post-reconstruction correction for low Mach number flows */
  addBoolOption("LOW_MACH_CORR", Low_Mach_Corr, false);
  /* DESCRIPTION: Time Step for dual time stepping simulations (s) */
  addDoubleOption("MIN_ROE_TURKEL_PREC", Min_Beta_RoeTurkel, 0.01);
  /* DESCRIPTION: Time Step for dual time stepping simulations (s) */
  addDoubleOption("MAX_ROE_TURKEL_PREC", Max_Beta_RoeTurkel, 0.2);
  /* DESCRIPTION: Linear solver for the turbulent adjoint systems */
  addEnumOption("ADJTURB_LIN_SOLVER", Kind_AdjTurb_Linear_Solver, Linear_Solver_Map, FGMRES);
  /* DESCRIPTION: Preconditioner for the turbulent adjoint Krylov linear solvers */
  addEnumOption("ADJTURB_LIN_PREC", Kind_AdjTurb_Linear_Prec, Linear_Solver_Prec_Map, ILU);
  /* DESCRIPTION: Minimum error threshold for the turbulent adjoint linear solver for the implicit formulation */
  addDoubleOption("ADJTURB_LIN_ERROR", AdjTurb_Linear_Error, 1E-5);
  /* DESCRIPTION: Maximum number of iterations of the turbulent adjoint linear solver for the implicit formulation */
  addUnsignedShortOption("ADJTURB_LIN_ITER", AdjTurb_Linear_Iter, 10);
  /* DESCRIPTION: Entropy fix factor */
  addDoubleOption("ENTROPY_FIX_COEFF", EntropyFix_Coeff, 0.001);
  /* DESCRIPTION: Linear solver for the discete adjoint systems */
  addEnumOption("DISCADJ_LIN_SOLVER", Kind_DiscAdj_Linear_Solver, Linear_Solver_Map, FGMRES);
  /* DESCRIPTION: Preconditioner for the discrete adjoint Krylov linear solvers */
  addEnumOption("DISCADJ_LIN_PREC", Kind_DiscAdj_Linear_Prec, Linear_Solver_Prec_Map, ILU);
  /* DESCRIPTION: Linear solver for the discete adjoint systems */

  /*!\par CONFIG_CATEGORY: Convergence\ingroup Config*/
  /*--- Options related to convergence ---*/

  /*!\brief CONV_CRITERIA
   *  \n DESCRIPTION: Convergence criteria \n OPTIONS: see \link Converge_Crit_Map \endlink \n DEFAULT: RESIDUAL \ingroup Config*/
  addEnumOption("CONV_CRITERIA", ConvCriteria, Converge_Crit_Map, RESIDUAL);
  /*!\brief CONV_RESIDUAL_MINVAL\n DESCRIPTION: Min value of the residual (log10 of the residual)\n DEFAULT: -14.0 \ingroup Config*/
  addDoubleOption("CONV_RESIDUAL_MINVAL", MinLogResidual, -14.0);
  /*!\brief CONV_STARTITER\n DESCRIPTION: Iteration number to begin convergence monitoring\n DEFAULT: 5 \ingroup Config*/
  addUnsignedLongOption("CONV_STARTITER", StartConv_Iter, 5);
  /*!\brief CONV_CAUCHY_ELEMS\n DESCRIPTION: Number of elements to apply the criteria. \n DEFAULT 100 \ingroup Config*/
  addUnsignedShortOption("CONV_CAUCHY_ELEMS", Cauchy_Elems, 100);
  /*!\brief CONV_CAUCHY_EPS\n DESCRIPTION: Epsilon to control the series convergence \n DEFAULT: 1e-10 \ingroup Config*/
  addDoubleOption("CONV_CAUCHY_EPS", Cauchy_Eps, 1E-10);
  /*!\brief CONV_FIELD\n DESCRIPTION: Output field to monitor \n Default: depends on solver \ingroup Config*/
  addStringListOption("CONV_FIELD", nConvField, ConvField);

  /*!\brief CONV_WINDOW_STARTITER\n DESCRIPTION: Iteration number after START_ITER_WND  to begin convergence monitoring\n DEFAULT: 15 \ingroup Config*/
  addUnsignedLongOption("CONV_WINDOW_STARTITER", Wnd_StartConv_Iter, 15);
  /*!\brief CONV_WINDOW_CAUCHY_ELEMS\n DESCRIPTION: Number of elements to apply the criteria. \n DEFAULT 100 \ingroup Config*/
  addUnsignedShortOption("CONV_WINDOW_CAUCHY_ELEMS", Wnd_Cauchy_Elems, 100);
  /*!\brief CONV_WINDOW_CAUCHY_EPS\n DESCRIPTION: Epsilon to control the series convergence \n DEFAULT: 1e-3 \ingroup Config*/
  addDoubleOption("CONV_WINDOW_CAUCHY_EPS", Wnd_Cauchy_Eps, 1E-3);
  /*!\brief WINDOW_CAUCHY_CRIT \n DESCRIPTION: Determines, if the cauchy convergence criterion should be used for windowed time averaged objective functions*/
  addBoolOption("WINDOW_CAUCHY_CRIT",Wnd_Cauchy_Crit, false);
  /*!\brief CONV_WINDOW_FIELD
   * \n DESCRIPTION: Output fields  for the Cauchy criterium for the TIME iteration. The criterium is applied to the windowed time average of the chosen funcion. */
  addStringListOption("CONV_WINDOW_FIELD",nWndConvField, WndConvField);
  /*!\par CONFIG_CATEGORY: Multi-grid \ingroup Config*/
  /*--- Options related to Multi-grid ---*/

  /*!\brief START_UP_ITER \n DESCRIPTION: Start up iterations using the fine grid only. DEFAULT: 0 \ingroup Config*/
  addUnsignedShortOption("START_UP_ITER", nStartUpIter, 0);
  /*!\brief MGLEVEL\n DESCRIPTION: Multi-grid Levels. DEFAULT: 0 \ingroup Config*/
  addUnsignedShortOption("MGLEVEL", nMGLevels, 0);
  /*!\brief MGCYCLE\n DESCRIPTION: Multi-grid cycle. OPTIONS: See \link MG_Cycle_Map \endlink. Defualt V_CYCLE \ingroup Config*/
  addEnumOption("MGCYCLE", MGCycle, MG_Cycle_Map, V_CYCLE);
  /*!\brief MG_PRE_SMOOTH\n DESCRIPTION: Multi-grid pre-smoothing level \ingroup Config*/
  addUShortListOption("MG_PRE_SMOOTH", nMG_PreSmooth, MG_PreSmooth);
  /*!\brief MG_POST_SMOOTH\n DESCRIPTION: Multi-grid post-smoothing level \ingroup Config*/
  addUShortListOption("MG_POST_SMOOTH", nMG_PostSmooth, MG_PostSmooth);
  /*!\brief MG_CORRECTION_SMOOTH\n DESCRIPTION: Jacobi implicit smoothing of the correction \ingroup Config*/
  addUShortListOption("MG_CORRECTION_SMOOTH", nMG_CorrecSmooth, MG_CorrecSmooth);
  /*!\brief MG_DAMP_RESTRICTION\n DESCRIPTION: Damping factor for the residual restriction. DEFAULT: 0.75 \ingroup Config*/
  addDoubleOption("MG_DAMP_RESTRICTION", Damp_Res_Restric, 0.75);
  /*!\brief MG_DAMP_PROLONGATION\n DESCRIPTION: Damping factor for the correction prolongation. DEFAULT 0.75 \ingroup Config*/
  addDoubleOption("MG_DAMP_PROLONGATION", Damp_Correc_Prolong, 0.75);

  /*!\par CONFIG_CATEGORY: Spatial Discretization \ingroup Config*/
  /*--- Options related to the spatial discretization ---*/

  /*!\brief NUM_METHOD_GRAD
   *  \n DESCRIPTION: Numerical method for spatial gradients \n OPTIONS: See \link Gradient_Map \endlink. \n DEFAULT: WEIGHTED_LEAST_SQUARES. \ingroup Config*/
  addEnumOption("NUM_METHOD_GRAD", Kind_Gradient_Method, Gradient_Map, WEIGHTED_LEAST_SQUARES);
  /*!\brief NUM_METHOD_GRAD
   *  \n DESCRIPTION: Numerical method for spatial gradients used only for upwind reconstruction \n OPTIONS: See \link Gradient_Map \endlink. \n DEFAULT: NO_GRADIENT. \ingroup Config*/
  addEnumOption("NUM_METHOD_GRAD_RECON", Kind_Gradient_Method_Recon, Gradient_Map, NO_GRADIENT);
  /*!\brief VENKAT_LIMITER_COEFF
   *  \n DESCRIPTION: Coefficient for the limiter. DEFAULT value 0.5. Larger values decrease the extent of limiting, values approaching zero cause lower-order approximation to the solution. \ingroup Config */
  addDoubleOption("VENKAT_LIMITER_COEFF", Venkat_LimiterCoeff, 0.05);
  /*!\brief ADJ_SHARP_LIMITER_COEFF
   *  \n DESCRIPTION: Coefficient for detecting the limit of the sharp edges. DEFAULT value 3.0.  Use with sharp edges limiter. \ingroup Config*/
  addDoubleOption("ADJ_SHARP_LIMITER_COEFF", AdjSharp_LimiterCoeff, 3.0);
  /*!\brief LIMITER_ITER
   *  \n DESCRIPTION: Freeze the value of the limiter after a number of iterations. DEFAULT value 999999. \ingroup Config*/
  addUnsignedLongOption("LIMITER_ITER", LimiterIter, 999999);

  /*!\brief CONV_NUM_METHOD_FLOW
   *  \n DESCRIPTION: Convective numerical method \n OPTIONS: See \link Upwind_Map \endlink , \link Centered_Map \endlink. \ingroup Config*/
  addConvectOption("CONV_NUM_METHOD_FLOW", Kind_ConvNumScheme_Flow, Kind_Centered_Flow, Kind_Upwind_Flow);

  /*!\brief NUM_METHOD_FEM_FLOW
   *  \n DESCRIPTION: Numerical method \n OPTIONS: See \link FEM_Map \endlink , \link Centered_Map \endlink. \ingroup Config*/
  addConvectFEMOption("NUM_METHOD_FEM_FLOW", Kind_ConvNumScheme_FEM_Flow, Kind_FEM_Flow);

  /*!\brief MUSCL_FLOW \n DESCRIPTION: Check if the MUSCL scheme should be used \ingroup Config*/
  addBoolOption("MUSCL_FLOW", MUSCL_Flow, true);
  /*!\brief HYBRID_CENTRAL_UPWIND \n DESCRIPTION: If a hybrid central upwind scheme should be used \ingroup Config*/
  addBoolOption("HYBRID_CENTRAL_UPWIND", Hybrid_Central_Upwind, false);
  /*!\brief SLOPE_LIMITER_FLOW
   * DESCRIPTION: Slope limiter for the direct solution. \n OPTIONS: See \link Limiter_Map \endlink \n DEFAULT VENKATAKRISHNAN \ingroup Config*/
  addEnumOption("SLOPE_LIMITER_FLOW", Kind_SlopeLimit_Flow, Limiter_Map, VENKATAKRISHNAN);
  default_jst_coeff[0] = 0.5; default_jst_coeff[1] = 0.02;
  /*!\brief JST_SENSOR_COEFF \n DESCRIPTION: 2nd and 4th order artificial dissipation coefficients for the JST method \ingroup Config*/
  addDoubleArrayOption("JST_SENSOR_COEFF", 2, Kappa_Flow, default_jst_coeff);
  /*!\brief LAX_SENSOR_COEFF \n DESCRIPTION: 1st order artificial dissipation coefficients for the Lax-Friedrichs method. \ingroup Config*/
  addDoubleOption("LAX_SENSOR_COEFF", Kappa_1st_Flow, 0.15);
  default_ad_coeff_heat[0] = 0.5; default_ad_coeff_heat[1] = 0.02;
  /*!\brief JST_SENSOR_COEFF_HEAT \n DESCRIPTION: 2nd and 4th order artificial dissipation coefficients for the JST method \ingroup Config*/
  addDoubleArrayOption("JST_SENSOR_COEFF_HEAT", 2, Kappa_Heat, default_ad_coeff_heat);
  /*!\brief USE_ACCURATE_FLUX_JACOBIANS \n DESCRIPTION: Use numerically computed Jacobians for AUSM+up(2) and SLAU(2) \ingroup Config*/
  addBoolOption("USE_ACCURATE_FLUX_JACOBIANS", Use_Accurate_Jacobians, false);
  /*!\brief CENTRAL_JACOBIAN_FIX_FACTOR \n DESCRIPTION: Improve the numerical properties (diagonal dominance) of the global Jacobian matrix, 3 to 4 is "optimum" (central schemes) \ingroup Config*/
  addDoubleOption("CENTRAL_JACOBIAN_FIX_FACTOR", Cent_Jac_Fix_Factor, 4.0);

  /*!\brief CONV_NUM_METHOD_ADJFLOW
   *  \n DESCRIPTION: Convective numerical method for the adjoint solver.
   *  \n OPTIONS:  See \link Upwind_Map \endlink , \link Centered_Map \endlink. Note: not all methods are guaranteed to be implemented for the adjoint solver. \ingroup Config */
  addConvectOption("CONV_NUM_METHOD_ADJFLOW", Kind_ConvNumScheme_AdjFlow, Kind_Centered_AdjFlow, Kind_Upwind_AdjFlow);
  /*!\brief MUSCL_FLOW \n DESCRIPTION: Check if the MUSCL scheme should be used \ingroup Config*/
  addBoolOption("MUSCL_ADJFLOW", MUSCL_AdjFlow, true);
  /*!\brief SLOPE_LIMITER_ADJFLOW
     * DESCRIPTION: Slope limiter for the adjoint solution. \n OPTIONS: See \link Limiter_Map \endlink \n DEFAULT VENKATAKRISHNAN \ingroup Config*/
  addEnumOption("SLOPE_LIMITER_ADJFLOW", Kind_SlopeLimit_AdjFlow, Limiter_Map, VENKATAKRISHNAN);
  default_jst_adj_coeff[0] = 0.5; default_jst_adj_coeff[1] = 0.02;
  /*!\brief ADJ_JST_SENSOR_COEFF \n DESCRIPTION: 2nd and 4th order artificial dissipation coefficients for the adjoint JST method. \ingroup Config*/
  addDoubleArrayOption("ADJ_JST_SENSOR_COEFF", 2, Kappa_AdjFlow, default_jst_adj_coeff);
  /*!\brief LAX_SENSOR_COEFF \n DESCRIPTION: 1st order artificial dissipation coefficients for the adjoint Lax-Friedrichs method. \ingroup Config*/
  addDoubleOption("ADJ_LAX_SENSOR_COEFF", Kappa_1st_AdjFlow, 0.15);

  /*!\brief MUSCL_FLOW \n DESCRIPTION: Check if the MUSCL scheme should be used \ingroup Config*/
  addBoolOption("MUSCL_TURB", MUSCL_Turb, false);
  /*!\brief SLOPE_LIMITER_TURB
   *  \n DESCRIPTION: Slope limiter  \n OPTIONS: See \link Limiter_Map \endlink \n DEFAULT VENKATAKRISHNAN \ingroup Config*/
  addEnumOption("SLOPE_LIMITER_TURB", Kind_SlopeLimit_Turb, Limiter_Map, VENKATAKRISHNAN);
  /*!\brief CONV_NUM_METHOD_TURB
   *  \n DESCRIPTION: Convective numerical method \ingroup Config*/
  addConvectOption("CONV_NUM_METHOD_TURB", Kind_ConvNumScheme_Turb, Kind_Centered_Turb, Kind_Upwind_Turb);

  /*!\brief MUSCL_FLOW \n DESCRIPTION: Check if the MUSCL scheme should be used \ingroup Config*/
  addBoolOption("MUSCL_ADJTURB", MUSCL_AdjTurb, false);
  /*!\brief SLOPE_LIMITER_ADJTURB
   *  \n DESCRIPTION: Slope limiter \n OPTIONS: See \link Limiter_Map \endlink \n DEFAULT VENKATAKRISHNAN \ingroup Config */
  addEnumOption("SLOPE_LIMITER_ADJTURB", Kind_SlopeLimit_AdjTurb, Limiter_Map, VENKATAKRISHNAN);
  /*!\brief CONV_NUM_METHOD_ADJTURB\n DESCRIPTION: Convective numerical method for the adjoint/turbulent problem \ingroup Config*/
  addConvectOption("CONV_NUM_METHOD_ADJTURB", Kind_ConvNumScheme_AdjTurb, Kind_Centered_AdjTurb, Kind_Upwind_AdjTurb);

  /*!\brief MUSCL_FLOW \n DESCRIPTION: Check if the MUSCL scheme should be used \ingroup Config*/
  addBoolOption("MUSCL_HEAT", MUSCL_Heat, false);
  /*!\brief CONV_NUM_METHOD_HEAT
   *  \n DESCRIPTION: Convective numerical method \n DEFAULT: UPWIND */
  addEnumOption("CONV_NUM_METHOD_HEAT", Kind_ConvNumScheme_Heat, Space_Map, SPACE_UPWIND);

  /*!\par CONFIG_CATEGORY: Adjoint and Gradient \ingroup Config*/
  /*--- Options related to the adjoint and gradient ---*/

  /*!\brief LIMIT_ADJFLOW \n DESCRIPTION: Limit value for the adjoint variable.\n DEFAULT: 1E6. \ingroup Config*/
  addDoubleOption("LIMIT_ADJFLOW", AdjointLimit, 1E6);
  /*!\brief MG_ADJFLOW\n DESCRIPTION: Multigrid with the adjoint problem. \n Defualt: YES \ingroup Config*/
  addBoolOption("MG_ADJFLOW", MG_AdjointFlow, true);

  /*!\brief OBJECTIVE_WEIGHT  \n DESCRIPTION: Adjoint problem boundary condition weights. Applies scaling factor to objective(s) \ingroup Config*/
  addDoubleListOption("OBJECTIVE_WEIGHT", nObjW, Weight_ObjFunc);
  /*!\brief OBJECTIVE_FUNCTION
   *  \n DESCRIPTION: Adjoint problem boundary condition \n OPTIONS: see \link Objective_Map \endlink \n DEFAULT: DRAG_COEFFICIENT \ingroup Config*/
  addEnumListOption("OBJECTIVE_FUNCTION", nObj, Kind_ObjFunc, Objective_Map);

  /* DESCRIPTION: parameter for the definition of a complex objective function */
  addDoubleOption("DCD_DCL_VALUE", dCD_dCL, 0.0);
  /* DESCRIPTION: parameter for the definition of a complex objective function */
  addDoubleOption("DCMX_DCL_VALUE", dCMx_dCL, 0.0);
  /* DESCRIPTION: parameter for the definition of a complex objective function */
  addDoubleOption("DCMY_DCL_VALUE", dCMy_dCL, 0.0);
  /* DESCRIPTION: parameter for the definition of a complex objective function */
  addDoubleOption("DCMZ_DCL_VALUE", dCMz_dCL, 0.0);

  /* DESCRIPTION: parameter for the definition of a complex objective function */
  addDoubleOption("DCD_DCMY_VALUE", dCD_dCMy, 0.0);

  default_obj_coeff[0]=0.0; default_obj_coeff[1]=0.0; default_obj_coeff[2]=0.0;
  default_obj_coeff[3]=0.0;  default_obj_coeff[4]=0.0;
  /*!\brief OBJ_CHAIN_RULE_COEFF
  * \n DESCRIPTION: Coefficients defining the objective function gradient using the chain rule
  * with area-averaged outlet primitive variables. This is used with the genereralized outflow
  * objective.  \ingroup Config   */
  addDoubleArrayOption("OBJ_CHAIN_RULE_COEFF", 5, Obj_ChainRuleCoeff, default_obj_coeff);

  default_geo_loc[0] = 0.0; default_geo_loc[1] = 1.0;
  /* DESCRIPTION: Definition of the airfoil section */
  addDoubleArrayOption("GEO_BOUNDS", 2, Stations_Bounds, default_geo_loc);
  /* DESCRIPTION: Identify the body to slice */
  addEnumOption("GEO_DESCRIPTION", Geo_Description, Geo_Description_Map, WING);
  /* DESCRIPTION: Z location of the waterline */
  addDoubleOption("GEO_WATERLINE_LOCATION", Geo_Waterline_Location, 0.0);
  /* DESCRIPTION: Number of section cuts to make when calculating internal volume */
  addUnsignedShortOption("GEO_NUMBER_STATIONS", nWingStations, 25);
  /* DESCRIPTION: Definition of the airfoil sections */
  addDoubleListOption("GEO_LOCATION_STATIONS", nLocationStations, LocationStations);
  default_nacelle_location[0] = 0.0; default_nacelle_location[1] = 0.0; default_nacelle_location[2] = 0.0;
  default_nacelle_location[3] = 0.0; default_nacelle_location[4] = 0.0;
  /* DESCRIPTION: Definition of the nacelle location (higlite coordinates, tilt angle, toe angle) */
  addDoubleArrayOption("GEO_NACELLE_LOCATION", 5, NacelleLocation, default_nacelle_location);
  /* DESCRIPTION: Output sectional forces for specified markers. */
  addBoolOption("GEO_PLOT_STATIONS", Plot_Section_Forces, false);
  /* DESCRIPTION: Mode of the GDC code (analysis, or gradient) */
  addEnumOption("GEO_MODE", GeometryMode, GeometryMode_Map, FUNCTION);

  /* DESCRIPTION: Drag weight in sonic boom Objective Function (from 0.0 to 1.0) */
  addDoubleOption("DRAG_IN_SONICBOOM", WeightCd, 0.0);
  /* DESCRIPTION: Sensitivity smoothing  */
  addEnumOption("SENS_SMOOTHING", Kind_SensSmooth, Sens_Smoothing_Map, NO_SMOOTH);
  /* DESCRIPTION: Continuous Adjoint frozen viscosity */
  addBoolOption("FROZEN_VISC_CONT", Frozen_Visc_Cont, true);
  /* DESCRIPTION: Discrete Adjoint frozen viscosity */
  addBoolOption("FROZEN_VISC_DISC", Frozen_Visc_Disc, false);
  /* DESCRIPTION: Discrete Adjoint frozen limiter */
  addBoolOption("FROZEN_LIMITER_DISC", Frozen_Limiter_Disc, false);
  /* DESCRIPTION: Use an inconsistent (primal/dual) discrete adjoint formulation */
  addBoolOption("INCONSISTENT_DISC", Inconsistent_Disc, false);
   /* DESCRIPTION:  */
  addDoubleOption("FIX_AZIMUTHAL_LINE", FixAzimuthalLine, 90.0);
  /*!\brief SENS_REMOVE_SHARP
   * \n DESCRIPTION: Remove sharp edges from the sensitivity evaluation  \n Format: SENS_REMOVE_SHARP = YES \n DEFAULT: NO \ingroup Config*/
  addBoolOption("SENS_REMOVE_SHARP", Sens_Remove_Sharp, false);

  /* DESCRIPTION: Automatically reorient elements that seem flipped */
  addBoolOption("REORIENT_ELEMENTS",ReorientElements, true);

  /*!\par CONFIG_CATEGORY: Input/output files and formats \ingroup Config */
  /*--- Options related to input/output files and formats ---*/

  /*!\brief OUTPUT_FORMAT \n DESCRIPTION: I/O format for output plots. \n OPTIONS: see \link TabOutput_Map \endlink \n DEFAULT: TECPLOT \ingroup Config */
  addEnumOption("TABULAR_FORMAT", Tab_FileFormat, TabOutput_Map, TAB_CSV);
  /*!\brief ACTDISK_JUMP \n DESCRIPTION: The jump is given by the difference in values or a ratio */
  addEnumOption("ACTDISK_JUMP", ActDisk_Jump, Jump_Map, DIFFERENCE);
  /*!\brief MESH_FORMAT \n DESCRIPTION: Mesh input file format \n OPTIONS: see \link Input_Map \endlink \n DEFAULT: SU2 \ingroup Config*/
  addEnumOption("MESH_FORMAT", Mesh_FileFormat, Input_Map, SU2);
  /* DESCRIPTION:  Mesh input file */
  addStringOption("MESH_FILENAME", Mesh_FileName, string("mesh.su2"));
  /*!\brief MESH_OUT_FILENAME \n DESCRIPTION: Mesh output file name. Used when converting, scaling, or deforming a mesh. \n DEFAULT: mesh_out.su2 \ingroup Config*/
  addStringOption("MESH_OUT_FILENAME", Mesh_Out_FileName, string("mesh_out.su2"));

  /* DESCRIPTION: List of the number of grid points in the RECTANGLE or BOX grid in the x,y,z directions. (default: (33,33,33) ). */
  addShortListOption("MESH_BOX_SIZE", nMesh_Box_Size, Mesh_Box_Size);

  /* DESCRIPTION: List of the length of the RECTANGLE or BOX grid in the x,y,z directions. (default: (1.0,1.0,1.0) ).  */
  array<su2double, 3> default_mesh_box_length = {{1.0, 1.0, 1.0}};
  addDoubleArrayOption("MESH_BOX_LENGTH", 3, Mesh_Box_Length, default_mesh_box_length.data());

  /* DESCRIPTION: List of the offset from 0.0 of the RECTANGLE or BOX grid in the x,y,z directions. (default: (0.0,0.0,0.0) ). */
  array<su2double, 3> default_mesh_box_offset = {{0.0, 0.0, 0.0}};
  addDoubleArrayOption("MESH_BOX_OFFSET", 3, Mesh_Box_Offset, default_mesh_box_offset.data());

  /* DESCRIPTION: Determine if the mesh file supports multizone. \n DEFAULT: true (temporarily) */
  addBoolOption("MULTIZONE_MESH", Multizone_Mesh, true);
  /* DESCRIPTION: Determine if we need to allocate memory to store the multizone residual. \n DEFAULT: true (temporarily) */
  addBoolOption("MULTIZONE_RESIDUAL", Multizone_Residual, false);

  /*!\brief CONV_FILENAME \n DESCRIPTION: Output file convergence history (w/o extension) \n DEFAULT: history \ingroup Config*/
  addStringOption("CONV_FILENAME", Conv_FileName, string("history"));
  /*!\brief BREAKDOWN_FILENAME \n DESCRIPTION: Output file forces breakdown \ingroup Config*/
  addStringOption("BREAKDOWN_FILENAME", Breakdown_FileName, string("forces_breakdown.dat"));
  /*!\brief SOLUTION_FLOW_FILENAME \n DESCRIPTION: Restart flow input file (the file output under the filename set by RESTART_FLOW_FILENAME) \n DEFAULT: solution_flow.dat \ingroup Config */
  addStringOption("SOLUTION_FILENAME", Solution_FileName, string("solution.dat"));
  /*!\brief SOLUTION_ADJ_FILENAME\n DESCRIPTION: Restart adjoint input file. Objective function abbreviation is expected. \ingroup Config*/
  addStringOption("SOLUTION_ADJ_FILENAME", Solution_AdjFileName, string("solution_adj.dat"));
  /*!\brief RESTART_FLOW_FILENAME \n DESCRIPTION: Output file restart flow \ingroup Config*/
  addStringOption("RESTART_FILENAME", Restart_FileName, string("restart.dat"));
  /*!\brief RESTART_ADJ_FILENAME  \n DESCRIPTION: Output file restart adjoint. Objective function abbreviation will be appended. \ingroup Config*/
  addStringOption("RESTART_ADJ_FILENAME", Restart_AdjFileName, string("restart_adj.dat"));
  /*!\brief VOLUME_FLOW_FILENAME  \n DESCRIPTION: Output file flow (w/o extension) variables \ingroup Config */
  addStringOption("VOLUME_FILENAME", Volume_FileName, string("vol_solution"));
  /*!\brief VOLUME_ADJ_FILENAME
   *  \n DESCRIPTION: Output file adjoint (w/o extension) variables  \ingroup Config*/
  addStringOption("VOLUME_ADJ_FILENAME", Adj_FileName, string("adj_vol_solution"));
  /*!\brief GRAD_OBJFUNC_FILENAME
   *  \n DESCRIPTION: Output objective function gradient  \ingroup Config*/
  addStringOption("GRAD_OBJFUNC_FILENAME", ObjFunc_Grad_FileName, string("of_grad.dat"));
  /*!\brief VALUE_OBJFUNC_FILENAME
   *  \n DESCRIPTION: Output objective function  \ingroup Config*/
  addStringOption("VALUE_OBJFUNC_FILENAME", ObjFunc_Value_FileName, string("of_func.dat"));
  /*!\brief SURFACE_FLOW_FILENAME
   *  \n DESCRIPTION: Output file surface flow coefficient (w/o extension)  \ingroup Config*/
  addStringOption("SURFACE_FILENAME", SurfCoeff_FileName, string("surface"));
  /*!\brief SURFACE_ADJ_FILENAME
   *  \n DESCRIPTION: Output file surface adjoint coefficient (w/o extension)  \ingroup Config*/
  addStringOption("SURFACE_ADJ_FILENAME", SurfAdjCoeff_FileName, string("surface_adjoint"));
  /*!\brief SURFACE_SENS_FILENAME_FILENAME
   *  \n DESCRIPTION: Output file surface sensitivity (discrete adjoint) (w/o extension)  \ingroup Config*/
  addStringOption("SURFACE_SENS_FILENAME", SurfSens_FileName, string("surface_sens"));
  /*!\brief VOLUME_SENS_FILENAME
   *  \n DESCRIPTION: Output file volume sensitivity (discrete adjoint))  \ingroup Config*/
  addStringOption("VOLUME_SENS_FILENAME", VolSens_FileName, string("volume_sens"));
  /*!\brief WRT_SOL_FREQ
   *  \n DESCRIPTION: Writing solution file frequency  \ingroup Config*/
  addUnsignedLongOption("WRT_SOL_FREQ", Wrt_Sol_Freq, 1000);
  /*!\brief WRT_SOL_FREQ_DUALTIME
   *  \n DESCRIPTION: Writing solution file frequency for dual time  \ingroup Config*/
  addUnsignedLongOption("WRT_SOL_FREQ_DUALTIME", Wrt_Sol_Freq_DualTime, 1);
  /*!\brief WRT_CON_FREQ
   *  \n DESCRIPTION: Writing convergence history frequency  \ingroup Config*/
  addUnsignedLongOption("WRT_CON_FREQ",  Wrt_Con_Freq, 1);
  /*!\brief WRT_CON_FREQ_DUALTIME
   *  \n DESCRIPTION: Writing convergence history frequency for the dual time  \ingroup Config*/
  addUnsignedLongOption("WRT_CON_FREQ_DUALTIME",  Wrt_Con_Freq_DualTime, 10);
  /*!\brief WRT_OUTPUT
   *  \n DESCRIPTION: Write output files (disable all output by setting to NO)  \ingroup Config*/
  addBoolOption("WRT_OUTPUT", Wrt_Output, true);
  /*!\brief WRT_VOL_SOL
   *  \n DESCRIPTION: Write a volume solution file  \ingroup Config*/
  addBoolOption("WRT_VOL_SOL", Wrt_Vol_Sol, true);
  /*!\brief WRT_SRF_SOL
   *  \n DESCRIPTION: Write a surface solution file  \ingroup Config*/
  addBoolOption("WRT_SRF_SOL", Wrt_Srf_Sol, true);
  /*!\brief WRT_CSV_SOL
   *  \n DESCRIPTION: Write a surface CSV solution file  \ingroup Config*/
  addBoolOption("WRT_CSV_SOL", Wrt_Csv_Sol, true);
  /*!\brief WRT_CSV_SOL
   *  \n DESCRIPTION: Write a binary coordinates file  \ingroup Config*/
  addBoolOption("WRT_CRD_SOL", Wrt_Crd_Sol, false);
  /*!\brief WRT_SURFACE
   *  \n DESCRIPTION: Output solution at each surface  \ingroup Config*/
  addBoolOption("WRT_SURFACE", Wrt_Surface, false);
  /*!\brief WRT_RESIDUALS
   *  \n DESCRIPTION: Output residual info to solution/restart file  \ingroup Config*/
  addBoolOption("WRT_RESIDUALS", Wrt_Residuals, false);
  /*!\brief WRT_LIMITERS
   *  \n DESCRIPTION: Output limiter value information to solution/restart file  \ingroup Config*/
  addBoolOption("WRT_LIMITERS", Wrt_Limiters, false);
  /*!\brief WRT_SHARPEDGES
   *  \n DESCRIPTION: Output sharp edge limiter information to solution/restart file  \ingroup Config*/
  addBoolOption("WRT_SHARPEDGES", Wrt_SharpEdges, false);
  /* DESCRIPTION: Output the rind layers in the solution files  \ingroup Config*/
  addBoolOption("WRT_HALO", Wrt_Halo, false);
  /* DESCRIPTION: Output the performance summary to the console at the end of SU2_CFD  \ingroup Config*/
  addBoolOption("WRT_PERFORMANCE", Wrt_Performance, false);
  /* DESCRIPTION: Output the tape statistics (discrete adjoint)  \ingroup Config*/
  addBoolOption("WRT_AD_STATISTICS", Wrt_AD_Statistics, false);
  /* DESCRIPTION: Write the mesh quality metrics to the visualization files.  \ingroup Config*/
  addBoolOption("WRT_MESH_QUALITY", Wrt_MeshQuality, false);
    /* DESCRIPTION: Output a 1D slice of a 2D cartesian solution \ingroup Config*/
  addBoolOption("WRT_SLICE", Wrt_Slice, false);
  /*!\brief MARKER_ANALYZE_AVERAGE
   *  \n DESCRIPTION: Output averaged flow values on specified analyze marker.
   *  Options: AREA, MASSFLUX
   *  \n Use with MARKER_ANALYZE. \ingroup Config*/
  addEnumOption("MARKER_ANALYZE_AVERAGE", Kind_Average, Average_Map, AVERAGE_MASSFLUX);
  /*!\brief COMM_LEVEL
   *  \n DESCRIPTION: Level of MPI communications during runtime  \ingroup Config*/
  addEnumOption("COMM_LEVEL", Comm_Level, Comm_Map, COMM_FULL);

  /*!\par CONFIG_CATEGORY: Dynamic mesh definition \ingroup Config*/
  /*--- Options related to dynamic meshes ---*/

  /* DESCRIPTION: Type of mesh motion */
  addEnumOption("GRID_MOVEMENT", Kind_GridMovement, GridMovement_Map, NO_MOVEMENT);
  /* DESCRIPTION: Type of surface motion */
  addEnumListOption("SURFACE_MOVEMENT",nKind_SurfaceMovement, Kind_SurfaceMovement, SurfaceMovement_Map);
  /* DESCRIPTION: Marker(s) of moving surfaces (MOVING_WALL or DEFORMING grid motion). */
  addStringListOption("MARKER_MOVING", nMarker_Moving, Marker_Moving);
  /* DESCRIPTION: Mach number (non-dimensional, based on the mesh velocity and freestream vals.) */
  addDoubleOption("MACH_MOTION", Mach_Motion, 0.0);
  default_vel_inf[0] = 0.0; default_vel_inf[1] = 0.0; default_vel_inf[2] = 0.0;
  /* DESCRIPTION: Coordinates of the rigid motion origin */
  addDoubleArrayOption("MOTION_ORIGIN", 3, Motion_Origin, default_vel_inf);
  /* DESCRIPTION: Translational velocity vector (m/s) in the x, y, & z directions (RIGID_MOTION only) */
  addDoubleArrayOption("TRANSLATION_RATE", 3, Translation_Rate, default_vel_inf);
  /* DESCRIPTION: Angular velocity vector (rad/s) about x, y, & z axes (RIGID_MOTION only) */
  addDoubleArrayOption("ROTATION_RATE", 3, Rotation_Rate, default_vel_inf);
  /* DESCRIPTION: Pitching angular freq. (rad/s) about x, y, & z axes (RIGID_MOTION only) */
  addDoubleArrayOption("PITCHING_OMEGA", 3, Pitching_Omega, default_vel_inf);
  /* DESCRIPTION: Pitching amplitude (degrees) about x, y, & z axes (RIGID_MOTION only) */
  addDoubleArrayOption("PITCHING_AMPL", 3, Pitching_Ampl, default_vel_inf);
  /* DESCRIPTION: Pitching phase offset (degrees) about x, y, & z axes (RIGID_MOTION only) */
  addDoubleArrayOption("PITCHING_PHASE", 3, Pitching_Phase, default_vel_inf);
  /* DESCRIPTION: Plunging angular freq. (rad/s) in x, y, & z directions (RIGID_MOTION only) */
  addDoubleArrayOption("PLUNGING_OMEGA", 3, Plunging_Omega, default_vel_inf);
  /* DESCRIPTION: Plunging amplitude (m) in x, y, & z directions (RIGID_MOTION only) */
  addDoubleArrayOption("PLUNGING_AMPL", 3, Plunging_Ampl, default_vel_inf);
  /* DESCRIPTION: Coordinates of the rigid motion origin */
  addDoubleListOption("SURFACE_MOTION_ORIGIN", nMarkerMotion_Origin, MarkerMotion_Origin);
  /* DESCRIPTION: Translational velocity vector (m/s) in the x, y, & z directions (DEFORMING only) */
  addDoubleListOption("SURFACE_TRANSLATION_RATE", nMarkerTranslation, MarkerTranslation_Rate);
  /* DESCRIPTION: Angular velocity vector (rad/s) about x, y, & z axes (DEFORMING only) */
  addDoubleListOption("SURFACE_ROTATION_RATE", nMarkerRotation_Rate, MarkerRotation_Rate);
  /* DESCRIPTION: Pitching angular freq. (rad/s) about x, y, & z axes (DEFORMING only) */
  addDoubleListOption("SURFACE_PITCHING_OMEGA", nMarkerPitching_Omega, MarkerPitching_Omega);
  /* DESCRIPTION: Pitching amplitude (degrees) about x, y, & z axes (DEFORMING only) */
  addDoubleListOption("SURFACE_PITCHING_AMPL", nMarkerPitching_Ampl, MarkerPitching_Ampl);
  /* DESCRIPTION: Pitching phase offset (degrees) about x, y, & z axes (DEFORMING only) */
  addDoubleListOption("SURFACE_PITCHING_PHASE", nMarkerPitching_Phase, MarkerPitching_Phase);
  /* DESCRIPTION: Plunging angular freq. (rad/s) in x, y, & z directions (DEFORMING only) */
  addDoubleListOption("SURFACE_PLUNGING_OMEGA", nMarkerPlunging_Omega, MarkerPlunging_Omega);
  /* DESCRIPTION: Plunging amplitude (m) in x, y, & z directions (DEFORMING only) */
  addDoubleListOption("SURFACE_PLUNGING_AMPL", nMarkerPlunging_Ampl, MarkerPlunging_Ampl);
  /* DESCRIPTION: Value to move motion origins (1 or 0) */
  addUShortListOption("MOVE_MOTION_ORIGIN", nMoveMotion_Origin, MoveMotion_Origin);

  /*!\par CONFIG_CATEGORY: Grid adaptation \ingroup Config*/
  /*--- Options related to grid adaptation ---*/

  /* DESCRIPTION: Kind of grid adaptation */
  addEnumOption("KIND_ADAPT", Kind_Adaptation, Adapt_Map, NO_ADAPT);
  /* DESCRIPTION: Percentage of new elements (% of the original number of elements) */
  addDoubleOption("NEW_ELEMS", New_Elem_Adapt, -1.0);
  /* DESCRIPTION: Scale factor for the dual volume */
  addDoubleOption("DUALVOL_POWER", DualVol_Power, 0.5);
  /* DESCRIPTION: Use analytical definition for surfaces */
  addEnumOption("ANALYTICAL_SURFDEF", Analytical_Surface, Geo_Analytic_Map, NO_GEO_ANALYTIC);
  /* DESCRIPTION: Before each computation, implicitly smooth the nodal coordinates */
  addBoolOption("SMOOTH_GEOMETRY", SmoothNumGrid, false);
  /* DESCRIPTION: Adapt the boundary elements */
  addBoolOption("ADAPT_BOUNDARY", AdaptBoundary, true);

  /*!\par CONFIG_CATEGORY: Aeroelastic Simulation (Typical Section Model) \ingroup Config*/
  /*--- Options related to aeroelastic simulations using the Typical Section Model) ---*/
  /* DESCRIPTION: The flutter speed index (modifies the freestream condition) */
  addDoubleOption("FLUTTER_SPEED_INDEX", FlutterSpeedIndex, 0.6);
  /* DESCRIPTION: Natural frequency of the spring in the plunging direction (rad/s). */
  addDoubleOption("PLUNGE_NATURAL_FREQUENCY", PlungeNaturalFrequency, 100);
  /* DESCRIPTION: Natural frequency of the spring in the pitching direction (rad/s). */
  addDoubleOption("PITCH_NATURAL_FREQUENCY", PitchNaturalFrequency, 100);
  /* DESCRIPTION: The airfoil mass ratio. */
  addDoubleOption("AIRFOIL_MASS_RATIO", AirfoilMassRatio, 60);
  /* DESCRIPTION: Distance in semichords by which the center of gravity lies behind the elastic axis. */
  addDoubleOption("CG_LOCATION", CG_Location, 1.8);
  /* DESCRIPTION: The radius of gyration squared (expressed in semichords) of the typical section about the elastic axis. */
  addDoubleOption("RADIUS_GYRATION_SQUARED", RadiusGyrationSquared, 3.48);
  /* DESCRIPTION: Solve the aeroelastic equations every given number of internal iterations. */
  addUnsignedShortOption("AEROELASTIC_ITER", AeroelasticIter, 3);

  /*!\par CONFIG_CATEGORY: Optimization Problem*/

  /* DESCRIPTION: Scale the line search in the optimizer */
  addDoubleOption("OPT_RELAX_FACTOR", Opt_RelaxFactor, 1.0);

  /* DESCRIPTION: Bound the line search in the optimizer */
  addDoubleOption("OPT_LINE_SEARCH_BOUND", Opt_LineSearch_Bound, 1E6);

  /*!\par CONFIG_CATEGORY: Wind Gust \ingroup Config*/
  /*--- Options related to wind gust simulations ---*/

  /* DESCRIPTION: Apply a wind gust */
  addBoolOption("WIND_GUST", Wind_Gust, false);
  /* DESCRIPTION: Type of gust */
  addEnumOption("GUST_TYPE", Gust_Type, Gust_Type_Map, NO_GUST);
  /* DESCRIPTION: Gust wavelenght (meters) */
  addDoubleOption("GUST_WAVELENGTH", Gust_WaveLength, 0.0);
  /* DESCRIPTION: Number of gust periods */
  addDoubleOption("GUST_PERIODS", Gust_Periods, 1.0);
  /* DESCRIPTION: Gust amplitude (m/s) */
  addDoubleOption("GUST_AMPL", Gust_Ampl, 0.0);
  /* DESCRIPTION: Time at which to begin the gust (sec) */
  addDoubleOption("GUST_BEGIN_TIME", Gust_Begin_Time, 0.0);
  /* DESCRIPTION: Location at which the gust begins (meters) */
  addDoubleOption("GUST_BEGIN_LOC", Gust_Begin_Loc, 0.0);
  /* DESCRIPTION: Direction of the gust X or Y dir */
  addEnumOption("GUST_DIR", Gust_Dir, Gust_Dir_Map, Y_DIR);

  /* Harmonic Balance config */
  /* DESCRIPTION: Omega_HB = 2*PI*frequency - frequencies for Harmonic Balance method */
  addDoubleListOption("OMEGA_HB", nOmega_HB, Omega_HB);

  /*!\par CONFIG_CATEGORY: Equivalent Area \ingroup Config*/
  /*--- Options related to the equivalent area ---*/

  /* DESCRIPTION: Evaluate equivalent area on the Near-Field  */
  addBoolOption("EQUIV_AREA", EquivArea, false);
  default_ea_lim[0] = 0.0; default_ea_lim[1] = 1.0; default_ea_lim[2] = 1.0;
  /* DESCRIPTION: Integration limits of the equivalent area ( xmin, xmax, Dist_NearField ) */
  addDoubleArrayOption("EA_INT_LIMIT", 3, EA_IntLimit, default_ea_lim);
  /* DESCRIPTION: Equivalent area scaling factor */
  addDoubleOption("EA_SCALE_FACTOR", EA_ScaleFactor, 1.0);

  // these options share nDV as their size in the option references; not a good idea
  /*!\par CONFIG_CATEGORY: Grid deformation \ingroup Config*/
  /*--- Options related to the grid deformation ---*/

  /* DESCRIPTION: Kind of deformation */
  addEnumListOption("DV_KIND", nDV, Design_Variable, Param_Map);
  /* DESCRIPTION: Marker of the surface to which we are going apply the shape deformation */
  addStringListOption("DV_MARKER", nMarker_DV, Marker_DV);
  /* DESCRIPTION: Parameters of the shape deformation
   - FFD_CONTROL_POINT_2D ( FFDBox ID, i_Ind, j_Ind, x_Disp, y_Disp )
   - FFD_RADIUS_2D ( FFDBox ID )
   - FFD_CAMBER_2D ( FFDBox ID, i_Ind )
   - FFD_THICKNESS_2D ( FFDBox ID, i_Ind )
   - HICKS_HENNE ( Lower Surface (0)/Upper Surface (1)/Only one Surface (2), x_Loc )
   - SURFACE_BUMP ( x_start, x_end, x_Loc )
   - CST ( Lower Surface (0)/Upper Surface (1), Kulfan parameter number, Total number of Kulfan parameters for surface )
   - NACA_4DIGITS ( 1st digit, 2nd digit, 3rd and 4th digit )
   - PARABOLIC ( Center, Thickness )
   - TRANSLATION ( x_Disp, y_Disp, z_Disp )
   - ROTATION ( x_Orig, y_Orig, z_Orig, x_End, y_End, z_End )
   - OBSTACLE ( Center, Bump size )
   - SPHERICAL ( ControlPoint_Index, Theta_Disp, R_Disp )
   - FFD_CONTROL_POINT ( FFDBox ID, i_Ind, j_Ind, k_Ind, x_Disp, y_Disp, z_Disp )
   - FFD_TWIST ( FFDBox ID, x_Orig, y_Orig, z_Orig, x_End, y_End, z_End )
   - FFD_TWIST_2D ( FFDBox ID, x_Orig, y_Orig, z_Orig, x_End, y_End, z_End )
   - FFD_ROTATION ( FFDBox ID, x_Orig, y_Orig, z_Orig, x_End, y_End, z_End )
   - FFD_CONTROL_SURFACE ( FFDBox ID, x_Orig, y_Orig, z_Orig, x_End, y_End, z_End )
   - FFD_CAMBER ( FFDBox ID, i_Ind, j_Ind )
   - FFD_THICKNESS ( FFDBox ID, i_Ind, j_Ind ) */
  addDVParamOption("DV_PARAM", nDV, ParamDV, FFDTag, Design_Variable);
  /* DESCRIPTION: New value of the shape deformation */
  addDVValueOption("DV_VALUE", nDV_Value, DV_Value, nDV, ParamDV, Design_Variable);
  /* DESCRIPTION: Provide a file of surface positions from an external parameterization. */
  addStringOption("DV_FILENAME", DV_Filename, string("surface_positions.dat"));
  /* DESCRIPTION: File of sensitivities as an unordered ASCII file with rows of x, y, z, dJ/dx, dJ/dy, dJ/dz for each volume grid point. */
  addStringOption("DV_UNORDERED_SENS_FILENAME", DV_Unordered_Sens_Filename, string("unordered_sensitivity.dat"));
  /* DESCRIPTION: File of sensitivities as an ASCII file with rows of x, y, z, dJ/dx, dJ/dy, dJ/dz for each surface grid point. */
  addStringOption("DV_SENS_FILENAME", DV_Sens_Filename, string("surface_sensitivity.dat"));
  /*!\brief OUTPUT_FORMAT \n DESCRIPTION: I/O format for output plots. \n OPTIONS: see \link Output_Map \endlink \n DEFAULT: TECPLOT \ingroup Config */
  addEnumOption("DV_SENSITIVITY_FORMAT", Sensitivity_FileFormat, Sensitivity_Map, SU2_NATIVE);
  /* DESCRIPTION: Hold the grid fixed in a region */
  addBoolOption("HOLD_GRID_FIXED", Hold_GridFixed, false);
  default_grid_fix[0] = -1E15; default_grid_fix[1] = -1E15; default_grid_fix[2] = -1E15;
  default_grid_fix[3] =  1E15; default_grid_fix[4] =  1E15; default_grid_fix[5] =  1E15;
  /* DESCRIPTION: Coordinates of the box where the grid will be deformed (Xmin, Ymin, Zmin, Xmax, Ymax, Zmax) */
  addDoubleArrayOption("HOLD_GRID_FIXED_COORD", 6, Hold_GridFixed_Coord, default_grid_fix);
  /* DESCRIPTION: Visualize the deformation (surface grid) */
  addBoolOption("VISUALIZE_SURFACE_DEF", Visualize_Surface_Def, true);
  /* DESCRIPTION: Visualize the deformation (volume grid) */
  addBoolOption("VISUALIZE_VOLUME_DEF", Visualize_Volume_Def, false);

  /*!\par CONFIG_CATEGORY: Deformable mesh \ingroup Config*/
  /*--- option related to deformable meshes ---*/
  /* DESCRIPTION: Decide whether the mesh will undergo deformations */
  addBoolOption("DEFORM_MESH", Deform_Mesh, false);
  /* DESCRIPTION: Print the residuals during mesh deformation to the console */
  addBoolOption("DEFORM_CONSOLE_OUTPUT", Deform_Output, false);
  /* DESCRIPTION: Number of nonlinear deformation iterations (surface deformation increments) */
  addUnsignedLongOption("DEFORM_NONLINEAR_ITER", GridDef_Nonlinear_Iter, 1);
  /* DESCRIPTION: Deform coefficient (-1.0 to 0.5) */
  addDoubleOption("DEFORM_COEFF", Deform_Coeff, 1E6);
  /* DESCRIPTION: Deform limit in m or inches */
  addDoubleOption("DEFORM_LIMIT", Deform_Limit, 1E6);
  /* DESCRIPTION: Type of element stiffness imposed for FEA mesh deformation (INVERSE_VOLUME, WALL_DISTANCE, CONSTANT_STIFFNESS) */
  addEnumOption("DEFORM_STIFFNESS_TYPE", Deform_StiffnessType, Deform_Stiffness_Map, SOLID_WALL_DISTANCE);
  /* DESCRIPTION: Poisson's ratio for constant stiffness FEA method of grid deformation */
  addDoubleOption("DEFORM_ELASTICITY_MODULUS", Deform_ElasticityMod, 2E11);
  /* DESCRIPTION: Young's modulus and Poisson's ratio for constant stiffness FEA method of grid deformation */
  addDoubleOption("DEFORM_POISSONS_RATIO", Deform_PoissonRatio, 0.3);
  /* DESCRIPTION: Size of the layer of highest stiffness for wall distance-based mesh stiffness */
  addDoubleOption("DEFORM_STIFF_LAYER_SIZE", Deform_StiffLayerSize, 0.0);
  /*  DESCRIPTION: Linear solver for the mesh deformation\n OPTIONS: see \link Linear_Solver_Map \endlink \n DEFAULT: FGMRES \ingroup Config*/
  addEnumOption("DEFORM_LINEAR_SOLVER", Kind_Deform_Linear_Solver, Linear_Solver_Map, FGMRES);
  /*  \n DESCRIPTION: Preconditioner for the Krylov linear solvers \n OPTIONS: see \link Linear_Solver_Prec_Map \endlink \n DEFAULT: LU_SGS \ingroup Config*/
  addEnumOption("DEFORM_LINEAR_SOLVER_PREC", Kind_Deform_Linear_Solver_Prec, Linear_Solver_Prec_Map, ILU);
  /* DESCRIPTION: Minimum error threshold for the linear solver for the implicit formulation */
  addDoubleOption("DEFORM_LINEAR_SOLVER_ERROR", Deform_Linear_Solver_Error, 1E-14);
  /* DESCRIPTION: Maximum number of iterations of the linear solver for the implicit formulation */
  addUnsignedLongOption("DEFORM_LINEAR_SOLVER_ITER", Deform_Linear_Solver_Iter, 1000);

  /*!\par CONFIG_CATEGORY: Rotorcraft problem \ingroup Config*/
  /*--- option related to rotorcraft problems ---*/

  /* DESCRIPTION: MISSING ---*/
  addDoubleOption("CYCLIC_PITCH", Cyclic_Pitch, 0.0);
  /* DESCRIPTION: MISSING ---*/
  addDoubleOption("COLLECTIVE_PITCH", Collective_Pitch, 0.0);

  /*!\par CONFIG_CATEGORY: FEM flow solver definition \ingroup Config*/
  /*--- Options related to the finite element flow solver---*/

  /* DESCRIPTION: Riemann solver used for DG (ROE, LAX-FRIEDRICH, AUSM, AUSMPW+, HLLC, VAN_LEER) */
  addEnumOption("RIEMANN_SOLVER_FEM", Riemann_Solver_FEM, Upwind_Map, ROE);
  /* DESCRIPTION: Constant factor applied for quadrature with straight elements (2.0 by default) */
  addDoubleOption("QUADRATURE_FACTOR_STRAIGHT_FEM", Quadrature_Factor_Straight, 2.0);
  /* DESCRIPTION: Constant factor applied for quadrature with curved elements (3.0 by default) */
  addDoubleOption("QUADRATURE_FACTOR_CURVED_FEM", Quadrature_Factor_Curved, 3.0);
  /* DESCRIPTION: Factor applied during quadrature in time for ADER-DG. (2.0 by default) */
  addDoubleOption("QUADRATURE_FACTOR_TIME_ADER_DG", Quadrature_Factor_Time_ADER_DG, 2.0);
  /* DESCRIPTION: Factor for the symmetrizing terms in the DG FEM discretization (1.0 by default) */
  addDoubleOption("THETA_INTERIOR_PENALTY_DG_FEM", Theta_Interior_Penalty_DGFEM, 1.0);
  /* DESCRIPTION: Compute the entropy in the fluid model (YES, NO) */
  addBoolOption("COMPUTE_ENTROPY_FLUID_MODEL", Compute_Entropy, true);
  /* DESCRIPTION: Use the lumped mass matrix for steady DGFEM computations */
  addBoolOption("USE_LUMPED_MASSMATRIX_DGFEM", Use_Lumped_MassMatrix_DGFEM, false);
  /* DESCRIPTION: Only compute the exact Jacobian of the spatial discretization (NO, YES) */
  addBoolOption("JACOBIAN_SPATIAL_DISCRETIZATION_ONLY", Jacobian_Spatial_Discretization_Only, false);

  /* DESCRIPTION: Number of aligned bytes for the matrix multiplications. Multiple of 64. (128 by default) */
  addUnsignedShortOption("ALIGNED_BYTES_MATMUL", byteAlignmentMatMul, 128);

  /*!\par CONFIG_CATEGORY: FEA solver \ingroup Config*/
  /*--- Options related to the FEA solver ---*/

  /*!\brief FEA_FILENAME \n DESCRIPTION: Filename to input for element-based properties \n Default: element_properties.dat \ingroup Config */
  addStringOption("FEA_FILENAME", FEA_FileName, string("default_element_properties.dat"));
  /* DESCRIPTION: Determine if advanced features are used from the element-based FEA analysis (NO, YES = experimental) */
  addBoolOption("FEA_ADVANCED_MODE", FEAAdvancedMode, false);

  /* DESCRIPTION: Modulus of elasticity */
  addDoubleListOption("ELASTICITY_MODULUS", nElasticityMod, ElasticityMod);
  /* DESCRIPTION: Poisson ratio */
  addDoubleListOption("POISSON_RATIO", nPoissonRatio, PoissonRatio);
  /* DESCRIPTION: Material density */
  addDoubleListOption("MATERIAL_DENSITY", nMaterialDensity, MaterialDensity);
  /* DESCRIPTION: Knowles B constant */
  addDoubleOption("KNOWLES_B", Knowles_B, 1.0);
  /* DESCRIPTION: Knowles N constant */
  addDoubleOption("KNOWLES_N", Knowles_N, 1.0);

  /*  DESCRIPTION: Include DE effects
  *  Options: NO, YES \ingroup Config */
  addBoolOption("DE_EFFECTS", DE_Effects, false);
  /*!\brief ELECTRIC_FIELD_CONST \n DESCRIPTION: Value of the Dielectric Elastomer constant */
  addDoubleListOption("ELECTRIC_FIELD_CONST", nElectric_Constant, Electric_Constant);
  /* DESCRIPTION: Modulus of the Electric Fields */
  addDoubleListOption("ELECTRIC_FIELD_MOD", nElectric_Field, Electric_Field_Mod);
  /* DESCRIPTION: Direction of the Electic Fields */
  addDoubleListOption("ELECTRIC_FIELD_DIR", nDim_Electric_Field, Electric_Field_Dir);

  /*!\brief DESIGN_VARIABLE_FEA
   *  \n DESCRIPTION: Design variable for FEA problems \n OPTIONS: See \link DVFEA_Map \endlink \n DEFAULT VENKATAKRISHNAN \ingroup Config */
  addEnumOption("DESIGN_VARIABLE_FEA", Kind_DV_FEA, DVFEA_Map, NODV_FEA);

  /*  DESCRIPTION: Consider a reference solution for the structure (optimization applications)
  *  Options: NO, YES \ingroup Config */
  addBoolOption("REFERENCE_GEOMETRY", RefGeom, false);
  /*!\brief REFERENCE_GEOMETRY_PENALTY\n DESCRIPTION: Penalty weight value for the objective function \ingroup Config*/
  addDoubleOption("REFERENCE_GEOMETRY_PENALTY", RefGeom_Penalty, 1E6);
  /*!\brief SOLUTION_FLOW_FILENAME \n DESCRIPTION: Restart structure input file (the file output under the filename set by RESTART_FLOW_FILENAME) \n Default: solution_flow.dat \ingroup Config */
  addStringOption("REFERENCE_GEOMETRY_FILENAME", RefGeom_FEMFileName, string("reference_geometry.dat"));
  /*!\brief MESH_FORMAT \n DESCRIPTION: Mesh input file format \n OPTIONS: see \link Input_Map \endlink \n DEFAULT: SU2 \ingroup Config*/
  addEnumOption("REFERENCE_GEOMETRY_FORMAT", RefGeom_FileFormat, Input_Ref_Map, SU2_REF);

  /*!\brief TOTAL_DV_PENALTY\n DESCRIPTION: Penalty weight value to maintain the total sum of DV constant \ingroup Config*/
  addDoubleOption("TOTAL_DV_PENALTY", DV_Penalty, 0);

  /*!\brief REFERENCE_NODE\n  DESCRIPTION: Reference node for the structure (optimization applications) */
  addUnsignedLongOption("REFERENCE_NODE", refNodeID, 0);
  /* DESCRIPTION: Modulus of the electric fields */
  addDoubleListOption("REFERENCE_NODE_DISPLACEMENT", nDim_RefNode, RefNode_Displacement);
  /*!\brief REFERENCE_NODE_PENALTY\n DESCRIPTION: Penalty weight value for the objective function \ingroup Config*/
  addDoubleOption("REFERENCE_NODE_PENALTY", RefNode_Penalty, 1E3);

  /*!\brief REGIME_TYPE \n  DESCRIPTION: Geometric condition \n OPTIONS: see \link Struct_Map \endlink \ingroup Config*/
  addEnumOption("GEOMETRIC_CONDITIONS", Kind_Struct_Solver, Struct_Map, SMALL_DEFORMATIONS);
  /*!\brief REGIME_TYPE \n  DESCRIPTION: Material model \n OPTIONS: see \link Material_Map \endlink \ingroup Config*/
  addEnumOption("MATERIAL_MODEL", Kind_Material, Material_Map, LINEAR_ELASTIC);
  /*!\brief REGIME_TYPE \n  DESCRIPTION: Compressibility of the material \n OPTIONS: see \link MatComp_Map \endlink \ingroup Config*/
  addEnumOption("MATERIAL_COMPRESSIBILITY", Kind_Material_Compress, MatComp_Map, COMPRESSIBLE_MAT);

  /*  DESCRIPTION: Consider a prestretch in the structural domain
  *  Options: NO, YES \ingroup Config */
  addBoolOption("PRESTRETCH", Prestretch, false);
  /*!\brief PRESTRETCH_FILENAME \n DESCRIPTION: Filename to input for prestretching membranes \n Default: prestretch_file.dat \ingroup Config */
  addStringOption("PRESTRETCH_FILENAME", Prestretch_FEMFileName, string("prestretch_file.dat"));

  /* DESCRIPTION: Iterative method for non-linear structural analysis */
  addEnumOption("NONLINEAR_FEM_SOLUTION_METHOD", Kind_SpaceIteScheme_FEA, Space_Ite_Map_FEA, NEWTON_RAPHSON);
  /* DESCRIPTION: Number of internal iterations for Newton-Raphson Method in nonlinear structural applications */
  addUnsignedLongOption("NONLINEAR_FEM_INT_ITER", Dyn_nIntIter, 10);

  /* DESCRIPTION: Formulation for bidimensional elasticity solver */
  addEnumOption("FORMULATION_ELASTICITY_2D", Kind_2DElasForm, ElasForm_2D, PLANE_STRAIN);
  /*  DESCRIPTION: Apply dead loads
  *  Options: NO, YES \ingroup Config */
  addBoolOption("DEAD_LOAD", DeadLoad, false);
  /*  DESCRIPTION: Temporary: pseudo static analysis (no density in dynamic analysis)
  *  Options: NO, YES \ingroup Config */
  addBoolOption("PSEUDO_STATIC", PseudoStatic, false);
  /* DESCRIPTION: Dynamic or static structural analysis */
  addEnumOption("DYNAMIC_ANALYSIS", Dynamic_Analysis, Dynamic_Map, STATIC);
  /* DESCRIPTION: Time Step for dynamic analysis (s) */
  addDoubleOption("DYN_TIMESTEP", Delta_DynTime, 0.0);
  /* DESCRIPTION: Total Physical Time for dual time stepping simulations (s) */
  addDoubleOption("DYN_TIME", Total_DynTime, 1.0);
  /* DESCRIPTION: Parameter alpha for Newmark scheme (s) */
  addDoubleOption("NEWMARK_BETA", Newmark_beta, 0.25);
  /* DESCRIPTION: Parameter delta for Newmark scheme (s) */
  addDoubleOption("NEWMARK_GAMMA", Newmark_gamma, 0.5);
  /* DESCRIPTION: Apply the load as a ramp */
  addBoolOption("RAMP_LOADING", Ramp_Load, false);
  /* DESCRIPTION: Time while the load is to be increased linearly */
  addDoubleOption("RAMP_TIME", Ramp_Time, 1.0);
  /* DESCRIPTION: Transfer method used for multiphysics problems */
  addEnumOption("DYNAMIC_LOAD_TRANSFER", Dynamic_LoadTransfer, Dyn_Transfer_Method_Map, POL_ORDER_1);

  /* DESCRIPTION: Newmark - Generalized alpha - coefficients */
  addDoubleListOption("TIME_INT_STRUCT_COEFFS", nIntCoeffs, Int_Coeffs);

  /*  DESCRIPTION: Apply dead loads. Options: NO, YES \ingroup Config */
  addBoolOption("INCREMENTAL_LOAD", IncrementalLoad, false);
  /* DESCRIPTION: Maximum number of increments of the  */
  addUnsignedLongOption("NUMBER_INCREMENTS", IncLoad_Nincrements, 10);

  default_inc_crit[0] = 0.0; default_inc_crit[1] = 0.0; default_inc_crit[2] = 0.0;
  /* DESCRIPTION: Definition of the  UTOL RTOL ETOL*/
  addDoubleArrayOption("INCREMENTAL_CRITERIA", 3, IncLoad_Criteria, default_inc_crit);

  /* DESCRIPTION: Use of predictor */
  addBoolOption("PREDICTOR", Predictor, false);
  /* DESCRIPTION: Order of the predictor */
  addUnsignedShortOption("PREDICTOR_ORDER", Pred_Order, 0);

  /* DESCRIPTION: Topology optimization options */
  addBoolOption("TOPOLOGY_OPTIMIZATION", topology_optimization, false);
  addStringOption("TOPOL_OPTIM_OUTFILE", top_optim_output_file, string("element_derivatives.dat"));
  addDoubleOption("TOPOL_OPTIM_SIMP_EXPONENT", simp_exponent, 1.0);
  addDoubleOption("TOPOL_OPTIM_SIMP_MINSTIFF", simp_minimum_stiffness, 0.001);
  addEnumListOption("TOPOL_OPTIM_FILTER_KERNEL", top_optim_nKernel, top_optim_kernels, Filter_Kernel_Map);
  addDoubleListOption("TOPOL_OPTIM_FILTER_RADIUS", top_optim_nRadius, top_optim_filter_radius);
  addDoubleListOption("TOPOL_OPTIM_KERNEL_PARAM", top_optim_nKernelParams, top_optim_kernel_params);
  addUnsignedShortOption("TOPOL_OPTIM_SEARCH_LIMIT", top_optim_search_lim, 0);
  addEnumOption("TOPOL_OPTIM_PROJECTION_TYPE", top_optim_proj_type, Projection_Function_Map, NO_PROJECTION);
  addDoubleOption("TOPOL_OPTIM_PROJECTION_PARAM", top_optim_proj_param, 0.0);

  /* CONFIG_CATEGORY: FSI solver */
  /*--- Options related to the FSI solver ---*/

  /* DESCRIPTION: ID of the region we want to compute the sensitivities using direct differentiation */
  addUnsignedShortOption("FEA_ID_DIRECTDIFF", nID_DV, 0);

  /* DESCRIPTION: Restart from a steady state (sets grid velocities to 0 when loading the restart). */
  addBoolOption("RESTART_STEADY_STATE", SteadyRestart, false);

  /*!\par CONFIG_CATEGORY: Multizone definition \ingroup Config*/
  /*--- Options related to multizone problems ---*/

  /*!\brief MARKER_PLOTTING\n DESCRIPTION: Marker(s) of the surface in the surface flow solution file  \ingroup Config*/
  addStringListOption("CONFIG_LIST", nConfig_Files, Config_Filenames);

  /* DESCRIPTION: Determines if the multizone problem is solved for time-domain. */
  addBoolOption("TIME_DOMAIN", Time_Domain, false);
  /* DESCRIPTION: Number of outer iterations in the multizone problem. */
  addUnsignedLongOption("OUTER_ITER", nOuterIter, 1);
  /* DESCRIPTION: Number of inner iterations in each multizone block. */
  addUnsignedLongOption("INNER_ITER", nInnerIter, 1);
  /* DESCRIPTION: Number of time steps solved in the multizone problem. */
  addUnsignedLongOption("TIME_ITER", nTimeIter, 1);
  /* DESCRIPTION: Number of iterations in each single-zone block. */
  addUnsignedLongOption("ITER", nIter, 1000);
  /* DESCRIPTION: Restart iteration in the multizone problem. */
  addUnsignedLongOption("RESTART_ITER", Restart_Iter, 1);
  /* DESCRIPTION: Minimum error threshold for the linear solver for the implicit formulation */
  addDoubleOption("TIME_STEP", Time_Step, 0.0);
  /* DESCRIPTION: Total Physical Time for time-domain problems (s) */
  addDoubleOption("MAX_TIME", Max_Time, 1.0);
  /* DESCRIPTION: Determines if the single-zone driver is used. (TEMPORARY) */
  addBoolOption("SINGLEZONE_DRIVER", SinglezoneDriver, true);
  /* DESCRIPTION: Determines if the special output is written out */
  addBoolOption("SPECIAL_OUTPUT", SpecialOutput, false);

  /* DESCRIPTION: Determines if the convergence history of each individual zone is written to screen */
  addBoolOption("WRT_ZONE_CONV", Wrt_ZoneConv, false);
  /* DESCRIPTION: Determines if the convergence history of each individual zone is written to file */
  addBoolOption("WRT_ZONE_HIST", Wrt_ZoneHist, false);

  /* DESCRIPTION: Determines if the special output is written out */
  addBoolOption("WRT_FORCES_BREAKDOWN", Wrt_ForcesBreakdown, false);


  /*!\par KIND_INTERPOLATION \n
   * DESCRIPTION: Type of interpolation to use for multi-zone problems. \n OPTIONS: see \link Interpolator_Map \endlink
   * Sets Kind_Interpolation \ingroup Config
   */
  addEnumOption("KIND_INTERPOLATION", Kind_Interpolation, Interpolator_Map, NEAREST_NEIGHBOR);

  /*  DESCRIPTION: Use conservative approach for interpolating between meshes. */
  addBoolOption("CONSERVATIVE_INTERPOLATION", ConservativeInterpolation, true);

  addUnsignedShortOption("NUM_NEAREST_NEIGHBORS", NumNearestNeighbors, 1);

  /*!\par KIND_INTERPOLATION \n
   * DESCRIPTION: Type of radial basis function to use for radial basis function interpolation. \n OPTIONS: see \link RadialBasis_Map \endlink
   * Sets Kind_RadialBasis \ingroup Config
   */
  addEnumOption("KIND_RADIAL_BASIS_FUNCTION", Kind_RadialBasisFunction, RadialBasisFunction_Map, WENDLAND_C2);

  /*  DESCRIPTION: Use polynomial term in radial basis function interpolation.
  *  Options: NO, YES \ingroup Config */
  addBoolOption("RADIAL_BASIS_FUNCTION_POLYNOMIAL_TERM", RadialBasisFunction_PolynomialOption, true);

  /* DESCRIPTION: Radius for radial basis function. */
  addDoubleOption("RADIAL_BASIS_FUNCTION_PARAMETER", RadialBasisFunction_Parameter, 1.0);

  /* DESCRIPTION: Tolerance to prune small coefficients from the RBF interpolation matrix. */
  addDoubleOption("RADIAL_BASIS_FUNCTION_PRUNE_TOLERANCE", RadialBasisFunction_PruneTol, 1e-6);

   /*!\par INLETINTERPOLATION \n
   * DESCRIPTION: Type of spanwise interpolation to use for the inlet face. \n OPTIONS: see \link Inlet_SpanwiseInterpolation_Map \endlink
   * Sets Kind_InletInterpolation \ingroup Config
   */
  addEnumOption("INLET_INTERPOLATION_FUNCTION",Kind_InletInterpolationFunction, Inlet_SpanwiseInterpolation_Map, NO_INTERPOLATION);

   /*!\par INLETINTERPOLATION \n
   * DESCRIPTION: Type of spanwise interpolation to use for the inlet face. \n OPTIONS: see \link Inlet_SpanwiseInterpolation_Map \endlink
   * Sets Kind_InletInterpolation \ingroup Config
   */
  addEnumOption("INLET_INTERPOLATION_DATA_TYPE", Kind_Inlet_InterpolationType, Inlet_SpanwiseInterpolationType_Map, VR_VTHETA);

  addBoolOption("PRINT_INLET_INTERPOLATED_DATA", PrintInlet_InterpolatedData, false);

  /* DESCRIPTION: Number of FSI iterations during which a ramp is applied */
  addUnsignedShortOption("RAMP_FSI_ITER", nIterFSI_Ramp, 2);
  /* DESCRIPTION: Aitken's static relaxation factor */
  addDoubleOption("STAT_RELAX_PARAMETER", AitkenStatRelax, 0.4);
  /* DESCRIPTION: Aitken's dynamic maximum relaxation factor for the first iteration */
  addDoubleOption("AITKEN_DYN_MAX_INITIAL", AitkenDynMaxInit, 0.5);
  /* DESCRIPTION: Aitken's dynamic minimum relaxation factor for the first iteration */
  addDoubleOption("AITKEN_DYN_MIN_INITIAL", AitkenDynMinInit, 0.5);
  /* DESCRIPTION: Kind of relaxation */
  addEnumOption("BGS_RELAXATION", Kind_BGS_RelaxMethod, AitkenForm_Map, NO_RELAXATION);
  /* DESCRIPTION: Relaxation required */
  addBoolOption("RELAXATION", Relaxation, false);

  /*!\par CONFIG_CATEGORY: Radiation solver \ingroup Config*/
  /*--- Options related to the radiation solver ---*/

  /* DESCRIPTION: Type of radiation model */
  addEnumOption("RADIATION_MODEL", Kind_Radiation, Radiation_Map, NO_RADIATION);

  /* DESCRIPTION: Kind of initialization of the P1 model  */
  addEnumOption("P1_INITIALIZATION", Kind_P1_Init, P1_Init_Map, P1_INIT_TEMP);

  /* DESCRIPTION: Absorption coefficient */
  addDoubleOption("ABSORPTION_COEFF", Absorption_Coeff, 1.0);
  /* DESCRIPTION: Scattering coefficient */
  addDoubleOption("SCATTERING_COEFF", Scattering_Coeff, 0.0);

  /* DESCRIPTION: Apply a volumetric heat source as a source term (NO, YES) in the form of an ellipsoid*/
  addBoolOption("HEAT_SOURCE", HeatSource, false);
  /* DESCRIPTION: Value of the volumetric heat source */
  addDoubleOption("HEAT_SOURCE_VAL", ValHeatSource, 0.0);
  /* DESCRIPTION: Rotation of the volumetric heat source respect to Z axis */
  addDoubleOption("HEAT_SOURCE_ROTATION_Z", Heat_Source_Rot_Z, 0.0);
  /* DESCRIPTION: Position of heat source center (Heat_Source_Center_X, Heat_Source_Center_Y, Heat_Source_Center_Z) */
  default_hs_center[0] = 0.0; default_hs_center[1] = 0.0; default_hs_center[2] = 0.0;
  addDoubleArrayOption("HEAT_SOURCE_CENTER", 3, Heat_Source_Center, default_hs_center);
  /* DESCRIPTION: Vector of heat source radii (Heat_Source_Axes_A, Heat_Source_Axes_B, Heat_Source_Axes_C) */
  default_hs_axes[0] = 1.0; default_hs_axes[1] = 1.0; default_hs_axes[2] = 1.0;
  addDoubleArrayOption("HEAT_SOURCE_AXES", 3, Heat_Source_Axes, default_hs_axes);

  /*!\brief MARKER_EMISSIVITY DESCRIPTION: Wall emissivity of the marker for radiation purposes \n
   * Format: ( marker, emissivity of the marker, ... ) \ingroup Config  */
  addStringDoubleListOption("MARKER_EMISSIVITY", nMarker_Emissivity, Marker_Emissivity, Wall_Emissivity);

  /* DESCRIPTION:  Courant-Friedrichs-Lewy condition of the finest grid in radiation solvers */
  addDoubleOption("CFL_NUMBER_RAD", CFL_Rad, 1.0);

  /*!\par CONFIG_CATEGORY: Heat solver \ingroup Config*/
  /*--- options related to the heat solver ---*/

  /* DESCRIPTION: CHT interface coupling methods */
  /*  Options: NO, YES \ingroup Config */
  addEnumOption("CHT_COUPLING_METHOD", Kind_CHT_Coupling, CHT_Coupling_Map, DIRECT_TEMPERATURE_ROBIN_HEATFLUX);

  /* DESCRIPTION: Thermal diffusivity constant */
  addDoubleOption("THERMAL_DIFFUSIVITY", Thermal_Diffusivity, 1.172E-5);

  /* DESCRIPTION: Thermal diffusivity constant */
  addDoubleOption("THERMAL_DIFFUSIVITY_SOLID", Thermal_Diffusivity_Solid, 1.172E-5);

  /*!\par CONFIG_CATEGORY: Visualize Control Volumes \ingroup Config*/
  /*--- options related to visualizing control volumes ---*/

  /* DESCRIPTION: Node number for the CV to be visualized */
  addLongOption("VISUALIZE_CV", Visualize_CV, -1);

  /*!\par CONFIG_CATEGORY: Inverse design problem \ingroup Config*/
  /*--- options related to inverse design problem ---*/

  /* DESCRIPTION: Evaluate inverse design on the surface  */
  addBoolOption("INV_DESIGN_CP", InvDesign_Cp, false);

  /* DESCRIPTION: Evaluate inverse design on the surface  */
  addBoolOption("INV_DESIGN_HEATFLUX", InvDesign_HeatFlux, false);

  /*!\par CONFIG_CATEGORY: Unsupported options \ingroup Config*/
  /*--- Options that are experimental and not intended for general use ---*/

  /* DESCRIPTION: Write extra output */
  addBoolOption("EXTRA_OUTPUT", ExtraOutput, false);

  /* DESCRIPTION: Write extra heat output for a given zone heat solver zone */
  addLongOption("EXTRA_HEAT_ZONE_OUTPUT", ExtraHeatOutputZone, -1);

  /*--- options related to the FFD problem ---*/
  /*!\par CONFIG_CATEGORY:FFD point inversion \ingroup Config*/

  /* DESCRIPTION: Fix I plane */
  addShortListOption("FFD_FIX_I", nFFD_Fix_IDir, FFD_Fix_IDir);

  /* DESCRIPTION: Fix J plane */
  addShortListOption("FFD_FIX_J", nFFD_Fix_JDir, FFD_Fix_JDir);

  /* DESCRIPTION: Fix K plane */
  addShortListOption("FFD_FIX_K", nFFD_Fix_KDir, FFD_Fix_KDir);

  /* DESCRIPTION: FFD symmetry plane (j=0) */
  addBoolOption("FFD_SYMMETRY_PLANE", FFD_Symmetry_Plane, false);

  /* DESCRIPTION: Define different coordinates systems for the FFD */
  addEnumOption("FFD_COORD_SYSTEM", FFD_CoordSystem, CoordSystem_Map, CARTESIAN);

  /* DESCRIPTION: Axis information for the spherical and cylindrical coord system */
  default_ffd_axis[0] = 0.0; default_ffd_axis[1] = 0.0; default_ffd_axis[2] =0.0;
  addDoubleArrayOption("FFD_AXIS", 3, FFD_Axis, default_ffd_axis);

  /* DESCRIPTION: Number of total iterations in the FFD point inversion */
  addUnsignedShortOption("FFD_ITERATIONS", nFFD_Iter, 500);

  /* DESCRIPTION: Free surface damping coefficient */
  addDoubleOption("FFD_TOLERANCE", FFD_Tol, 1E-10);

  /* DESCRIPTION: Definition of the FFD boxes */
  addFFDDefOption("FFD_DEFINITION", nFFDBox, CoordFFDBox, TagFFDBox);

  /* DESCRIPTION: Definition of the FFD boxes */
  addFFDDegreeOption("FFD_DEGREE", nFFDBox, DegreeFFDBox);

  /* DESCRIPTION: Surface continuity at the intersection with the FFD */
  addEnumOption("FFD_CONTINUITY", FFD_Continuity, Continuity_Map, DERIVATIVE_2ND);

  /* DESCRIPTION: Kind of blending for the FFD definition */
  addEnumOption("FFD_BLENDING", FFD_Blending, Blending_Map, BEZIER );

  /* DESCRIPTION: Order of the BSplines for BSpline Blending function */
  default_ffd_coeff[0] = 2; default_ffd_coeff[1] = 2; default_ffd_coeff[2] = 2;
  addDoubleArrayOption("FFD_BSPLINE_ORDER", 3, FFD_BSpline_Order, default_ffd_coeff);

  /*--- Options for the automatic differentiation methods ---*/
  /*!\par CONFIG_CATEGORY: Automatic Differentation options\ingroup Config*/

  /* DESCRIPTION: Direct differentiation mode (forward) */
  addEnumOption("DIRECT_DIFF", DirectDiff, DirectDiff_Var_Map, NO_DERIVATIVE);

  /* DESCRIPTION: Automatic differentiation mode (reverse) */
  addBoolOption("AUTO_DIFF", AD_Mode, NO);

  /* DESCRIPTION: Preaccumulation in the AD mode. */
  addBoolOption("PREACC", AD_Preaccumulation, YES);

  /*--- options that are used in the python optimization scripts. These have no effect on the c++ toolsuite ---*/
  /*!\par CONFIG_CATEGORY:Python Options\ingroup Config*/

  /* DESCRIPTION: Gradient method */
  addPythonOption("GRADIENT_METHOD");

  /* DESCRIPTION: Geometrical Parameter */
  addPythonOption("GEO_PARAM");

  /* DESCRIPTION: Setup for design variables */
  addPythonOption("DEFINITION_DV");

  /* DESCRIPTION: Maximum number of iterations */
  addPythonOption("OPT_ITERATIONS");

  /* DESCRIPTION: Requested accuracy */
  addPythonOption("OPT_ACCURACY");

  /*!\brief OPT_COMBINE_OBJECTIVE
   *  \n DESCRIPTION: Flag specifying whether to internally combine a multi-objective function or treat separately */
  addPythonOption("OPT_COMBINE_OBJECTIVE");

  /* DESCRIPTION: Current value of the design variables */
  addPythonOption("DV_VALUE_NEW");

  /* DESCRIPTION: Previous value of the design variables */
  addPythonOption("DV_VALUE_OLD");

  /* DESCRIPTION: Number of partitions of the mesh */
  addPythonOption("NUMBER_PART");

  /* DESCRIPTION: Optimization objective function with optional scaling factor*/
  addPythonOption("OPT_OBJECTIVE");

  /* DESCRIPTION: Optimization constraint functions with optional scaling factor */
  addPythonOption("OPT_CONSTRAINT");

  /* DESCRIPTION: Finite different step for gradient estimation */
  addPythonOption("FIN_DIFF_STEP");

  /* DESCRIPTION: Verbosity of the python scripts to Stdout */
  addPythonOption("CONSOLE");

  /* DESCRIPTION: Flag specifying if the mesh was decomposed */
  addPythonOption("DECOMPOSED");

  /* DESCRIPTION: Optimization gradient factor */
  addPythonOption("OPT_GRADIENT_FACTOR");

  /* DESCRIPTION: Upper bound for the optimizer */
  addPythonOption("OPT_BOUND_UPPER");

  /* DESCRIPTION: Lower bound for the optimizer */
  addPythonOption("OPT_BOUND_LOWER");

  /* DESCRIPTION: Number of zones of the problem */
  addPythonOption("NZONES");

  /* DESCRIPTION: Activate ParMETIS mode for testing */
  addBoolOption("PARMETIS", ParMETIS, false);

  /*--- options that are used in the Hybrid RANS/LES Simulations  ---*/
  /*!\par CONFIG_CATEGORY:Hybrid_RANSLES Options\ingroup Config*/

  /* DESCRIPTION: Writing surface solution file frequency for dual time */
  addUnsignedLongOption("WRT_SURF_FREQ_DUALTIME", Wrt_Surf_Freq_DualTime, 1);

  /* DESCRIPTION: Starting Iteration for windowing approach */
  addUnsignedLongOption("WINDOW_START_ITER", StartWindowIteration, 0);

  /* DESCRIPTION: Window (weight) function for the cost-functional in the reverse sweep */
  addEnumOption("WINDOW_FUNCTION", Kind_WindowFct,Window_Map, SQUARE);

  /* DESCRIPTION: DES Constant */
  addDoubleOption("DES_CONST", Const_DES, 0.65);

  /* DESCRIPTION: Time filtering value for WMLES */
  addDoubleOption("TIMEFILTER_WMLES", TimeFilter_WMLES, 1.0);

  /* DESCRIPTION: Specify Hybrid RANS/LES model */
  addEnumOption("HYBRID_RANSLES", Kind_HybridRANSLES, HybridRANSLES_Map, NO_HYBRIDRANSLES);

  /* DESCRIPTION: Roe with low dissipation for unsteady flows */
  addEnumOption("ROE_LOW_DISSIPATION", Kind_RoeLowDiss, RoeLowDiss_Map, NO_ROELOWDISS);

  /* DESCRIPTION: Lower bound for the hybrid central upwind scheme */
  addDoubleOption("MIN_LOW_DISSIPATION", Min_LowDissipation, 0.05);

  /* DESCRIPTION: Activate SA Quadratic Constitutive Relation, 2000 version */
  addBoolOption("SA_QCR", QCR, false);

  /* DESCRIPTION: Activate WMLES Monitoring */
  addBoolOption("WMLES_MONITORING", WMLES_Monitoring, false);  

  /* DESCRIPTION: Activate WMLES 1st Point OFF WALL */
  addBoolOption("WMLES_FIRST_POINT", WMLES_First_Point, false);

  /* DESCRIPTION: Compute Average for unsteady simulations */
  addBoolOption("COMPUTE_AVERAGE", Compute_Average, false);

  /* DESCRIPTION: Multipoint design Mach number*/
  addPythonOption("MULTIPOINT_MACH_NUMBER");

  /* DESCRIPTION: Multipoint design Weight */
  addPythonOption("MULTIPOINT_WEIGHT");

  /* DESCRIPTION: Multipoint design Angle of Attack */
  addPythonOption("MULTIPOINT_AOA");

  /* DESCRIPTION: Multipoint design Sideslip angle */
  addPythonOption("MULTIPOINT_SIDESLIP_ANGLE");

  /* DESCRIPTION: Multipoint design target CL*/
  addPythonOption("MULTIPOINT_TARGET_CL");

  /* DESCRIPTION: Multipoint design Reynolds number */
  addPythonOption("MULTIPOINT_REYNOLDS_NUMBER");

  /* DESCRIPTION: Multipoint design freestream temperature */
  addPythonOption("MULTIPOINT_FREESTREAM_TEMPERATURE");

  /* DESCRIPTION: Multipoint design freestream pressure */
  addPythonOption("MULTIPOINT_FREESTREAM_PRESSURE");

  /* DESCRIPTION: Multipoint design for outlet quantities (varying back pressure or mass flow operating points). */
  addPythonOption("MULTIPOINT_OUTLET_VALUE");

  /* DESCRIPTION: Multipoint mesh filenames, if using different meshes for each point */
  addPythonOption("MULTIPOINT_MESH_FILENAME");

  /*--- options that are used for the output ---*/
  /*!\par CONFIG_CATEGORY:Output Options\ingroup Config*/

  /* DESCRIPTION: Type of screen output */
  addStringListOption("SCREEN_OUTPUT", nScreenOutput, ScreenOutput);
  /* DESCRIPTION: Type of output printed to the history file */
  addStringListOption("HISTORY_OUTPUT", nHistoryOutput, HistoryOutput);
  /* DESCRIPTION: Type of output printed to the volume solution file */
  addStringListOption("VOLUME_OUTPUT", nVolumeOutput, VolumeOutput);

  /* DESCRIPTION: History writing frequency (INNER_ITER) */
  addUnsignedLongOption("HISTORY_WRT_FREQ_INNER", HistoryWrtFreq[2], 1);
  /* DESCRIPTION: History writing frequency (OUTER_ITER) */
  addUnsignedLongOption("HISTORY_WRT_FREQ_OUTER", HistoryWrtFreq[1], 1);
  /* DESCRIPTION: History writing frequency (TIME_ITER) */
  addUnsignedLongOption("HISTORY_WRT_FREQ_TIME", HistoryWrtFreq[0], 1);

  /* DESCRIPTION: Screen writing frequency (INNER_ITER) */
  addUnsignedLongOption("SCREEN_WRT_FREQ_INNER", ScreenWrtFreq[2], 1);
  /* DESCRIPTION: Screen writing frequency (OUTER_ITER) */
  addUnsignedLongOption("SCREEN_WRT_FREQ_OUTER", ScreenWrtFreq[1], 1);
  /* DESCRIPTION: Screen writing frequency (TIME_ITER) */
  addUnsignedLongOption("SCREEN_WRT_FREQ_TIME", ScreenWrtFreq[0], 1);
  /* DESCRIPTION: Volume solution writing frequency */
  addUnsignedLongOption("OUTPUT_WRT_FREQ", VolumeWrtFreq, 250);
  /* DESCRIPTION: Volume solution files */
  addEnumListOption("OUTPUT_FILES", nVolumeOutputFiles, VolumeOutputFiles, Output_Map);

  /* DESCRIPTION: Using Uncertainty Quantification with SST Turbulence Model */
  addBoolOption("USING_UQ", using_uq, false);

  /* DESCRIPTION: Parameter to perturb eigenvalues */
  addDoubleOption("UQ_DELTA_B", uq_delta_b, 1.0);

  /* DESCRIPTION: Parameter to determine kind of perturbation */
  addUnsignedShortOption("UQ_COMPONENT", eig_val_comp, 1);

  /* DESCRIPTION: Parameter to perturb eigenvalues */
  addDoubleOption("UQ_URLX", uq_urlx, 0.1);

  /* DESCRIPTION: Permuting eigenvectors for UQ analysis */
  addBoolOption("UQ_PERMUTE", uq_permute, false);

  /* DESCRIPTION: Number of calls to 'Build' that trigger re-factorization (0 means only once). */
  addUnsignedLongOption("PASTIX_FACTORIZATION_FREQUENCY", pastix_fact_freq, 1);

  /* DESCRIPTION: 0 - Quiet, 1 - During factorization and cleanup, 2 - Even more detail. */
  addUnsignedShortOption("PASTIX_VERBOSITY_LEVEL", pastix_verb_lvl, 0);

  /* DESCRIPTION: Level of fill for PaStiX incomplete LU factorization. */
  addUnsignedShortOption("PASTIX_FILL_LEVEL", pastix_fill_lvl, 1);

  /* DESCRIPTION: Size of the edge groups colored for thread parallel edge loops (0 forces the reducer strategy). */
  addUnsignedLongOption("EDGE_COLORING_GROUP_SIZE", edgeColorGroupSize, 512);

  /* END_CONFIG_OPTIONS */

}

void CConfig::SetConfig_Parsing(char case_filename[MAX_STRING_SIZE]) {

  ifstream case_file;

  /*--- Read the configuration file ---*/

  case_file.open(case_filename, ios::in);

  if (case_file.fail()) {
    SU2_MPI::Error("The configuration file (.cfg) is missing!!", CURRENT_FUNCTION);
  }

  SetConfig_Parsing(case_file);

  case_file.close();

}

  void CConfig::SetConfig_Parsing(istream& config_buffer){

  string text_line, option_name;
  vector<string> option_value;

  string errorString;

  int  err_count = 0;  // How many errors have we found in the config file
  int max_err_count = 30; // Maximum number of errors to print before stopping

  map<string, bool> included_options;

  /*--- Parse the configuration file and set the options ---*/

  while (getline (config_buffer, text_line)) {

    if (err_count >= max_err_count) {
      errorString.append("too many errors. Stopping parse");

      cout << errorString << endl;
      throw(1);
    }

    if (TokenizeString(text_line, option_name, option_value)) {

      /*--- See if it's a python option ---*/

      if (option_map.find(option_name) == option_map.end()) {
          string newString;
          newString.append(option_name);
          newString.append(": invalid option name");
          newString.append(". Check current SU2 options in config_template.cfg.");
          newString.append("\n");
          if (!option_name.compare("RELAXATION_FACTOR_ADJFLOW"))
            newString.append("Option RELAXATION_FACTOR_ADJFLOW is now RELAXATION_FACTOR_ADJOINT, "
                             "and it also applies to discrete adjoint problems\n.");
          errorString.append(newString);
          err_count++;
        continue;
      }

      /*--- Option exists, check if the option has already been in the config file ---*/

      if (included_options.find(option_name) != included_options.end()) {
        string newString;
        newString.append(option_name);
        newString.append(": option appears twice");
        newString.append("\n");
        errorString.append(newString);
        err_count++;
        continue;
      }


      /*--- New found option. Add it to the map, and delete from all options ---*/

      included_options.insert(pair<string, bool>(option_name, true));
      all_options.erase(option_name);

      /*--- Set the value and check error ---*/

      string out = option_map[option_name]->SetValue(option_value);
      if (out.compare("") != 0) {
        errorString.append(out);
        errorString.append("\n");
        err_count++;
      }
    }
  }

  /*--- See if there were any errors parsing the config file ---*/

  if (errorString.size() != 0) {
    SU2_MPI::Error(errorString, CURRENT_FUNCTION);
  }
}

void CConfig::SetDefaultFromConfig(CConfig *config){

  map<string, bool> noInheritance = {{"SCREEN_OUTPUT", true},{"HISTORY_OUTPUT", true}};

  map<string, bool>::iterator iter = all_options.begin(), curr_iter;

  while (iter != all_options.end()){
    curr_iter = iter++;
    if (config->option_map[curr_iter->first]->GetValue().size() > 0 && !noInheritance[curr_iter->first]){
      option_map[curr_iter->first]->SetValue(config->option_map[curr_iter->first]->GetValue());
      all_options.erase(curr_iter);
    }
  }
}

void CConfig::SetDefault(){

  /*--- Set the default values for all of the options that weren't set ---*/

  for (map<string, bool>::iterator iter = all_options.begin(); iter != all_options.end(); ++iter) {
    if (option_map[iter->first]->GetValue().size() == 0)
      option_map[iter->first]->SetDefault();
  }
}

bool CConfig::SetRunTime_Parsing(char case_filename[MAX_STRING_SIZE]) {
  string text_line, option_name;
  ifstream case_file;
  vector<string> option_value;

  /*--- Read the configuration file ---*/

  case_file.open(case_filename, ios::in);

  if (case_file.fail()) { return false; }

  string errorString;

  int err_count = 0;  // How many errors have we found in the config file
  int max_err_count = 30; // Maximum number of errors to print before stopping

  map<string, bool> included_options;

  /*--- Parse the configuration file and set the options ---*/

  while (getline (case_file, text_line)) {

    if (err_count >= max_err_count) {
      errorString.append("too many errors. Stopping parse");

      cout << errorString << endl;
      throw(1);
    }

    if (TokenizeString(text_line, option_name, option_value)) {

      if (option_map.find(option_name) == option_map.end()) {

        /*--- See if it's a python option ---*/

        string newString;
        newString.append(option_name);
        newString.append(": invalid option name");
        newString.append("\n");
        errorString.append(newString);
        err_count++;
        continue;
      }

      /*--- Option exists, check if the option has already been in the config file ---*/

      if (included_options.find(option_name) != included_options.end()) {
        string newString;
        newString.append(option_name);
        newString.append(": option appears twice");
        newString.append("\n");
        errorString.append(newString);
        err_count++;
        continue;
      }

      /*--- New found option. Add it to the map, and delete from all options ---*/

      included_options.insert(pair<string, bool>(option_name, true));
      all_options.erase(option_name);

      /*--- Set the value and check error ---*/

      string out = option_map[option_name]->SetValue(option_value);
      if (out.compare("") != 0) {
        errorString.append(out);
        errorString.append("\n");
        err_count++;
      }

    }
  }

  /*--- Set the default values for all of the options that weren't set ---*/

  for (map<string, bool>::iterator iter = all_options.begin(); iter != all_options.end(); ++iter) {
    option_map[iter->first]->SetDefault();
  }

  /*--- See if there were any errors parsing the runtime file ---*/

  if (errorString.size() != 0) {
    SU2_MPI::Error(errorString, CURRENT_FUNCTION);
  }

  case_file.close();

  return true;

}

void CConfig::SetHeader(unsigned short val_software){
  /*--- WARNING: when compiling on Windows, ctime() is not available. Comment out
   the two lines below that use the dt variable. ---*/
  //time_t now = time(0);
  //string dt = ctime(&now); dt[24] = '.';
  if ((iZone == 0) && (rank == MASTER_NODE)){
    cout << endl << "-------------------------------------------------------------------------" << endl;
    cout << "|    ___ _   _ ___                                                      |" << endl;
    cout << "|   / __| | | |_  )   Release 7.0.3 \"Blackbird\"                         |" << endl;
    cout << "|   \\__ \\ |_| |/ /                                                      |" << endl;
    switch (val_software) {
    case SU2_CFD: cout << "|   |___/\\___//___|   Suite (Computational Fluid Dynamics Code)         |" << endl; break;
    case SU2_DEF: cout << "|   |___/\\___//___|   Suite (Mesh Deformation Code)                     |" << endl; break;
    case SU2_DOT: cout << "|   |___/\\___//___|   Suite (Gradient Projection Code)                  |" << endl; break;
    case SU2_MSH: cout << "|   |___/\\___//___|   Suite (Mesh Adaptation Code)                      |" << endl; break;
    case SU2_GEO: cout << "|   |___/\\___//___|   Suite (Geometry Definition Code)                  |" << endl; break;
    case SU2_SOL: cout << "|   |___/\\___//___|   Suite (Solution Exporting Code)                   |" << endl; break;
    }

    cout << "|                                                                       |" << endl;
    //cout << "|   Local date and time: " << dt << "                      |" << endl;
    cout <<"-------------------------------------------------------------------------" << endl;
    cout << "| SU2 Project Website: https://su2code.github.io                        |" << endl;
    cout << "|                                                                       |" << endl;
    cout << "| The SU2 Project is maintained by the SU2 Foundation                   |" << endl;
    cout << "| (http://su2foundation.org)                                            |" << endl;
    cout <<"-------------------------------------------------------------------------" << endl;
    cout << "| Copyright 2012-2020, SU2 Contributors                                 |" << endl;
    cout << "|                                                                       |" << endl;
    cout << "| SU2 is free software; you can redistribute it and/or                  |" << endl;
    cout << "| modify it under the terms of the GNU Lesser General Public            |" << endl;
    cout << "| License as published by the Free Software Foundation; either          |" << endl;
    cout << "| version 2.1 of the License, or (at your option) any later version.    |" << endl;
    cout << "|                                                                       |" << endl;
    cout << "| SU2 is distributed in the hope that it will be useful,                |" << endl;
    cout << "| but WITHOUT ANY WARRANTY; without even the implied warranty of        |" << endl;
    cout << "| MERCHANTABILITY or FITNESS FOR A PARTICULAR PURPOSE. See the GNU      |" << endl;
    cout << "| Lesser General Public License for more details.                       |" << endl;
    cout << "|                                                                       |" << endl;
    cout << "| You should have received a copy of the GNU Lesser General Public      |" << endl;
    cout << "| License along with SU2. If not, see <http://www.gnu.org/licenses/>.   |" << endl;
    cout <<"-------------------------------------------------------------------------" << endl;
  }

}

void CConfig::SetnZone(){

  /*--- Just as a clarification --- */

  if (Multizone_Problem == NO && Kind_Solver != MULTIPHYSICS){
    nZone = 1;
  }

  if (Kind_Solver == MULTIPHYSICS){
    Multizone_Problem = YES;
    if (nConfig_Files == 0){
      SU2_MPI::Error("CONFIG_LIST must be provided if PHYSICAL_PROBLEM=MULTIPHYSICS", CURRENT_FUNCTION);
    }
  }

  if (Multizone_Problem == YES){

    /*--- Some basic multizone checks ---*/

    if (nMarker_ZoneInterface % 2 != 0){
      SU2_MPI::Error("Number of markers in MARKER_ZONE_INTERFACE must be a multiple of 2", CURRENT_FUNCTION);
    }

    SinglezoneDriver  = NO;

    if (Multizone_Mesh){

      /*--- Get the number of zones from the mesh file --- */

      nZone = GetnZone(Mesh_FileName, Mesh_FileFormat);

      /*--- If config list is set, make sure number matches number of zones in mesh file --- */

      if (nConfig_Files != 0 && (nZone != nConfig_Files)){
        SU2_MPI::Error("Number of CONFIG_LIST must match number of zones in mesh file.", CURRENT_FUNCTION);
      }
    } else {

      /*--- Number of zones is determined from the number of config files provided --- */

      if (nConfig_Files == 0){
        SU2_MPI::Error("If MULTIZONE_MESH is set to YES, you must provide a list of config files using CONFIG_LIST option", CURRENT_FUNCTION);
      }
      nZone = nConfig_Files;

    }

    /*--- Check if subconfig files exist --- */

    if (nConfig_Files != 0){
      for (unsigned short iConfig = 0; iConfig < nConfig_Files; iConfig++){
        ifstream f(Config_Filenames[iConfig].c_str());
        if (!f.good()){
          SU2_MPI::Error("Config file " + Config_Filenames[iConfig] + " defined in CONFIG_FILES does not exist", CURRENT_FUNCTION);
        }
      }
    }

  }

  /*--- Temporary fix until Multizone Disc. Adj. solver is ready ---- */

  if (Kind_Solver == FLUID_STRUCTURE_INTERACTION){

    nZone = GetnZone(Mesh_FileName, Mesh_FileFormat);

  }
}

void CConfig::SetPostprocessing(unsigned short val_software, unsigned short val_izone, unsigned short val_nDim) {

  unsigned short iCFL, iMarker;
  bool ideal_gas = ((Kind_FluidModel == STANDARD_AIR) ||
                    (Kind_FluidModel == IDEAL_GAS) ||
                    (Kind_FluidModel == INC_IDEAL_GAS) ||
                    (Kind_FluidModel == INC_IDEAL_GAS_POLY) ||
                    (Kind_FluidModel == CONSTANT_DENSITY));
  bool standard_air = ((Kind_FluidModel == STANDARD_AIR));

  if (nZone > 1){
    Multizone_Problem = YES;
  }

  /*--- Set the default output files ---*/
  if (!OptionIsSet("OUTPUT_FILES")){
    nVolumeOutputFiles = 3;
    VolumeOutputFiles = new unsigned short[nVolumeOutputFiles];
    VolumeOutputFiles[0] = RESTART_BINARY;
    VolumeOutputFiles[1] = PARAVIEW_BINARY;
    VolumeOutputFiles[2] = SURFACE_PARAVIEW_BINARY;
  }

  /*--- Check if SU2 was build with TecIO support, as that is required for Tecplot Binary output. ---*/
#ifndef HAVE_TECIO
  for (unsigned short iVolumeFile = 0; iVolumeFile < nVolumeOutputFiles; iVolumeFile++){
    if (VolumeOutputFiles[iVolumeFile] == TECPLOT_BINARY ||
        VolumeOutputFiles[iVolumeFile] == SURFACE_TECPLOT_BINARY) {
      SU2_MPI::Error(string("Tecplot binary file requested in option OUTPUT_FILES but SU2 was built without TecIO support.\n"), CURRENT_FUNCTION);
    }
  }
#endif

  /*--- STL_BINARY output not implelemted yet, but already a value in option_structure.hpp---*/
  for (unsigned short iVolumeFile = 0; iVolumeFile < nVolumeOutputFiles; iVolumeFile++) {
    if (VolumeOutputFiles[iVolumeFile] == STL_BINARY){
      SU2_MPI::Error(string("OUTPUT_FILES: 'STL_BINARY' output not implemented. Use 'STL' for ASCII output.\n"), CURRENT_FUNCTION);
    }
    if (val_nDim == 2 && (VolumeOutputFiles[iVolumeFile] == STL || VolumeOutputFiles[iVolumeFile] == STL_BINARY)) {
      SU2_MPI::Error(string("OUTPUT_FILES: 'STL(_BINARY)' output only reasonable for 3D cases.\n"), CURRENT_FUNCTION);
    }
  }


  if (Kind_Solver == NAVIER_STOKES && Kind_Turb_Model != NONE){
    SU2_MPI::Error("KIND_TURB_MODEL must be NONE if SOLVER= NAVIER_STOKES", CURRENT_FUNCTION);
  }
  if (Kind_Solver == INC_NAVIER_STOKES && Kind_Turb_Model != NONE){
    SU2_MPI::Error("KIND_TURB_MODEL must be NONE if SOLVER= INC_NAVIER_STOKES", CURRENT_FUNCTION);
  }
  if (Kind_Solver == RANS && Kind_Turb_Model == NONE){
    SU2_MPI::Error("A turbulence model must be specified with KIND_TURB_MODEL if SOLVER= RANS", CURRENT_FUNCTION);
  }
  if (Kind_Solver == INC_RANS && Kind_Turb_Model == NONE){
    SU2_MPI::Error("A turbulence model must be specified with KIND_TURB_MODEL if SOLVER= INC_RANS", CURRENT_FUNCTION);
  }

  /*--- Set the boolean Wall_Functions equal to true if there is a
   definition for the wall founctions ---*/

  Wall_Functions = false;
  Wall_Models    = false;
  if (nMarker_WallFunctions > 0) {
    for (iMarker = 0; iMarker < nMarker_WallFunctions; iMarker++) {
      if (Kind_WallFunctions[iMarker] == STANDARD_WALL_FUNCTION){
        Wall_Functions = true; break;
      }
      else if (Kind_WallFunctions[iMarker] == LOGARITHMIC_WALL_MODEL ||
               Kind_WallFunctions[iMarker] == EQUILIBRIUM_WALL_MODEL ||
               Kind_WallFunctions[iMarker] == ALGEBRAIC_WALL_MODEL   ||
<<<<<<< HEAD
               Kind_WallFunctions[iMarker] == APGLL_WALL_MODEL       ||
               Kind_WallFunctions[iMarker] == MIXINGLENGTH_WALL_MODEL){
=======
               Kind_WallFunctions[iMarker] == TEMPLATE_WALL_MODEL   ||
               Kind_WallFunctions[iMarker] == APGLL_WALL_MODEL){
>>>>>>> 85061382
        Wall_Models = true; break;
      }
    }
  }

  if (Wall_Models && TimeMarching == NO){
    SU2_MPI::Error("TIME_MARCHING must be different than NO with using WMLES", CURRENT_FUNCTION);
  }

  if (Wall_Models && Kind_Turb_Model != NONE){
    SU2_MPI::Error("KIND_TURB_MODEL must be NONE if using WMLES", CURRENT_FUNCTION);
  }

  /* Check for the correct use of SGS Models */

  if ((Kind_Turb_Model != NONE) && (Kind_SGS_Model != NO_SGS_MODEL) && (TimeMarching != NO)){
    if (Kind_Solver!=NAVIER_STOKES)
      SU2_MPI::Error("SGS models are only available in the NAVIER STOKES solver.", CURRENT_FUNCTION);
  }

  /*--- Fixed CM mode requires a static movement of the grid ---*/

  if (Fixed_CM_Mode) {
    Kind_GridMovement = MOVING_HTP;
  }

  /*--- Initialize the AoA and Sideslip variables for the incompressible
   solver. This is typically unused (often internal flows). Also fixed CL
   mode for incompressible flows is not implemented ---*/

  if (Kind_Solver == INC_EULER ||
      Kind_Solver == INC_NAVIER_STOKES ||
      Kind_Solver == INC_RANS) {

    /*--- Compute x-velocity with a safegaurd for 0.0. ---*/

    su2double Vx = 1e-10;
    if (Inc_Velocity_Init[0] != 0.0) {
      Vx = Inc_Velocity_Init[0];
    }

    /*--- Compute the angle-of-attack and sideslip. ---*/

    su2double alpha = 0.0, beta = 0.0;
    if (val_nDim == 2) {
      alpha = atan(Inc_Velocity_Init[1]/Vx)*180.0/PI_NUMBER;
    } else {
      alpha = atan(Inc_Velocity_Init[2]/Vx)*180.0/PI_NUMBER;
      beta  = atan(Inc_Velocity_Init[1]/Vx)*180.0/PI_NUMBER;
    }

    /*--- Set alpha and beta in the config class. ---*/

    SetAoA(alpha);
    SetAoS(beta);

    if (Fixed_CL_Mode) {
      SU2_MPI::Error(string("Fixed CL mode not implemented for the incompressible solver. \n"), CURRENT_FUNCTION);
    }

  }

  /*--- By default, in 2D we should use TWOD_AIRFOIL (independenly from the input file) ---*/

  if (val_nDim == 2) Geo_Description = TWOD_AIRFOIL;

  /*--- Store the SU2 module that we are executing. ---*/

  Kind_SU2 = val_software;

  /*--- Set limiter for no MUSCL reconstructions ---*/

  if ((!MUSCL_Flow) || (Kind_ConvNumScheme_Flow == SPACE_CENTERED)) Kind_SlopeLimit_Flow = NO_LIMITER;
  if ((!MUSCL_Turb) || (Kind_ConvNumScheme_Turb == SPACE_CENTERED)) Kind_SlopeLimit_Turb = NO_LIMITER;
  if ((!MUSCL_AdjFlow) || (Kind_ConvNumScheme_AdjFlow == SPACE_CENTERED)) Kind_SlopeLimit_AdjFlow = NO_LIMITER;
  if ((!MUSCL_AdjTurb) || (Kind_ConvNumScheme_AdjTurb == SPACE_CENTERED)) Kind_SlopeLimit_AdjTurb = NO_LIMITER;

  /*--- Set the default for thrust in ActDisk ---*/

  if ((Kind_ActDisk == NET_THRUST) || (Kind_ActDisk == BC_THRUST)
      || (Kind_ActDisk == DRAG_MINUS_THRUST) || (Kind_ActDisk == MASSFLOW)
      || (Kind_ActDisk == POWER))
    ActDisk_Jump = RATIO;

  /*--- Error-catching and automatic array adjustments for objective, marker, and weights arrays --- */

  /*--- If Kind_Obj has not been specified, these arrays need to take a default --*/

  if (Weight_ObjFunc == NULL && Kind_ObjFunc == NULL) {
    Kind_ObjFunc = new unsigned short[1];
    Kind_ObjFunc[0] = DRAG_COEFFICIENT;
    Weight_ObjFunc = new su2double[1];
    Weight_ObjFunc[0] = 1.0;
    nObj=1;
    nObjW=1;
  }

  /*--- Maker sure that arrays are the same length ---*/

  if (nObj>0) {
    if (nMarker_Monitoring!=nObj && Marker_Monitoring!= NULL) {
      if (nMarker_Monitoring==1) {
        /*-- If only one marker was listed with multiple objectives, set that marker as the marker for each objective ---*/
        nMarker_Monitoring = nObj;
        string marker = Marker_Monitoring[0];
        delete[] Marker_Monitoring;
        Marker_Monitoring = new string[nMarker_Monitoring];
        for (iMarker=0; iMarker<nMarker_Monitoring; iMarker++)
          Marker_Monitoring[iMarker] = marker;
      }
      else if(nObj==1){
        /*--- If one objective and more than one marker: repeat objective over each marker, evenly weighted ---*/
        unsigned int obj = Kind_ObjFunc[0];
        su2double wt=1.0;
        delete[] Kind_ObjFunc;
        if (Weight_ObjFunc!=NULL){
         wt = Weight_ObjFunc[0];
         delete[] Weight_ObjFunc;
        }
        Kind_ObjFunc = new short unsigned int[nMarker_Monitoring];
        Weight_ObjFunc = new su2double[nMarker_Monitoring];
        for (unsigned short iObj=0; iObj<nMarker_Monitoring; iObj++){
          Kind_ObjFunc[iObj] = obj;
          Weight_ObjFunc[iObj] = wt;
        }
        nObjW = nObj;
      }
      else if(nObj>1) {
        SU2_MPI::Error(string("When using more than one OBJECTIVE_FUNCTION, MARKER_MONITORING must be the same length or length 1.\n ") +
                       string("For multiple surfaces per objective, either use one objective or list the objective multiple times.\n") +
                       string("For multiple objectives per marker either use one marker or list the marker multiple times.\n")+
                       string("Similar rules apply for multi-objective optimization using OPT_OBJECTIVE rather than OBJECTIVE_FUNCTION."),
                       CURRENT_FUNCTION);
      }
    }
  }

  /*-- Correct for case where Weight_ObjFunc has not been provided or has length < kind_objfunc---*/

  if (nObjW<nObj) {
    if (Weight_ObjFunc!= NULL && nObjW>1) {
      SU2_MPI::Error(string("The option OBJECTIVE_WEIGHT must either have the same length as OBJECTIVE_FUNCTION,\n") +
                     string("be lenght 1, or be deleted from the config file (equal weights will be applied)."), CURRENT_FUNCTION);
    }
    Weight_ObjFunc = new su2double[nObj];
    for (unsigned short iObj=0; iObj<nObj; iObj++)
      Weight_ObjFunc[iObj] = 1.0;
  }

  /*--- One final check for multi-objective with the set of objectives
   that are not counted per-surface. We will disable multi-objective here. ---*/

  if (nObj > 1) {
    unsigned short Obj_0 = Kind_ObjFunc[0];
    for (unsigned short iObj=1; iObj<nObj; iObj++){
      switch(Kind_ObjFunc[iObj]) {
        case INVERSE_DESIGN_PRESSURE:
        case INVERSE_DESIGN_HEATFLUX:
        case THRUST_COEFFICIENT:
        case TORQUE_COEFFICIENT:
        case FIGURE_OF_MERIT:
        case SURFACE_TOTAL_PRESSURE:
        case SURFACE_STATIC_PRESSURE:
        case SURFACE_MASSFLOW:
        case SURFACE_UNIFORMITY:
        case SURFACE_SECONDARY:
        case SURFACE_MOM_DISTORTION:
        case SURFACE_SECOND_OVER_UNIFORM:
        case SURFACE_PRESSURE_DROP:
        case CUSTOM_OBJFUNC:
          if (Kind_ObjFunc[iObj] != Obj_0) {
            SU2_MPI::Error(string("The following objectives can only be used for the first surface in a multi-objective \n")+
                           string("problem or as a single objective applied to multiple monitoring markers:\n")+
                           string("INVERSE_DESIGN_PRESSURE, INVERSE_DESIGN_HEATFLUX, THRUST_COEFFICIENT, TORQUE_COEFFICIENT\n")+
                           string("FIGURE_OF_MERIT, SURFACE_TOTAL_PRESSURE, SURFACE_STATIC_PRESSURE, SURFACE_MASSFLOW\n")+
                           string("SURFACE_UNIFORMITY, SURFACE_SECONDARY, SURFACE_MOM_DISTORTION, SURFACE_SECOND_OVER_UNIFORM\n")+
                           string("SURFACE_PRESSURE_DROP, CUSTOM_OBJFUNC.\n"), CURRENT_FUNCTION);
          }
          break;
        default:
          break;
      }
    }
  }

  /*--- Check for unsteady problem ---*/

  if ((TimeMarching == TIME_STEPPING ||
       TimeMarching == DT_STEPPING_1ST ||
       TimeMarching == DT_STEPPING_2ND) && !Time_Domain){
    SU2_MPI::Error("TIME_DOMAIN must be set to YES if UNSTEADY_SIMULATION is "
                   "TIME_STEPPING, DUAL_TIME_STEPPING-1ST_ORDER or DUAL_TIME_STEPPING-2ND_ORDER", CURRENT_FUNCTION);
  }

  if (Time_Domain){
    if (TimeMarching == TIME_STEPPING){
      InnerIter = 1;
    }
    if (!OptionIsSet("OUTPUT_WRT_FREQ"))
      VolumeWrtFreq = 1;
    if (Restart == NO){
      Restart_Iter = 0;
    }
    if (!OptionIsSet("HISTORY_WRT_FREQ_INNER")){
      HistoryWrtFreq[2] = 0;
    }
    if (!OptionIsSet("HISTORY_WRT_FREQ_OUTER")){
      HistoryWrtFreq[1] = 0;
    }
  }

  /*--- Ensure that Discard_InFiles is false, owerwise the gradient could be wrong ---*/

  if ((ContinuousAdjoint || DiscreteAdjoint) && Fixed_CL_Mode && !Eval_dOF_dCX)
    Discard_InFiles = false;

  /*--- Deactivate the multigrid in the adjoint problem ---*/

  if ((ContinuousAdjoint && !MG_AdjointFlow) ||
      (TimeMarching == TIME_STEPPING)) { nMGLevels = 0; }

  if (Kind_Solver == EULER ||
      Kind_Solver == NAVIER_STOKES ||
      Kind_Solver == RANS ||
      Kind_Solver == FEM_EULER ||
      Kind_Solver == FEM_NAVIER_STOKES ||
      Kind_Solver == FEM_RANS ||
      Kind_Solver == FEM_LES){
    Kind_Regime = COMPRESSIBLE;
  } else if (Kind_Solver == INC_EULER ||
             Kind_Solver == INC_NAVIER_STOKES ||
             Kind_Solver == INC_RANS){
    Kind_Regime = INCOMPRESSIBLE;
  }  else {
    Kind_Regime = NO_FLOW;
  }

  if ((rank == MASTER_NODE) && ContinuousAdjoint && (Ref_NonDim == DIMENSIONAL) && (Kind_SU2 == SU2_CFD)) {
    cout << "WARNING: The adjoint solver should use a non-dimensional flow solution." << endl;
  }

  /*--- Initialize non-physical points/reconstructions to zero ---*/

  Nonphys_Points   = 0;
  Nonphys_Reconstr = 0;

  /*--- Set the number of external iterations to 1 for the steady state problem ---*/

  if (Kind_Solver == FEM_ELASTICITY) {
    nMGLevels = 0;
    if (Kind_Struct_Solver == SMALL_DEFORMATIONS){
      MinLogResidual = log10(Linear_Solver_Error);
    }
  }

  /*--- Initialize the ofstream ConvHistFile. ---*/
//  ofstream ConvHistFile;

//  if (Kind_Solver == FEM_ELASTICITY) {

//    if (Dynamic_Analysis == STATIC) { Wrt_Dynamic = false; }
//    else { Wrt_Dynamic = true; }

//  } else {
//    Wrt_Dynamic = false;
//  }

  if (Kind_Radiation != NO_RADIATION) {
    Radiation = true;
  }
  else{
    Radiation = false;
  }

  /*--- Check for unsupported features. ---*/

  if ((Kind_Solver != EULER && Kind_Solver != NAVIER_STOKES && Kind_Solver != RANS) && (TimeMarching == HARMONIC_BALANCE)){
    SU2_MPI::Error("Harmonic Balance not yet implemented for the incompressible solver.", CURRENT_FUNCTION);
  }

  if ((Kind_Solver != NAVIER_STOKES && Kind_Solver != RANS) && (Buffet_Monitoring == true)){
    SU2_MPI::Error("Buffet monitoring incompatible with solvers other than NAVIER_STOKES and RANS", CURRENT_FUNCTION);
  }

  /*--- Check for Fluid model consistency ---*/

  if (standard_air) {
    if (Gamma != 1.4 || Gas_Constant != 287.058) {
      Gamma = 1.4;
      Gas_Constant = 287.058;
    }
  }

  /*--- Overrule the default values for viscosity if the US measurement system is used. ---*/

  if (SystemMeasurements == US) {

    /* Correct the viscosities, if they contain the default SI values. */
    if(fabs(Mu_Constant-1.716E-5) < 1.0E-15) Mu_Constant /= 47.88025898;
    if(fabs(Mu_Ref-1.716E-5)      < 1.0E-15) Mu_Ref      /= 47.88025898;

    /* Correct the values with temperature dimension, if they contain the default SI values. */
    if(fabs(Mu_Temperature_Ref-273.15) < 1.0E-8) Mu_Temperature_Ref *= 1.8;
    if(fabs(Mu_S-110.4)                < 1.0E-8) Mu_S               *= 1.8;

    /* Correct the thermal conductivity, if it contains the default SI value. */
    if(fabs(Kt_Constant-0.0257) < 1.0E-10) Kt_Constant *= 0.577789317;
  }

  /*--- Check for Measurement System ---*/

  if (SystemMeasurements == US && !standard_air) {
    SU2_MPI::Error("Only STANDARD_AIR fluid model can be used with US Measurement System", CURRENT_FUNCTION);
  }

  /*--- Check for Convective scheme available for NICFD ---*/

  if (!ideal_gas) {
    if (Kind_Upwind_Flow != ROE && Kind_Upwind_Flow != HLLC && Kind_Centered_Flow != JST) {
      SU2_MPI::Error("Only ROE Upwind, HLLC Upwind scheme, and JST scheme can be used for Non-Ideal Compressible Fluids", CURRENT_FUNCTION);
    }

  }

  if(GetBoolTurbomachinery()){
    nBlades = new su2double[nZone];
    FreeStreamTurboNormal= new su2double[3];
  }

  /*--- Check if Giles are used with turbo markers ---*/

  if (nMarker_Giles > 0 && !GetBoolTurbomachinery()){
    SU2_MPI::Error("Giles Boundary conditions can only be used with turbomachinery markers", CURRENT_FUNCTION);
  }

  /*--- Check for Boundary condition available for NICFD ---*/

  if (!ideal_gas) {
    if (nMarker_Inlet != 0) {
      SU2_MPI::Error("Riemann Boundary conditions or Giles must be used for inlet and outlet with Not Ideal Compressible Fluids ", CURRENT_FUNCTION);
    }
    if (nMarker_Outlet != 0) {
      SU2_MPI::Error("Riemann Boundary conditions or Giles must be used outlet with Not Ideal Compressible Fluids ", CURRENT_FUNCTION);
    }

    if (nMarker_FarField != 0) {
      SU2_MPI::Error("Riemann Boundary conditions or Giles must be used outlet with Not Ideal Compressible Fluids ", CURRENT_FUNCTION);
    }

  }

  /*--- Check for Boundary condition available for NICF ---*/

  if (ideal_gas && (Kind_Solver != INC_EULER && Kind_Solver != INC_NAVIER_STOKES && Kind_Solver != INC_RANS)) {
    if (SystemMeasurements == US && standard_air) {
      if (Kind_ViscosityModel != SUTHERLAND) {
        SU2_MPI::Error("Only SUTHERLAND viscosity model can be used with US Measurement", CURRENT_FUNCTION);
      }
    }
    if (Kind_ConductivityModel != CONSTANT_PRANDTL ) {
      SU2_MPI::Error("Only CONSTANT_PRANDTL thermal conductivity model can be used with STANDARD_AIR and IDEAL_GAS", CURRENT_FUNCTION);
    }

  }
    /*--- Check for Boundary condition option agreement ---*/
  if (Kind_InitOption == REYNOLDS){
    if ((Kind_Solver == NAVIER_STOKES || Kind_Solver == RANS) && Reynolds <=0){
      SU2_MPI::Error("Reynolds number required for NAVIER_STOKES and RANS !!", CURRENT_FUNCTION);
    }
  }

  if ((nKind_SurfaceMovement > 1) && GetSurface_Movement(FLUID_STRUCTURE)) {
    SU2_MPI::Error("FSI in combination with moving surfaces is currently not supported.", CURRENT_FUNCTION);
  }

  if ((nKind_SurfaceMovement != nMarker_Moving) && !GetSurface_Movement(FLUID_STRUCTURE)) {
    SU2_MPI::Error("Number of KIND_SURFACE_MOVEMENT must match number of MARKER_MOVING", CURRENT_FUNCTION);
  }

  if (Time_Domain && Time_Step <= 0.0 && Unst_CFL == 0.0){
    SU2_MPI::Error("Invalid value for TIME_STEP.", CURRENT_FUNCTION);
  }

  if (TimeMarching == TIME_STEPPING){
    nIter      = 1;
    nInnerIter  = 1;
  }

  if (!Time_Domain){
    nTimeIter = 1;
    Time_Step = 0;

    ScreenWrtFreq[0]  = 1;
    HistoryWrtFreq[0] = 1;

    if (TimeMarching != HARMONIC_BALANCE)
      TimeMarching = STEADY;
  }

  if (Time_Domain){
    Delta_UnstTime = Time_Step;
    Delta_DynTime  = Time_Step;
    /*--- Set the default write frequency to 1 if unsteady ---*/
    if (!OptionIsSet("OUTPUT_WRT_FREQ")){
      VolumeWrtFreq = 1;
    }
  }

  if (!Multizone_Problem){
    ScreenWrtFreq[1]  = 0;
    HistoryWrtFreq[1] = 0;
    if (!Time_Domain){
      /*--- If not running multizone or unsteady, INNER_ITER and ITER are interchangeable,
       * but precedence will be given to INNER_ITER if both options are present. ---*/
      if (!OptionIsSet("INNER_ITER")){
        nInnerIter = nIter;
      }
    }
  }


  if ((Multizone_Problem || Time_Domain) && OptionIsSet("ITER")){
    SU2_MPI::Error("ITER must not be used when running multizone and/or unsteady problems.\n"
                   "Use TIME_ITER, OUTER_ITER or INNER_ITER to specify number of time iterations,\n"
                   "outer iterations or inner iterations, respectively.", CURRENT_FUNCTION);
  }

  /*--- If we're solving a purely steady problem with no prescribed grid
   movement (both rotating frame and moving walls can be steady), make sure that
   there is no grid motion ---*/

  if (GetGrid_Movement()){
    if ((Kind_SU2 == SU2_CFD || Kind_SU2 == SU2_SOL) &&
        (TimeMarching == STEADY && !Time_Domain)){

      if((Kind_GridMovement != ROTATING_FRAME) &&
         (Kind_GridMovement != STEADY_TRANSLATION) &&
         (Kind_GridMovement != NONE)){
        SU2_MPI::Error("Unsupported kind of grid movement for steady state problems.", CURRENT_FUNCTION);
      }
      for (iMarker = 0; iMarker < nMarker_Moving; iMarker++){
        if (Kind_SurfaceMovement[iMarker] != MOVING_WALL){
          SU2_MPI::Error("Unsupported kind of surface movement for steady state problems.", CURRENT_FUNCTION);
        }
      }
    }
  }

  /*--- The Line Search should be applied only in the deformation stage. ---*/

  if (Kind_SU2 != SU2_DEF) {
    Opt_RelaxFactor = 1.0;
  }

  /*--- If it is not specified, set the mesh motion mach number
   equal to the freestream value. ---*/

  if (GetGrid_Movement() && Mach_Motion == 0.0)
    Mach_Motion = Mach;

  /*--- Set the boolean flag if we are in a rotating frame (source term). ---*/

  if (Kind_GridMovement == ROTATING_FRAME)
    Rotating_Frame = true;
  else
    Rotating_Frame = false;

  /*--- In case the grid movement parameters have not been declared in the
   config file, set them equal to zero for safety. Also check to make sure
   that for each option, a value has been declared for each moving marker. ---*/

  if (nMarker_Moving > 0){
    unsigned short iDim;
    if (nMarkerMotion_Origin == 0){
      nMarkerMotion_Origin = 3*nMarker_Moving;
      MarkerMotion_Origin = new su2double[nMarkerMotion_Origin];
      for (iMarker = 0; iMarker < nMarker_Moving; iMarker++){
        for (iDim = 0; iDim < 3; iDim++){
          MarkerMotion_Origin[3*iMarker+iDim] = 0.0;
        }
      }
    }
    if (nMarkerMotion_Origin/3 != nMarker_Moving){
      SU2_MPI::Error("Number of SURFACE_MOTION_ORIGIN must be three times the number of MARKER_MOVING, (x,y,z) per marker.", CURRENT_FUNCTION);
    }
    if (nMarkerTranslation == 0){
      nMarkerTranslation = 3*nMarker_Moving;
      MarkerTranslation_Rate = new su2double[nMarkerTranslation];
      for (iMarker = 0; iMarker < nMarker_Moving; iMarker++){
        for (iDim = 0; iDim < 3; iDim++){
          MarkerTranslation_Rate[3*iMarker+iDim] = 0.0;
        }
      }
    }
    if (nMarkerTranslation/3 != nMarker_Moving){
      SU2_MPI::Error("Number of SURFACE_TRANSLATION_RATE must be three times the number of MARKER_MOVING, (x,y,z) per marker.", CURRENT_FUNCTION);
    }
    if (nMarkerRotation_Rate == 0){
      nMarkerRotation_Rate = 3*nMarker_Moving;
      MarkerRotation_Rate = new su2double[nMarkerRotation_Rate];
      for (iMarker = 0; iMarker < nMarker_Moving; iMarker++){
        for (iDim = 0; iDim < 3; iDim++){
          MarkerRotation_Rate[3*iMarker+iDim] = 0.0;
        }
      }
    }
    if (nMarkerRotation_Rate/3 != nMarker_Moving){
      SU2_MPI::Error("Number of SURFACE_ROTATION_RATE must be three times the number of MARKER_MOVING, (x,y,z) per marker.", CURRENT_FUNCTION);
    }
    if (nMarkerPlunging_Ampl == 0){
      nMarkerPlunging_Ampl = 3*nMarker_Moving;
      MarkerPlunging_Ampl = new su2double[nMarkerPlunging_Ampl];
      for (iMarker = 0; iMarker < nMarker_Moving; iMarker++){
        for (iDim = 0; iDim < 3; iDim++){
          MarkerPlunging_Ampl[3*iMarker+iDim] = 0.0;
        }
      }
    }
    if (nMarkerPlunging_Ampl/3 != nMarker_Moving){
      SU2_MPI::Error("Number of SURFACE_PLUNGING_AMPL must be three times the number of MARKER_MOVING, (x,y,z) per marker.", CURRENT_FUNCTION);
    }
    if (nMarkerPlunging_Omega == 0){
      nMarkerPlunging_Omega = 3*nMarker_Moving;
      MarkerPlunging_Omega = new su2double[nMarkerPlunging_Omega];
      for (iMarker = 0; iMarker < nMarker_Moving; iMarker++){
        for (iDim = 0; iDim < 3; iDim++){
          MarkerPlunging_Omega[3*iMarker+iDim] = 0.0;
        }
      }
    }
    if (nMarkerPlunging_Omega/3 != nMarker_Moving){
      SU2_MPI::Error("Number of SURFACE_PLUNGING_OMEGA must be three times the number of MARKER_MOVING, (x,y,z) per marker.", CURRENT_FUNCTION);
    }
    if (nMarkerPitching_Ampl == 0){
      nMarkerPitching_Ampl = 3*nMarker_Moving;
      MarkerPitching_Ampl = new su2double[nMarkerPitching_Ampl];
      for (iMarker = 0; iMarker < nMarker_Moving; iMarker++){
        for (iDim = 0; iDim < 3; iDim++){
          MarkerPitching_Ampl[3*iMarker+iDim] = 0.0;
        }
      }
    }
    if (nMarkerPitching_Ampl/3 != nMarker_Moving){
      SU2_MPI::Error("Number of SURFACE_PITCHING_AMPL must be three times the number of MARKER_MOVING, (x,y,z) per marker.", CURRENT_FUNCTION);
    }
    if (nMarkerPitching_Omega == 0){
      nMarkerPitching_Omega = 3*nMarker_Moving;
      MarkerPitching_Omega = new su2double[nMarkerPitching_Omega];
      for (iMarker = 0; iMarker < nMarker_Moving; iMarker++){
        for (iDim = 0; iDim < 3; iDim++){
          MarkerPitching_Omega[3*iMarker+iDim] = 0.0;
        }
      }
    }
    if (nMarkerPitching_Omega/3 != nMarker_Moving){
      SU2_MPI::Error("Number of SURFACE_PITCHING_OMEGA must be three times the number of MARKER_MOVING, (x,y,z) per marker.", CURRENT_FUNCTION);
    }
    if (nMarkerPitching_Phase == 0){
      nMarkerPitching_Phase = 3*nMarker_Moving;
      MarkerPitching_Phase = new su2double[nMarkerPitching_Phase];
      for (iMarker = 0; iMarker < nMarker_Moving; iMarker++){
        for (iDim = 0; iDim < 3; iDim++){
          MarkerPitching_Phase[3*iMarker+iDim] = 0.0;
        }
      }
    }
    if (nMarkerPitching_Phase/3 != nMarker_Moving){
      SU2_MPI::Error("Number of SURFACE_PITCHING_PHASE must be three times the number of MARKER_MOVING, (x,y,z) per marker.", CURRENT_FUNCTION);
    }

    if (nMoveMotion_Origin == 0){
      nMoveMotion_Origin = nMarker_Moving;
      MoveMotion_Origin = new unsigned short[nMoveMotion_Origin];
      for (iMarker = 0; iMarker < nMarker_Moving; iMarker++){
          MoveMotion_Origin[iMarker] = NO;
      }
    }
    if (nMoveMotion_Origin != nMarker_Moving){
      SU2_MPI::Error("Number of MOVE_MOTION_ORIGIN must match number of MARKER_MOVING.", CURRENT_FUNCTION);
    }
  }

  /*-- Setting Harmonic Balance period from the config file */

  if (TimeMarching == HARMONIC_BALANCE) {
    HarmonicBalance_Period = GetHarmonicBalance_Period();
    if (HarmonicBalance_Period < 0)  {
      SU2_MPI::Error("Not a valid value for time period!!", CURRENT_FUNCTION);
    }
    /* Initialize the Harmonic balance Frequency pointer */
    if (Omega_HB == NULL) {
      Omega_HB = new su2double[nOmega_HB];
      for (unsigned short iZone = 0; iZone < nOmega_HB; iZone++ )
        Omega_HB[iZone] = 0.0;
  } else {
      if (nOmega_HB != nTimeInstances) {
        SU2_MPI::Error("Length of omega_HB  must match the number TIME_INSTANCES!!" , CURRENT_FUNCTION);
      }
    }
  }

  /*--- Force number of span-wise section to 1 if 2D case ---*/
  if(val_nDim ==2){
    nSpanWiseSections_User=1;
    Kind_SpanWise= EQUISPACED;
  }

  /*--- Set number of TurboPerformance markers ---*/
  if(nMarker_Turbomachinery > 0){
    if(nMarker_Turbomachinery > 1){
      nMarker_TurboPerformance = nMarker_Turbomachinery + SU2_TYPE::Int(nMarker_Turbomachinery/2) + 1;
    }else{
      nMarker_TurboPerformance = nMarker_Turbomachinery;
    }
  } else {
    nMarker_TurboPerformance = 0;
    nSpanWiseSections =1;
  }

  /*--- Set number of TurboPerformance markers ---*/
  if(nMarker_Turbomachinery != 0){
    nSpan_iZones = new unsigned short[nZone];
  }

  /*--- Set number of TurboPerformance markers ---*/
  if(GetGrid_Movement() && RampRotatingFrame && !DiscreteAdjoint){
    FinalRotation_Rate_Z = Rotation_Rate[2];
    if(abs(FinalRotation_Rate_Z) > 0.0){
      Rotation_Rate[2] = RampRotatingFrame_Coeff[0];
    }
  }

  if(RampOutletPressure && !DiscreteAdjoint){
    for (iMarker = 0; iMarker < nMarker_Giles; iMarker++){
      if (Kind_Data_Giles[iMarker] == STATIC_PRESSURE || Kind_Data_Giles[iMarker] == STATIC_PRESSURE_1D || Kind_Data_Giles[iMarker] == RADIAL_EQUILIBRIUM ){
        FinalOutletPressure   = Giles_Var1[iMarker];
        Giles_Var1[iMarker] = RampOutletPressure_Coeff[0];
      }
    }
    for (iMarker = 0; iMarker < nMarker_Riemann; iMarker++){
      if (Kind_Data_Riemann[iMarker] == STATIC_PRESSURE || Kind_Data_Riemann[iMarker] == RADIAL_EQUILIBRIUM){
        FinalOutletPressure      = Riemann_Var1[iMarker];
        Riemann_Var1[iMarker] = RampOutletPressure_Coeff[0];
    }
      }
    }

  /*--- Check on extra Relaxation factor for Giles---*/
  if(ExtraRelFacGiles[1] > 0.5){
    ExtraRelFacGiles[1] = 0.5;
  }
    /*--- Use the various rigid-motion input frequencies to determine the period to be used with harmonic balance cases.
     There are THREE types of motion to consider, namely: rotation, pitching, and plunging.
     The largest period of motion is the one to be used for harmonic balance  calculations. ---*/

  /*if (Unsteady_Simulation == HARMONIC_BALANCE) {
    if (!(GetGrid_Movement())) {
      // No grid movement - Time period from config file //
      HarmonicBalance_Period = GetHarmonicBalance_Period();
    }

    else {
      unsigned short N_MOTION_TYPES = 3;
      su2double *periods;
      periods = new su2double[N_MOTION_TYPES];

      //--- rotation: ---//

      su2double Omega_mag_rot = sqrt(pow(Rotation_Rate_X[ZONE_0],2)+pow(Rotation_Rate_Y[ZONE_0],2)+pow(Rotation_Rate_Z[ZONE_0],2));
      if (Omega_mag_rot > 0)
          periods[0] = 2*PI_NUMBER/Omega_mag_rot;
      else
          periods[0] = 0.0;

      //--- pitching: ---//

      su2double Omega_mag_pitch = sqrt(pow(Pitching_Omega_X[ZONE_0],2)+pow(Pitching_Omega_Y[ZONE_0],2)+pow(Pitching_Omega_Z[ZONE_0],2));
      if (Omega_mag_pitch > 0)
          periods[1] = 2*PI_NUMBER/Omega_mag_pitch;
      else
          periods[1] = 0.0;

      //--- plunging: ---//

      su2double Omega_mag_plunge = sqrt(pow(Plunging_Omega_X[ZONE_0],2)+pow(Plunging_Omega_Y[ZONE_0],2)+pow(Plunging_Omega_Z[ZONE_0],2));
      if (Omega_mag_plunge > 0)
          periods[2] = 2*PI_NUMBER/Omega_mag_plunge;
      else
          periods[2] = 0.0;

      //--- determine which period is largest ---//

      unsigned short iVar;
      HarmonicBalance_Period = 0.0;
      for (iVar = 0; iVar < N_MOTION_TYPES; iVar++) {
          if (periods[iVar] > HarmonicBalance_Period)
              HarmonicBalance_Period = periods[iVar];
      }

      delete periods;
    }

  }*/


  /*--- Initialize the RefOriginMoment Pointer ---*/

  RefOriginMoment = new su2double[3]();

  /*--- In case the moment origin coordinates have not been declared in the
   config file, set them equal to zero for safety. Also check to make sure
   that for each marker, a value has been declared for the moment origin.
   Unless only one value was specified, then set this value for all the markers
   being monitored. ---*/


  if ((nRefOriginMoment_X != nRefOriginMoment_Y) || (nRefOriginMoment_X != nRefOriginMoment_Z) ) {
    SU2_MPI::Error("ERROR: Length of REF_ORIGIN_MOMENT_X, REF_ORIGIN_MOMENT_Y and REF_ORIGIN_MOMENT_Z must be the same!!", CURRENT_FUNCTION);
  }

  if (RefOriginMoment_X == NULL) {
    RefOriginMoment_X = new su2double[nMarker_Monitoring];
    for (iMarker = 0; iMarker < nMarker_Monitoring; iMarker++ )
      RefOriginMoment_X[iMarker] = 0.0;
  } else {
    if (nRefOriginMoment_X == 1) {

      su2double aux_RefOriginMoment_X = RefOriginMoment_X[0];
      delete [] RefOriginMoment_X;
      RefOriginMoment_X = new su2double[nMarker_Monitoring];
      nRefOriginMoment_X = nMarker_Monitoring;

      for (iMarker = 0; iMarker < nMarker_Monitoring; iMarker++ )
        RefOriginMoment_X[iMarker] = aux_RefOriginMoment_X;
    }
    else if (nRefOriginMoment_X != nMarker_Monitoring) {
      SU2_MPI::Error("ERROR: Length of REF_ORIGIN_MOMENT_X must match number of Monitoring Markers!!", CURRENT_FUNCTION);
    }
  }

  if (RefOriginMoment_Y == NULL) {
    RefOriginMoment_Y = new su2double[nMarker_Monitoring];
    for (iMarker = 0; iMarker < nMarker_Monitoring; iMarker++ )
      RefOriginMoment_Y[iMarker] = 0.0;
  } else {
    if (nRefOriginMoment_Y == 1) {

      su2double aux_RefOriginMoment_Y = RefOriginMoment_Y[0];
      delete [] RefOriginMoment_Y;
      RefOriginMoment_Y = new su2double[nMarker_Monitoring];
      nRefOriginMoment_Y = nMarker_Monitoring;

      for (iMarker = 0; iMarker < nMarker_Monitoring; iMarker++ )
        RefOriginMoment_Y[iMarker] = aux_RefOriginMoment_Y;
    }
    else if (nRefOriginMoment_Y != nMarker_Monitoring) {
      SU2_MPI::Error("ERROR: Length of REF_ORIGIN_MOMENT_Y must match number of Monitoring Markers!!", CURRENT_FUNCTION);
    }
  }

  if (RefOriginMoment_Z == NULL) {
    RefOriginMoment_Z = new su2double[nMarker_Monitoring];
    for (iMarker = 0; iMarker < nMarker_Monitoring; iMarker++ )
      RefOriginMoment_Z[iMarker] = 0.0;
  } else {
    if (nRefOriginMoment_Z == 1) {

      su2double aux_RefOriginMoment_Z = RefOriginMoment_Z[0];
      delete [] RefOriginMoment_Z;
      RefOriginMoment_Z = new su2double[nMarker_Monitoring];
      nRefOriginMoment_Z = nMarker_Monitoring;

      for (iMarker = 0; iMarker < nMarker_Monitoring; iMarker++ )
        RefOriginMoment_Z[iMarker] = aux_RefOriginMoment_Z;
    }
    else if (nRefOriginMoment_Z != nMarker_Monitoring) {
      SU2_MPI::Error("ERROR: Length of REF_ORIGIN_MOMENT_Z must match number of Monitoring Markers!!", CURRENT_FUNCTION);
    }
  }

  /*--- Set the boolean flag if we are carrying out an aeroelastic simulation. ---*/

  if (GetGrid_Movement() && (GetSurface_Movement(AEROELASTIC) || GetSurface_Movement(AEROELASTIC_RIGID_MOTION))) Aeroelastic_Simulation = true;
  else Aeroelastic_Simulation = false;

  /*--- Initializing the size for the solutions of the Aeroelastic problem. ---*/


  if (GetGrid_Movement() && Aeroelastic_Simulation) {
    Aeroelastic_np1.resize(nMarker_Monitoring);
    Aeroelastic_n.resize(nMarker_Monitoring);
    Aeroelastic_n1.resize(nMarker_Monitoring);
    for (iMarker = 0; iMarker < nMarker_Monitoring; iMarker++) {
      Aeroelastic_np1[iMarker].resize(2);
      Aeroelastic_n[iMarker].resize(2);
      Aeroelastic_n1[iMarker].resize(2);
      for (int i =0; i<2; i++) {
        Aeroelastic_np1[iMarker][i].resize(2);
        Aeroelastic_n[iMarker][i].resize(2);
        Aeroelastic_n1[iMarker][i].resize(2);
        for (int j=0; j<2; j++) {
          Aeroelastic_np1[iMarker][i][j] = 0.0;
          Aeroelastic_n[iMarker][i][j] = 0.0;
          Aeroelastic_n1[iMarker][i][j] = 0.0;
        }
      }
    }
  }

  /*--- Allocate memory for the plunge and pitch and initialized them to zero ---*/

  if (GetGrid_Movement() && Aeroelastic_Simulation) {
    Aeroelastic_pitch = new su2double[nMarker_Monitoring];
    Aeroelastic_plunge = new su2double[nMarker_Monitoring];
    for (iMarker = 0; iMarker < nMarker_Monitoring; iMarker++ ) {
      Aeroelastic_pitch[iMarker] = 0.0;
      Aeroelastic_plunge[iMarker] = 0.0;
    }
  }

  FinestMesh = MESH_0;
  if (MGCycle == FULLMG_CYCLE) FinestMesh = nMGLevels;

  if ((Kind_Solver == NAVIER_STOKES) &&
      (Kind_Turb_Model != NONE))
    Kind_Solver = RANS;

  if ((Kind_Solver == INC_NAVIER_STOKES) &&
      (Kind_Turb_Model != NONE))
    Kind_Solver = INC_RANS;

  if (Kind_Solver == EULER ||
      Kind_Solver == INC_EULER ||
      Kind_Solver == FEM_EULER)
    Kind_Turb_Model = NONE;

  Kappa_2nd_Flow    = Kappa_Flow[0];
  Kappa_4th_Flow    = Kappa_Flow[1];
  Kappa_2nd_AdjFlow = Kappa_AdjFlow[0];
  Kappa_4th_AdjFlow = Kappa_AdjFlow[1];
  Kappa_2nd_Heat = Kappa_Heat[0];
  Kappa_4th_Heat = Kappa_Heat[1];

  /*--- Make the MG_PreSmooth, MG_PostSmooth, and MG_CorrecSmooth
   arrays consistent with nMGLevels ---*/

  unsigned short * tmp_smooth = new unsigned short[nMGLevels+1];

  if ((nMG_PreSmooth != nMGLevels+1) && (nMG_PreSmooth != 0)) {
    if (nMG_PreSmooth > nMGLevels+1) {

      /*--- Truncate by removing unnecessary elements at the end ---*/

      for (unsigned int i = 0; i <= nMGLevels; i++)
        tmp_smooth[i] = MG_PreSmooth[i];
      delete [] MG_PreSmooth;
      MG_PreSmooth=NULL;
    }
    else {

      /*--- Add additional elements equal to last element ---*/

      for (unsigned int i = 0; i < nMG_PreSmooth; i++)
        tmp_smooth[i] = MG_PreSmooth[i];
      for (unsigned int i = nMG_PreSmooth; i <= nMGLevels; i++)
        tmp_smooth[i] = MG_PreSmooth[nMG_PreSmooth-1];
      delete [] MG_PreSmooth;
      MG_PreSmooth=NULL;
    }

    nMG_PreSmooth = nMGLevels+1;
    MG_PreSmooth = new unsigned short[nMG_PreSmooth];
    for (unsigned int i = 0; i < nMG_PreSmooth; i++)
      MG_PreSmooth[i] = tmp_smooth[i];
  }
  if ((nMGLevels != 0) && (nMG_PreSmooth == 0)) {
    delete [] MG_PreSmooth;
    nMG_PreSmooth = nMGLevels+1;
    MG_PreSmooth = new unsigned short[nMG_PreSmooth];
    for (unsigned int i = 0; i < nMG_PreSmooth; i++)
      MG_PreSmooth[i] = i+1;
  }

  if ((nMG_PostSmooth != nMGLevels+1) && (nMG_PostSmooth != 0)) {
    if (nMG_PostSmooth > nMGLevels+1) {

      /*--- Truncate by removing unnecessary elements at the end ---*/

      for (unsigned int i = 0; i <= nMGLevels; i++)
        tmp_smooth[i] = MG_PostSmooth[i];
      delete [] MG_PostSmooth;
      MG_PostSmooth=NULL;
    }
    else {

      /*--- Add additional elements equal to last element ---*/

      for (unsigned int i = 0; i < nMG_PostSmooth; i++)
        tmp_smooth[i] = MG_PostSmooth[i];
      for (unsigned int i = nMG_PostSmooth; i <= nMGLevels; i++)
        tmp_smooth[i] = MG_PostSmooth[nMG_PostSmooth-1];
      delete [] MG_PostSmooth;
      MG_PostSmooth=NULL;
    }

    nMG_PostSmooth = nMGLevels+1;
    MG_PostSmooth = new unsigned short[nMG_PostSmooth];
    for (unsigned int i = 0; i < nMG_PostSmooth; i++)
      MG_PostSmooth[i] = tmp_smooth[i];

  }

  if ((nMGLevels != 0) && (nMG_PostSmooth == 0)) {
    delete [] MG_PostSmooth;
    nMG_PostSmooth = nMGLevels+1;
    MG_PostSmooth = new unsigned short[nMG_PostSmooth];
    for (unsigned int i = 0; i < nMG_PostSmooth; i++)
      MG_PostSmooth[i] = 0;
  }

  if ((nMG_CorrecSmooth != nMGLevels+1) && (nMG_CorrecSmooth != 0)) {
    if (nMG_CorrecSmooth > nMGLevels+1) {

      /*--- Truncate by removing unnecessary elements at the end ---*/

      for (unsigned int i = 0; i <= nMGLevels; i++)
        tmp_smooth[i] = MG_CorrecSmooth[i];
      delete [] MG_CorrecSmooth;
      MG_CorrecSmooth = NULL;
    }
    else {

      /*--- Add additional elements equal to last element ---*/

      for (unsigned int i = 0; i < nMG_CorrecSmooth; i++)
        tmp_smooth[i] = MG_CorrecSmooth[i];
      for (unsigned int i = nMG_CorrecSmooth; i <= nMGLevels; i++)
        tmp_smooth[i] = MG_CorrecSmooth[nMG_CorrecSmooth-1];
      delete [] MG_CorrecSmooth;
      MG_CorrecSmooth = NULL;
    }
    nMG_CorrecSmooth = nMGLevels+1;
    MG_CorrecSmooth = new unsigned short[nMG_CorrecSmooth];
    for (unsigned int i = 0; i < nMG_CorrecSmooth; i++)
      MG_CorrecSmooth[i] = tmp_smooth[i];
  }

  if ((nMGLevels != 0) && (nMG_CorrecSmooth == 0)) {
    delete [] MG_CorrecSmooth;
    nMG_CorrecSmooth = nMGLevels+1;
    MG_CorrecSmooth = new unsigned short[nMG_CorrecSmooth];
    for (unsigned int i = 0; i < nMG_CorrecSmooth; i++)
      MG_CorrecSmooth[i] = 0;
  }

  /*--- Override MG Smooth parameters ---*/

  if (nMG_PreSmooth != 0) MG_PreSmooth[MESH_0] = 1;
  if (nMG_PostSmooth != 0) {
    MG_PostSmooth[MESH_0] = 0;
    MG_PostSmooth[nMGLevels] = 0;
  }
  if (nMG_CorrecSmooth != 0) MG_CorrecSmooth[nMGLevels] = 0;

  if (Restart) MGCycle = V_CYCLE;

  if (ContinuousAdjoint) {
    if (Kind_Solver == EULER) Kind_Solver = ADJ_EULER;
    if (Kind_Solver == NAVIER_STOKES) Kind_Solver = ADJ_NAVIER_STOKES;
    if (Kind_Solver == RANS) Kind_Solver = ADJ_RANS;
  }

  nCFL = nMGLevels+1;
  CFL = new su2double[nCFL];
  CFL[0] = CFLFineGrid;

  /*--- Evaluate when the Cl should be evaluated ---*/

  Iter_Fixed_CM        = SU2_TYPE::Int(nInnerIter / (su2double(Update_iH)+1));
  Iter_Fixed_NetThrust = SU2_TYPE::Int(nInnerIter / (su2double(Update_BCThrust)+1));

  /*--- Setting relaxation factor and CFL for the adjoint runs ---*/

  if (ContinuousAdjoint) {
    CFL[0] = CFL[0] * CFLRedCoeff_AdjFlow;
    CFL_AdaptParam[2] *= CFLRedCoeff_AdjFlow;
    CFL_AdaptParam[3] *= CFLRedCoeff_AdjFlow;
    Iter_Fixed_CM = SU2_TYPE::Int(su2double (Iter_Fixed_CM) / CFLRedCoeff_AdjFlow);
    Iter_Fixed_NetThrust = SU2_TYPE::Int(su2double (Iter_Fixed_NetThrust) / CFLRedCoeff_AdjFlow);
  }

  if ((DiscreteAdjoint) && (Inconsistent_Disc)) {
    Kind_ConvNumScheme_Flow = Kind_ConvNumScheme_AdjFlow;
    Kind_Centered_Flow = Kind_Centered_AdjFlow;
    Kind_Upwind_Flow = Kind_Upwind_AdjFlow;
    Kappa_Flow[0] = Kappa_AdjFlow[0];
    Kappa_Flow[1] = Kappa_AdjFlow[1];
  }

  if (Update_AoA_Iter_Limit == 0 && Fixed_CL_Mode) {
    SU2_MPI::Error("ERROR: Please specify non-zero UPDATE_AOA_ITER_LIMIT.", CURRENT_FUNCTION);
  }
  if (Iter_Fixed_CM == 0) { Iter_Fixed_CM = nInnerIter+1; Update_iH = 0; }
  if (Iter_Fixed_NetThrust == 0) { Iter_Fixed_NetThrust = nInnerIter+1; Update_BCThrust = 0; }

  for (iCFL = 1; iCFL < nCFL; iCFL++)
    CFL[iCFL] = CFL[iCFL-1];

  if (nRKStep == 0) {
    nRKStep = 1;
    RK_Alpha_Step = new su2double[1]; RK_Alpha_Step[0] = 1.0;
  }

  /* Check if the byte alignment of the matrix multiplications is a
     multiple of 64. */
  if( byteAlignmentMatMul%64 ) {
    if(rank == MASTER_NODE)
      cout << "ALIGNED_BYTES_MATMUL must be a multiple of 64." << endl;
    exit(EXIT_FAILURE);
  }

  /* Determine the value of sizeMatMulPadding, which is the matrix size in
     the vectorization direction when padding is applied to have optimal
     performance in the matrix multiplications. */
  sizeMatMulPadding = byteAlignmentMatMul/sizeof(passivedouble);

  /* Correct the number of time levels for time accurate local time
     stepping, if needed.  */
  if (nLevels_TimeAccurateLTS == 0)  nLevels_TimeAccurateLTS =  1;
  if (nLevels_TimeAccurateLTS  > 15) nLevels_TimeAccurateLTS = 15;

  /* Check that no time accurate local time stepping is specified for time
     integration schemes other than ADER. */
  if (Kind_TimeIntScheme_FEM_Flow != ADER_DG && nLevels_TimeAccurateLTS != 1) {

    if (rank==MASTER_NODE) {
      cout << endl << "WARNING: "
           << nLevels_TimeAccurateLTS << " levels specified for time accurate local time stepping." << endl
           << "Time accurate local time stepping is only possible for ADER, hence this option is not used." << endl
           << endl;
    }

    nLevels_TimeAccurateLTS = 1;
  }

  if (Kind_TimeIntScheme_FEM_Flow == ADER_DG) {

    TimeMarching = TIME_STEPPING;  // Only time stepping for ADER.

    /* If time accurate local time stepping is used, make sure that an unsteady
       CFL is specified. If not, terminate. */
    if (nLevels_TimeAccurateLTS != 1) {
      if(Unst_CFL == 0.0)
        SU2_MPI::Error("ERROR: Unsteady CFL not specified for time accurate local time stepping.",
                       CURRENT_FUNCTION);
    }

    /* Determine the location of the ADER time DOFs, which are the Gauss-Legendre
       integration points corresponding to the number of time DOFs. */
    vector<passivedouble> GLPoints(nTimeDOFsADER_DG), GLWeights(nTimeDOFsADER_DG);
    CGaussJacobiQuadrature GaussJacobi;
    GaussJacobi.GetQuadraturePoints(0.0, 0.0, -1.0, 1.0, GLPoints, GLWeights);

    TimeDOFsADER_DG = new su2double[nTimeDOFsADER_DG];
    for(unsigned short i=0; i<nTimeDOFsADER_DG; ++i)
      TimeDOFsADER_DG[i] = GLPoints[i];

    /* Determine the number of integration points in time, their locations
       on the interval [-1..1] and their integration weights. */
    unsigned short orderExact = ceil(Quadrature_Factor_Time_ADER_DG*(nTimeDOFsADER_DG-1));
    nTimeIntegrationADER_DG = orderExact/2 + 1;
    nTimeIntegrationADER_DG = max(nTimeIntegrationADER_DG, nTimeDOFsADER_DG);
    GLPoints.resize(nTimeIntegrationADER_DG);
    GLWeights.resize(nTimeIntegrationADER_DG);
    GaussJacobi.GetQuadraturePoints(0.0, 0.0, -1.0, 1.0, GLPoints, GLWeights);

    TimeIntegrationADER_DG    = new su2double[nTimeIntegrationADER_DG];
    WeightsIntegrationADER_DG = new su2double[nTimeIntegrationADER_DG];
    for(unsigned short i=0; i<nTimeIntegrationADER_DG; ++i) {
      TimeIntegrationADER_DG[i]    = GLPoints[i];
      WeightsIntegrationADER_DG[i] = GLWeights[i];
    }
  }

  if (nIntCoeffs == 0) {
    nIntCoeffs = 2;
    Int_Coeffs = new su2double[2]; Int_Coeffs[0] = 0.25; Int_Coeffs[1] = 0.5;
  }

  if (nElasticityMod == 0) {
    nElasticityMod = 1;
    ElasticityMod = new su2double[1]; ElasticityMod[0] = 2E11;
  }

  if (nPoissonRatio == 0) {
    nPoissonRatio = 1;
    PoissonRatio = new su2double[1]; PoissonRatio[0] = 0.30;
  }

  if (nMaterialDensity == 0) {
    nMaterialDensity = 1;
    MaterialDensity = new su2double[1]; MaterialDensity[0] = 7854;
  }

  if (nElectric_Constant == 0) {
    nElectric_Constant = 1;
    Electric_Constant = new su2double[1]; Electric_Constant[0] = 0.0;
  }

  if (nElectric_Field == 0) {
    nElectric_Field = 1;
    Electric_Field_Mod = new su2double[1]; Electric_Field_Mod[0] = 0.0;
  }

  if (nDim_RefNode == 0) {
    nDim_RefNode = 3;
    RefNode_Displacement = new su2double[3];
    RefNode_Displacement[0] = 0.0; RefNode_Displacement[1] = 0.0; RefNode_Displacement[2] = 0.0;
  }

  if (nDim_Electric_Field == 0) {
    nDim_Electric_Field = 2;
    Electric_Field_Dir = new su2double[2]; Electric_Field_Dir[0] = 0.0;  Electric_Field_Dir[1] = 1.0;
  }

  if ((Kind_SU2 == SU2_CFD) && (Kind_Solver == NO_SOLVER)) {
    SU2_MPI::Error("PHYSICAL_PROBLEM must be set in the configuration file", CURRENT_FUNCTION);
  }

  /*--- Set a flag for viscous simulations ---*/

  Viscous = (( Kind_Solver == NAVIER_STOKES          ) ||
             ( Kind_Solver == ADJ_NAVIER_STOKES      ) ||
             ( Kind_Solver == RANS                   ) ||
             ( Kind_Solver == ADJ_RANS               ) ||
             ( Kind_Solver == FEM_NAVIER_STOKES      ) ||
             ( Kind_Solver == FEM_RANS               ) ||
             ( Kind_Solver == FEM_LES                ) ||
             ( Kind_Solver == INC_NAVIER_STOKES      ) ||
             ( Kind_Solver == INC_RANS               ) );

  /*--- To avoid boundary intersections, let's add a small constant to the planes. ---*/

  if (Geo_Description == NACELLE) {
    for (unsigned short iSections = 0; iSections < nLocationStations; iSections++) {
      if (LocationStations[iSections] == 0) LocationStations[iSections] = 1E-6;
      if (LocationStations[iSections] == 360) LocationStations[iSections] = 359.999999;
    }
  }
  else {
    for (unsigned short iSections = 0; iSections < nLocationStations; iSections++) {
      LocationStations[iSections] += EPS;
    }
    Stations_Bounds[0] += EPS;
    Stations_Bounds[1] += EPS;
  }

  /*--- Length based parameter for slope limiters uses a default value of
   0.1m ---*/

  RefElemLength = 1.0;
  if (SystemMeasurements == US) RefElemLength /= 0.3048;

  /*--- Re-scale the length based parameters. The US system uses feet,
   but SU2 assumes that the grid is in inches ---*/

  if ((SystemMeasurements == US) && (Kind_SU2 == SU2_CFD)) {

    for (iMarker = 0; iMarker < nMarker_Monitoring; iMarker++) {
      RefOriginMoment_X[iMarker] = RefOriginMoment_X[iMarker]/12.0;
      RefOriginMoment_Y[iMarker] = RefOriginMoment_Y[iMarker]/12.0;
      RefOriginMoment_Z[iMarker] = RefOriginMoment_Z[iMarker]/12.0;
    }

    for (iMarker = 0; iMarker < nMarker_Moving; iMarker++){
      for (unsigned short iDim = 0; iDim < 3; iDim++){
        MarkerMotion_Origin[3*iMarker+iDim] /= 12.0;
      }
    }

    RefLength = RefLength/12.0;

    if ((val_nDim == 2) && (!Axisymmetric)) RefArea = RefArea/12.0;
    else RefArea = RefArea/144.0;
    Length_Reynolds = Length_Reynolds/12.0;
    Highlite_Area = Highlite_Area/144.0;
    SemiSpan = SemiSpan/12.0;

    EA_IntLimit[0] = EA_IntLimit[0]/12.0;
    EA_IntLimit[1] = EA_IntLimit[1]/12.0;
    EA_IntLimit[2] = EA_IntLimit[2]/12.0;

    if (Geo_Description != NACELLE) {
      for (unsigned short iSections = 0; iSections < nLocationStations; iSections++) {
        LocationStations[iSections] = LocationStations[iSections]/12.0;
      }
      Stations_Bounds[0] = Stations_Bounds[0]/12.0;
      Stations_Bounds[1] = Stations_Bounds[1]/12.0;
    }

    SubsonicEngine_Cyl[0] = SubsonicEngine_Cyl[0]/12.0;
    SubsonicEngine_Cyl[1] = SubsonicEngine_Cyl[1]/12.0;
    SubsonicEngine_Cyl[2] = SubsonicEngine_Cyl[2]/12.0;
    SubsonicEngine_Cyl[3] = SubsonicEngine_Cyl[3]/12.0;
    SubsonicEngine_Cyl[4] = SubsonicEngine_Cyl[4]/12.0;
    SubsonicEngine_Cyl[5] = SubsonicEngine_Cyl[5]/12.0;
    SubsonicEngine_Cyl[6] = SubsonicEngine_Cyl[6]/12.0;

  }

  if ((Kind_Turb_Model != SA) && (Kind_Trans_Model == BC)){
    SU2_MPI::Error("BC transition model currently only available in combination with SA turbulence model!", CURRENT_FUNCTION);
  }

  /*--- Check for constant lift mode. Initialize the update flag for
   the AoA with each iteration to false  ---*/

  if (Fixed_CL_Mode) Update_AoA = false;
  if (Fixed_CM_Mode) Update_HTPIncidence = false;

  if (DirectDiff != NO_DERIVATIVE) {
#if !defined COMPLEX_TYPE && !defined ADOLC_FORWARD_TYPE && !defined CODI_FORWARD_TYPE
      if (Kind_SU2 == SU2_CFD) {
        SU2_MPI::Error(string("SU2_CFD: Config option DIRECT_DIFF= YES requires AD or complex support!\n") +
                       string("Please use SU2_CFD_DIRECTDIFF (configuration/compilation is done using the preconfigure.py script)."),
                       CURRENT_FUNCTION);
      }
#endif
    /*--- Initialize the derivative values ---*/
    switch (DirectDiff) {
      case D_MACH:
        SU2_TYPE::SetDerivative(Mach, 1.0);
        break;
      case D_AOA:
        SU2_TYPE::SetDerivative(AoA, 1.0);
        break;
      case D_SIDESLIP:
        SU2_TYPE::SetDerivative(AoS, 1.0);
        break;
      case D_REYNOLDS:
        SU2_TYPE::SetDerivative(Reynolds, 1.0);
        break;
      case D_TURB2LAM:
       SU2_TYPE::SetDerivative(Turb2LamViscRatio_FreeStream, 1.0);
        break;
      default:
        /*--- All other cases are handled in the specific solver ---*/
        break;
      }
  }

#if defined CODI_REVERSE_TYPE
  AD_Mode = YES;

  AD::PreaccEnabled = AD_Preaccumulation;

#else
  if (AD_Mode == YES) {
    SU2_MPI::Error(string("AUTO_DIFF=YES requires Automatic Differentiation support.\n") +
                   string("Please use correct executables (configuration/compilation is done using the preconfigure.py script)."),
                   CURRENT_FUNCTION);
  }
#endif

  delete [] tmp_smooth;

  /*--- Make sure that implicit time integration is disabled
        for the FEM fluid solver (numerics). ---*/
  if ((Kind_Solver == FEM_EULER)         ||
      (Kind_Solver == FEM_NAVIER_STOKES) ||
      (Kind_Solver == FEM_RANS)          ||
      (Kind_Solver == FEM_LES)) {
     Kind_TimeIntScheme_Flow = Kind_TimeIntScheme_FEM_Flow;
  }

  /*--- Set up the time stepping / unsteady CFL options. ---*/
  if ((TimeMarching == TIME_STEPPING) && (Unst_CFL != 0.0)) {
    for (iCFL = 0; iCFL < nCFL; iCFL++)
      CFL[iCFL] = Unst_CFL;
  }


  /*--- If it is a fixed mode problem, then we will add Iter_dCL_dAlpha iterations to
    evaluate the derivatives with respect to a change in the AoA and CL ---*/

  if (!ContinuousAdjoint & !DiscreteAdjoint) {
    if (Fixed_CL_Mode) nInnerIter += Iter_dCL_dAlpha;

    if (Fixed_CM_Mode) {
      nInnerIter += Iter_dCL_dAlpha;
      ConvCriteria = RESIDUAL;
      MinLogResidual = -24;
    }
  }

  /* --- Set Finite Difference mode to false by default --- */

  Finite_Difference_Mode = false;

  /* --- Throw error if UQ used for any turbulence model other that SST --- */

  if (Kind_Solver == RANS && Kind_Turb_Model != SST && Kind_Turb_Model != SST_SUST && using_uq){
    SU2_MPI::Error("UQ capabilities only implemented for NAVIER_STOKES solver SST turbulence model", CURRENT_FUNCTION);
  }

  /* --- Throw error if invalid componentiality used --- */

  if (using_uq && (eig_val_comp > 3 || eig_val_comp < 1)){
    SU2_MPI::Error("Componentality should be either 1, 2, or 3!", CURRENT_FUNCTION);
  }

  /*--- If there are not design variables defined in the file ---*/

  if (nDV == 0) {
    nDV = 1;
    Design_Variable = new unsigned short [nDV];
    Design_Variable[0] = NO_DEFORMATION;
  }

  /*--- Checks for incompressible flow problems. ---*/

  if (Kind_Solver == INC_EULER) {
    /*--- Force inviscid problems to use constant density and disable energy. ---*/
    if (Kind_DensityModel != CONSTANT || Energy_Equation == true) {
      SU2_MPI::Error("Inviscid incompressible problems must be constant density (no energy eqn.).\n Use DENSITY_MODEL= CONSTANT and ENERGY_EQUATION= NO.", CURRENT_FUNCTION);
    }
  }

  /*--- Default values should recover original incompressible behavior (for old config files). ---*/

  if (Kind_Solver == INC_EULER || Kind_Solver == INC_NAVIER_STOKES || Kind_Solver == INC_RANS) {
    if ((Kind_DensityModel == CONSTANT) || (Kind_DensityModel == BOUSSINESQ))
      Kind_FluidModel = CONSTANT_DENSITY;
  }

  /*--- Energy equation must be active for any fluid models other than constant density. ---*/

  if (Kind_DensityModel != CONSTANT) Energy_Equation = true;

  if (Kind_DensityModel == BOUSSINESQ) {
    Energy_Equation = true;
    if (Body_Force) {
      SU2_MPI::Error("Body force and Boussinesq source terms are not currently compatible.", CURRENT_FUNCTION);
    }
  }

  if (Kind_DensityModel == VARIABLE) {
    if (Kind_FluidModel != INC_IDEAL_GAS && Kind_FluidModel != INC_IDEAL_GAS_POLY) {
      SU2_MPI::Error("Variable density incompressible solver limited to ideal gases.\n Check the fluid model options (use INC_IDEAL_GAS, INC_IDEAL_GAS_POLY).", CURRENT_FUNCTION);
    }
  }

  if (Kind_Solver != INC_EULER && Kind_Solver != INC_NAVIER_STOKES && Kind_Solver != INC_RANS) {
    if ((Kind_FluidModel == CONSTANT_DENSITY) || (Kind_FluidModel == INC_IDEAL_GAS) || (Kind_FluidModel == INC_IDEAL_GAS_POLY)) {
      SU2_MPI::Error("Fluid model not compatible with compressible flows.\n CONSTANT_DENSITY/INC_IDEAL_GAS/INC_IDEAL_GAS_POLY are for incompressible only.", CURRENT_FUNCTION);
    }
  }

  if (Kind_Solver == INC_NAVIER_STOKES || Kind_Solver == INC_RANS) {
    if (Kind_ViscosityModel == SUTHERLAND) {
      if ((Kind_FluidModel != INC_IDEAL_GAS) && (Kind_FluidModel != INC_IDEAL_GAS_POLY)) {
        SU2_MPI::Error("Sutherland's law only valid for ideal gases in incompressible flows.\n Must use VISCOSITY_MODEL=CONSTANT_VISCOSITY and set viscosity with\n MU_CONSTANT, or use DENSITY_MODEL= VARIABLE with FLUID_MODEL= INC_IDEAL_GAS or INC_IDEAL_GAS_POLY for VISCOSITY_MODEL=SUTHERLAND.\n NOTE: FREESTREAM_VISCOSITY is no longer used for incompressible flows!", CURRENT_FUNCTION);
      }
    }
  }

  /*--- Check the coefficients for the polynomial models. ---*/

  if (Kind_Solver != INC_EULER && Kind_Solver != INC_NAVIER_STOKES && Kind_Solver != INC_RANS) {
    if ((Kind_ViscosityModel == POLYNOMIAL_VISCOSITY) || (Kind_ConductivityModel == POLYNOMIAL_CONDUCTIVITY) || (Kind_FluidModel == INC_IDEAL_GAS_POLY)) {
      SU2_MPI::Error("POLYNOMIAL_VISCOSITY and POLYNOMIAL_CONDUCTIVITY are for incompressible only currently.", CURRENT_FUNCTION);
    }
  }

  if ((Kind_Solver == INC_EULER || Kind_Solver == INC_NAVIER_STOKES || Kind_Solver == INC_RANS) && (Kind_FluidModel == INC_IDEAL_GAS_POLY)) {
    su2double sum = 0.0;
    for (unsigned short iVar = 0; iVar < nPolyCoeffs; iVar++) {
      sum += GetCp_PolyCoeff(iVar);
    }
    if ((nPolyCoeffs < 1) || (sum == 0.0))
      SU2_MPI::Error(string("CP_POLYCOEFFS not set for fluid model INC_IDEAL_GAS_POLY. \n"), CURRENT_FUNCTION);
  }

  if (((Kind_Solver == INC_EULER || Kind_Solver == INC_NAVIER_STOKES || Kind_Solver == INC_RANS)) && (Kind_ViscosityModel == POLYNOMIAL_VISCOSITY)) {
    su2double sum = 0.0;
    for (unsigned short iVar = 0; iVar < nPolyCoeffs; iVar++) {
      sum += GetMu_PolyCoeff(iVar);
    }
    if ((nPolyCoeffs < 1) || (sum == 0.0))
      SU2_MPI::Error(string("MU_POLYCOEFFS not set for viscosity model POLYNOMIAL_VISCOSITY. \n"), CURRENT_FUNCTION);
  }

  if ((Kind_Solver == INC_EULER || Kind_Solver == INC_NAVIER_STOKES || Kind_Solver == INC_RANS) && (Kind_ConductivityModel == POLYNOMIAL_CONDUCTIVITY)) {
    su2double sum = 0.0;
    for (unsigned short iVar = 0; iVar < nPolyCoeffs; iVar++) {
      sum += GetKt_PolyCoeff(iVar);
    }
    if ((nPolyCoeffs < 1) || (sum == 0.0))
      SU2_MPI::Error(string("KT_POLYCOEFFS not set for conductivity model POLYNOMIAL_CONDUCTIVITY. \n"), CURRENT_FUNCTION);
  }

  /*--- Incompressible solver currently limited to SI units. ---*/

  if ((Kind_Solver == INC_EULER || Kind_Solver == INC_NAVIER_STOKES || Kind_Solver == INC_RANS) && (SystemMeasurements == US)) {
    SU2_MPI::Error("Must use SI units for incompressible solver.", CURRENT_FUNCTION);
  }

  /*--- Check that the non-dim type is valid. ---*/

  if ((Kind_Solver == INC_EULER || Kind_Solver == INC_NAVIER_STOKES || Kind_Solver == INC_RANS)) {
    if ((Ref_Inc_NonDim != INITIAL_VALUES) && (Ref_Inc_NonDim != REFERENCE_VALUES) && (Ref_Inc_NonDim != DIMENSIONAL)) {
      SU2_MPI::Error("Incompressible non-dim. scheme invalid.\n Must use INITIAL_VALUES, REFERENCE_VALUES, or DIMENSIONAL.", CURRENT_FUNCTION);
    }
  }

  /*--- Check that the incompressible inlets are correctly specified. ---*/

  if ((Kind_Solver == INC_EULER || Kind_Solver == INC_NAVIER_STOKES || Kind_Solver == INC_RANS) && (nMarker_Inlet != 0)) {
    if (nMarker_Inlet != nInc_Inlet) {
      SU2_MPI::Error("Inlet types for incompressible problem improperly specified.\n Use INC_INLET_TYPE= VELOCITY_INLET or PRESSURE_INLET.\n Must list a type for each inlet marker, including duplicates, e.g.,\n INC_INLET_TYPE= VELOCITY_INLET VELOCITY_INLET PRESSURE_INLET", CURRENT_FUNCTION);
    }
    for (unsigned short iInlet = 0; iInlet < nInc_Inlet; iInlet++){
      if ((Kind_Inc_Inlet[iInlet] != VELOCITY_INLET) && (Kind_Inc_Inlet[iInlet] != PRESSURE_INLET)) {
        SU2_MPI::Error("Undefined incompressible inlet type. VELOCITY_INLET or PRESSURE_INLET possible.", CURRENT_FUNCTION);
      }
    }
  }

  /*--- Check that the incompressible inlets are correctly specified. ---*/

  if ((Kind_Solver == INC_EULER || Kind_Solver == INC_NAVIER_STOKES || Kind_Solver == INC_RANS) && (nMarker_Outlet != 0)) {
    if (nMarker_Outlet != nInc_Outlet) {
      SU2_MPI::Error("Outlet types for incompressible problem improperly specified.\n Use INC_OUTLET_TYPE= PRESSURE_OUTLET or MASS_FLOW_OUTLET.\n Must list a type for each inlet marker, including duplicates, e.g.,\n INC_OUTLET_TYPE= PRESSURE_OUTLET PRESSURE_OUTLET MASS_FLOW_OUTLET", CURRENT_FUNCTION);
    }
    for (unsigned short iInlet = 0; iInlet < nInc_Outlet; iInlet++){
      if ((Kind_Inc_Outlet[iInlet] != PRESSURE_OUTLET) && (Kind_Inc_Outlet[iInlet] != MASS_FLOW_OUTLET)) {
        SU2_MPI::Error("Undefined incompressible outlet type. PRESSURE_OUTLET or MASS_FLOW_OUTLET possible.", CURRENT_FUNCTION);
      }
    }
  }

  /*--- Rotating frame is not yet supported with the incompressible solver. ---*/

  if ((Kind_Solver == INC_EULER || Kind_Solver == INC_NAVIER_STOKES || Kind_Solver == INC_RANS) && (Kind_GridMovement == ROTATING_FRAME)) {
    SU2_MPI::Error("Support for rotating frame simulation not yet implemented for incompressible flows.", CURRENT_FUNCTION);
  }

  /*--- Assert that there are two markers being analyzed if the
   pressure drop objective function is selected. ---*/

  for (unsigned short iObj = 0; iObj < nObj; iObj++) {
    if ((Kind_ObjFunc[iObj] == SURFACE_PRESSURE_DROP) && (nMarker_Analyze != 2)) {
      SU2_MPI::Error("Must list two markers for the pressure drop objective function.\n Expected format: MARKER_ANALYZE= (outlet_name, inlet_name).", CURRENT_FUNCTION);
    }
  }

  /*--- Handle default options for topology optimization ---*/

  if (topology_optimization && top_optim_nKernel==0) {
    top_optim_nKernel = 1;
    top_optim_kernels = new unsigned short [1];
    top_optim_kernels[0] = CONICAL_WEIGHT_FILTER;
  }

  if (top_optim_nKernel != 0) {
    /*--- Set default value of kernel parameters ---*/
    if (top_optim_nKernelParams == 0) {
      top_optim_nKernelParams = top_optim_nKernel;
      top_optim_kernel_params = new su2double [top_optim_nKernel];
      for (unsigned short i=0; i<top_optim_nKernel; ++i) top_optim_kernel_params[i] = 1.0;
    }
    /*--- Broadcast the only value provided ---*/
    else if (top_optim_nKernelParams==1 && top_optim_nKernel>1) {
      su2double tmp = top_optim_kernel_params[0];
      delete [] top_optim_kernel_params;
      top_optim_nKernelParams = top_optim_nKernel;
      top_optim_kernel_params = new su2double [top_optim_nKernel];
      for (unsigned short i=0; i<top_optim_nKernel; ++i) top_optim_kernel_params[i] = tmp;
    }
    /*--- Numbers do not match ---*/
    else if (top_optim_nKernelParams != top_optim_nKernel) {
      SU2_MPI::Error("Different number of topology filter kernels and respective parameters.", CURRENT_FUNCTION);
    }

    /*--- Set default value of filter radius ---*/
    if (top_optim_nRadius == 0) {
      top_optim_nRadius = top_optim_nKernel;
      top_optim_filter_radius = new su2double [top_optim_nKernel];
      for (unsigned short i=0; i<top_optim_nKernel; ++i) top_optim_filter_radius[i] = 1.0e-6;
    }
    /*--- Broadcast the only value provided ---*/
    else if (top_optim_nRadius==1 && top_optim_nKernel>1) {
      su2double tmp = top_optim_filter_radius[0];
      delete [] top_optim_filter_radius;
      top_optim_nRadius = top_optim_nKernel;
      top_optim_filter_radius = new su2double [top_optim_nKernel];
      for (unsigned short i=0; i<top_optim_nKernel; ++i) top_optim_filter_radius[i] = tmp;
    }
    /*--- Numbers do not match ---*/
    else if (top_optim_nRadius != top_optim_nKernel) {
      SU2_MPI::Error("Different number of topology filter kernels and respective radii.", CURRENT_FUNCTION);
    }
  }

  /*--- If we are executing SU2_DOT in surface file mode, then
   force the projected surface sensitivity file to be written. ---*/

  Wrt_Projected_Sensitivity = false;
  if ((Kind_SU2 == SU2_DOT) && (Design_Variable[0] == SURFACE_FILE)) {
    Wrt_Projected_Sensitivity = true;
  }

  /*--- Delay the output until exit for minimal communication mode. ---*/

  if (Comm_Level != COMM_FULL) {

    /*--- Disable the use of Comm_Level = NONE until we have properly
     implemented it. ---*/

    if (Comm_Level == COMM_NONE)
      SU2_MPI::Error("COMM_LEVEL = NONE not yet implemented.", CURRENT_FUNCTION);

    Wrt_Sol_Freq          = nTimeIter+1;
    Wrt_Sol_Freq_DualTime = nTimeIter+1;

    /*--- Write only the restart. ---*/

    Wrt_Slice   = false;
    Wrt_Vol_Sol = false;
    Wrt_Srf_Sol = false;
    Wrt_Csv_Sol = false;
  }

  /*--- Check the conductivity model. Deactivate the turbulent component
   if we are not running RANS. ---*/

  if ((Kind_Solver != RANS) &&
      (Kind_Solver != ADJ_RANS) &&
      (Kind_Solver != DISC_ADJ_RANS) &&
      (Kind_Solver != INC_RANS) &&
      (Kind_Solver != DISC_ADJ_INC_RANS)){
    Kind_ConductivityModel_Turb = NO_CONDUCTIVITY_TURB;
  }

  /*--- Check for running SU2_MSH for periodic preprocessing, and throw
   an error to report that this is no longer necessary. ---*/

  if ((Kind_SU2 == SU2_MSH) &&
      (Kind_Adaptation == PERIODIC)) {
    SU2_MPI::Error(string("For SU2 v7.0.0 and later, preprocessing of periodic grids by SU2_MSH\n") +
                   string("is no longer necessary. Please use the original mesh file (prior to SU2_MSH)\n") +
                   string("with the same MARKER_PERIODIC definition in the configuration file.") , CURRENT_FUNCTION);
  }


  /* Set a default for the size of the RECTANGLE / BOX grid sizes. */

  if (nMesh_Box_Size == 0) {
    nMesh_Box_Size = 3;
    Mesh_Box_Size = new short [nMesh_Box_Size];
    Mesh_Box_Size[0] = 33;
    Mesh_Box_Size[1] = 33;
    Mesh_Box_Size[2] = 33;
  } else if (nMesh_Box_Size != 3) {
    SU2_MPI::Error(string("MESH_BOX_SIZE specified without 3 values.\n"),
                   CURRENT_FUNCTION);
  }

  if (DiscreteAdjoint) {
#if !defined CODI_REVERSE_TYPE
    if (Kind_SU2 == SU2_CFD) {
      SU2_MPI::Error(string("SU2_CFD: Config option MATH_PROBLEM= DISCRETE_ADJOINT requires AD support!\n") +
                     string("Please use SU2_CFD_AD (configuration/compilation is done using the preconfigure.py script)."),
                     CURRENT_FUNCTION);
    }
#endif

    /*--- Disable writing of limiters if enabled ---*/
    Wrt_Limiters = false;

    if (TimeMarching) {

      Restart_Flow = false;

      if (GetKind_GridMovement() != RIGID_MOTION &&
          GetKind_GridMovement() != NO_MOVEMENT) {
        SU2_MPI::Error(string("Dynamic mesh movement currently only supported for the discrete adjoint solver for\n") +
                       string("GRID_MOVEMENT = RIGID_MOTION."), CURRENT_FUNCTION);
      }

      if (Unst_AdjointIter- long(nTimeIter) < 0){
        SU2_MPI::Error(string("Invalid iteration number requested for unsteady adjoint.\n" ) +
                       string("Make sure EXT_ITER is larger or equal than UNST_ADJOINT_ITER."),
                       CURRENT_FUNCTION);
      }

      /*--- If the averaging interval is not set, we average over all time-steps ---*/

      if (Iter_Avg_Objective == 0.0) {
        Iter_Avg_Objective = nTimeIter;
      }

    }

    /*--- Note that this is deliberatly done at the end of this routine! ---*/
    switch(Kind_Solver) {
      case EULER:
        Kind_Solver = DISC_ADJ_EULER;
        break;
      case RANS:
        Kind_Solver = DISC_ADJ_RANS;
        break;
      case NAVIER_STOKES:
        Kind_Solver = DISC_ADJ_NAVIER_STOKES;
        break;
      case INC_EULER:
        Kind_Solver = DISC_ADJ_INC_EULER;
        break;
      case INC_RANS:
        Kind_Solver = DISC_ADJ_INC_RANS;
        break;
      case INC_NAVIER_STOKES:
        Kind_Solver = DISC_ADJ_INC_NAVIER_STOKES;
        break;
      case FEM_EULER :
        Kind_Solver = DISC_ADJ_FEM_EULER;
        break;
      case FEM_RANS :
        Kind_Solver = DISC_ADJ_FEM_RANS;
        break;
      case FEM_NAVIER_STOKES :
        Kind_Solver = DISC_ADJ_FEM_NS;
        break;
      case FEM_ELASTICITY:
        Kind_Solver = DISC_ADJ_FEM;
        break;
      case HEAT_EQUATION:
        Kind_Solver = DISC_ADJ_HEAT;
        break;
      default:
        break;
    }

    RampOutletPressure = false;
    RampRotatingFrame = false;
  }

  /* 2nd-order MUSCL is not possible for the continuous adjoint
   turbulence model. */

  if (MUSCL_AdjTurb) {
    SU2_MPI::Error(string("MUSCL_ADJTURB= YES not currently supported.\n") +
                   string("Please select MUSCL_ADJTURB= NO (first-order)."),
                   CURRENT_FUNCTION);
  }

  /* Check for whether we need a second gradient method to calculate
   gradients for uwpind reconstruction. Set additional booleans to
   minimize overhead as appropriate. */

  if (MUSCL_Flow || MUSCL_Turb || MUSCL_Heat || MUSCL_AdjFlow) {

    ReconstructionGradientRequired = true;

    if ((Kind_Gradient_Method_Recon == NO_GRADIENT) ||
        (Kind_Gradient_Method_Recon == Kind_Gradient_Method)) {

      /* The default behavior if no reconstruction gradient is specified
       is to use the same gradient as needed for the viscous/source terms
       without recomputation. If they are using the same method, then
       we also want to avoid recomputation. */

      ReconstructionGradientRequired = false;
      Kind_Gradient_Method_Recon     = Kind_Gradient_Method;
    }

  }

  /* Simpler boolean to control allocation of least-squares memory. */

  LeastSquaresRequired = false;
  if ((Kind_Gradient_Method_Recon == LEAST_SQUARES) ||
      (Kind_Gradient_Method_Recon == WEIGHTED_LEAST_SQUARES) ||
      (Kind_Gradient_Method       == LEAST_SQUARES) ||
      (Kind_Gradient_Method       == WEIGHTED_LEAST_SQUARES)) {
    LeastSquaresRequired = true;
  }

  if (Kind_Gradient_Method == LEAST_SQUARES) {
    SU2_MPI::Error(string("LEAST_SQUARES gradient method not allowed for viscous / source terms.\n") +
                   string("Please select either WEIGHTED_LEAST_SQUARES or GREEN_GAUSS."),
                   CURRENT_FUNCTION);
  }

  /* Protect against using CFL adaption for non-flow or certain
   unsteady flow problems. */

  bool fvm_flow = ((Kind_Solver == INC_EULER) ||
                   (Kind_Solver == INC_NAVIER_STOKES) ||
                   (Kind_Solver == INC_RANS) ||
                   (Kind_Solver == EULER) ||
                   (Kind_Solver == NAVIER_STOKES) ||
                   (Kind_Solver == RANS) ||
                   (Kind_Solver == DISC_ADJ_EULER) ||
                   (Kind_Solver == DISC_ADJ_RANS) ||
                   (Kind_Solver == DISC_ADJ_NAVIER_STOKES) ||
                   (Kind_Solver == DISC_ADJ_INC_EULER) ||
                   (Kind_Solver == DISC_ADJ_INC_RANS) ||
                   (Kind_Solver == DISC_ADJ_INC_NAVIER_STOKES));
  if (CFL_Adapt && !fvm_flow) {
    SU2_MPI::Error(string("CFL adaption only available for finite-volume fluid solvers.\n") +
                   string("Please select CFL_ADAPT = NO."),
                   CURRENT_FUNCTION);
  }

  if (CFL_Adapt && (TimeMarching == TIME_STEPPING)) {
    SU2_MPI::Error(string("CFL adaption not available for TIME_STEPPING integration.\n") +
                   string("Please select CFL_ADAPT = NO."),
                   CURRENT_FUNCTION);
  }

  /*--- 0 in the config file means "disable" which can be done using a very large group. ---*/
  if (edgeColorGroupSize==0) edgeColorGroupSize = 1<<30;

  /*--- Specifying a deforming surface requires a mesh deformation solver. ---*/
  if (GetSurface_Movement(DEFORMING)) Deform_Mesh = true;

}

void CConfig::SetMarkers(unsigned short val_software) {

  unsigned short iMarker_All, iMarker_CfgFile, iMarker_Euler, iMarker_Custom,
  iMarker_FarField, iMarker_SymWall, iMarker_PerBound,
  iMarker_NearFieldBound, iMarker_Fluid_InterfaceBound,
  iMarker_Inlet, iMarker_Riemann, iMarker_Giles, iMarker_Outlet, iMarker_Isothermal,
  iMarker_HeatFlux, iMarker_EngineInflow, iMarker_EngineExhaust, iMarker_Damper,
  iMarker_Displacement, iMarker_Load, iMarker_FlowLoad, iMarker_Internal,
  iMarker_Monitoring, iMarker_Designing, iMarker_GeoEval, iMarker_Plotting, iMarker_Analyze,
  iMarker_DV, iMarker_Moving, iMarker_PyCustom, iMarker_Supersonic_Inlet, iMarker_Supersonic_Outlet,
  iMarker_Clamped, iMarker_ZoneInterface, iMarker_CHTInterface, iMarker_Load_Dir, iMarker_Disp_Dir, iMarker_Load_Sine,
  iMarker_Fluid_Load, iMarker_Deform_Mesh,
  iMarker_ActDiskInlet, iMarker_ActDiskOutlet,
  iMarker_Turbomachinery, iMarker_MixingPlaneInterface;

  int size = SINGLE_NODE;

#ifdef HAVE_MPI
  if (val_software != SU2_MSH)
    SU2_MPI::Comm_size(MPI_COMM_WORLD, &size);
#endif

  /*--- Compute the total number of markers in the config file ---*/

  nMarker_CfgFile = nMarker_Euler + nMarker_FarField + nMarker_SymWall +
  nMarker_PerBound + nMarker_NearFieldBound + nMarker_Fluid_InterfaceBound +
  nMarker_CHTInterface + nMarker_Inlet + nMarker_Riemann +
  nMarker_Giles + nMarker_Outlet + nMarker_Isothermal + nMarker_HeatFlux +
  nMarker_EngineInflow + nMarker_EngineExhaust + nMarker_Internal +
  nMarker_Supersonic_Inlet + nMarker_Supersonic_Outlet + nMarker_Displacement + nMarker_Load +
  nMarker_FlowLoad + nMarker_Custom + nMarker_Damper + nMarker_Fluid_Load +
  nMarker_Clamped + nMarker_Load_Sine + nMarker_Load_Dir + nMarker_Disp_Dir +
  nMarker_ActDiskInlet + nMarker_ActDiskOutlet + nMarker_ZoneInterface;

  /*--- Add the possible send/receive domains ---*/

  nMarker_Max = nMarker_CfgFile + OVERHEAD*size;

  /*--- Basic dimensionalization of the markers (worst scenario) ---*/

  nMarker_All = nMarker_Max;

  /*--- Allocate the memory (markers in each domain) ---*/

  Marker_All_TagBound       = new string[nMarker_All];    // Store the tag that correspond with each marker.
  Marker_All_SendRecv       = new short[nMarker_All] ();   // +#domain (send), -#domain (receive).
  Marker_All_KindBC         = new unsigned short[nMarker_All] (); // Store the kind of boundary condition.
  Marker_All_Monitoring     = new unsigned short[nMarker_All] (); // Store whether the boundary should be monitored.
  Marker_All_Designing      = new unsigned short[nMarker_All] (); // Store whether the boundary should be designed.
  Marker_All_Plotting       = new unsigned short[nMarker_All] (); // Store whether the boundary should be plotted.
  Marker_All_Analyze        = new unsigned short[nMarker_All] (); // Store whether the boundary should be plotted.
  Marker_All_ZoneInterface  = new unsigned short[nMarker_All] (); // Store whether the boundary is in the FSI interface.
  Marker_All_GeoEval        = new unsigned short[nMarker_All] (); // Store whether the boundary should be geometry evaluation.
  Marker_All_DV             = new unsigned short[nMarker_All] (); // Store whether the boundary should be affected by design variables.
  Marker_All_Moving         = new unsigned short[nMarker_All] (); // Store whether the boundary should be in motion.
  Marker_All_Deform_Mesh    = new unsigned short[nMarker_All] (); // Store whether the boundary is deformable.
  Marker_All_Fluid_Load     = new unsigned short[nMarker_All] (); // Store whether the boundary computes/applies fluid loads.
  Marker_All_PyCustom       = new unsigned short[nMarker_All] (); // Store whether the boundary is Python customizable.
  Marker_All_PerBound       = new short[nMarker_All] ();          // Store whether the boundary belongs to a periodic boundary.
  Marker_All_Turbomachinery       = new unsigned short[nMarker_All] (); // Store whether the boundary is in needed for Turbomachinery computations.
  Marker_All_TurbomachineryFlag   = new unsigned short[nMarker_All] (); // Store whether the boundary has a flag for Turbomachinery computations.
  Marker_All_MixingPlaneInterface = new unsigned short[nMarker_All] (); // Store whether the boundary has a in the MixingPlane interface.

  for (iMarker_All = 0; iMarker_All < nMarker_All; iMarker_All++) {
    Marker_All_TagBound[iMarker_All] = "SEND_RECEIVE";
  }

  /*--- Allocate the memory (markers in the config file) ---*/

  Marker_CfgFile_TagBound             = new string[nMarker_CfgFile];
  Marker_CfgFile_KindBC               = new unsigned short[nMarker_CfgFile] ();
  Marker_CfgFile_Monitoring           = new unsigned short[nMarker_CfgFile] ();
  Marker_CfgFile_Designing            = new unsigned short[nMarker_CfgFile] ();
  Marker_CfgFile_Plotting             = new unsigned short[nMarker_CfgFile] ();
  Marker_CfgFile_Analyze              = new unsigned short[nMarker_CfgFile] ();
  Marker_CfgFile_GeoEval              = new unsigned short[nMarker_CfgFile] ();
  Marker_CfgFile_ZoneInterface        = new unsigned short[nMarker_CfgFile] ();
  Marker_CfgFile_DV                   = new unsigned short[nMarker_CfgFile] ();
  Marker_CfgFile_Moving               = new unsigned short[nMarker_CfgFile] ();
  Marker_CfgFile_Deform_Mesh          = new unsigned short[nMarker_CfgFile] ();
  Marker_CfgFile_Fluid_Load           = new unsigned short[nMarker_CfgFile] ();
  Marker_CfgFile_PerBound             = new unsigned short[nMarker_CfgFile] ();
  Marker_CfgFile_Turbomachinery       = new unsigned short[nMarker_CfgFile] ();
  Marker_CfgFile_TurbomachineryFlag   = new unsigned short[nMarker_CfgFile] ();
  Marker_CfgFile_MixingPlaneInterface = new unsigned short[nMarker_CfgFile] ();
  Marker_CfgFile_PyCustom             = new unsigned short[nMarker_CfgFile] ();

  for (iMarker_CfgFile = 0; iMarker_CfgFile < nMarker_CfgFile; iMarker_CfgFile++) {
    Marker_CfgFile_TagBound[iMarker_CfgFile] = "SEND_RECEIVE";
  }

  /*--- Allocate memory to store surface information (Analyze BC) ---*/

  Surface_MassFlow = new su2double[nMarker_Analyze] ();
  Surface_Mach = new su2double[nMarker_Analyze] ();
  Surface_Temperature = new su2double[nMarker_Analyze] ();
  Surface_Pressure = new su2double[nMarker_Analyze] ();
  Surface_Density = new su2double[nMarker_Analyze] ();
  Surface_Enthalpy = new su2double[nMarker_Analyze] ();
  Surface_NormalVelocity = new su2double[nMarker_Analyze] ();
  Surface_Uniformity = new su2double[nMarker_Analyze] ();
  Surface_SecondaryStrength = new su2double[nMarker_Analyze] ();
  Surface_SecondOverUniform = new su2double[nMarker_Analyze] ();
  Surface_MomentumDistortion = new su2double[nMarker_Analyze] ();
  Surface_TotalTemperature = new su2double[nMarker_Analyze] ();
  Surface_TotalPressure = new su2double[nMarker_Analyze] ();
  Surface_PressureDrop = new su2double[nMarker_Analyze] ();
  Surface_DC60 = new su2double[nMarker_Analyze] ();
  Surface_IDC = new su2double[nMarker_Analyze] ();
  Surface_IDC_Mach = new su2double[nMarker_Analyze] ();
  Surface_IDR = new su2double[nMarker_Analyze] ();

  /*--- Populate the marker information in the config file (all domains) ---*/

  iMarker_CfgFile = 0;
  for (iMarker_Euler = 0; iMarker_Euler < nMarker_Euler; iMarker_Euler++) {
    Marker_CfgFile_TagBound[iMarker_CfgFile] = Marker_Euler[iMarker_Euler];
    Marker_CfgFile_KindBC[iMarker_CfgFile] = EULER_WALL;
    iMarker_CfgFile++;
  }

  for (iMarker_FarField = 0; iMarker_FarField < nMarker_FarField; iMarker_FarField++) {
    Marker_CfgFile_TagBound[iMarker_CfgFile] = Marker_FarField[iMarker_FarField];
    Marker_CfgFile_KindBC[iMarker_CfgFile] = FAR_FIELD;
    iMarker_CfgFile++;
  }

  for (iMarker_SymWall = 0; iMarker_SymWall < nMarker_SymWall; iMarker_SymWall++) {
    Marker_CfgFile_TagBound[iMarker_CfgFile] = Marker_SymWall[iMarker_SymWall];
    Marker_CfgFile_KindBC[iMarker_CfgFile] = SYMMETRY_PLANE;
    iMarker_CfgFile++;
  }

  for (iMarker_PerBound = 0; iMarker_PerBound < nMarker_PerBound; iMarker_PerBound++) {
    Marker_CfgFile_TagBound[iMarker_CfgFile] = Marker_PerBound[iMarker_PerBound];
    Marker_CfgFile_KindBC[iMarker_CfgFile] = PERIODIC_BOUNDARY;
    Marker_CfgFile_PerBound[iMarker_CfgFile] = iMarker_PerBound + 1;
    iMarker_CfgFile++;
  }

  ActDisk_DeltaPress = new su2double[nMarker_ActDiskInlet] ();
  ActDisk_DeltaTemp = new su2double[nMarker_ActDiskInlet] ();
  ActDisk_TotalPressRatio = new su2double[nMarker_ActDiskInlet] ();
  ActDisk_TotalTempRatio = new su2double[nMarker_ActDiskInlet] ();
  ActDisk_StaticPressRatio = new su2double[nMarker_ActDiskInlet] ();
  ActDisk_StaticTempRatio = new su2double[nMarker_ActDiskInlet] ();
  ActDisk_Power = new su2double[nMarker_ActDiskInlet] ();
  ActDisk_MassFlow = new su2double[nMarker_ActDiskInlet] ();
  ActDisk_Mach = new su2double[nMarker_ActDiskInlet] ();
  ActDisk_Force = new su2double[nMarker_ActDiskInlet] ();
  ActDisk_NetThrust = new su2double[nMarker_ActDiskInlet] ();
  ActDisk_BCThrust = new su2double[nMarker_ActDiskInlet] ();
  ActDisk_BCThrust_Old = new su2double[nMarker_ActDiskInlet] ();
  ActDisk_GrossThrust = new su2double[nMarker_ActDiskInlet] ();
  ActDisk_Area = new su2double[nMarker_ActDiskInlet] ();
  ActDisk_ReverseMassFlow = new su2double[nMarker_ActDiskInlet] ();

  ActDiskInlet_MassFlow = new su2double[nMarker_ActDiskInlet] ();
  ActDiskInlet_Temperature = new su2double[nMarker_ActDiskInlet] ();
  ActDiskInlet_TotalTemperature = new su2double[nMarker_ActDiskInlet] ();
  ActDiskInlet_Pressure = new su2double[nMarker_ActDiskInlet] ();
  ActDiskInlet_TotalPressure = new su2double[nMarker_ActDiskInlet] ();
  ActDiskInlet_RamDrag = new su2double[nMarker_ActDiskInlet] ();
  ActDiskInlet_Force = new su2double[nMarker_ActDiskInlet] ();
  ActDiskInlet_Power = new su2double[nMarker_ActDiskInlet] ();

  for (iMarker_ActDiskInlet = 0; iMarker_ActDiskInlet < nMarker_ActDiskInlet; iMarker_ActDiskInlet++) {
    Marker_CfgFile_TagBound[iMarker_CfgFile] = Marker_ActDiskInlet[iMarker_ActDiskInlet];
    Marker_CfgFile_KindBC[iMarker_CfgFile] = ACTDISK_INLET;
    iMarker_CfgFile++;
  }

  ActDiskOutlet_MassFlow = new su2double[nMarker_ActDiskOutlet] ();
  ActDiskOutlet_Temperature = new su2double[nMarker_ActDiskOutlet] ();
  ActDiskOutlet_TotalTemperature = new su2double[nMarker_ActDiskOutlet] ();
  ActDiskOutlet_Pressure = new su2double[nMarker_ActDiskOutlet] ();
  ActDiskOutlet_TotalPressure = new su2double[nMarker_ActDiskOutlet] ();
  ActDiskOutlet_GrossThrust = new su2double[nMarker_ActDiskOutlet] ();
  ActDiskOutlet_Force = new su2double[nMarker_ActDiskOutlet] ();
  ActDiskOutlet_Power = new su2double[nMarker_ActDiskOutlet] ();

  for (iMarker_ActDiskOutlet = 0; iMarker_ActDiskOutlet < nMarker_ActDiskOutlet; iMarker_ActDiskOutlet++) {
    Marker_CfgFile_TagBound[iMarker_CfgFile] = Marker_ActDiskOutlet[iMarker_ActDiskOutlet];
    Marker_CfgFile_KindBC[iMarker_CfgFile] = ACTDISK_OUTLET;
    iMarker_CfgFile++;
  }

  Outlet_MassFlow = new su2double[nMarker_Outlet] ();
  Outlet_Density  = new su2double[nMarker_Outlet] ();
  Outlet_Area     = new su2double[nMarker_Outlet] ();

  for (iMarker_NearFieldBound = 0; iMarker_NearFieldBound < nMarker_NearFieldBound; iMarker_NearFieldBound++) {
    Marker_CfgFile_TagBound[iMarker_CfgFile] = Marker_NearFieldBound[iMarker_NearFieldBound];
    Marker_CfgFile_KindBC[iMarker_CfgFile] = NEARFIELD_BOUNDARY;
    iMarker_CfgFile++;
  }

  for (iMarker_Fluid_InterfaceBound = 0; iMarker_Fluid_InterfaceBound < nMarker_Fluid_InterfaceBound; iMarker_Fluid_InterfaceBound++) {
    Marker_CfgFile_TagBound[iMarker_CfgFile] = Marker_Fluid_InterfaceBound[iMarker_Fluid_InterfaceBound];
    Marker_CfgFile_KindBC[iMarker_CfgFile] = FLUID_INTERFACE;
    iMarker_CfgFile++;
  }

  for (iMarker_CHTInterface = 0; iMarker_CHTInterface < nMarker_CHTInterface; iMarker_CHTInterface++) {
    Marker_CfgFile_TagBound[iMarker_CfgFile] = Marker_CHTInterface[iMarker_CHTInterface];
    Marker_CfgFile_KindBC[iMarker_CfgFile] = CHT_WALL_INTERFACE;
    iMarker_CfgFile++;
  }

  for (iMarker_Inlet = 0; iMarker_Inlet < nMarker_Inlet; iMarker_Inlet++) {
    Marker_CfgFile_TagBound[iMarker_CfgFile] = Marker_Inlet[iMarker_Inlet];
    Marker_CfgFile_KindBC[iMarker_CfgFile] = INLET_FLOW;
    iMarker_CfgFile++;
  }

  for (iMarker_Riemann = 0; iMarker_Riemann < nMarker_Riemann; iMarker_Riemann++) {
    Marker_CfgFile_TagBound[iMarker_CfgFile] = Marker_Riemann[iMarker_Riemann];
    Marker_CfgFile_KindBC[iMarker_CfgFile] = RIEMANN_BOUNDARY;
    iMarker_CfgFile++;
  }

  for (iMarker_Giles = 0; iMarker_Giles < nMarker_Giles; iMarker_Giles++) {
    Marker_CfgFile_TagBound[iMarker_CfgFile] = Marker_Giles[iMarker_Giles];
    Marker_CfgFile_KindBC[iMarker_CfgFile] = GILES_BOUNDARY;
    iMarker_CfgFile++;
  }

  Engine_Power       = new su2double[nMarker_EngineInflow] ();
  Engine_Mach        = new su2double[nMarker_EngineInflow] ();
  Engine_Force       = new su2double[nMarker_EngineInflow] ();
  Engine_NetThrust   = new su2double[nMarker_EngineInflow] ();
  Engine_GrossThrust = new su2double[nMarker_EngineInflow] ();
  Engine_Area        = new su2double[nMarker_EngineInflow] ();

  Inflow_Mach = new su2double[nMarker_EngineInflow] ();
  Inflow_Pressure = new su2double[nMarker_EngineInflow] ();
  Inflow_MassFlow = new su2double[nMarker_EngineInflow] ();
  Inflow_ReverseMassFlow = new su2double[nMarker_EngineInflow] ();
  Inflow_TotalPressure = new su2double[nMarker_EngineInflow] ();
  Inflow_Temperature = new su2double[nMarker_EngineInflow] ();
  Inflow_TotalTemperature = new su2double[nMarker_EngineInflow] ();
  Inflow_RamDrag = new su2double[nMarker_EngineInflow] ();
  Inflow_Force = new su2double[nMarker_EngineInflow] ();
  Inflow_Power = new su2double[nMarker_EngineInflow] ();

  for (iMarker_EngineInflow = 0; iMarker_EngineInflow < nMarker_EngineInflow; iMarker_EngineInflow++) {
    Marker_CfgFile_TagBound[iMarker_CfgFile] = Marker_EngineInflow[iMarker_EngineInflow];
    Marker_CfgFile_KindBC[iMarker_CfgFile] = ENGINE_INFLOW;
    iMarker_CfgFile++;
  }

  Exhaust_Pressure = new su2double[nMarker_EngineExhaust] ();
  Exhaust_Temperature = new su2double[nMarker_EngineExhaust] ();
  Exhaust_MassFlow = new su2double[nMarker_EngineExhaust] ();
  Exhaust_TotalPressure = new su2double[nMarker_EngineExhaust] ();
  Exhaust_TotalTemperature = new su2double[nMarker_EngineExhaust] ();
  Exhaust_GrossThrust = new su2double[nMarker_EngineExhaust] ();
  Exhaust_Force = new su2double[nMarker_EngineExhaust] ();
  Exhaust_Power = new su2double[nMarker_EngineExhaust] ();

  for (iMarker_EngineExhaust = 0; iMarker_EngineExhaust < nMarker_EngineExhaust; iMarker_EngineExhaust++) {
    Marker_CfgFile_TagBound[iMarker_CfgFile] = Marker_EngineExhaust[iMarker_EngineExhaust];
    Marker_CfgFile_KindBC[iMarker_CfgFile] = ENGINE_EXHAUST;
    iMarker_CfgFile++;
  }

  for (iMarker_Supersonic_Inlet = 0; iMarker_Supersonic_Inlet < nMarker_Supersonic_Inlet; iMarker_Supersonic_Inlet++) {
    Marker_CfgFile_TagBound[iMarker_CfgFile] = Marker_Supersonic_Inlet[iMarker_Supersonic_Inlet];
    Marker_CfgFile_KindBC[iMarker_CfgFile] = SUPERSONIC_INLET;
    iMarker_CfgFile++;
  }

  for (iMarker_Supersonic_Outlet = 0; iMarker_Supersonic_Outlet < nMarker_Supersonic_Outlet; iMarker_Supersonic_Outlet++) {
    Marker_CfgFile_TagBound[iMarker_CfgFile] = Marker_Supersonic_Outlet[iMarker_Supersonic_Outlet];
    Marker_CfgFile_KindBC[iMarker_CfgFile] = SUPERSONIC_OUTLET;
    iMarker_CfgFile++;
  }

  for (iMarker_Internal = 0; iMarker_Internal < nMarker_Internal; iMarker_Internal++) {
    Marker_CfgFile_TagBound[iMarker_CfgFile] = Marker_Internal[iMarker_Internal];
    Marker_CfgFile_KindBC[iMarker_CfgFile] = INTERNAL_BOUNDARY;
    iMarker_CfgFile++;
  }

  for (iMarker_Custom = 0; iMarker_Custom < nMarker_Custom; iMarker_Custom++) {
    Marker_CfgFile_TagBound[iMarker_CfgFile] = Marker_Custom[iMarker_Custom];
    Marker_CfgFile_KindBC[iMarker_CfgFile] = CUSTOM_BOUNDARY;
    iMarker_CfgFile++;
  }

  for (iMarker_Outlet = 0; iMarker_Outlet < nMarker_Outlet; iMarker_Outlet++) {
    Marker_CfgFile_TagBound[iMarker_CfgFile] = Marker_Outlet[iMarker_Outlet];
    Marker_CfgFile_KindBC[iMarker_CfgFile] = OUTLET_FLOW;
    iMarker_CfgFile++;
  }

  for (iMarker_Isothermal = 0; iMarker_Isothermal < nMarker_Isothermal; iMarker_Isothermal++) {
    Marker_CfgFile_TagBound[iMarker_CfgFile] = Marker_Isothermal[iMarker_Isothermal];
    Marker_CfgFile_KindBC[iMarker_CfgFile] = ISOTHERMAL;
    iMarker_CfgFile++;
  }

  for (iMarker_HeatFlux = 0; iMarker_HeatFlux < nMarker_HeatFlux; iMarker_HeatFlux++) {
    Marker_CfgFile_TagBound[iMarker_CfgFile] = Marker_HeatFlux[iMarker_HeatFlux];
    Marker_CfgFile_KindBC[iMarker_CfgFile] = HEAT_FLUX;
    iMarker_CfgFile++;
  }

  for (iMarker_Clamped = 0; iMarker_Clamped < nMarker_Clamped; iMarker_Clamped++) {
    Marker_CfgFile_TagBound[iMarker_CfgFile] = Marker_Clamped[iMarker_Clamped];
    Marker_CfgFile_KindBC[iMarker_CfgFile] = CLAMPED_BOUNDARY;
    iMarker_CfgFile++;
  }

  for (iMarker_Displacement = 0; iMarker_Displacement < nMarker_Displacement; iMarker_Displacement++) {
    Marker_CfgFile_TagBound[iMarker_CfgFile] = Marker_Displacement[iMarker_Displacement];
    Marker_CfgFile_KindBC[iMarker_CfgFile] = DISPLACEMENT_BOUNDARY;
    iMarker_CfgFile++;
  }

  for (iMarker_Load = 0; iMarker_Load < nMarker_Load; iMarker_Load++) {
    Marker_CfgFile_TagBound[iMarker_CfgFile] = Marker_Load[iMarker_Load];
    Marker_CfgFile_KindBC[iMarker_CfgFile] = LOAD_BOUNDARY;
    iMarker_CfgFile++;
  }

  for (iMarker_Damper = 0; iMarker_Damper < nMarker_Damper; iMarker_Damper++) {
    Marker_CfgFile_TagBound[iMarker_CfgFile] = Marker_Damper[iMarker_Damper];
    Marker_CfgFile_KindBC[iMarker_CfgFile] = DAMPER_BOUNDARY;
    iMarker_CfgFile++;
  }

  for (iMarker_Load_Dir = 0; iMarker_Load_Dir < nMarker_Load_Dir; iMarker_Load_Dir++) {
    Marker_CfgFile_TagBound[iMarker_CfgFile] = Marker_Load_Dir[iMarker_Load_Dir];
    Marker_CfgFile_KindBC[iMarker_CfgFile] = LOAD_DIR_BOUNDARY;
    iMarker_CfgFile++;
  }

  for (iMarker_Disp_Dir = 0; iMarker_Disp_Dir < nMarker_Disp_Dir; iMarker_Disp_Dir++) {
    Marker_CfgFile_TagBound[iMarker_CfgFile] = Marker_Disp_Dir[iMarker_Disp_Dir];
    Marker_CfgFile_KindBC[iMarker_CfgFile] = DISP_DIR_BOUNDARY;
    iMarker_CfgFile++;
  }

  for (iMarker_Load_Sine = 0; iMarker_Load_Sine < nMarker_Load_Sine; iMarker_Load_Sine++) {
    Marker_CfgFile_TagBound[iMarker_CfgFile] = Marker_Load_Sine[iMarker_Load_Sine];
    Marker_CfgFile_KindBC[iMarker_CfgFile] = LOAD_SINE_BOUNDARY;
    iMarker_CfgFile++;
  }

  for (iMarker_Fluid_Load = 0; iMarker_Fluid_Load < nMarker_Fluid_Load; iMarker_Fluid_Load++) {
    Marker_CfgFile_TagBound[iMarker_CfgFile] = Marker_Fluid_Load[iMarker_Fluid_Load];
    iMarker_CfgFile++;
  }

  for (iMarker_FlowLoad = 0; iMarker_FlowLoad < nMarker_FlowLoad; iMarker_FlowLoad++) {
    Marker_CfgFile_TagBound[iMarker_CfgFile] = Marker_FlowLoad[iMarker_FlowLoad];
    Marker_CfgFile_KindBC[iMarker_CfgFile] = FLOWLOAD_BOUNDARY;
    iMarker_CfgFile++;
  }

  for (iMarker_CfgFile = 0; iMarker_CfgFile < nMarker_CfgFile; iMarker_CfgFile++) {
    Marker_CfgFile_Monitoring[iMarker_CfgFile] = NO;
    for (iMarker_Monitoring = 0; iMarker_Monitoring < nMarker_Monitoring; iMarker_Monitoring++)
      if (Marker_CfgFile_TagBound[iMarker_CfgFile] == Marker_Monitoring[iMarker_Monitoring])
        Marker_CfgFile_Monitoring[iMarker_CfgFile] = YES;
  }

  for (iMarker_CfgFile = 0; iMarker_CfgFile < nMarker_CfgFile; iMarker_CfgFile++) {
    Marker_CfgFile_GeoEval[iMarker_CfgFile] = NO;
    for (iMarker_GeoEval = 0; iMarker_GeoEval < nMarker_GeoEval; iMarker_GeoEval++)
      if (Marker_CfgFile_TagBound[iMarker_CfgFile] == Marker_GeoEval[iMarker_GeoEval])
        Marker_CfgFile_GeoEval[iMarker_CfgFile] = YES;
  }

  for (iMarker_CfgFile = 0; iMarker_CfgFile < nMarker_CfgFile; iMarker_CfgFile++) {
    Marker_CfgFile_Designing[iMarker_CfgFile] = NO;
    for (iMarker_Designing = 0; iMarker_Designing < nMarker_Designing; iMarker_Designing++)
      if (Marker_CfgFile_TagBound[iMarker_CfgFile] == Marker_Designing[iMarker_Designing])
        Marker_CfgFile_Designing[iMarker_CfgFile] = YES;
  }

  for (iMarker_CfgFile = 0; iMarker_CfgFile < nMarker_CfgFile; iMarker_CfgFile++) {
    Marker_CfgFile_Plotting[iMarker_CfgFile] = NO;
    for (iMarker_Plotting = 0; iMarker_Plotting < nMarker_Plotting; iMarker_Plotting++)
      if (Marker_CfgFile_TagBound[iMarker_CfgFile] == Marker_Plotting[iMarker_Plotting])
        Marker_CfgFile_Plotting[iMarker_CfgFile] = YES;
  }

  for (iMarker_CfgFile = 0; iMarker_CfgFile < nMarker_CfgFile; iMarker_CfgFile++) {
    Marker_CfgFile_Analyze[iMarker_CfgFile] = NO;
    for (iMarker_Analyze = 0; iMarker_Analyze < nMarker_Analyze; iMarker_Analyze++)
      if (Marker_CfgFile_TagBound[iMarker_CfgFile] == Marker_Analyze[iMarker_Analyze])
        Marker_CfgFile_Analyze[iMarker_CfgFile] = YES;
  }

  /*--- Identification of multi-physics interface markers ---*/

  for (iMarker_CfgFile = 0; iMarker_CfgFile < nMarker_CfgFile; iMarker_CfgFile++) {
    Marker_CfgFile_ZoneInterface[iMarker_CfgFile] = NO;
    for (iMarker_ZoneInterface = 0; iMarker_ZoneInterface < nMarker_ZoneInterface; iMarker_ZoneInterface++)
      if (Marker_CfgFile_TagBound[iMarker_CfgFile] == Marker_ZoneInterface[iMarker_ZoneInterface])
        Marker_CfgFile_ZoneInterface[iMarker_CfgFile] = YES;
  }

  /*--- Identification of Turbomachinery markers and flag them---*/

  for (iMarker_CfgFile = 0; iMarker_CfgFile < nMarker_CfgFile; iMarker_CfgFile++) {
    unsigned short indexMarker=0;
    Marker_CfgFile_Turbomachinery[iMarker_CfgFile] = NO;
    Marker_CfgFile_TurbomachineryFlag[iMarker_CfgFile] = NO;
    for (iMarker_Turbomachinery = 0; iMarker_Turbomachinery < nMarker_Turbomachinery; iMarker_Turbomachinery++){
      if (Marker_CfgFile_TagBound[iMarker_CfgFile] == Marker_TurboBoundIn[iMarker_Turbomachinery]){
        indexMarker=(iMarker_Turbomachinery+1);
        Marker_CfgFile_Turbomachinery[iMarker_CfgFile] = indexMarker;
        Marker_CfgFile_TurbomachineryFlag[iMarker_CfgFile] = INFLOW;
      }
      if (Marker_CfgFile_TagBound[iMarker_CfgFile] == Marker_TurboBoundOut[iMarker_Turbomachinery]){
        indexMarker=(iMarker_Turbomachinery+1);
        Marker_CfgFile_Turbomachinery[iMarker_CfgFile] = indexMarker;
        Marker_CfgFile_TurbomachineryFlag[iMarker_CfgFile] = OUTFLOW;
      }
    }
  }

  /*--- Identification of MixingPlane interface markers ---*/

  for (iMarker_CfgFile = 0; iMarker_CfgFile < nMarker_CfgFile; iMarker_CfgFile++) {
    unsigned short indexMarker=0;
    Marker_CfgFile_MixingPlaneInterface[iMarker_CfgFile] = NO;
    for (iMarker_MixingPlaneInterface = 0; iMarker_MixingPlaneInterface < nMarker_MixingPlaneInterface; iMarker_MixingPlaneInterface++)
      if (Marker_CfgFile_TagBound[iMarker_CfgFile] == Marker_MixingPlaneInterface[iMarker_MixingPlaneInterface])
        indexMarker=(int)(iMarker_MixingPlaneInterface/2+1);
    Marker_CfgFile_MixingPlaneInterface[iMarker_CfgFile] = indexMarker;
  }

  for (iMarker_CfgFile = 0; iMarker_CfgFile < nMarker_CfgFile; iMarker_CfgFile++) {
    Marker_CfgFile_DV[iMarker_CfgFile] = NO;
    for (iMarker_DV = 0; iMarker_DV < nMarker_DV; iMarker_DV++)
      if (Marker_CfgFile_TagBound[iMarker_CfgFile] == Marker_DV[iMarker_DV])
        Marker_CfgFile_DV[iMarker_CfgFile] = YES;
  }

  /*--- Add an extra check for DV_MARKER to make sure that any given marker
   *    name is recognized as an existing boundary in the problem. ---*/

  for (iMarker_DV = 0; iMarker_DV < nMarker_DV; iMarker_DV++) {
    bool found = false;
    for (iMarker_CfgFile = 0; iMarker_CfgFile < nMarker_CfgFile; iMarker_CfgFile++) {
      if (Marker_CfgFile_TagBound[iMarker_CfgFile] == Marker_DV[iMarker_DV]) {
        found = true;
        break;
      }
    }
    if(!found) {
      SU2_MPI::Error("DV_MARKER contains marker names that do not exist in the lists of BCs in the config file.", CURRENT_FUNCTION);
    }
  }

  for (iMarker_CfgFile = 0; iMarker_CfgFile < nMarker_CfgFile; iMarker_CfgFile++) {
    Marker_CfgFile_Moving[iMarker_CfgFile] = NO;
    for (iMarker_Moving = 0; iMarker_Moving < nMarker_Moving; iMarker_Moving++)
      if (Marker_CfgFile_TagBound[iMarker_CfgFile] == Marker_Moving[iMarker_Moving])
        Marker_CfgFile_Moving[iMarker_CfgFile] = YES;
  }

  for (iMarker_CfgFile = 0; iMarker_CfgFile < nMarker_CfgFile; iMarker_CfgFile++) {
    Marker_CfgFile_Deform_Mesh[iMarker_CfgFile] = NO;
    for (iMarker_Deform_Mesh = 0; iMarker_Deform_Mesh < nMarker_Deform_Mesh; iMarker_Deform_Mesh++)
      if (Marker_CfgFile_TagBound[iMarker_CfgFile] == Marker_Deform_Mesh[iMarker_Deform_Mesh])
        Marker_CfgFile_Deform_Mesh[iMarker_CfgFile] = YES;
  }

  for (iMarker_CfgFile = 0; iMarker_CfgFile < nMarker_CfgFile; iMarker_CfgFile++) {
    Marker_CfgFile_Fluid_Load[iMarker_CfgFile] = NO;
    for (iMarker_Fluid_Load = 0; iMarker_Fluid_Load < nMarker_Fluid_Load; iMarker_Fluid_Load++)
      if (Marker_CfgFile_TagBound[iMarker_CfgFile] == Marker_Fluid_Load[iMarker_Fluid_Load])
        Marker_CfgFile_Fluid_Load[iMarker_CfgFile] = YES;
  }

  for (iMarker_CfgFile=0; iMarker_CfgFile < nMarker_CfgFile; iMarker_CfgFile++) {
    Marker_CfgFile_PyCustom[iMarker_CfgFile] = NO;
    for(iMarker_PyCustom=0; iMarker_PyCustom < nMarker_PyCustom; iMarker_PyCustom++)
      if (Marker_CfgFile_TagBound[iMarker_CfgFile] == Marker_PyCustom[iMarker_PyCustom])
        Marker_CfgFile_PyCustom[iMarker_CfgFile] = YES;
  }

}

void CConfig::SetOutput(unsigned short val_software, unsigned short val_izone) {

  unsigned short iMarker_Euler, iMarker_Custom, iMarker_FarField,
  iMarker_SymWall, iMarker_PerBound, iMarker_NearFieldBound,
  iMarker_Fluid_InterfaceBound, iMarker_Inlet, iMarker_Riemann,
  iMarker_Deform_Mesh, iMarker_Fluid_Load,
  iMarker_Giles, iMarker_Outlet, iMarker_Isothermal, iMarker_HeatFlux,
  iMarker_EngineInflow, iMarker_EngineExhaust, iMarker_Displacement, iMarker_Damper,
  iMarker_Load, iMarker_FlowLoad, iMarker_Internal, iMarker_Monitoring,
  iMarker_Designing, iMarker_GeoEval, iMarker_Plotting, iMarker_Analyze, iMarker_DV, iDV_Value,
  iMarker_ZoneInterface, iMarker_PyCustom, iMarker_Load_Dir, iMarker_Disp_Dir, iMarker_Load_Sine, iMarker_Clamped,
  iMarker_Moving, iMarker_Supersonic_Inlet, iMarker_Supersonic_Outlet, iMarker_ActDiskInlet,
  iMarker_Emissivity,
  iMarker_ActDiskOutlet, iMarker_MixingPlaneInterface;

  bool fea = ((Kind_Solver == FEM_ELASTICITY) || (Kind_Solver == DISC_ADJ_FEM));

  cout << endl <<"----------------- Physical Case Definition ( Zone "  << iZone << " ) -------------------" << endl;
  if (val_software == SU2_CFD) {
    if (FSI_Problem)
     cout << "Fluid-Structure Interaction." << endl;

    if (DiscreteAdjoint) {
     cout <<"Discrete Adjoint equations using Algorithmic Differentiation\n";
     cout <<"based on the physical case: ";
    }
    switch (Kind_Solver) {
      case EULER:     case DISC_ADJ_EULER:
      case INC_EULER: case DISC_ADJ_INC_EULER:
      case FEM_EULER: case DISC_ADJ_FEM_EULER:
        if (Kind_Regime == COMPRESSIBLE) cout << "Compressible Euler equations." << endl;
        if (Kind_Regime == INCOMPRESSIBLE) cout << "Incompressible Euler equations." << endl;
        break;
      case NAVIER_STOKES:     case DISC_ADJ_NAVIER_STOKES:
      case INC_NAVIER_STOKES: case DISC_ADJ_INC_NAVIER_STOKES:
      case FEM_NAVIER_STOKES: case DISC_ADJ_FEM_NS:
        if (Kind_Regime == COMPRESSIBLE) cout << "Compressible Laminar Navier-Stokes' equations." << endl;
        if (Kind_Regime == INCOMPRESSIBLE) cout << "Incompressible Laminar Navier-Stokes' equations." << endl;
        cout << "Subgrid Scale model: ";
        switch (Kind_SGS_Model) {
          case NO_SGS_MODEL: cout << "No SGS Model" << endl; break;
          case IMPLICIT_LES: cout << "Implicit LES" << endl; break;
          case SMAGORINSKY:  cout << "Smagorinsky " << endl; break;
          case WALE:         cout << "WALE"         << endl; break;
          case VREMAN:       cout << "VREMAN"       << endl; break;
          case SIGMA:        cout << "SIGMA"        << endl; break;
        }
        break;
      case RANS:     case DISC_ADJ_RANS:
      case INC_RANS: case DISC_ADJ_INC_RANS:
      case FEM_RANS: case DISC_ADJ_FEM_RANS:
        if (Kind_Regime == COMPRESSIBLE) cout << "Compressible RANS equations." << endl;
        if (Kind_Regime == INCOMPRESSIBLE) cout << "Incompressible RANS equations." << endl;
        cout << "Turbulence model: ";
        switch (Kind_Turb_Model) {
          case SA:        cout << "Spalart Allmaras" << endl; break;
          case SA_NEG:    cout << "Negative Spalart Allmaras" << endl; break;
          case SA_E:      cout << "Edwards Spalart Allmaras" << endl; break;
          case SA_COMP:   cout << "Compressibility Correction Spalart Allmaras" << endl; break;
          case SA_E_COMP: cout << "Compressibility Correction Edwards Spalart Allmaras" << endl; break;
          case SST:       cout << "Menter's SST"     << endl; break;
          case SST_SUST:  cout << "Menter's SST with sustaining terms" << endl; break;
        }
        if (QCR) cout << "Using Quadratic Constitutive Relation, 2000 version (QCR2000)" << endl;
        cout << "Hybrid RANS/LES: ";
        switch (Kind_HybridRANSLES){
          case NO_HYBRIDRANSLES: cout <<  "No Hybrid RANS/LES" << endl; break;
          case SA_DES:   cout << "Detached Eddy Simulation (DES97) " << endl; break;
          case SA_DDES:  cout << "Delayed Detached Eddy Simulation (DDES) with Standard SGS" << endl; break;
          case SA_ZDES:  cout << "Delayed Detached Eddy Simulation (DDES) with Vorticity-based SGS" << endl; break;
          case SA_EDDES: cout << "Delayed Detached Eddy Simulation (DDES) with Shear-layer Adapted SGS" << endl; break;
        }
        if (using_uq){
          cout << "Perturbing Reynold's Stress Matrix towards "<< eig_val_comp << " component turbulence"<< endl;
          if (uq_permute) cout << "Permuting eigenvectors" << endl;
        }
        break;
      case FEM_LES:
        if (Kind_Regime == COMPRESSIBLE)   cout << "Compressible LES equations." << endl;
        if (Kind_Regime == INCOMPRESSIBLE) cout << "Incompressible LES equations." << endl;
        cout << "Subgrid Scale model: ";
        switch (Kind_SGS_Model) {
          case IMPLICIT_LES: cout << "Implicit LES" << endl; break;
          case SMAGORINSKY:  cout << "Smagorinsky " << endl; break;
          case WALE:         cout << "WALE"         << endl; break;
          case VREMAN:       cout << "VREMAN"       << endl; break;
          case SIGMA:        cout << "SIGMA"        << endl; break;
          default:
            SU2_MPI::Error("Subgrid Scale model not specified.", CURRENT_FUNCTION);

        }
        break;
      case FEM_ELASTICITY: case DISC_ADJ_FEM:
        if (Kind_Struct_Solver == SMALL_DEFORMATIONS) cout << "Geometrically linear elasticity solver." << endl;
        if (Kind_Struct_Solver == LARGE_DEFORMATIONS) cout << "Geometrically non-linear elasticity solver." << endl;
        if (Kind_Material == LINEAR_ELASTIC) cout << "Linear elastic material." << endl;
        if (Kind_Material == NEO_HOOKEAN) {
          if (Kind_Material_Compress == COMPRESSIBLE_MAT) cout << "Compressible Neo-Hookean material model." << endl;
        }
        break;
      case ADJ_EULER: cout << "Continuous Euler adjoint equations." << endl; break;
      case ADJ_NAVIER_STOKES:
        if (Frozen_Visc_Cont)
          cout << "Continuous Navier-Stokes adjoint equations with frozen (laminar) viscosity." << endl;
        else
          cout << "Continuous Navier-Stokes adjoint equations." << endl;
        break;
      case ADJ_RANS:
        if (Frozen_Visc_Cont)
          cout << "Continuous RANS adjoint equations with frozen (laminar and eddy) viscosity." << endl;
        else
          cout << "Continuous RANS adjoint equations." << endl;

        break;

    }

    if ((Kind_Regime == COMPRESSIBLE) && (Kind_Solver != FEM_ELASTICITY)) {
      cout << "Mach number: " << Mach <<"."<< endl;
      cout << "Angle of attack (AoA): " << AoA <<" deg, and angle of sideslip (AoS): " << AoS <<" deg."<< endl;
      if ((Kind_Solver == NAVIER_STOKES) || (Kind_Solver == ADJ_NAVIER_STOKES) ||
          (Kind_Solver == RANS) || (Kind_Solver == ADJ_RANS))
        cout << "Reynolds number: " << Reynolds <<". Reference length "  << Length_Reynolds << "." << endl;
      if (Fixed_CL_Mode) {
        cout << "Fixed CL mode, target value: " << Target_CL << "." << endl;
      }
      if (Fixed_CM_Mode) {
          cout << "Fixed CM mode, target value:  " << Target_CM << "." << endl;
          cout << "HTP rotation axis (X,Z): ("<< HTP_Axis[0] <<", "<< HTP_Axis[1] <<")."<< endl;
      }
    }

    if (EquivArea) {
      cout <<"The equivalent area is going to be evaluated on the near-field."<< endl;
      cout <<"The lower integration limit is "<<EA_IntLimit[0]<<", and the upper is "<<EA_IntLimit[1]<<"."<< endl;
      cout <<"The near-field is situated at "<<EA_IntLimit[2]<<"."<< endl;
    }

    if (GetGrid_Movement()) {
      cout << "Performing a dynamic mesh simulation: ";
      switch (Kind_GridMovement) {
        case NO_MOVEMENT:     cout << "no direct movement." << endl; break;
        case RIGID_MOTION:    cout << "rigid mesh motion." << endl; break;
        case MOVING_HTP:      cout << "HTP moving." << endl; break;
        case ROTATING_FRAME:  cout << "rotating reference frame." << endl; break;
        case FLUID_STRUCTURE: cout << "fluid-structure motion." << endl; break;
        case EXTERNAL:        cout << "externally prescribed motion." << endl; break;
      }
    }

    if (Restart) {
      if (Read_Binary_Restart) cout << "Reading and writing binary SU2 native restart files." << endl;
      else cout << "Reading and writing ASCII SU2 native restart files." << endl;
      if (!ContinuousAdjoint && Kind_Solver != FEM_ELASTICITY) cout << "Read flow solution from: " << Solution_FileName << "." << endl;
      if (ContinuousAdjoint) cout << "Read adjoint solution from: " << Solution_AdjFileName << "." << endl;
    }
    else {
        if (fea) cout << "No restart solution, initialize from undeformed configuration." << endl;
        else cout << "No restart solution, use the values at infinity (freestream)." << endl;
    }

    if (ContinuousAdjoint)
      cout << "Read flow solution from: " << Solution_FileName << "." << endl;

    if (!fea){
      if (Kind_Regime == COMPRESSIBLE) {
        if (Ref_NonDim == DIMENSIONAL) { cout << "Dimensional simulation." << endl; }
        else if (Ref_NonDim == FREESTREAM_PRESS_EQ_ONE) { cout << "Non-Dimensional simulation (P=1.0, Rho=1.0, T=1.0 at the farfield)." << endl; }
        else if (Ref_NonDim == FREESTREAM_VEL_EQ_MACH) { cout << "Non-Dimensional simulation (V=Mach, Rho=1.0, T=1.0 at the farfield)." << endl; }
        else if (Ref_NonDim == FREESTREAM_VEL_EQ_ONE) { cout << "Non-Dimensional simulation (V=1.0, Rho=1.0, T=1.0 at the farfield)." << endl; }
    } else if (Kind_Regime == INCOMPRESSIBLE) {
        if (Ref_Inc_NonDim == DIMENSIONAL) { cout << "Dimensional simulation." << endl; }
        else if (Ref_Inc_NonDim == INITIAL_VALUES) { cout << "Non-Dimensional simulation using intialization values." << endl; }
        else if (Ref_Inc_NonDim == REFERENCE_VALUES) { cout << "Non-Dimensional simulation using user-specified reference values." << endl; }
      }

      if (RefArea == 0.0) cout << "The reference area will be computed using y(2D) or z(3D) projection." << endl;
      else { cout << "The reference area is " << RefArea;
        if (SystemMeasurements == US) cout << " ft^2." << endl; else cout << " m^2." << endl;
      }

      if (SemiSpan == 0.0) cout << "The semi-span will be computed using the max y(3D) value." << endl;
      else { cout << "The semi-span length area is " << SemiSpan;
        if (SystemMeasurements == US) cout << " ft." << endl; else cout << " m." << endl;
      }

      cout << "The reference length is " << RefLength;
      if (SystemMeasurements == US) cout << " ft." << endl; else cout << " m." << endl;

      if (nMarker_Monitoring != 0){
        if ((nRefOriginMoment_X > 1) || (nRefOriginMoment_Y > 1) || (nRefOriginMoment_Z > 1)) {
          cout << "Surface(s) where the force coefficients are evaluated and \n";
          cout << "their reference origin for moment computation: \n";

          for (iMarker_Monitoring = 0; iMarker_Monitoring < nMarker_Monitoring; iMarker_Monitoring++) {
            cout << "   - " << Marker_Monitoring[iMarker_Monitoring] << " (" << RefOriginMoment_X[iMarker_Monitoring] <<", "<<RefOriginMoment_Y[iMarker_Monitoring] <<", "<< RefOriginMoment_Z[iMarker_Monitoring] << ")";
            if (iMarker_Monitoring < nMarker_Monitoring-1) cout << ".\n";
            else {
              if (SystemMeasurements == US) cout <<" ft."<< endl;
              else cout <<" m."<< endl;
            }

          }
        }
        else {
          cout << "Reference origin for moment evaluation is (" << RefOriginMoment_X[0] << ", " << RefOriginMoment_Y[0] << ", " << RefOriginMoment_Z[0] << ")." << endl;
          cout << "Surface(s) where the force coefficients are evaluated: ";
          for (iMarker_Monitoring = 0; iMarker_Monitoring < nMarker_Monitoring; iMarker_Monitoring++) {
            cout << Marker_Monitoring[iMarker_Monitoring];
            if (iMarker_Monitoring < nMarker_Monitoring-1) cout << ", ";
            else cout <<"."<< endl;
          }
          cout<< endl;
        }
      }
    }

    if (nMarker_Designing != 0) {
      cout << "Surface(s) where the objective function is evaluated: ";
      for (iMarker_Designing = 0; iMarker_Designing < nMarker_Designing; iMarker_Designing++) {
        cout << Marker_Designing[iMarker_Designing];
        if (iMarker_Designing < nMarker_Designing-1) cout << ", ";
        else cout <<".";
      }
      cout<< endl;
    }

    if (nMarker_Plotting != 0) {
      cout << "Surface(s) plotted in the output file: ";
      for (iMarker_Plotting = 0; iMarker_Plotting < nMarker_Plotting; iMarker_Plotting++) {
        cout << Marker_Plotting[iMarker_Plotting];
        if (iMarker_Plotting < nMarker_Plotting-1) cout << ", ";
        else cout <<".";
      }
      cout<< endl;
    }

    if (nMarker_Analyze != 0) {
      cout << "Surface(s) to be analyzed in detail: ";
      for (iMarker_Analyze = 0; iMarker_Analyze < nMarker_Analyze; iMarker_Analyze++) {
        cout << Marker_Analyze[iMarker_Analyze];
        if (iMarker_Analyze < nMarker_Analyze-1) cout << ", ";
        else cout <<".";
      }
      cout<< endl;
    }

    if (nMarker_ZoneInterface != 0) {
      cout << "Surface(s) acting as an interface among zones: ";
      for (iMarker_ZoneInterface = 0; iMarker_ZoneInterface < nMarker_ZoneInterface; iMarker_ZoneInterface++) {
        cout << Marker_ZoneInterface[iMarker_ZoneInterface];
        if (iMarker_ZoneInterface < nMarker_ZoneInterface-1) cout << ", ";
        else cout <<".";
      }
      cout<<endl;
    }

    if(nMarker_PyCustom != 0) {
      cout << "Surface(s) that are customizable in Python: ";
      for(iMarker_PyCustom=0; iMarker_PyCustom < nMarker_PyCustom; iMarker_PyCustom++){
        cout << Marker_PyCustom[iMarker_PyCustom];
        if (iMarker_PyCustom < nMarker_PyCustom-1) cout << ", ";
        else cout << ".";
      }
      cout << endl;
    }

    if (nMarker_DV != 0) {
      cout << "Surface(s) affected by the design variables: ";
      for (iMarker_DV = 0; iMarker_DV < nMarker_DV; iMarker_DV++) {
        cout << Marker_DV[iMarker_DV];
        if (iMarker_DV < nMarker_DV-1) cout << ", ";
        else cout <<".";
      }
      cout<< endl;
    }

    if (nMarker_Moving != 0) {
      cout << "Surface(s) in motion: ";
      for (iMarker_Moving = 0; iMarker_Moving < nMarker_Moving; iMarker_Moving++) {
        cout << Marker_Moving[iMarker_Moving];
        if (iMarker_Moving < nMarker_Moving-1) cout << ", ";
        else cout <<".";
      }
      cout<< endl;
    }

  }

  if (val_software == SU2_GEO) {
    if (nMarker_GeoEval != 0) {
      cout << "Surface(s) where the geometrical based functions is evaluated: ";
      for (iMarker_GeoEval = 0; iMarker_GeoEval < nMarker_GeoEval; iMarker_GeoEval++) {
        cout << Marker_GeoEval[iMarker_GeoEval];
        if (iMarker_GeoEval < nMarker_GeoEval-1) cout << ", ";
        else cout <<".";
      }
      cout<< endl;
    }
  }

  cout << "Input mesh file name: " << Mesh_FileName << endl;

  if (val_software == SU2_DOT) {
    if (DiscreteAdjoint) {
      cout << "Input sensitivity file name: " << GetObjFunc_Extension(Solution_AdjFileName) << "." << endl;
    }else {
    cout << "Input sensitivity file name: " << SurfAdjCoeff_FileName << "." << endl;
  }
  }

  if (val_software == SU2_MSH) {
    switch (Kind_Adaptation) {
    case FULL: case WAKE: case FULL_FLOW: case FULL_ADJOINT: case SMOOTHING: case SUPERSONIC_SHOCK:
      break;
    case GRAD_FLOW:
      cout << "Read flow solution from: " << Solution_FileName << "." << endl;
      break;
    case GRAD_ADJOINT:
      cout << "Read adjoint flow solution from: " << Solution_AdjFileName << "." << endl;
      break;
    case GRAD_FLOW_ADJ: case COMPUTABLE: case REMAINING:
      cout << "Read flow solution from: " << Solution_FileName << "." << endl;
      cout << "Read adjoint flow solution from: " << Solution_AdjFileName << "." << endl;
      break;
    }
  }

  if (val_software == SU2_DEF) {
    cout << endl <<"---------------- Grid deformation parameters ( Zone "  << iZone << " )  ----------------" << endl;
    cout << "Grid deformation using a linear elasticity method." << endl;

    if (Hold_GridFixed == YES) cout << "Hold some regions of the mesh fixed (hardcode implementation)." << endl;
  }

  if (val_software == SU2_DOT) {
  cout << endl <<"-------------- Surface deformation parameters ( Zone "  << iZone << " ) ----------------" << endl;
  }

  if (((val_software == SU2_DEF) || (val_software == SU2_DOT)) && (Design_Variable[0] != NO_DEFORMATION)) {

    for (unsigned short iDV = 0; iDV < nDV; iDV++) {


      if ((Design_Variable[iDV] != NO_DEFORMATION) &&
          (Design_Variable[iDV] != FFD_SETTING) &&
          (Design_Variable[iDV] != SCALE_GRID) &&
          (Design_Variable[iDV] != TRANSLATE_GRID) &&
          (Design_Variable[iDV] != ROTATE_GRID) &&
          (Design_Variable[iDV] != SURFACE_FILE)) {

        if (iDV == 0)
          cout << "Design variables definition (markers <-> value <-> param):" << endl;

        switch (Design_Variable[iDV]) {
          case FFD_CONTROL_POINT_2D:  cout << "FFD 2D (control point) <-> "; break;
          case FFD_CAMBER_2D:         cout << "FFD 2D (camber) <-> "; break;
          case FFD_THICKNESS_2D:      cout << "FFD 2D (thickness) <-> "; break;
          case FFD_TWIST_2D:          cout << "FFD 2D (twist) <-> "; break;
          case HICKS_HENNE:           cout << "Hicks Henne <-> " ; break;
          case SURFACE_BUMP:          cout << "Surface bump <-> " ; break;
          case ANGLE_OF_ATTACK:       cout << "Angle of attack <-> " ; break;
          case CST:                   cout << "Kulfan parameter number (CST) <-> " ; break;
          case TRANSLATION:           cout << "Translation design variable."; break;
          case SCALE:                 cout << "Scale design variable."; break;
          case NACA_4DIGITS:          cout << "NACA four digits <-> "; break;
          case PARABOLIC:             cout << "Parabolic <-> "; break;
          case AIRFOIL:               cout << "Airfoil <-> "; break;
          case ROTATION:              cout << "Rotation <-> "; break;
          case FFD_CONTROL_POINT:     cout << "FFD (control point) <-> "; break;
          case FFD_NACELLE:           cout << "FFD (nacelle) <-> "; break;
          case FFD_GULL:              cout << "FFD (gull) <-> "; break;
          case FFD_TWIST:             cout << "FFD (twist) <-> "; break;
          case FFD_ROTATION:          cout << "FFD (rotation) <-> "; break;
          case FFD_CONTROL_SURFACE:   cout << "FFD (control surface) <-> "; break;
          case FFD_CAMBER:            cout << "FFD (camber) <-> "; break;
          case FFD_THICKNESS:         cout << "FFD (thickness) -> "; break;
          case FFD_ANGLE_OF_ATTACK:   cout << "FFD (angle of attack) <-> "; break;
        }

        for (iMarker_DV = 0; iMarker_DV < nMarker_DV; iMarker_DV++) {
          cout << Marker_DV[iMarker_DV];
          if (iMarker_DV < nMarker_DV-1) cout << ", ";
          else cout << " <-> ";
        }

        for (iDV_Value = 0; iDV_Value < nDV_Value[iDV]; iDV_Value++) {
          cout << DV_Value[iDV][iDV_Value];
          if (iDV_Value != nDV_Value[iDV]-1) cout << ", ";
        }
        cout << " <-> ";

        if ((Design_Variable[iDV] == NO_DEFORMATION) ||
            (Design_Variable[iDV] == FFD_SETTING) ||
            (Design_Variable[iDV] == SCALE) ) nParamDV = 0;
        if (Design_Variable[iDV] == ANGLE_OF_ATTACK) nParamDV = 1;
        if ((Design_Variable[iDV] == FFD_CAMBER_2D) ||
            (Design_Variable[iDV] == FFD_THICKNESS_2D) ||
            (Design_Variable[iDV] == HICKS_HENNE) ||
            (Design_Variable[iDV] == PARABOLIC) ||
            (Design_Variable[iDV] == AIRFOIL) ||
            (Design_Variable[iDV] == FFD_GULL) ||
            (Design_Variable[iDV] == FFD_ANGLE_OF_ATTACK) ) nParamDV = 2;
        if ((Design_Variable[iDV] ==  TRANSLATION) ||
            (Design_Variable[iDV] ==  NACA_4DIGITS) ||
            (Design_Variable[iDV] ==  CST) ||
            (Design_Variable[iDV] ==  SURFACE_BUMP) ||
            (Design_Variable[iDV] ==  FFD_CAMBER) ||
            (Design_Variable[iDV] ==  FFD_TWIST_2D) ||
            (Design_Variable[iDV] ==  FFD_THICKNESS) ) nParamDV = 3;
        if (Design_Variable[iDV] == FFD_CONTROL_POINT_2D) nParamDV = 5;
        if (Design_Variable[iDV] == ROTATION) nParamDV = 6;
        if ((Design_Variable[iDV] ==  FFD_CONTROL_POINT) ||
            (Design_Variable[iDV] ==  FFD_ROTATION) ||
            (Design_Variable[iDV] ==  FFD_CONTROL_SURFACE) ) nParamDV = 7;
        if (Design_Variable[iDV] == FFD_TWIST) nParamDV = 8;

        for (unsigned short iParamDV = 0; iParamDV < nParamDV; iParamDV++) {

          if (iParamDV == 0) cout << "( ";

          if ((iParamDV == 0) &&
              ((Design_Variable[iDV] == NO_DEFORMATION) ||
               (Design_Variable[iDV] == FFD_SETTING) ||
               (Design_Variable[iDV] == FFD_ANGLE_OF_ATTACK) ||
               (Design_Variable[iDV] == FFD_CONTROL_POINT_2D) ||
               (Design_Variable[iDV] == FFD_CAMBER_2D) ||
               (Design_Variable[iDV] == FFD_THICKNESS_2D) ||
               (Design_Variable[iDV] == FFD_TWIST_2D) ||
               (Design_Variable[iDV] == FFD_CONTROL_POINT) ||
               (Design_Variable[iDV] == FFD_NACELLE) ||
               (Design_Variable[iDV] == FFD_GULL) ||
               (Design_Variable[iDV] == FFD_TWIST) ||
               (Design_Variable[iDV] == FFD_ROTATION) ||
               (Design_Variable[iDV] == FFD_CONTROL_SURFACE) ||
               (Design_Variable[iDV] == FFD_CAMBER) ||
               (Design_Variable[iDV] == FFD_THICKNESS))) cout << FFDTag[iDV];
          else cout << ParamDV[iDV][iParamDV];

          if (iParamDV < nParamDV-1) cout << ", ";
          else cout <<" )"<< endl;

        }

      }

      else if (Design_Variable[iDV] == NO_DEFORMATION) {
        cout << "No deformation of the numerical grid. Just output .su2 file." << endl;
      }

      else if (Design_Variable[iDV] == SCALE_GRID) {
        nParamDV = 0;
        cout << "Scaling of the volume grid by a constant factor." << endl;
      }

      else if (Design_Variable[iDV] == TRANSLATE_GRID) {
        nParamDV = 3;
        cout << "Rigid translation of the volume grid." << endl;
      }

      else if (Design_Variable[iDV] == ROTATE_GRID) {
        nParamDV = 6;
        cout << "Rigid rotation of the volume grid." << endl;
      }

      else if (Design_Variable[iDV] == FFD_SETTING) {

        cout << "Setting the FFD box structure." << endl;
        cout << "FFD boxes definition (FFD tag <-> degree <-> coord):" << endl;

        for (unsigned short iFFDBox = 0; iFFDBox < nFFDBox; iFFDBox++) {

          cout << TagFFDBox[iFFDBox] << " <-> ";

          for (unsigned short iDegreeFFD = 0; iDegreeFFD < 3; iDegreeFFD++) {
            if (iDegreeFFD == 0) cout << "( ";
            cout << DegreeFFDBox[iFFDBox][iDegreeFFD];
            if (iDegreeFFD < 2) cout << ", ";
            else cout <<" )";
          }

          cout << " <-> ";

          for (unsigned short iCoordFFD = 0; iCoordFFD < 24; iCoordFFD++) {
            if (iCoordFFD == 0) cout << "( ";
            cout << CoordFFDBox[iFFDBox][iCoordFFD];
            if (iCoordFFD < 23) cout << ", ";
            else cout <<" )"<< endl;
          }

        }

      }

      else cout << endl;

    }
  }

  if (((val_software == SU2_CFD) && ( ContinuousAdjoint || DiscreteAdjoint)) || (val_software == SU2_DOT)) {

    cout << endl <<"---------------- Design problem definition  ( Zone "  << iZone << " ) ------------------" << endl;
    if (nObj==1) {
      switch (Kind_ObjFunc[0]) {
        case DRAG_COEFFICIENT:           cout << "CD objective function";
          if (Fixed_CL_Mode) {           cout << " using fixed CL mode, dCD/dCL = " << dCD_dCL << "." << endl; }
          else if (Fixed_CM_Mode) {      cout << " using fixed CMy mode, dCD/dCMy = " << dCD_dCMy << "." << endl; }
          else {                         cout << "." << endl; }
          break;
        case LIFT_COEFFICIENT:           cout << "CL objective function." << endl; break;
        case MOMENT_X_COEFFICIENT:       cout << "CMx objective function" << endl;
          if (Fixed_CL_Mode) {           cout << " using fixed CL mode, dCMx/dCL = " << dCMx_dCL << "." << endl; }
          else {                         cout << "." << endl; }
          break;
        case MOMENT_Y_COEFFICIENT:       cout << "CMy objective function" << endl;
          if (Fixed_CL_Mode) {           cout << " using fixed CL mode, dCMy/dCL = " << dCMy_dCL << "." << endl; }
          else {                         cout << "." << endl; }
          break;
        case MOMENT_Z_COEFFICIENT:       cout << "CMz objective function" << endl;
          if (Fixed_CL_Mode) {           cout << " using fixed CL mode, dCMz/dCL = " << dCMz_dCL << "." << endl; }
          else {                         cout << "." << endl; }
          break;
        case INVERSE_DESIGN_PRESSURE:    cout << "Inverse design (Cp) objective function." << endl; break;
        case INVERSE_DESIGN_HEATFLUX:    cout << "Inverse design (Heat Flux) objective function." << endl; break;
        case SIDEFORCE_COEFFICIENT:      cout << "Side force objective function." << endl; break;
        case EFFICIENCY:                 cout << "CL/CD objective function." << endl; break;
        case EQUIVALENT_AREA:            cout << "Equivalent area objective function. CD weight: " << WeightCd <<"."<< endl;  break;
        case NEARFIELD_PRESSURE:         cout << "Nearfield pressure objective function. CD weight: " << WeightCd <<"."<< endl;  break;
        case FORCE_X_COEFFICIENT:        cout << "X-force objective function." << endl; break;
        case FORCE_Y_COEFFICIENT:        cout << "Y-force objective function." << endl; break;
        case FORCE_Z_COEFFICIENT:        cout << "Z-force objective function." << endl; break;
        case THRUST_COEFFICIENT:         cout << "Thrust objective function." << endl; break;
        case TORQUE_COEFFICIENT:         cout << "Torque efficiency objective function." << endl; break;
        case TOTAL_HEATFLUX:             cout << "Total heat flux objective function." << endl; break;
        case MAXIMUM_HEATFLUX:           cout << "Maximum heat flux objective function." << endl; break;
        case FIGURE_OF_MERIT:            cout << "Rotor Figure of Merit objective function." << endl; break;
        case BUFFET_SENSOR:              cout << "Buffet sensor objective function." << endl; break;
        case SURFACE_TOTAL_PRESSURE:     cout << "Average total pressure objective function." << endl; break;
        case SURFACE_STATIC_PRESSURE:    cout << "Average static pressure objective function." << endl; break;
        case SURFACE_MASSFLOW:           cout << "Mass flow rate objective function." << endl; break;
        case SURFACE_MACH:               cout << "Mach number objective function." << endl; break;
        case CUSTOM_OBJFUNC:             cout << "Custom objective function." << endl; break;
        case REFERENCE_GEOMETRY:         cout << "Target geometry objective function." << endl; break;
        case REFERENCE_NODE:             cout << "Target node displacement objective function." << endl; break;
        case VOLUME_FRACTION:            cout << "Volume fraction objective function." << endl; break;
        case TOPOL_DISCRETENESS:         cout << "Topology discreteness objective function." << endl; break;
        case TOPOL_COMPLIANCE:           cout << "Topology compliance objective function." << endl; break;
      }
    }
    else {
      cout << "Weighted sum objective function." << endl;
    }

  }

  if (val_software == SU2_CFD) {
    cout << endl <<"--------------- Space Numerical Integration ( Zone "  << iZone << " ) ------------------" << endl;

    if (SmoothNumGrid) cout << "There are some smoothing iterations on the grid coordinates." << endl;

    if ((Kind_Solver == EULER)          || (Kind_Solver == NAVIER_STOKES)          || (Kind_Solver == RANS) ||
        (Kind_Solver == INC_EULER)      || (Kind_Solver == INC_NAVIER_STOKES)      || (Kind_Solver == INC_RANS) ||
        (Kind_Solver == DISC_ADJ_EULER) || (Kind_Solver == DISC_ADJ_NAVIER_STOKES) || (Kind_Solver == DISC_ADJ_RANS) ) {

      if (Kind_ConvNumScheme_Flow == SPACE_CENTERED) {
        if (Kind_Centered_Flow == JST) {
          cout << "Jameson-Schmidt-Turkel scheme (2nd order in space) for the flow inviscid terms."<< endl;
          cout << "JST viscous coefficients (2nd & 4th): " << Kappa_2nd_Flow << ", " << Kappa_4th_Flow <<"." << endl;
          cout << "The method includes a grid stretching correction (p = 0.3)."<< endl;
        }
        if (Kind_Centered_Flow == JST_KE) {
          cout << "Jameson-Schmidt-Turkel scheme (2nd order in space) for the flow inviscid terms."<< endl;
          cout << "JST viscous coefficients (2nd & 4th): " << Kappa_2nd_Flow << ", " << Kappa_4th_Flow << "." << endl;
          cout << "The method includes a grid stretching correction (p = 0.3)."<< endl;
        }
        if (Kind_Centered_Flow == LAX) {
          cout << "Lax-Friedrich scheme (1st order in space) for the flow inviscid terms."<< endl;
          cout << "Lax viscous coefficients (1st): " << Kappa_1st_Flow << "." << endl;
          cout << "First order integration." << endl;
        }
      }

      if (Kind_ConvNumScheme_Flow == SPACE_UPWIND) {
        if (Kind_Upwind_Flow == ROE)    cout << "Roe (with entropy fix = "<< EntropyFix_Coeff <<") solver for the flow inviscid terms."<< endl;
        if (Kind_Upwind_Flow == TURKEL) cout << "Roe-Turkel solver for the flow inviscid terms."<< endl;
        if (Kind_Upwind_Flow == AUSM)   cout << "AUSM solver for the flow inviscid terms."<< endl;
        if (Kind_Upwind_Flow == HLLC)   cout << "HLLC solver for the flow inviscid terms."<< endl;
        if (Kind_Upwind_Flow == SW)     cout << "Steger-Warming solver for the flow inviscid terms."<< endl;
        if (Kind_Upwind_Flow == MSW)    cout << "Modified Steger-Warming solver for the flow inviscid terms."<< endl;
        if (Kind_Upwind_Flow == CUSP)   cout << "CUSP solver for the flow inviscid terms."<< endl;
        if (Kind_Upwind_Flow == L2ROE)  cout << "L2ROE Low Mach ROE solver for the flow inviscid terms."<< endl;
        if (Kind_Upwind_Flow == LMROE)  cout << "Rieper Low Mach ROE solver for the flow inviscid terms."<< endl;
        if (Kind_Upwind_Flow == SLAU)   cout << "Simple Low-Dissipation AUSM solver for the flow inviscid terms."<< endl;
        if (Kind_Upwind_Flow == SLAU2)  cout << "Simple Low-Dissipation AUSM 2 solver for the flow inviscid terms."<< endl;
        if (Kind_Upwind_Flow == FDS)    cout << "Flux difference splitting (FDS) upwind scheme for the flow inviscid terms."<< endl;
        if (Kind_Upwind_Flow == AUSMPLUSUP)  cout << "AUSM+-up solver for the flow inviscid terms."<< endl;
  if (Kind_Upwind_Flow == AUSMPLUSUP2)  cout << "AUSM+-up2 solver for the flow inviscid terms."<< endl;

  if (Kind_Solver == EULER         || Kind_Solver == DISC_ADJ_EULER ||
      Kind_Solver == NAVIER_STOKES || Kind_Solver == DISC_ADJ_NAVIER_STOKES ||
      Kind_Solver == RANS          || Kind_Solver == DISC_ADJ_RANS) {
          switch (Kind_RoeLowDiss) {
            case NO_ROELOWDISS: cout << "Standard Roe without low-dissipation function."<< endl; break;
            case NTS: cout << "Roe with NTS low-dissipation function."<< endl; break;
            case FD: cout << "Roe with DDES's FD low-dissipation function."<< endl; break;
            case NTS_DUCROS: cout << "Roe with NTS low-dissipation function + Ducros shock sensor."<< endl; break;
            case FD_DUCROS: cout << "Roe with DDES's FD low-dissipation function + Ducros shock sensor."<< endl; break;
            case DUCROS: cout << "Ducros's shock sensor."<< endl; break;
          }
        }

        if (MUSCL_Flow) {
          cout << "Second order integration in space, with slope limiter." << endl;
            switch (Kind_SlopeLimit_Flow) {
              case NO_LIMITER:
                cout << "No slope-limiting method. "<< endl;
                break;
              case VENKATAKRISHNAN:
                cout << "Venkatakrishnan slope-limiting method, with constant: " << Venkat_LimiterCoeff <<". "<< endl;
                cout << "The reference element size is: " << RefElemLength <<". "<< endl;
                break;
              case VENKATAKRISHNAN_WANG:
                cout << "Venkatakrishnan-Wang slope-limiting method, with constant: " << Venkat_LimiterCoeff <<". "<< endl;
                break;
              case BARTH_JESPERSEN:
                cout << "Barth-Jespersen slope-limiting method." << endl;
                break;
              case VAN_ALBADA_EDGE:
                cout << "Van Albada slope-limiting method implemented by edges." << endl;
                break;
            }
        }
        else {
          cout << "First order integration in space." << endl;
        }

      }

    }

    if ((Kind_Solver == RANS) || (Kind_Solver == DISC_ADJ_RANS)) {
      if (Kind_ConvNumScheme_Turb == SPACE_UPWIND) {
        if (Kind_Upwind_Turb == SCALAR_UPWIND) cout << "Scalar upwind solver for the turbulence model."<< endl;
        if (MUSCL_Turb) {
          cout << "Second order integration in space with slope limiter." << endl;
            switch (Kind_SlopeLimit_Turb) {
              case NO_LIMITER:
                cout << "No slope-limiting method. "<< endl;
                break;
              case VENKATAKRISHNAN:
                cout << "Venkatakrishnan slope-limiting method, with constant: " << Venkat_LimiterCoeff <<". "<< endl;
                cout << "The reference element size is: " << RefElemLength <<". "<< endl;
                break;
              case VENKATAKRISHNAN_WANG:
                cout << "Venkatakrishnan-Wang slope-limiting method, with constant: " << Venkat_LimiterCoeff <<". "<< endl;
                break;
              case BARTH_JESPERSEN:
                cout << "Barth-Jespersen slope-limiting method." << endl;
                break;
              case VAN_ALBADA_EDGE:
                cout << "Van Albada slope-limiting method implemented by edges." << endl;
                break;
            }
        }
        else {
          cout << "First order integration in space." << endl;
        }
      }
    }

    if ((Kind_Solver == ADJ_EULER) || (Kind_Solver == ADJ_NAVIER_STOKES) || (Kind_Solver == ADJ_RANS)) {

      if (Kind_ConvNumScheme_AdjFlow == SPACE_CENTERED) {
        if (Kind_Centered_AdjFlow == JST) {
          cout << "Jameson-Schmidt-Turkel scheme for the adjoint inviscid terms."<< endl;
          cout << "JST viscous coefficients (1st, 2nd, & 4th): " << Kappa_1st_AdjFlow
          << ", " << Kappa_2nd_AdjFlow << ", " << Kappa_4th_AdjFlow <<"."<< endl;
          cout << "The method includes a grid stretching correction (p = 0.3)."<< endl;
          cout << "Second order integration." << endl;
        }
        if (Kind_Centered_AdjFlow == LAX) {
          cout << "Lax-Friedrich scheme for the adjoint inviscid terms."<< endl;
          cout << "First order integration." << endl;
        }
      }

      if (Kind_ConvNumScheme_AdjFlow == SPACE_UPWIND) {
        if (Kind_Upwind_AdjFlow == ROE) cout << "Roe (with entropy fix = "<< EntropyFix_Coeff <<") solver for the adjoint inviscid terms."<< endl;
        if (MUSCL_AdjFlow) {
          cout << "Second order integration with slope limiter." << endl;
            switch (Kind_SlopeLimit_AdjFlow) {
              case NO_LIMITER:
                cout << "No slope-limiting method. "<< endl;
                break;
              case VENKATAKRISHNAN:
                cout << "Venkatakrishnan slope-limiting method, with constant: " << Venkat_LimiterCoeff <<". "<< endl;
                cout << "The reference element size is: " << RefElemLength <<". "<< endl;
                break;
              case VENKATAKRISHNAN_WANG:
                cout << "Venkatakrishnan-Wang slope-limiting method, with constant: " << Venkat_LimiterCoeff <<". "<< endl;
                break;
              case BARTH_JESPERSEN:
                cout << "Barth-Jespersen slope-limiting method." << endl;
                break;
              case VAN_ALBADA_EDGE:
                cout << "Van Albada slope-limiting method implemented by edges." << endl;
                break;
              case SHARP_EDGES:
                cout << "Sharp edges slope-limiting method, with constant: " << Venkat_LimiterCoeff <<". "<< endl;
                cout << "The reference element size is: " << RefElemLength <<". "<< endl;
                cout << "The reference sharp edge distance is: " << AdjSharp_LimiterCoeff*RefElemLength*Venkat_LimiterCoeff <<". "<< endl;
                break;
              case WALL_DISTANCE:
                cout << "Wall distance slope-limiting method, with constant: " << Venkat_LimiterCoeff <<". "<< endl;
                cout << "The reference element size is: " << RefElemLength <<". "<< endl;
                cout << "The reference wall distance is: " << AdjSharp_LimiterCoeff*RefElemLength*Venkat_LimiterCoeff <<". "<< endl;
                break;
            }
        }
        else {
          cout << "First order integration." << endl;
        }
      }

      cout << "The reference sharp edge distance is: " << AdjSharp_LimiterCoeff*RefElemLength*Venkat_LimiterCoeff <<". "<< endl;

    }

    if ((Kind_Solver == ADJ_RANS) && (!Frozen_Visc_Cont)) {
      if (Kind_ConvNumScheme_AdjTurb == SPACE_UPWIND) {
        if (Kind_Upwind_Turb == SCALAR_UPWIND) cout << "Scalar upwind solver (first order) for the adjoint turbulence model."<< endl;
        if (MUSCL_AdjTurb) {
          cout << "Second order integration with slope limiter." << endl;
            switch (Kind_SlopeLimit_AdjTurb) {
              case NO_LIMITER:
                cout << "No slope-limiting method. "<< endl;
                break;
              case VENKATAKRISHNAN:
                cout << "Venkatakrishnan slope-limiting method, with constant: " << Venkat_LimiterCoeff <<". "<< endl;
                cout << "The reference element size is: " << RefElemLength <<". "<< endl;
                break;
              case VENKATAKRISHNAN_WANG:
                cout << "Venkatakrishnan-Wang slope-limiting method, with constant: " << Venkat_LimiterCoeff <<". "<< endl;
                break;
              case BARTH_JESPERSEN:
                cout << "Barth-Jespersen slope-limiting method." << endl;
                break;
              case VAN_ALBADA_EDGE:
                cout << "Van Albada slope-limiting method implemented by edges." << endl;
                break;
              case SHARP_EDGES:
                cout << "Sharp edges slope-limiting method, with constant: " << Venkat_LimiterCoeff <<". "<< endl;
                cout << "The reference element size is: " << RefElemLength <<". "<< endl;
                cout << "The reference sharp edge distance is: " << AdjSharp_LimiterCoeff*RefElemLength*Venkat_LimiterCoeff <<". "<< endl;
                break;
              case WALL_DISTANCE:
                cout << "Wall distance slope-limiting method, with constant: " << Venkat_LimiterCoeff <<". "<< endl;
                cout << "The reference element size is: " << RefElemLength <<". "<< endl;
                cout << "The reference wall distance is: " << AdjSharp_LimiterCoeff*RefElemLength*Venkat_LimiterCoeff <<". "<< endl;
                break;
            }
        }
        else {
          cout << "First order integration." << endl;
        }
      }
    }

    if ((Kind_Solver == NAVIER_STOKES) || (Kind_Solver == RANS) ||
        (Kind_Solver == INC_NAVIER_STOKES) || (Kind_Solver == INC_RANS) ||
        (Kind_Solver == DISC_ADJ_INC_NAVIER_STOKES) || (Kind_Solver == DISC_ADJ_INC_RANS) ||
        (Kind_Solver == DISC_ADJ_NAVIER_STOKES) || (Kind_Solver == DISC_ADJ_RANS)) {
        cout << "Average of gradients with correction (viscous flow terms)." << endl;
    }

    if ((Kind_Solver == ADJ_NAVIER_STOKES) || (Kind_Solver == ADJ_RANS)) {
      cout << "Average of gradients with correction (viscous adjoint terms)." << endl;
    }

    if ((Kind_Solver == RANS) || (Kind_Solver == DISC_ADJ_RANS) || (Kind_Solver == INC_RANS) || (Kind_Solver == DISC_ADJ_INC_RANS) ) {
      cout << "Average of gradients with correction (viscous turbulence terms)." << endl;
    }

    if ((Kind_Solver == ADJ_RANS) && (!Frozen_Visc_Cont)) {
      cout << "Average of gradients with correction (2nd order) for computation of adjoint viscous turbulence terms." << endl;
      if (Kind_TimeIntScheme_AdjTurb == EULER_IMPLICIT) cout << "Euler implicit method for the turbulent adjoint equation." << endl;
    }

    if(Kind_Solver != FEM_EULER && Kind_Solver != FEM_NAVIER_STOKES &&
       Kind_Solver != FEM_RANS  && Kind_Solver != FEM_LES &&
       Kind_Solver != DISC_ADJ_FEM_EULER && Kind_Solver != DISC_ADJ_FEM_NS &&
       Kind_Solver != DISC_ADJ_FEM_RANS) {
      if (!fea){
        switch (Kind_Gradient_Method_Recon) {
          case GREEN_GAUSS: cout << "Gradient for upwind reconstruction: Green-Gauss." << endl; break;
          case LEAST_SQUARES: cout << "Gradient for upwind reconstruction: unweighted Least-Squares." << endl; break;
          case WEIGHTED_LEAST_SQUARES: cout << "Gradient for upwind reconstruction: inverse-distance weighted Least-Squares." << endl; break;
        }
        switch (Kind_Gradient_Method) {
          case GREEN_GAUSS: cout << "Gradient for viscous and source terms: Green-Gauss." << endl; break;
          case LEAST_SQUARES: cout << "Gradient for viscous and source terms: unweighted Least-Squares." << endl; break;
          case WEIGHTED_LEAST_SQUARES: cout << "Gradient for viscous and source terms: inverse-distance weighted Least-Squares." << endl; break;
        }
      }
      else{
        cout << "Spatial discretization using the Finite Element Method." << endl;
      }
    }

    if(Kind_Solver == FEM_EULER || Kind_Solver == FEM_NAVIER_STOKES ||
       Kind_Solver == FEM_RANS  || Kind_Solver == FEM_LES ||
       Kind_Solver == DISC_ADJ_FEM_EULER || Kind_Solver == DISC_ADJ_FEM_NS ||
       Kind_Solver == DISC_ADJ_FEM_RANS) {
      if(Kind_FEM_Flow == DG) {
        cout << "Discontinuous Galerkin Finite element solver" << endl;

        switch( Riemann_Solver_FEM ) {
          case ROE:           cout << "Roe (with entropy fix) solver for inviscid fluxes over the faces" << endl; break;
          case LAX_FRIEDRICH: cout << "Lax-Friedrich solver for inviscid fluxes over the faces" << endl; break;
          case AUSM:          cout << "AUSM solver inviscid fluxes over the faces" << endl; break;
          case HLLC:          cout << "HLLC solver inviscid fluxes over the faces" << endl; break;
        }

        if(Kind_Solver != FEM_EULER && Kind_Solver != DISC_ADJ_FEM_EULER) {
          cout << "Theta symmetrizing terms interior penalty: " << Theta_Interior_Penalty_DGFEM << endl;
        }
      }

      cout << "Quadrature factor for elements with constant Jacobian:     " << Quadrature_Factor_Straight << endl;
      cout << "Quadrature factor for elements with non-constant Jacobian: " << Quadrature_Factor_Curved << endl;

      cout << "Byte alignment matrix multiplications:      " << byteAlignmentMatMul << endl;
      cout << "Padded matrix size for optimal performance: " << sizeMatMulPadding << endl;
    }

    cout << endl <<"--------------- Time Numerical Integration  ( Zone "  << iZone << " ) ------------------" << endl;

    if (!fea) {
    switch (TimeMarching) {
      case NO:
      cout << "Local time stepping (steady state simulation)." << endl; break;
      case TIME_STEPPING:
      cout << "Unsteady simulation using a time stepping strategy."<< endl;
      if (Unst_CFL != 0.0) {
                          cout << "Time step computed by the code. Unsteady CFL number: " << Unst_CFL <<"."<< endl;
                          if (Delta_UnstTime != 0.0) {
                            cout << "Synchronization time provided by the user (s): "<< Delta_UnstTime << "." << endl;
                          }
                        }
      else cout << "Unsteady time step provided by the user (s): "<< Delta_UnstTime << "." << endl;
      break;
      case DT_STEPPING_1ST: case DT_STEPPING_2ND:
      if (TimeMarching == DT_STEPPING_1ST) cout << "Unsteady simulation, dual time stepping strategy (first order in time)."<< endl;
      if (TimeMarching == DT_STEPPING_2ND) cout << "Unsteady simulation, dual time stepping strategy (second order in time)."<< endl;
      if (Unst_CFL != 0.0) cout << "Time step computed by the code. Unsteady CFL number: " << Unst_CFL <<"."<< endl;
      else cout << "Unsteady time step provided by the user (s): "<< Delta_UnstTime << "." << endl;
      cout << "Total number of internal Dual Time iterations: "<< Unst_nIntIter <<"." << endl;
      break;
    }
  }
  else {
    if (Time_Domain) {
            cout << "Dynamic structural analysis."<< endl;
            cout << "Time step provided by the user for the dynamic analysis(s): "<< Delta_DynTime << "." << endl;
     } else {
            cout << "Static structural analysis." << endl;
    }
  }

    if ((Kind_Solver == EULER) || (Kind_Solver == NAVIER_STOKES) || (Kind_Solver == RANS) ||
        (Kind_Solver == INC_EULER) || (Kind_Solver == INC_NAVIER_STOKES) || (Kind_Solver == INC_RANS) ||
        (Kind_Solver == DISC_ADJ_INC_EULER) || (Kind_Solver == DISC_ADJ_INC_NAVIER_STOKES) || (Kind_Solver == DISC_ADJ_INC_RANS) ||
        (Kind_Solver == DISC_ADJ_EULER) || (Kind_Solver == DISC_ADJ_NAVIER_STOKES) || (Kind_Solver == DISC_ADJ_RANS) ||
        (Kind_Solver == DISC_ADJ_FEM_EULER) || (Kind_Solver == DISC_ADJ_FEM_NS) || (Kind_Solver == DISC_ADJ_FEM_RANS)) {
      switch (Kind_TimeIntScheme_Flow) {
        case RUNGE_KUTTA_EXPLICIT:
          cout << "Runge-Kutta explicit method for the flow equations." << endl;
          cout << "Number of steps: " << nRKStep << endl;
          cout << "Alpha coefficients: ";
          for (unsigned short iRKStep = 0; iRKStep < nRKStep; iRKStep++) {
            cout << "\t" << RK_Alpha_Step[iRKStep];
          }
          cout << endl;
          break;
        case EULER_EXPLICIT:
          cout << "Euler explicit method for the flow equations." << endl;
          break;
        case EULER_IMPLICIT:
          cout << "Euler implicit method for the flow equations." << endl;
          switch (Kind_Linear_Solver) {
            case BCGSTAB:
            case FGMRES:
            case RESTARTED_FGMRES:
              if (Kind_Linear_Solver == BCGSTAB)
                cout << "BCGSTAB is used for solving the linear system." << endl;
              else
                cout << "FGMRES is used for solving the linear system." << endl;
              switch (Kind_Linear_Solver_Prec) {
                case ILU: cout << "Using a ILU("<< Linear_Solver_ILU_n <<") preconditioning."<< endl; break;
                case LINELET: cout << "Using a linelet preconditioning."<< endl; break;
                case LU_SGS:  cout << "Using a LU-SGS preconditioning."<< endl; break;
                case JACOBI:  cout << "Using a Jacobi preconditioning."<< endl; break;
              }
              break;
            case SMOOTHER:
              switch (Kind_Linear_Solver_Prec) {
                case ILU:     cout << "A ILU(" << Linear_Solver_ILU_n << ")"; break;
                case LINELET: cout << "A Linelet"; break;
                case LU_SGS:  cout << "A LU-SGS"; break;
                case JACOBI:  cout << "A Jacobi"; break;
              }
              cout << " method is used for smoothing the linear system." << endl;
              break;
          }
          cout << "Convergence criteria of the linear solver: "<< Linear_Solver_Error <<"."<< endl;
          cout << "Max number of linear iterations: "<< Linear_Solver_Iter <<"."<< endl;
          break;
        case CLASSICAL_RK4_EXPLICIT:
          cout << "Classical RK4 explicit method for the flow equations." << endl;
          cout << "Number of steps: " << 4 << endl;
          cout << "Time coefficients: {0.5, 0.5, 1, 1}" << endl;
          cout << "Function coefficients: {1/6, 1/3, 1/3, 1/6}" << endl;
          break;
      }
    }

    if (fea) {
      switch (Kind_TimeIntScheme_FEA) {
        case CD_EXPLICIT:
          cout << "Explicit time integration (NOT IMPLEMENTED YET)." << endl;
          break;
        case GENERALIZED_ALPHA:
          cout << "Generalized-alpha method." << endl;
          break;
        case NEWMARK_IMPLICIT:
          if (Dynamic_Analysis) cout << "Newmark implicit method for the structural time integration." << endl;
          switch (Kind_Linear_Solver) {
            case BCGSTAB:
              cout << "BCGSTAB is used for solving the linear system." << endl;
              cout << "Convergence criteria of the linear solver: "<< Linear_Solver_Error <<"."<< endl;
              cout << "Max number of iterations: "<< Linear_Solver_Iter <<"."<< endl;
              break;
            case FGMRES: case RESTARTED_FGMRES:
              cout << "FGMRES is used for solving the linear system." << endl;
              cout << "Convergence criteria of the linear solver: "<< Linear_Solver_Error <<"."<< endl;
              cout << "Max number of iterations: "<< Linear_Solver_Iter <<"."<< endl;
              break;
            case CONJUGATE_GRADIENT:
              cout << "A Conjugate Gradient method is used for solving the linear system." << endl;
              cout << "Convergence criteria of the linear solver: "<< Linear_Solver_Error <<"."<< endl;
              cout << "Max number of iterations: "<< Linear_Solver_Iter <<"."<< endl;
              break;
          }
          break;
      }
    }

    if ((Kind_Solver == ADJ_EULER) || (Kind_Solver == ADJ_NAVIER_STOKES) || (Kind_Solver == ADJ_RANS)) {
      switch (Kind_TimeIntScheme_AdjFlow) {
        case RUNGE_KUTTA_EXPLICIT:
          cout << "Runge-Kutta explicit method for the adjoint equations." << endl;
          cout << "Number of steps: " << nRKStep << endl;
          cout << "Alpha coefficients: ";
          for (unsigned short iRKStep = 0; iRKStep < nRKStep; iRKStep++) {
            cout << "\t" << RK_Alpha_Step[iRKStep];
          }
          cout << endl;
          break;
        case EULER_EXPLICIT: cout << "Euler explicit method for the adjoint equations." << endl; break;
        case EULER_IMPLICIT: cout << "Euler implicit method for the adjoint equations." << endl; break;
      }
    }

    if(Kind_Solver == FEM_EULER || Kind_Solver == FEM_NAVIER_STOKES ||
       Kind_Solver == FEM_RANS  || Kind_Solver == FEM_LES) {
      switch (Kind_TimeIntScheme_FEM_Flow) {
        case RUNGE_KUTTA_EXPLICIT:
          cout << "Runge-Kutta explicit method for the flow equations." << endl;
          cout << "Number of steps: " << nRKStep << endl;
          cout << "Alpha coefficients: ";
          for (unsigned short iRKStep = 0; iRKStep < nRKStep; iRKStep++) {
            cout << "\t" << RK_Alpha_Step[iRKStep];
          }
          cout << endl;
          break;
        case CLASSICAL_RK4_EXPLICIT:
          cout << "Classical RK4 explicit method for the flow equations." << endl;
          cout << "Number of steps: " << 4 << endl;
          cout << "Time coefficients: {0.5, 0.5, 1, 1}" << endl;
          cout << "Function coefficients: {1/6, 1/3, 1/3, 1/6}" << endl;
          break;

        case ADER_DG:
          if(nLevels_TimeAccurateLTS == 1)
            cout << "ADER-DG for the flow equations with global time stepping." << endl;
          else
            cout << "ADER-DG for the flow equations with " << nLevels_TimeAccurateLTS
                 << " levels for time accurate local time stepping." << endl;

          switch( Kind_ADER_Predictor ) {
            case ADER_ALIASED_PREDICTOR:
              cout << "An aliased approach is used in the predictor step. " << endl;
              break;
            case ADER_NON_ALIASED_PREDICTOR:
              cout << "A non-aliased approach is used in the predictor step. " << endl;
              break;
          }
          cout << "Number of time DOFs ADER-DG predictor step: " << nTimeDOFsADER_DG << endl;
          cout << "Location of time DOFs ADER-DG on the interval [-1,1]: ";
          for (unsigned short iDOF=0; iDOF<nTimeDOFsADER_DG; iDOF++) {
            cout << "\t" << TimeDOFsADER_DG[iDOF];
          }
          cout << endl;
          cout << "Time quadrature factor for ADER-DG: " << Quadrature_Factor_Time_ADER_DG << endl;
          cout << "Number of time integration points ADER-DG: " << nTimeIntegrationADER_DG << endl;
          cout << "Location of time integration points ADER-DG on the interval [-1,1]: ";
          for (unsigned short iDOF=0; iDOF<nTimeIntegrationADER_DG; iDOF++) {
            cout << "\t" << TimeIntegrationADER_DG[iDOF];
          }
          cout << endl;
          cout << "Weights of time integration points ADER-DG on the interval [-1,1]: ";
          for (unsigned short iDOF=0; iDOF<nTimeIntegrationADER_DG; iDOF++) {
            cout << "\t" << WeightsIntegrationADER_DG[iDOF];
          }
          cout << endl;
          break;
      }
    }

    if (nMGLevels !=0) {

      if (nStartUpIter != 0) cout << "A total of " << nStartUpIter << " start up iterations on the fine grid."<< endl;
      if (MGCycle == V_CYCLE) cout << "V Multigrid Cycle, with " << nMGLevels << " multigrid levels."<< endl;
      if (MGCycle == W_CYCLE) cout << "W Multigrid Cycle, with " << nMGLevels << " multigrid levels."<< endl;
      if (MGCycle == FULLMG_CYCLE) cout << "Full Multigrid Cycle, with " << nMGLevels << " multigrid levels."<< endl;

      cout << "Damping factor for the residual restriction: " << Damp_Res_Restric <<"."<< endl;
      cout << "Damping factor for the correction prolongation: " << Damp_Correc_Prolong <<"."<< endl;
    }

    if ((Kind_Solver != FEM_ELASTICITY) && (Kind_Solver != DISC_ADJ_FEM)) {

      if (!CFL_Adapt) cout << "No CFL adaptation." << endl;
      else cout << "CFL adaptation. Factor down: "<< CFL_AdaptParam[0] <<", factor up: "<< CFL_AdaptParam[1]
        <<",\n                lower limit: "<< CFL_AdaptParam[2] <<", upper limit: " << CFL_AdaptParam[3] <<"."<< endl;

      if (nMGLevels !=0) {
        PrintingToolbox::CTablePrinter MGTable(&std::cout);

        MGTable.AddColumn("MG Level",         10);
        MGTable.AddColumn("Presmooth",     10);
        MGTable.AddColumn("PostSmooth",    10);
        MGTable.AddColumn("CorrectSmooth", 10);
        MGTable.SetAlign(PrintingToolbox::CTablePrinter::RIGHT);
        MGTable.PrintHeader();
        for (unsigned short iLevel = 0; iLevel < nMGLevels+1; iLevel++) {
          MGTable << iLevel << MG_PreSmooth[iLevel] << MG_PostSmooth[iLevel] << MG_CorrecSmooth[iLevel];
        }
        MGTable.PrintFooter();
      }
      if (TimeMarching != TIME_STEPPING) {
        cout << "Courant-Friedrichs-Lewy number:   ";
        cout.precision(3);
        cout.width(6); cout << CFL[0];
        cout << endl;
      }

    }

    if ((Kind_Solver == RANS) || (Kind_Solver == DISC_ADJ_RANS) ||
        (Kind_Solver == INC_RANS) || (Kind_Solver == DISC_ADJ_INC_RANS))
      if (Kind_TimeIntScheme_Turb == EULER_IMPLICIT)
        cout << "Euler implicit time integration for the turbulence model." << endl;
  }

  if (val_software == SU2_CFD) {

    cout << endl <<"------------------ Convergence Criteria  ( Zone "  << iZone << " ) ---------------------" << endl;

    cout << "Maximum number of solver subiterations: " << nInnerIter <<"."<< endl;
    if (Multizone_Problem)
      cout << "Maximum number of solver outer iterations: " << nOuterIter <<"."<< endl;
    if (Time_Domain)
      cout << "Maximum number of physical time-steps: " << nTimeIter <<"."<< endl;

    cout << "Begin convergence monitoring at iteration " << StartConv_Iter << "." << endl;
    cout << "Residual minimum value: 1e" << MinLogResidual << "." << endl;
    cout << "Cauchy series min. value: " << Cauchy_Eps << "." << endl;
    cout << "Number of Cauchy elements: " << Cauchy_Elems << "." << endl;
    if(Cauchy_Elems <1){
      SU2_MPI::Error(to_string(Cauchy_Elems) + string(" Cauchy elements are no viable input. Please check your configuration file."), CURRENT_FUNCTION);
    }
    cout << "Begin windowed time average at iteration " << StartWindowIteration << "." << endl;

    if(Wnd_Cauchy_Crit){
      cout << "Begin time convergence monitoring at iteration " << Wnd_StartConv_Iter + StartWindowIteration << "." << endl;
      cout << "Time cauchy series min. value: " << Wnd_Cauchy_Eps << "." << endl;
      cout << "Number of Cauchy elements: " << Wnd_Cauchy_Elems << "." << endl;
      if(Wnd_Cauchy_Elems <1){
        SU2_MPI::Error(to_string(Wnd_Cauchy_Elems) +string(" Cauchy elements are no viable input. Please check your configuration file."), CURRENT_FUNCTION);
      }
    }
  }

  if (val_software == SU2_MSH) {
    cout << endl <<"----------------- Grid adaptation strategy ( Zone "  << iZone << " ) -------------------" << endl;

    switch (Kind_Adaptation) {
      case NONE: break;
      case PERIODIC: cout << "Grid modification to run periodic bc problems." << endl; break;
      case FULL: cout << "Grid adaptation using a complete refinement." << endl; break;
      case WAKE: cout << "Grid adaptation of the wake." << endl; break;
      case FULL_FLOW: cout << "Flow grid adaptation using a complete refinement." << endl; break;
      case FULL_ADJOINT: cout << "Adjoint grid adaptation using a complete refinement." << endl; break;
      case GRAD_FLOW: cout << "Grid adaptation using gradient based strategy (density)." << endl; break;
      case GRAD_ADJOINT: cout << "Grid adaptation using gradient based strategy (adjoint density)." << endl; break;
      case GRAD_FLOW_ADJ: cout << "Grid adaptation using gradient based strategy (density and adjoint density)." << endl; break;
      case COMPUTABLE: cout << "Grid adaptation using computable correction."<< endl; break;
      case REMAINING: cout << "Grid adaptation using remaining error."<< endl; break;
      case SMOOTHING: cout << "Grid smoothing using an implicit method."<< endl; break;
      case SUPERSONIC_SHOCK: cout << "Grid adaptation for a supersonic shock at Mach: " << Mach <<"."<< endl; break;
    }

    switch (Kind_Adaptation) {
      case GRAD_FLOW: case GRAD_ADJOINT: case GRAD_FLOW_ADJ: case COMPUTABLE: case REMAINING:
        cout << "Power of the dual volume in the adaptation sensor: " << DualVol_Power << endl;
        cout << "Percentage of new elements in the adaptation process: " << New_Elem_Adapt << "."<< endl;
        break;
    }

    if (Analytical_Surface != NONE)
      cout << "Use analytical definition for including points in the surfaces." << endl;

  }

  cout << endl <<"-------------------- Output Information ( Zone "  << iZone << " ) ----------------------" << endl;

  if (val_software == SU2_CFD) {

    cout << "Writing solution files every " << VolumeWrtFreq <<" iterations."<< endl;
    cout << "Writing the convergence history file every " << HistoryWrtFreq[2] <<" inner iterations."<< endl;
    if (Multizone_Problem){
      cout << "Writing the convergence history file every " << HistoryWrtFreq[1] <<" outer iterations."<< endl;
    }
    if (Time_Domain) {
      cout << "Writing the convergence history file every " << HistoryWrtFreq[0] <<" time iterations."<< endl;
    }
    cout << "Writing the screen convergence history every " << ScreenWrtFreq[2] <<" inner iterations."<< endl;
    if (Multizone_Problem){
      cout << "Writing the screen convergence history every " << ScreenWrtFreq[1] <<" outer iterations."<< endl;
    }
    if (Time_Domain) {
      cout << "Writing the screen convergence history every " << ScreenWrtFreq[0] <<" time iterations."<< endl;
    }

    switch (Tab_FileFormat) {
      case TAB_CSV: cout << "The tabular file format is CSV (.csv)." << endl; break;
      case TAB_TECPLOT: cout << "The tabular file format is Tecplot (.dat)." << endl; break;
    }

    cout << "Convergence history file name: " << Conv_FileName << "." << endl;

    cout << "Forces breakdown file name: " << Breakdown_FileName << "." << endl;


    if (!ContinuousAdjoint && !DiscreteAdjoint) {
      cout << "Surface file name: " << SurfCoeff_FileName << "." << endl;
      cout << "Volume file name: " << Volume_FileName << "." << endl;
      cout << "Restart file name: " << Restart_FileName << "." << endl;
    }

    if (ContinuousAdjoint || DiscreteAdjoint) {
      cout << "Adjoint solution file name: " << Solution_AdjFileName << "." << endl;
      cout << "Restart adjoint file name: " << Restart_AdjFileName << "." << endl;
      cout << "Adjoint variables file name: " << Adj_FileName << "." << endl;
      cout << "Surface adjoint file name: " << SurfAdjCoeff_FileName << "." << endl;
    }

  }

  if (val_software == SU2_SOL) {
    switch (Tab_FileFormat) {
      case TAB_CSV: cout << "The tabular file format is CSV (.csv)." << endl; break;
      case TAB_TECPLOT: cout << "The tabular file format is Tecplot (.dat)." << endl; break;
    }
    cout << "Flow variables file name: " << Volume_FileName << "." << endl;
  }

  if (val_software == SU2_DEF) {
    cout << "Output mesh file name: " << Mesh_Out_FileName << ". " << endl;
    if (Visualize_Surface_Def) cout << "A file will be created to visualize the surface deformation." << endl;
    if (Visualize_Volume_Def) cout << "A file will be created to visualize the volume deformation." << endl;
    else cout << "No file for visualizing the deformation." << endl;
    switch (GetDeform_Stiffness_Type()) {
      case INVERSE_VOLUME:
        cout << "Cell stiffness scaled by inverse of the cell volume." << endl;
        break;
      case SOLID_WALL_DISTANCE:
        cout << "Cell stiffness scaled by distance to nearest solid surface." << endl;
        break;
      case CONSTANT_STIFFNESS:
        cout << "Imposing constant cell stiffness." << endl;
        break;
    }
  }

  if (val_software == SU2_MSH) {
    cout << "Output mesh file name: " << Mesh_Out_FileName << ". " << endl;
  }

  if (val_software == SU2_DOT) {
    if (DiscreteAdjoint) {
      cout << "Output Volume Sensitivity file name: " << VolSens_FileName << ". " << endl;
      cout << "Output Surface Sensitivity file name: " << SurfSens_FileName << ". " << endl;
    }
    cout << "Output gradient file name: " << ObjFunc_Grad_FileName << ". " << endl;
  }

  if (val_software == SU2_MSH) {
    cout << "Output mesh file name: " << Mesh_Out_FileName << ". " << endl;
    cout << "Restart flow file name: " << Restart_FileName << "." << endl;
    if ((Kind_Adaptation == FULL_ADJOINT) || (Kind_Adaptation == GRAD_ADJOINT) || (Kind_Adaptation == GRAD_FLOW_ADJ) ||
        (Kind_Adaptation == COMPUTABLE) || (Kind_Adaptation == REMAINING)) {
      if (Kind_ObjFunc[0] == DRAG_COEFFICIENT) cout << "Restart adjoint file name: " << Restart_AdjFileName << "." << endl;
      if (Kind_ObjFunc[0] == EQUIVALENT_AREA) cout << "Restart adjoint file name: " << Restart_AdjFileName << "." << endl;
      if (Kind_ObjFunc[0] == NEARFIELD_PRESSURE) cout << "Restart adjoint file name: " << Restart_AdjFileName << "." << endl;
      if (Kind_ObjFunc[0] == LIFT_COEFFICIENT) cout << "Restart adjoint file name: " << Restart_AdjFileName << "." << endl;
    }
  }

  cout << endl <<"------------- Config File Boundary Information ( Zone "  << iZone << " ) ---------------" << endl;

  PrintingToolbox::CTablePrinter BoundaryTable(&std::cout);
  BoundaryTable.AddColumn("Marker Type", 35);
  BoundaryTable.AddColumn("Marker Name", 35);

  BoundaryTable.PrintHeader();

  if (nMarker_Euler != 0) {
    BoundaryTable << "Euler wall";
    for (iMarker_Euler = 0; iMarker_Euler < nMarker_Euler; iMarker_Euler++) {
      BoundaryTable << Marker_Euler[iMarker_Euler];
      if (iMarker_Euler < nMarker_Euler-1)  BoundaryTable << " ";
    }
    BoundaryTable.PrintFooter();
  }

  if (nMarker_FarField != 0) {
    BoundaryTable << "Far-field";
    for (iMarker_FarField = 0; iMarker_FarField < nMarker_FarField; iMarker_FarField++) {
      BoundaryTable << Marker_FarField[iMarker_FarField];
      if (iMarker_FarField < nMarker_FarField-1)  BoundaryTable << " ";
    }
    BoundaryTable.PrintFooter();
  }

  if (nMarker_SymWall != 0) {
    BoundaryTable << "Symmetry plane";
    for (iMarker_SymWall = 0; iMarker_SymWall < nMarker_SymWall; iMarker_SymWall++) {
      BoundaryTable << Marker_SymWall[iMarker_SymWall];
      if (iMarker_SymWall < nMarker_SymWall-1)  BoundaryTable << " ";
    }
    BoundaryTable.PrintFooter();
  }

  if (nMarker_PerBound != 0) {
    BoundaryTable << "Periodic boundary";
    for (iMarker_PerBound = 0; iMarker_PerBound < nMarker_PerBound; iMarker_PerBound++) {
      BoundaryTable << Marker_PerBound[iMarker_PerBound];
      if (iMarker_PerBound < nMarker_PerBound-1)  BoundaryTable << " ";
    }
    BoundaryTable.PrintFooter();
  }

  if (nMarker_NearFieldBound != 0) {
    BoundaryTable << "Near-field boundary";
    for (iMarker_NearFieldBound = 0; iMarker_NearFieldBound < nMarker_NearFieldBound; iMarker_NearFieldBound++) {
      BoundaryTable << Marker_NearFieldBound[iMarker_NearFieldBound];
      if (iMarker_NearFieldBound < nMarker_NearFieldBound-1)  BoundaryTable << " ";
    }
    BoundaryTable.PrintFooter();
  }

  if (nMarker_Deform_Mesh != 0) {
    BoundaryTable << "Deformable mesh boundary";
    for (iMarker_Deform_Mesh = 0; iMarker_Deform_Mesh < nMarker_Deform_Mesh; iMarker_Deform_Mesh++) {
      BoundaryTable << Marker_Deform_Mesh[iMarker_Deform_Mesh];
      if (iMarker_Deform_Mesh < nMarker_Deform_Mesh-1)  BoundaryTable << " ";
    }
    BoundaryTable.PrintFooter();
  }

  if (nMarker_Fluid_Load != 0) {
    BoundaryTable << "Fluid loads boundary";
    for (iMarker_Fluid_Load = 0; iMarker_Fluid_Load < nMarker_Fluid_Load; iMarker_Fluid_Load++) {
      BoundaryTable << Marker_Fluid_Load[iMarker_Fluid_Load];
      if (iMarker_Fluid_Load < nMarker_Fluid_Load-1)  BoundaryTable << " ";
    }
    BoundaryTable.PrintFooter();
  }

  if (nMarker_Fluid_InterfaceBound != 0) {
    BoundaryTable << "Fluid interface boundary";
    for (iMarker_Fluid_InterfaceBound = 0; iMarker_Fluid_InterfaceBound < nMarker_Fluid_InterfaceBound; iMarker_Fluid_InterfaceBound++) {
      BoundaryTable << Marker_Fluid_InterfaceBound[iMarker_Fluid_InterfaceBound];
      if (iMarker_Fluid_InterfaceBound < nMarker_Fluid_InterfaceBound-1)  BoundaryTable << " ";
    }
    BoundaryTable.PrintFooter();
  }

  if (nMarker_FlowLoad != 0) {
    BoundaryTable << "Flow load boundary";
    for (iMarker_FlowLoad = 0; iMarker_FlowLoad < nMarker_FlowLoad; iMarker_FlowLoad++) {
      BoundaryTable << Marker_FlowLoad[iMarker_FlowLoad];
      if (iMarker_FlowLoad < nMarker_FlowLoad-1)  BoundaryTable << " ";
    }
    BoundaryTable.PrintFooter();
  }

  if (nMarker_Internal != 0) {
    BoundaryTable << "Internal boundary";
    for (iMarker_Internal = 0; iMarker_Internal < nMarker_Internal; iMarker_Internal++) {
      BoundaryTable << Marker_Internal[iMarker_Internal];
      if (iMarker_Internal < nMarker_Internal-1)  BoundaryTable << " ";
    }
    BoundaryTable.PrintFooter();
  }

  if (nMarker_Inlet != 0) {
    BoundaryTable << "Inlet boundary";
    for (iMarker_Inlet = 0; iMarker_Inlet < nMarker_Inlet; iMarker_Inlet++) {
      BoundaryTable << Marker_Inlet[iMarker_Inlet];
      if (iMarker_Inlet < nMarker_Inlet-1)  BoundaryTable << " ";
    }
    BoundaryTable.PrintFooter();
  }

  if (nMarker_Riemann != 0) {
    BoundaryTable << "Riemann boundary";
    for (iMarker_Riemann = 0; iMarker_Riemann < nMarker_Riemann; iMarker_Riemann++) {
      BoundaryTable << Marker_Riemann[iMarker_Riemann];
      if (iMarker_Riemann < nMarker_Riemann-1)  BoundaryTable << " ";
    }
    BoundaryTable.PrintFooter();
  }

  if (nMarker_Giles != 0) {
    BoundaryTable << "Giles boundary";
    for (iMarker_Giles = 0; iMarker_Giles < nMarker_Giles; iMarker_Giles++) {
      BoundaryTable << Marker_Giles[iMarker_Giles];
      if (iMarker_Giles < nMarker_Giles-1)  BoundaryTable << " ";
    }
    BoundaryTable.PrintFooter();
  }

  if (nMarker_MixingPlaneInterface != 0) {
    BoundaryTable << "MixingPlane boundary";
    for (iMarker_MixingPlaneInterface = 0; iMarker_MixingPlaneInterface < nMarker_MixingPlaneInterface; iMarker_MixingPlaneInterface++) {
      BoundaryTable << Marker_MixingPlaneInterface[iMarker_MixingPlaneInterface];
      if (iMarker_MixingPlaneInterface < nMarker_MixingPlaneInterface-1)  BoundaryTable << " ";
    }
    BoundaryTable.PrintFooter();
  }

  if (nMarker_EngineInflow != 0) {
    BoundaryTable << "Engine inflow boundary";
    for (iMarker_EngineInflow = 0; iMarker_EngineInflow < nMarker_EngineInflow; iMarker_EngineInflow++) {
      BoundaryTable << Marker_EngineInflow[iMarker_EngineInflow];
      if (iMarker_EngineInflow < nMarker_EngineInflow-1)  BoundaryTable << " ";
    }
    BoundaryTable.PrintFooter();
  }

  if (nMarker_EngineExhaust != 0) {
    BoundaryTable << "Engine exhaust boundary";
    for (iMarker_EngineExhaust = 0; iMarker_EngineExhaust < nMarker_EngineExhaust; iMarker_EngineExhaust++) {
      BoundaryTable << Marker_EngineExhaust[iMarker_EngineExhaust];
      if (iMarker_EngineExhaust < nMarker_EngineExhaust-1)  BoundaryTable << " ";
    }
    BoundaryTable.PrintFooter();
  }

  if (nMarker_Supersonic_Inlet != 0) {
    BoundaryTable << "Supersonic inlet boundary";
    for (iMarker_Supersonic_Inlet = 0; iMarker_Supersonic_Inlet < nMarker_Supersonic_Inlet; iMarker_Supersonic_Inlet++) {
      BoundaryTable << Marker_Supersonic_Inlet[iMarker_Supersonic_Inlet];
      if (iMarker_Supersonic_Inlet < nMarker_Supersonic_Inlet-1)  BoundaryTable << " ";
    }
    BoundaryTable.PrintFooter();
  }

  if (nMarker_Supersonic_Outlet != 0) {
    BoundaryTable << "Supersonic outlet boundary";
    for (iMarker_Supersonic_Outlet = 0; iMarker_Supersonic_Outlet < nMarker_Supersonic_Outlet; iMarker_Supersonic_Outlet++) {
      BoundaryTable << Marker_Supersonic_Outlet[iMarker_Supersonic_Outlet];
      if (iMarker_Supersonic_Outlet < nMarker_Supersonic_Outlet-1)  BoundaryTable << " ";
    }
    BoundaryTable.PrintFooter();
  }

  if (nMarker_Outlet != 0) {
    BoundaryTable << "Outlet boundary";
    for (iMarker_Outlet = 0; iMarker_Outlet < nMarker_Outlet; iMarker_Outlet++) {
      BoundaryTable << Marker_Outlet[iMarker_Outlet];
      if (iMarker_Outlet < nMarker_Outlet-1)  BoundaryTable << " ";
    }
    BoundaryTable.PrintFooter();
  }

  if (nMarker_Isothermal != 0) {
    BoundaryTable << "Isothermal wall";
    for (iMarker_Isothermal = 0; iMarker_Isothermal < nMarker_Isothermal; iMarker_Isothermal++) {
      BoundaryTable << Marker_Isothermal[iMarker_Isothermal];
      if (iMarker_Isothermal < nMarker_Isothermal-1)  BoundaryTable << " ";
    }
    BoundaryTable.PrintFooter();
  }

  if (nMarker_HeatFlux != 0) {
    BoundaryTable << "Heat flux wall";
    for (iMarker_HeatFlux = 0; iMarker_HeatFlux < nMarker_HeatFlux; iMarker_HeatFlux++) {
      BoundaryTable << Marker_HeatFlux[iMarker_HeatFlux];
      if (iMarker_HeatFlux < nMarker_HeatFlux-1)  BoundaryTable << " ";
    }
    BoundaryTable.PrintFooter();
  }

  if (nMarker_Clamped != 0) {
    BoundaryTable << "Clamped boundary";
    for (iMarker_Clamped = 0; iMarker_Clamped < nMarker_Clamped; iMarker_Clamped++) {
      BoundaryTable << Marker_Clamped[iMarker_Clamped];
      if (iMarker_Clamped < nMarker_Clamped-1)  BoundaryTable << " ";
    }
    BoundaryTable.PrintFooter();
  }

  if (nMarker_Displacement != 0) {
    BoundaryTable << "Displacement boundary";
    for (iMarker_Displacement = 0; iMarker_Displacement < nMarker_Displacement; iMarker_Displacement++) {
      BoundaryTable << Marker_Displacement[iMarker_Displacement];
      if (iMarker_Displacement < nMarker_Displacement-1)  BoundaryTable << " ";
    }
    BoundaryTable.PrintFooter();
  }

  if (nMarker_Load != 0) {
    BoundaryTable << "Normal load boundary";
    for (iMarker_Load = 0; iMarker_Load < nMarker_Load; iMarker_Load++) {
      BoundaryTable << Marker_Load[iMarker_Load];
      if (iMarker_Load < nMarker_Load-1)  BoundaryTable << " ";
    }
    BoundaryTable.PrintFooter();
  }

  if (nMarker_Damper != 0) {
    BoundaryTable << "Damper boundary";
    for (iMarker_Damper = 0; iMarker_Damper < nMarker_Damper; iMarker_Damper++) {
      BoundaryTable << Marker_Damper[iMarker_Damper];
      if (iMarker_Damper < nMarker_Damper-1)  BoundaryTable << " ";
    }
    BoundaryTable.PrintFooter();
  }

  if (nMarker_Load_Dir != 0) {
    BoundaryTable << "Load boundary";
    for (iMarker_Load_Dir = 0; iMarker_Load_Dir < nMarker_Load_Dir; iMarker_Load_Dir++) {
      BoundaryTable << Marker_Load_Dir[iMarker_Load_Dir];
      if (iMarker_Load_Dir < nMarker_Load_Dir-1)  BoundaryTable << " ";
    }
    BoundaryTable.PrintFooter();
  }

  if (nMarker_Disp_Dir != 0) {
    BoundaryTable << "Disp boundary";
    for (iMarker_Disp_Dir = 0; iMarker_Disp_Dir < nMarker_Disp_Dir; iMarker_Disp_Dir++) {
      BoundaryTable << Marker_Disp_Dir[iMarker_Disp_Dir];
      if (iMarker_Disp_Dir < nMarker_Disp_Dir-1)  BoundaryTable << " ";
    }
    BoundaryTable.PrintFooter();
  }

  if (nMarker_Load_Sine != 0) {
    BoundaryTable << "Sine-Wave boundary";
    for (iMarker_Load_Sine = 0; iMarker_Load_Sine < nMarker_Load_Sine; iMarker_Load_Sine++) {
      BoundaryTable << Marker_Load_Sine[iMarker_Load_Sine];
      if (iMarker_Load_Sine < nMarker_Load_Sine-1)  BoundaryTable << " ";
    }
    BoundaryTable.PrintFooter();
  }

  if (nMarker_Emissivity != 0) {
    BoundaryTable << "Radiative boundary";
    for (iMarker_Emissivity = 0; iMarker_Emissivity < nMarker_Emissivity; iMarker_Emissivity++) {
      BoundaryTable << Marker_Emissivity[iMarker_Emissivity]; // << "(" << Wall_Emissivity[iMarker_Emissivity] << ")";
      if (iMarker_Emissivity < nMarker_Emissivity-1)  BoundaryTable << " ";
    }
    BoundaryTable.PrintFooter();
  }

  if (nMarker_Custom != 0) {
    BoundaryTable << "Custom boundary";
    for (iMarker_Custom = 0; iMarker_Custom < nMarker_Custom; iMarker_Custom++) {
      BoundaryTable << Marker_Custom[iMarker_Custom];
      if (iMarker_Custom < nMarker_Custom-1)  BoundaryTable << " ";
    }
    BoundaryTable.PrintFooter();
  }

  if (nMarker_ActDiskInlet != 0) {
    BoundaryTable << "Actuator disk (inlet) boundary";
    for (iMarker_ActDiskInlet = 0; iMarker_ActDiskInlet < nMarker_ActDiskInlet; iMarker_ActDiskInlet++) {
      BoundaryTable << Marker_ActDiskInlet[iMarker_ActDiskInlet];
      if (iMarker_ActDiskInlet < nMarker_ActDiskInlet-1)  BoundaryTable << " ";
    }
    BoundaryTable.PrintFooter();
  }

  if (nMarker_ActDiskOutlet != 0) {
    BoundaryTable << "Actuator disk (outlet) boundary";
    for (iMarker_ActDiskOutlet = 0; iMarker_ActDiskOutlet < nMarker_ActDiskOutlet; iMarker_ActDiskOutlet++) {
      BoundaryTable << Marker_ActDiskOutlet[iMarker_ActDiskOutlet];
      if (iMarker_ActDiskOutlet < nMarker_ActDiskOutlet-1)  BoundaryTable << " ";
    }
    BoundaryTable.PrintFooter();
  }

}

bool CConfig::TokenizeString(string & str, string & option_name,
                             vector<string> & option_value) {
  const string delimiters(" (){}:,\t\n\v\f\r");
  // check for comments or empty string
  string::size_type pos, last_pos;
  pos = str.find_first_of("%");
  if ( (str.length() == 0) || (pos == 0) ) {
    // str is empty or a comment line, so no option here
    return false;
  }
  if (pos != string::npos) {
    // remove comment at end if necessary
    str.erase(pos);
  }

  // look for line composed on only delimiters (usually whitespace)
  pos = str.find_first_not_of(delimiters);
  if (pos == string::npos) {
    return false;
  }

  // find the equals sign and split string
  string name_part, value_part;
  pos = str.find("=");
  if (pos == string::npos) {
    cerr << "Error in TokenizeString(): "
    << "line in the configuration file with no \"=\" sign."
    << endl;
    cout << "Look for: " << str << endl;
    cout << "str.length() = " << str.length() << endl;
    throw(-1);
  }
  name_part = str.substr(0, pos);
  value_part = str.substr(pos+1, string::npos);
  //cout << "name_part  = |" << name_part  << "|" << endl;
  //cout << "value_part = |" << value_part << "|" << endl;

  // the first_part should consist of one string with no interior delimiters
  last_pos = name_part.find_first_not_of(delimiters, 0);
  pos = name_part.find_first_of(delimiters, last_pos);
  if ( (name_part.length() == 0) || (last_pos == string::npos) ) {
    cerr << "Error in CConfig::TokenizeString(): "
    << "line in the configuration file with no name before the \"=\" sign."
    << endl;
    throw(-1);
  }
  if (pos == string::npos) pos = name_part.length();
  option_name = name_part.substr(last_pos, pos - last_pos);
  last_pos = name_part.find_first_not_of(delimiters, pos);
  if (last_pos != string::npos) {
    cerr << "Error in TokenizeString(): "
    << "two or more options before an \"=\" sign in the configuration file."
    << endl;
    throw(-1);
  }
  StringToUpperCase(option_name);

  //cout << "option_name = |" << option_name << "|" << endl;
  //cout << "pos = " << pos << ": last_pos = " << last_pos << endl;

  // now fill the option value vector
  option_value.clear();
  last_pos = value_part.find_first_not_of(delimiters, 0);
  pos = value_part.find_first_of(delimiters, last_pos);
  while (string::npos != pos || string::npos != last_pos) {
    // add token to the vector<string>
    option_value.push_back(value_part.substr(last_pos, pos - last_pos));
    // skip delimiters
    last_pos = value_part.find_first_not_of(delimiters, pos);
    // find next "non-delimiter"
    pos = value_part.find_first_of(delimiters, last_pos);
  }
  if (option_value.size() == 0) {
    cerr << "Error in TokenizeString(): "
    << "option " << option_name << " in configuration file with no value assigned."
    << endl;
    throw(-1);
  }

#if 0
  cout << "option value(s) = ";
  for (unsigned int i = 0; i < option_value.size(); i++)
    cout << option_value[i] << " ";
  cout << endl;
#endif

  // look for ';' DV delimiters attached to values
  vector<string>::iterator it;
  it = option_value.begin();
  while (it != option_value.end()) {
    if (it->compare(";") == 0) {
      it++;
      continue;
    }

    pos = it->find(';');
    if (pos != string::npos) {
      string before_semi = it->substr(0, pos);
      string after_semi= it->substr(pos+1, string::npos);
      if (before_semi.empty()) {
        *it = ";";
        it++;
        option_value.insert(it, after_semi);
      } else {
        *it = before_semi;
        it++;
        vector<string> to_insert;
        to_insert.push_back(";");
        if (!after_semi.empty())
          to_insert.push_back(after_semi);
        option_value.insert(it, to_insert.begin(), to_insert.end());
      }
      it = option_value.begin(); // go back to beginning; not efficient
      continue;
    } else {
      it++;
    }
  }
#if 0
  cout << "option value(s) = ";
  for (unsigned int i = 0; i < option_value.size(); i++)
    cout << option_value[i] << " ";
  cout << endl;
#endif
  // remove any consecutive ";"
  it = option_value.begin();
  bool semi_at_prev = false;
  while (it != option_value.end()) {
    if (semi_at_prev) {
      if (it->compare(";") == 0) {
        option_value.erase(it);
        it = option_value.begin();
        semi_at_prev = false;
        continue;
      }
    }
    if (it->compare(";") == 0) {
      semi_at_prev = true;
    } else {
      semi_at_prev = false;
    }
    it++;
  }

#if 0
  cout << "option value(s) = ";
  for (unsigned int i = 0; i < option_value.size(); i++)
    cout << option_value[i] << " ";
  cout << endl;
#endif
  return true;
}

unsigned short CConfig::GetMarker_CfgFile_TagBound(string val_marker) const {

  unsigned short iMarker_CfgFile;

  for (iMarker_CfgFile = 0; iMarker_CfgFile < nMarker_CfgFile; iMarker_CfgFile++)
    if (Marker_CfgFile_TagBound[iMarker_CfgFile] == val_marker)
      return iMarker_CfgFile;

  SU2_MPI::Error(string("The configuration file doesn't have any definition for marker ") + val_marker, CURRENT_FUNCTION);
  return 0;
}

string CConfig::GetMarker_CfgFile_TagBound(unsigned short val_marker) const {
  return Marker_CfgFile_TagBound[val_marker];
}

unsigned short CConfig::GetMarker_CfgFile_KindBC(string val_marker) const {
  unsigned short iMarker_CfgFile;
  for (iMarker_CfgFile = 0; iMarker_CfgFile < nMarker_CfgFile; iMarker_CfgFile++)
    if (Marker_CfgFile_TagBound[iMarker_CfgFile] == val_marker) break;
  return Marker_CfgFile_KindBC[iMarker_CfgFile];
}

unsigned short CConfig::GetMarker_CfgFile_Monitoring(string val_marker) const {
  unsigned short iMarker_CfgFile;
  for (iMarker_CfgFile = 0; iMarker_CfgFile < nMarker_CfgFile; iMarker_CfgFile++)
    if (Marker_CfgFile_TagBound[iMarker_CfgFile] == val_marker) break;
  return Marker_CfgFile_Monitoring[iMarker_CfgFile];
}

unsigned short CConfig::GetMarker_CfgFile_GeoEval(string val_marker) const {
  unsigned short iMarker_CfgFile;
  for (iMarker_CfgFile = 0; iMarker_CfgFile < nMarker_CfgFile; iMarker_CfgFile++)
    if (Marker_CfgFile_TagBound[iMarker_CfgFile] == val_marker) break;
  return Marker_CfgFile_GeoEval[iMarker_CfgFile];
}

unsigned short CConfig::GetMarker_CfgFile_Designing(string val_marker) const {
  unsigned short iMarker_CfgFile;
  for (iMarker_CfgFile = 0; iMarker_CfgFile < nMarker_CfgFile; iMarker_CfgFile++)
    if (Marker_CfgFile_TagBound[iMarker_CfgFile] == val_marker) break;
  return Marker_CfgFile_Designing[iMarker_CfgFile];
}

unsigned short CConfig::GetMarker_CfgFile_Plotting(string val_marker) const {
  unsigned short iMarker_CfgFile;
  for (iMarker_CfgFile = 0; iMarker_CfgFile < nMarker_CfgFile; iMarker_CfgFile++)
    if (Marker_CfgFile_TagBound[iMarker_CfgFile] == val_marker) break;
  return Marker_CfgFile_Plotting[iMarker_CfgFile];
}

unsigned short CConfig::GetMarker_CfgFile_Analyze(string val_marker) const {
  unsigned short iMarker_CfgFile;
  for (iMarker_CfgFile = 0; iMarker_CfgFile < nMarker_CfgFile; iMarker_CfgFile++)
    if (Marker_CfgFile_TagBound[iMarker_CfgFile] == val_marker) break;
  return Marker_CfgFile_Analyze[iMarker_CfgFile];
}

unsigned short CConfig::GetMarker_CfgFile_ZoneInterface(string val_marker) const {
  unsigned short iMarker_CfgFile;
  for (iMarker_CfgFile = 0; iMarker_CfgFile < nMarker_CfgFile; iMarker_CfgFile++)
    if (Marker_CfgFile_TagBound[iMarker_CfgFile] == val_marker) break;
  return Marker_CfgFile_ZoneInterface[iMarker_CfgFile];
}

unsigned short CConfig::GetMarker_CfgFile_Turbomachinery(string val_marker) const {
  unsigned short iMarker_CfgFile;
  for (iMarker_CfgFile = 0; iMarker_CfgFile < nMarker_CfgFile; iMarker_CfgFile++)
    if (Marker_CfgFile_TagBound[iMarker_CfgFile] == val_marker) break;
  return Marker_CfgFile_Turbomachinery[iMarker_CfgFile];
}

unsigned short CConfig::GetMarker_CfgFile_TurbomachineryFlag(string val_marker) const {
  unsigned short iMarker_CfgFile;
  for (iMarker_CfgFile = 0; iMarker_CfgFile < nMarker_CfgFile; iMarker_CfgFile++)
    if (Marker_CfgFile_TagBound[iMarker_CfgFile] == val_marker) break;
  return Marker_CfgFile_TurbomachineryFlag[iMarker_CfgFile];
}

unsigned short CConfig::GetMarker_CfgFile_MixingPlaneInterface(string val_marker) const {
  unsigned short iMarker_CfgFile;
  for (iMarker_CfgFile = 0; iMarker_CfgFile < nMarker_CfgFile; iMarker_CfgFile++)
    if (Marker_CfgFile_TagBound[iMarker_CfgFile] == val_marker) break;
  return Marker_CfgFile_MixingPlaneInterface[iMarker_CfgFile];
}

unsigned short CConfig::GetMarker_CfgFile_DV(string val_marker) const {
  unsigned short iMarker_CfgFile;
  for (iMarker_CfgFile = 0; iMarker_CfgFile < nMarker_CfgFile; iMarker_CfgFile++)
    if (Marker_CfgFile_TagBound[iMarker_CfgFile] == val_marker) break;
  return Marker_CfgFile_DV[iMarker_CfgFile];
}

unsigned short CConfig::GetMarker_CfgFile_Moving(string val_marker) const {
  unsigned short iMarker_CfgFile;
  for (iMarker_CfgFile = 0; iMarker_CfgFile < nMarker_CfgFile; iMarker_CfgFile++)
    if (Marker_CfgFile_TagBound[iMarker_CfgFile] == val_marker) break;
  return Marker_CfgFile_Moving[iMarker_CfgFile];
}

unsigned short CConfig::GetMarker_CfgFile_Deform_Mesh(string val_marker) const {
  unsigned short iMarker_CfgFile;
  for (iMarker_CfgFile = 0; iMarker_CfgFile < nMarker_CfgFile; iMarker_CfgFile++)
    if (Marker_CfgFile_TagBound[iMarker_CfgFile] == val_marker) break;
  return Marker_CfgFile_Deform_Mesh[iMarker_CfgFile];
}

unsigned short CConfig::GetMarker_CfgFile_Fluid_Load(string val_marker) const {
  unsigned short iMarker_CfgFile;
  for (iMarker_CfgFile = 0; iMarker_CfgFile < nMarker_CfgFile; iMarker_CfgFile++)
    if (Marker_CfgFile_TagBound[iMarker_CfgFile] == val_marker) break;
  return Marker_CfgFile_Fluid_Load[iMarker_CfgFile];
}

unsigned short CConfig::GetMarker_CfgFile_PyCustom(string val_marker) const {
  unsigned short iMarker_CfgFile;
  for (iMarker_CfgFile=0; iMarker_CfgFile < nMarker_CfgFile; iMarker_CfgFile++)
    if (Marker_CfgFile_TagBound[iMarker_CfgFile] == val_marker) break;
  return Marker_CfgFile_PyCustom[iMarker_CfgFile];
}

unsigned short CConfig::GetMarker_CfgFile_PerBound(string val_marker) const {
  unsigned short iMarker_CfgFile;
  for (iMarker_CfgFile = 0; iMarker_CfgFile < nMarker_CfgFile; iMarker_CfgFile++)
    if (Marker_CfgFile_TagBound[iMarker_CfgFile] == val_marker) break;
  return Marker_CfgFile_PerBound[iMarker_CfgFile];
}

unsigned short CConfig::GetMarker_ZoneInterface(string val_marker) const {
  unsigned short iMarker_CfgFile;
  for (iMarker_CfgFile = 0; iMarker_CfgFile < nMarker_CfgFile; iMarker_CfgFile++)
    if (Marker_CfgFile_TagBound[iMarker_CfgFile] == val_marker) break;
  return Marker_CfgFile_ZoneInterface[iMarker_CfgFile];
}

bool CConfig::GetSolid_Wall(unsigned short iMarker) const {

  return (Marker_All_KindBC[iMarker] == HEAT_FLUX  ||
          Marker_All_KindBC[iMarker] == ISOTHERMAL ||
          Marker_All_KindBC[iMarker] == CHT_WALL_INTERFACE ||
          Marker_All_KindBC[iMarker] == EULER_WALL);
}

bool CConfig::GetViscous_Wall(unsigned short iMarker) const {

  return (Marker_All_KindBC[iMarker] == HEAT_FLUX  ||
          Marker_All_KindBC[iMarker] == ISOTHERMAL ||
          Marker_All_KindBC[iMarker] == CHT_WALL_INTERFACE);
}

void CConfig::SetSurface_Movement(unsigned short iMarker, unsigned short kind_movement) {

  unsigned short* new_surface_movement = new unsigned short[nMarker_Moving + 1];
  string* new_marker_moving = new string[nMarker_Moving+1];

  for (unsigned short iMarker_Moving = 0; iMarker_Moving < nMarker_Moving; iMarker_Moving++){
    new_surface_movement[iMarker_Moving] = Kind_SurfaceMovement[iMarker_Moving];
    new_marker_moving[iMarker_Moving] = Marker_Moving[iMarker_Moving];
  }

  if (nKind_SurfaceMovement > 0){
    delete [] Marker_Moving;
    delete [] Kind_SurfaceMovement;
  }

  Kind_SurfaceMovement = new_surface_movement;
  Marker_Moving        = new_marker_moving;

  Kind_SurfaceMovement[nMarker_Moving] = kind_movement;
  Marker_Moving[nMarker_Moving] = Marker_All_TagBound[iMarker];

  nMarker_Moving++;
  nKind_SurfaceMovement++;

}
CConfig::~CConfig(void) {

  unsigned long iDV, iMarker, iPeriodic, iFFD;

  /*--- Delete all of the option objects in the global option map ---*/

  for(map<string, COptionBase*>::iterator itr = option_map.begin(); itr != option_map.end(); itr++) {
    delete itr->second;
  }

  if (TimeDOFsADER_DG           != NULL) delete [] TimeDOFsADER_DG;
  if (TimeIntegrationADER_DG    != NULL) delete [] TimeIntegrationADER_DG;
  if (WeightsIntegrationADER_DG != NULL) delete [] WeightsIntegrationADER_DG;
  if (RK_Alpha_Step             != NULL) delete [] RK_Alpha_Step;
  if (MG_PreSmooth              != NULL) delete [] MG_PreSmooth;
  if (MG_PostSmooth             != NULL) delete [] MG_PostSmooth;

  /*--- Free memory for Aeroelastic problems. ---*/

  if (Aeroelastic_pitch  != NULL) delete[] Aeroelastic_pitch;
  if (Aeroelastic_plunge != NULL) delete[] Aeroelastic_plunge;

 /*--- Free memory for airfoil sections ---*/

 if (LocationStations   != NULL) delete [] LocationStations;

  /*--- motion origin: ---*/

  if (MarkerMotion_Origin   != NULL) delete [] MarkerMotion_Origin;

  if (MoveMotion_Origin != NULL) delete [] MoveMotion_Origin;

  /*--- translation: ---*/

  if (MarkerTranslation_Rate != NULL) delete [] MarkerTranslation_Rate;

  /*--- rotation: ---*/

  if (MarkerRotation_Rate != NULL) delete [] MarkerRotation_Rate;

  /*--- pitching: ---*/

  if (MarkerPitching_Omega != NULL) delete [] MarkerPitching_Omega;

  /*--- pitching amplitude: ---*/

  if (MarkerPitching_Ampl != NULL) delete [] MarkerPitching_Ampl;

  /*--- pitching phase: ---*/

  if (MarkerPitching_Phase != NULL) delete [] MarkerPitching_Phase;

  /*--- plunging: ---*/

  if (MarkerPlunging_Omega != NULL) delete [] MarkerPlunging_Omega;

  /*--- plunging amplitude: ---*/
  if (MarkerPlunging_Ampl != NULL) delete [] MarkerPlunging_Ampl;

  /*--- reference origin for moments ---*/

  if (RefOriginMoment   != NULL) delete [] RefOriginMoment;
  if (RefOriginMoment_X != NULL) delete [] RefOriginMoment_X;
  if (RefOriginMoment_Y != NULL) delete [] RefOriginMoment_Y;
  if (RefOriginMoment_Z != NULL) delete [] RefOriginMoment_Z;

  /*--- Free memory for Harmonic Blance Frequency  pointer ---*/

  if (Omega_HB != NULL) delete [] Omega_HB;

  /*--- Marker pointers ---*/

  if (Marker_CfgFile_GeoEval != NULL) delete[] Marker_CfgFile_GeoEval;
  if (Marker_All_GeoEval     != NULL) delete[] Marker_All_GeoEval;

  if (Marker_CfgFile_TagBound != NULL) delete[] Marker_CfgFile_TagBound;
  if (Marker_All_TagBound     != NULL) delete[] Marker_All_TagBound;

  if (Marker_CfgFile_KindBC != NULL) delete[] Marker_CfgFile_KindBC;
  if (Marker_All_KindBC     != NULL) delete[] Marker_All_KindBC;

  if (Marker_CfgFile_Monitoring != NULL) delete[] Marker_CfgFile_Monitoring;
  if (Marker_All_Monitoring     != NULL) delete[] Marker_All_Monitoring;

  if (Marker_CfgFile_Designing != NULL) delete[] Marker_CfgFile_Designing;
  if (Marker_All_Designing     != NULL) delete[] Marker_All_Designing;

  if (Marker_CfgFile_Plotting != NULL) delete[] Marker_CfgFile_Plotting;
  if (Marker_All_Plotting     != NULL) delete[] Marker_All_Plotting;

  if (Marker_CfgFile_Analyze != NULL) delete[] Marker_CfgFile_Analyze;
  if (Marker_All_Analyze  != NULL) delete[] Marker_All_Analyze;

  if (Marker_CfgFile_ZoneInterface != NULL) delete[] Marker_CfgFile_ZoneInterface;
  if (Marker_All_ZoneInterface     != NULL) delete[] Marker_All_ZoneInterface;

  if (Marker_CfgFile_DV != NULL) delete[] Marker_CfgFile_DV;
  if (Marker_All_DV     != NULL) delete[] Marker_All_DV;

  if (Marker_CfgFile_Moving != NULL) delete[] Marker_CfgFile_Moving;
  if (Marker_All_Moving     != NULL) delete[] Marker_All_Moving;

  if (Marker_CfgFile_Deform_Mesh != NULL) delete[] Marker_CfgFile_Deform_Mesh;
  if (Marker_All_Deform_Mesh     != NULL) delete[] Marker_All_Deform_Mesh;

  if (Marker_CfgFile_Fluid_Load != NULL) delete[] Marker_CfgFile_Fluid_Load;
  if (Marker_All_Fluid_Load     != NULL) delete[] Marker_All_Fluid_Load;

  if (Marker_CfgFile_PyCustom    != NULL) delete[] Marker_CfgFile_PyCustom;
  if (Marker_All_PyCustom != NULL) delete[] Marker_All_PyCustom;

  if (Marker_CfgFile_PerBound != NULL) delete[] Marker_CfgFile_PerBound;
  if (Marker_All_PerBound     != NULL) delete[] Marker_All_PerBound;

  if (Marker_CfgFile_Turbomachinery != NULL) delete [] Marker_CfgFile_Turbomachinery;
  if (Marker_All_Turbomachinery     != NULL) delete [] Marker_All_Turbomachinery;

  if (Marker_CfgFile_TurbomachineryFlag != NULL) delete [] Marker_CfgFile_TurbomachineryFlag;
  if (Marker_All_TurbomachineryFlag     != NULL) delete [] Marker_All_TurbomachineryFlag;

  if (Marker_CfgFile_MixingPlaneInterface != NULL) delete [] Marker_CfgFile_MixingPlaneInterface;
  if (Marker_All_MixingPlaneInterface     != NULL) delete [] Marker_All_MixingPlaneInterface;

  if (Marker_DV!= NULL)               delete[] Marker_DV;
  if (Marker_Moving != NULL)           delete[] Marker_Moving;
  if (Marker_Monitoring != NULL)      delete[] Marker_Monitoring;
  if (Marker_Designing != NULL)       delete[] Marker_Designing;
  if (Marker_GeoEval != NULL)         delete[] Marker_GeoEval;
  if (Marker_Plotting != NULL)        delete[] Marker_Plotting;
  if (Marker_Analyze != NULL)        delete[] Marker_Analyze;
  if (Marker_WallFunctions != NULL)  delete[] Marker_WallFunctions;
  if (Marker_ZoneInterface != NULL)        delete[] Marker_ZoneInterface;
  if (Marker_PyCustom != NULL)             delete [] Marker_PyCustom;
  if (Marker_All_SendRecv != NULL)    delete[] Marker_All_SendRecv;

  if (Kind_Inc_Inlet != NULL)      delete[] Kind_Inc_Inlet;
  if (Kind_Inc_Outlet != NULL)      delete[] Kind_Inc_Outlet;

  if (Kind_WallFunctions != NULL) delete[] Kind_WallFunctions;

  if (Config_Filenames != NULL) delete[] Config_Filenames;

  if (IntInfo_WallFunctions != NULL) {
    for (iMarker = 0; iMarker < nMarker_WallFunctions; ++iMarker) {
      if (IntInfo_WallFunctions[iMarker] != NULL)
        delete[] IntInfo_WallFunctions[iMarker];
    }
    delete[] IntInfo_WallFunctions;
  }

  if (DoubleInfo_WallFunctions != NULL) {
    for (iMarker = 0; iMarker < nMarker_WallFunctions; ++iMarker) {
      if (DoubleInfo_WallFunctions[iMarker] != NULL)
        delete[] DoubleInfo_WallFunctions[iMarker];
    }
    delete[] DoubleInfo_WallFunctions;
  }

  if (Kind_ObjFunc != NULL)      delete[] Kind_ObjFunc;
  if (Weight_ObjFunc != NULL)      delete[] Weight_ObjFunc;

  if (DV_Value != NULL) {
    for (iDV = 0; iDV < nDV; iDV++) delete[] DV_Value[iDV];
    delete [] DV_Value;
  }

  if (ParamDV != NULL) {
    for (iDV = 0; iDV < nDV; iDV++) delete[] ParamDV[iDV];
    delete [] ParamDV;
  }

  if (CoordFFDBox != NULL) {
    for (iFFD = 0; iFFD < nFFDBox; iFFD++) delete[] CoordFFDBox[iFFD];
    delete [] CoordFFDBox;
  }

  if (DegreeFFDBox != NULL) {
    for (iFFD = 0; iFFD < nFFDBox; iFFD++) delete[] DegreeFFDBox[iFFD];
    delete [] DegreeFFDBox;
  }

  if (Design_Variable != NULL)    delete[] Design_Variable;

  if (Exhaust_Temperature_Target != NULL)    delete[]  Exhaust_Temperature_Target;
  if (Exhaust_Pressure_Target != NULL)    delete[]  Exhaust_Pressure_Target;
  if (Exhaust_Pressure != NULL)    delete[] Exhaust_Pressure;
  if (Exhaust_Temperature != NULL)    delete[] Exhaust_Temperature;
  if (Exhaust_MassFlow != NULL)    delete[] Exhaust_MassFlow;
  if (Exhaust_TotalPressure != NULL)    delete[] Exhaust_TotalPressure;
  if (Exhaust_TotalTemperature != NULL)    delete[] Exhaust_TotalTemperature;
  if (Exhaust_GrossThrust != NULL)    delete[] Exhaust_GrossThrust;
  if (Exhaust_Force != NULL)    delete[] Exhaust_Force;
  if (Exhaust_Power != NULL)    delete[] Exhaust_Power;

  if (Inflow_Mach != NULL)    delete[]  Inflow_Mach;
  if (Inflow_Pressure != NULL)    delete[] Inflow_Pressure;
  if (Inflow_MassFlow != NULL)    delete[] Inflow_MassFlow;
  if (Inflow_ReverseMassFlow != NULL)    delete[] Inflow_ReverseMassFlow;
  if (Inflow_TotalPressure != NULL)    delete[] Inflow_TotalPressure;
  if (Inflow_Temperature != NULL)    delete[] Inflow_Temperature;
  if (Inflow_TotalTemperature != NULL)    delete[] Inflow_TotalTemperature;
  if (Inflow_RamDrag != NULL)    delete[] Inflow_RamDrag;
  if (Inflow_Force != NULL)    delete[]  Inflow_Force;
  if (Inflow_Power != NULL)    delete[] Inflow_Power;

  if (Engine_Power != NULL)    delete[]  Engine_Power;
  if (Engine_Mach != NULL)    delete[]  Engine_Mach;
  if (Engine_Force != NULL)    delete[]  Engine_Force;
  if (Engine_NetThrust != NULL)    delete[]  Engine_NetThrust;
  if (Engine_GrossThrust != NULL)    delete[]  Engine_GrossThrust;
  if (Engine_Area != NULL)    delete[]  Engine_Area;
  if (EngineInflow_Target != NULL)    delete[] EngineInflow_Target;

  if (ActDiskInlet_MassFlow != NULL)    delete[]  ActDiskInlet_MassFlow;
  if (ActDiskInlet_Temperature != NULL)    delete[]  ActDiskInlet_Temperature;
  if (ActDiskInlet_TotalTemperature != NULL)    delete[]  ActDiskInlet_TotalTemperature;
  if (ActDiskInlet_Pressure != NULL)    delete[]  ActDiskInlet_Pressure;
  if (ActDiskInlet_TotalPressure != NULL)    delete[]  ActDiskInlet_TotalPressure;
  if (ActDiskInlet_RamDrag != NULL)    delete[]  ActDiskInlet_RamDrag;
  if (ActDiskInlet_Force != NULL)    delete[]  ActDiskInlet_Force;
  if (ActDiskInlet_Power != NULL)    delete[]  ActDiskInlet_Power;

  if (ActDiskOutlet_MassFlow != NULL)    delete[]  ActDiskOutlet_MassFlow;
  if (ActDiskOutlet_Temperature != NULL)    delete[]  ActDiskOutlet_Temperature;
  if (ActDiskOutlet_TotalTemperature != NULL)    delete[]  ActDiskOutlet_TotalTemperature;
  if (ActDiskOutlet_Pressure != NULL)    delete[]  ActDiskOutlet_Pressure;
  if (ActDiskOutlet_TotalPressure != NULL)    delete[]  ActDiskOutlet_TotalPressure;
  if (ActDiskOutlet_GrossThrust != NULL)    delete[]  ActDiskOutlet_GrossThrust;
  if (ActDiskOutlet_Force != NULL)    delete[]  ActDiskOutlet_Force;
  if (ActDiskOutlet_Power != NULL)    delete[]  ActDiskOutlet_Power;

  if (Outlet_MassFlow != NULL)    delete[]  Outlet_MassFlow;
  if (Outlet_Density != NULL)    delete[]  Outlet_Density;
  if (Outlet_Area != NULL)    delete[]  Outlet_Area;

  if (ActDisk_DeltaPress != NULL)    delete[]  ActDisk_DeltaPress;
  if (ActDisk_DeltaTemp != NULL)    delete[]  ActDisk_DeltaTemp;
  if (ActDisk_TotalPressRatio != NULL)    delete[]  ActDisk_TotalPressRatio;
  if (ActDisk_TotalTempRatio != NULL)    delete[]  ActDisk_TotalTempRatio;
  if (ActDisk_StaticPressRatio != NULL)    delete[]  ActDisk_StaticPressRatio;
  if (ActDisk_StaticTempRatio != NULL)    delete[]  ActDisk_StaticTempRatio;
  if (ActDisk_Power != NULL)    delete[]  ActDisk_Power;
  if (ActDisk_MassFlow != NULL)    delete[]  ActDisk_MassFlow;
  if (ActDisk_Mach != NULL)    delete[]  ActDisk_Mach;
  if (ActDisk_Force != NULL)    delete[]  ActDisk_Force;
  if (ActDisk_NetThrust != NULL)    delete[]  ActDisk_NetThrust;
  if (ActDisk_BCThrust != NULL)    delete[]  ActDisk_BCThrust;
  if (ActDisk_BCThrust_Old != NULL)    delete[]  ActDisk_BCThrust_Old;
  if (ActDisk_GrossThrust != NULL)    delete[]  ActDisk_GrossThrust;
  if (ActDisk_Area != NULL)    delete[]  ActDisk_Area;
  if (ActDisk_ReverseMassFlow != NULL)    delete[]  ActDisk_ReverseMassFlow;

  if (Surface_MassFlow != NULL)    delete[]  Surface_MassFlow;
  if (Surface_Mach != NULL)    delete[]  Surface_Mach;
  if (Surface_Temperature != NULL)    delete[]  Surface_Temperature;
  if (Surface_Pressure != NULL)    delete[]  Surface_Pressure;
  if (Surface_Density != NULL)    delete[]  Surface_Density;
  if (Surface_Enthalpy != NULL)    delete[]  Surface_Enthalpy;
  if (Surface_NormalVelocity != NULL)    delete[]  Surface_NormalVelocity;
  if (Surface_Uniformity != NULL)    delete[]  Surface_Uniformity;
  if (Surface_SecondaryStrength != NULL)    delete[]  Surface_SecondaryStrength;
  if (Surface_SecondOverUniform != NULL)    delete[]  Surface_SecondOverUniform;
  if (Surface_MomentumDistortion != NULL)    delete[]  Surface_MomentumDistortion;
  if (Surface_TotalTemperature != NULL)    delete[]  Surface_TotalTemperature;
  if (Surface_TotalPressure!= NULL)    delete[]  Surface_TotalPressure;
  if (Surface_PressureDrop!= NULL)    delete[]  Surface_PressureDrop;
  if (Surface_DC60 != NULL)    delete[]  Surface_DC60;
  if (Surface_IDC != NULL)    delete[]  Surface_IDC;
  if (Surface_IDC_Mach != NULL)    delete[]  Surface_IDC_Mach;
  if (Surface_IDR != NULL)    delete[]  Surface_IDR;

  if (Inlet_Ttotal != NULL) delete[]  Inlet_Ttotal;
  if (Inlet_Ptotal != NULL) delete[]  Inlet_Ptotal;
  if (Inlet_FlowDir != NULL) {
    for (iMarker = 0; iMarker < nMarker_Inlet; iMarker++)
      delete [] Inlet_FlowDir[iMarker];
    delete [] Inlet_FlowDir;
  }

  if (Inlet_Velocity != NULL) {
    for (iMarker = 0; iMarker < nMarker_Supersonic_Inlet; iMarker++)
      delete [] Inlet_Velocity[iMarker];
    delete [] Inlet_Velocity;
  }

  if (Riemann_FlowDir != NULL) {
    for (iMarker = 0; iMarker < nMarker_Riemann; iMarker++)
      delete [] Riemann_FlowDir[iMarker];
    delete [] Riemann_FlowDir;
  }

  if (Giles_FlowDir != NULL) {
    for (iMarker = 0; iMarker < nMarker_Giles; iMarker++)
      delete [] Giles_FlowDir[iMarker];
    delete [] Giles_FlowDir;
  }

  if (Load_Sine_Dir != NULL) {
    for (iMarker = 0; iMarker < nMarker_Load_Sine; iMarker++)
      delete [] Load_Sine_Dir[iMarker];
    delete [] Load_Sine_Dir;
  }

  if (Load_Dir != NULL) {
    for (iMarker = 0; iMarker < nMarker_Load_Dir; iMarker++)
      delete [] Load_Dir[iMarker];
    delete [] Load_Dir;
  }

  if (Inlet_Temperature != NULL)    delete[] Inlet_Temperature;
  if (Inlet_Pressure != NULL)    delete[] Inlet_Pressure;
  if (Outlet_Pressure != NULL)    delete[] Outlet_Pressure;
  if (Isothermal_Temperature != NULL)    delete[] Isothermal_Temperature;
  if (Heat_Flux != NULL)    delete[] Heat_Flux;
  if (Displ_Value != NULL)    delete[] Displ_Value;
  if (Load_Value != NULL)    delete[] Load_Value;
  if (Damper_Constant != NULL)    delete[] Damper_Constant;
  if (Load_Dir_Multiplier != NULL)    delete[] Load_Dir_Multiplier;
  if (Load_Dir_Value != NULL)    delete[] Load_Dir_Value;
  if (Disp_Dir != NULL)    delete[] Disp_Dir;
  if (Disp_Dir_Multiplier != NULL)    delete[] Disp_Dir_Multiplier;
  if (Disp_Dir_Value != NULL)    delete[] Disp_Dir_Value;
  if (Load_Sine_Amplitude != NULL)    delete[] Load_Sine_Amplitude;
  if (Load_Sine_Frequency != NULL)    delete[] Load_Sine_Frequency;
  if (FlowLoad_Value != NULL)    delete[] FlowLoad_Value;
  if (Wall_Emissivity != NULL)    delete[] Wall_Emissivity;

  /*--- related to periodic boundary conditions ---*/

  for (iMarker = 0; iMarker < nMarker_PerBound; iMarker++) {
    if (Periodic_RotCenter   != NULL) delete [] Periodic_RotCenter[iMarker];
    if (Periodic_RotAngles   != NULL) delete [] Periodic_RotAngles[iMarker];
    if (Periodic_Translation != NULL) delete [] Periodic_Translation[iMarker];
  }
  if (Periodic_RotCenter   != NULL) delete[] Periodic_RotCenter;
  if (Periodic_RotAngles   != NULL) delete[] Periodic_RotAngles;
  if (Periodic_Translation != NULL) delete[] Periodic_Translation;

  for (iPeriodic = 0; iPeriodic < nPeriodic_Index; iPeriodic++) {
    if (Periodic_Center    != NULL) delete [] Periodic_Center[iPeriodic];
    if (Periodic_Rotation  != NULL) delete [] Periodic_Rotation[iPeriodic];
    if (Periodic_Translate != NULL) delete [] Periodic_Translate[iPeriodic];
  }
  if (Periodic_Center      != NULL) delete[] Periodic_Center;
  if (Periodic_Rotation    != NULL) delete[] Periodic_Rotation;
  if (Periodic_Translate   != NULL) delete[] Periodic_Translate;

  if (MG_CorrecSmooth != NULL) delete[] MG_CorrecSmooth;
  if (PlaneTag != NULL)        delete[] PlaneTag;
  if (CFL != NULL)             delete[] CFL;

  /*--- String markers ---*/

  if (Marker_Euler != NULL )              delete[] Marker_Euler;
  if (Marker_FarField != NULL )           delete[] Marker_FarField;
  if (Marker_Custom != NULL )             delete[] Marker_Custom;
  if (Marker_SymWall != NULL )            delete[] Marker_SymWall;
  if (Marker_PerBound != NULL )           delete[] Marker_PerBound;
  if (Marker_PerDonor != NULL )           delete[] Marker_PerDonor;
  if (Marker_NearFieldBound != NULL )     delete[] Marker_NearFieldBound;
  if (Marker_Deform_Mesh != NULL )        delete[] Marker_Deform_Mesh;
  if (Marker_Fluid_Load != NULL )         delete[] Marker_Fluid_Load;
  if (Marker_Fluid_InterfaceBound != NULL )     delete[] Marker_Fluid_InterfaceBound;
  if (Marker_Inlet != NULL )              delete[] Marker_Inlet;
  if (Marker_Supersonic_Inlet != NULL )   delete[] Marker_Supersonic_Inlet;
  if (Marker_Supersonic_Outlet != NULL )   delete[] Marker_Supersonic_Outlet;
  if (Marker_Outlet != NULL )             delete[] Marker_Outlet;
  if (Marker_Isothermal != NULL )         delete[] Marker_Isothermal;
  if (Marker_EngineInflow != NULL )      delete[] Marker_EngineInflow;
  if (Marker_EngineExhaust != NULL )     delete[] Marker_EngineExhaust;
  if (Marker_Displacement != NULL )       delete[] Marker_Displacement;
  if (Marker_Load != NULL )               delete[] Marker_Load;
  if (Marker_Damper != NULL )               delete[] Marker_Damper;
  if (Marker_Load_Dir != NULL )               delete[] Marker_Load_Dir;
  if (Marker_Disp_Dir != NULL )               delete[] Marker_Disp_Dir;
  if (Marker_Load_Sine != NULL )               delete[] Marker_Load_Sine;
  if (Marker_FlowLoad != NULL )           delete[] Marker_FlowLoad;
  if (Marker_Internal != NULL )            delete[] Marker_Internal;
  if (Marker_HeatFlux != NULL )               delete[] Marker_HeatFlux;
  if (Marker_Emissivity != NULL )         delete[] Marker_Emissivity;

  if (Int_Coeffs != NULL) delete [] Int_Coeffs;

  if (ElasticityMod        != NULL) delete [] ElasticityMod;
  if (PoissonRatio         != NULL) delete [] PoissonRatio;
  if (MaterialDensity      != NULL) delete [] MaterialDensity;
  if (Electric_Constant    != NULL) delete [] Electric_Constant;
  if (Electric_Field_Mod   != NULL) delete [] Electric_Field_Mod;
  if (RefNode_Displacement != NULL) delete [] RefNode_Displacement;
  if (Electric_Field_Dir   != NULL) delete [] Electric_Field_Dir;

  /*--- Delete some arrays needed just for initializing options. ---*/

  if (default_cp_polycoeffs != NULL) delete [] default_cp_polycoeffs;
  if (default_mu_polycoeffs != NULL) delete [] default_mu_polycoeffs;
  if (default_kt_polycoeffs != NULL) delete [] default_kt_polycoeffs;
  if (CpPolyCoefficientsND  != NULL) delete [] CpPolyCoefficientsND;
  if (MuPolyCoefficientsND  != NULL) delete [] MuPolyCoefficientsND;
  if (KtPolyCoefficientsND  != NULL) delete [] KtPolyCoefficientsND;

  if (FFDTag != NULL) delete [] FFDTag;
  if (nDV_Value != NULL) delete [] nDV_Value;
  if (TagFFDBox != NULL) delete [] TagFFDBox;

  if (Kind_Data_Riemann != NULL) delete [] Kind_Data_Riemann;
  if (Riemann_Var1 != NULL) delete [] Riemann_Var1;
  if (Riemann_Var2 != NULL) delete [] Riemann_Var2;
  if (Kind_Data_Giles != NULL) delete [] Kind_Data_Giles;
  if (Giles_Var1 != NULL) delete [] Giles_Var1;
  if (Giles_Var2 != NULL) delete [] Giles_Var2;
  if (RelaxFactorAverage != NULL) delete [] RelaxFactorAverage;
  if (RelaxFactorFourier != NULL) delete [] RelaxFactorFourier;
  if (nSpan_iZones != NULL) delete [] nSpan_iZones;
  if (Kind_TurboMachinery != NULL) delete [] Kind_TurboMachinery;

  if (Marker_MixingPlaneInterface !=NULL) delete [] Marker_MixingPlaneInterface;
  if (Marker_TurboBoundIn != NULL) delete [] Marker_TurboBoundIn;
  if (Marker_TurboBoundOut != NULL) delete [] Marker_TurboBoundOut;
  if (Marker_Riemann != NULL) delete [] Marker_Riemann;
  if (Marker_Giles != NULL) delete [] Marker_Giles;
  if (Marker_Shroud != NULL) delete [] Marker_Shroud;

  if (nBlades != NULL) delete [] nBlades;
  if (FreeStreamTurboNormal != NULL) delete [] FreeStreamTurboNormal;

  if (top_optim_kernels != NULL) delete [] top_optim_kernels;
  if (top_optim_kernel_params != NULL) delete [] top_optim_kernel_params;
  if (top_optim_filter_radius != NULL) delete [] top_optim_filter_radius;

  if (ScreenOutput != NULL) delete [] ScreenOutput;
  if (HistoryOutput != NULL) delete [] HistoryOutput;
  if (VolumeOutput != NULL) delete [] VolumeOutput;
  if (Mesh_Box_Size != NULL) delete [] Mesh_Box_Size;
  if (VolumeOutputFiles != NULL) delete [] VolumeOutputFiles;

  if (ConvField != NULL) delete [] ConvField;

}

string CConfig::GetFilename(string filename, string ext, unsigned long Iter){

  /*--- Remove any extension --- */

  unsigned short lastindex = filename.find_last_of(".");
  filename = filename.substr(0, lastindex);

  /*--- Add the extension --- */

  filename = filename + string(ext);

  /*--- Append the zone number if multizone problems ---*/
  if (Multizone_Problem)
    filename = GetMultizone_FileName(filename, GetiZone(), ext);

  /*--- Append the zone number if multiple instance problems ---*/
  if (GetnTimeInstances() > 1)
    filename = GetMultiInstance_FileName(filename, GetiInst(), ext);

  if (GetTime_Domain()){
    filename = GetUnsteady_FileName(filename, (int)Iter, ext);
  }

  return filename;
}

string CConfig::GetUnsteady_FileName(string val_filename, int val_iter, string ext) {

  string UnstExt="", UnstFilename = val_filename;
  char buffer[50];

  /*--- Check that a positive value iteration is requested (for now). ---*/

  if (val_iter < 0) {
    SU2_MPI::Error("Requesting a negative iteration number for the restart file!!", CURRENT_FUNCTION);
  }

  unsigned short lastindex = UnstFilename.find_last_of(".");
  UnstFilename = UnstFilename.substr(0, lastindex);

  /*--- Append iteration number for unsteady cases ---*/

  if (Time_Domain) {

    if ((val_iter >= 0)    && (val_iter < 10))    SPRINTF (buffer, "_0000%d", val_iter);
    if ((val_iter >= 10)   && (val_iter < 100))   SPRINTF (buffer, "_000%d",  val_iter);
    if ((val_iter >= 100)  && (val_iter < 1000))  SPRINTF (buffer, "_00%d",   val_iter);
    if ((val_iter >= 1000) && (val_iter < 10000)) SPRINTF (buffer, "_0%d",    val_iter);
    if (val_iter >= 10000) SPRINTF (buffer, "_%d", val_iter);
    UnstExt = string(buffer);
  }
  UnstExt += ext;
  UnstFilename.append(UnstExt);

  return UnstFilename;
}

string CConfig::GetMultizone_FileName(string val_filename, int val_iZone, string ext) {

    string multizone_filename = val_filename;
    char buffer[50];

    unsigned short lastindex = multizone_filename.find_last_of(".");
    multizone_filename = multizone_filename.substr(0, lastindex);

    if (Multizone_Problem) {
        SPRINTF (buffer, "_%d", SU2_TYPE::Int(val_iZone));
        multizone_filename.append(string(buffer));
    }

    multizone_filename += ext;
    return multizone_filename;
}

string CConfig::GetMultizone_HistoryFileName(string val_filename, int val_iZone, string ext) {

    string multizone_filename = val_filename;
    char buffer[50];
    unsigned short lastindex = multizone_filename.find_last_of(".");
    multizone_filename = multizone_filename.substr(0, lastindex);
    if (Multizone_Problem) {
        SPRINTF (buffer, "_%d", SU2_TYPE::Int(val_iZone));
        multizone_filename.append(string(buffer));
    }
    multizone_filename += ext;
    return multizone_filename;
}

string CConfig::GetMultiInstance_FileName(string val_filename, int val_iInst, string ext) {

    string multizone_filename = val_filename;
    char buffer[50];

    unsigned short lastindex = multizone_filename.find_last_of(".");
    multizone_filename = multizone_filename.substr(0, lastindex);
    SPRINTF (buffer, "_%d", SU2_TYPE::Int(val_iInst));
    multizone_filename.append(string(buffer));
    multizone_filename += ext;
    return multizone_filename;
}

string CConfig::GetMultiInstance_HistoryFileName(string val_filename, int val_iInst) {

    string multizone_filename = val_filename;
    char buffer[50];

    unsigned short lastindex = multizone_filename.find_last_of(".");
    multizone_filename = multizone_filename.substr(0, lastindex);
    SPRINTF (buffer, "_%d", SU2_TYPE::Int(val_iInst));
    multizone_filename.append(string(buffer));

    return multizone_filename;
}

string CConfig::GetObjFunc_Extension(string val_filename) {

  string AdjExt, Filename = val_filename;

  if (ContinuousAdjoint || DiscreteAdjoint) {

    /*--- Remove filename extension (.dat) ---*/

    unsigned short lastindex = Filename.find_last_of(".");
    Filename = Filename.substr(0, lastindex);

    if (nObj==1) {
      switch (Kind_ObjFunc[0]) {
        case DRAG_COEFFICIENT:            AdjExt = "_cd";       break;
        case LIFT_COEFFICIENT:            AdjExt = "_cl";       break;
        case SIDEFORCE_COEFFICIENT:       AdjExt = "_csf";      break;
        case INVERSE_DESIGN_PRESSURE:     AdjExt = "_invpress"; break;
        case INVERSE_DESIGN_HEATFLUX:     AdjExt = "_invheat";  break;
        case MOMENT_X_COEFFICIENT:        AdjExt = "_cmx";      break;
        case MOMENT_Y_COEFFICIENT:        AdjExt = "_cmy";      break;
        case MOMENT_Z_COEFFICIENT:        AdjExt = "_cmz";      break;
        case EFFICIENCY:                  AdjExt = "_eff";      break;
        case EQUIVALENT_AREA:             AdjExt = "_ea";       break;
        case NEARFIELD_PRESSURE:          AdjExt = "_nfp";      break;
        case FORCE_X_COEFFICIENT:         AdjExt = "_cfx";      break;
        case FORCE_Y_COEFFICIENT:         AdjExt = "_cfy";      break;
        case FORCE_Z_COEFFICIENT:         AdjExt = "_cfz";      break;
        case THRUST_COEFFICIENT:          AdjExt = "_ct";       break;
        case TORQUE_COEFFICIENT:          AdjExt = "_cq";       break;
        case TOTAL_HEATFLUX:              AdjExt = "_totheat";  break;
        case MAXIMUM_HEATFLUX:            AdjExt = "_maxheat";  break;
        case TOTAL_AVG_TEMPERATURE:       AdjExt = "_avtp";     break;
        case FIGURE_OF_MERIT:             AdjExt = "_merit";    break;
        case BUFFET_SENSOR:               AdjExt = "_buffet";    break;
        case SURFACE_TOTAL_PRESSURE:      AdjExt = "_pt";       break;
        case SURFACE_STATIC_PRESSURE:     AdjExt = "_pe";       break;
        case SURFACE_MASSFLOW:            AdjExt = "_mfr";      break;
        case SURFACE_UNIFORMITY:          AdjExt = "_uniform";  break;
        case SURFACE_SECONDARY:           AdjExt = "_second";   break;
        case SURFACE_MOM_DISTORTION:      AdjExt = "_distort";  break;
        case SURFACE_SECOND_OVER_UNIFORM: AdjExt = "_sou";      break;
        case SURFACE_PRESSURE_DROP:       AdjExt = "_dp";       break;
        case SURFACE_MACH:                AdjExt = "_mach";     break;
        case CUSTOM_OBJFUNC:              AdjExt = "_custom";   break;
        case KINETIC_ENERGY_LOSS:         AdjExt = "_ke";       break;
        case TOTAL_PRESSURE_LOSS:         AdjExt = "_pl";       break;
        case FLOW_ANGLE_OUT:              AdjExt = "_fao";      break;
        case FLOW_ANGLE_IN:               AdjExt = "_fai";      break;
        case TOTAL_EFFICIENCY:            AdjExt = "_teff";     break;
        case TOTAL_STATIC_EFFICIENCY:     AdjExt = "_tseff";    break;
        case EULERIAN_WORK:               AdjExt = "_ew";       break;
        case MASS_FLOW_IN:                AdjExt = "_mfi";      break;
        case MASS_FLOW_OUT:               AdjExt = "_mfo";      break;
        case ENTROPY_GENERATION:          AdjExt = "_entg";     break;
        case REFERENCE_GEOMETRY:          AdjExt = "_refgeom";  break;
        case REFERENCE_NODE:              AdjExt = "_refnode";  break;
        case VOLUME_FRACTION:             AdjExt = "_volfrac";  break;
        case TOPOL_DISCRETENESS:          AdjExt = "_topdisc";  break;
        case TOPOL_COMPLIANCE:            AdjExt = "_topcomp";  break;
      }
    }
    else{
      AdjExt = "_combo";
    }
    Filename.append(AdjExt);

    /*--- Lastly, add the .dat extension ---*/
    Filename.append(".dat");

  }

  return Filename;
}

unsigned short CConfig::GetContainerPosition(unsigned short val_eqsystem) {

  switch (val_eqsystem) {
    case RUNTIME_FLOW_SYS:      return FLOW_SOL;
    case RUNTIME_TURB_SYS:      return TURB_SOL;
    case RUNTIME_TRANS_SYS:     return TRANS_SOL;
    case RUNTIME_HEAT_SYS:      return HEAT_SOL;
    case RUNTIME_FEA_SYS:       return FEA_SOL;
    case RUNTIME_ADJPOT_SYS:    return ADJFLOW_SOL;
    case RUNTIME_ADJFLOW_SYS:   return ADJFLOW_SOL;
    case RUNTIME_ADJTURB_SYS:   return ADJTURB_SOL;
    case RUNTIME_ADJFEA_SYS:    return ADJFEA_SOL;
    case RUNTIME_RADIATION_SYS: return RAD_SOL;
    case RUNTIME_MULTIGRID_SYS: return 0;
  }
  return 0;
}

void CConfig::SetKind_ConvNumScheme(unsigned short val_kind_convnumscheme,
                                    unsigned short val_kind_centered, unsigned short val_kind_upwind,
                                    unsigned short val_kind_slopelimit, bool val_muscl,
                                    unsigned short val_kind_fem) {

  Kind_ConvNumScheme = val_kind_convnumscheme;
  Kind_Centered = val_kind_centered;
  Kind_Upwind = val_kind_upwind;
  Kind_FEM = val_kind_fem;
  Kind_SlopeLimit = val_kind_slopelimit;
  MUSCL = val_muscl;

}

void CConfig::SetGlobalParam(unsigned short val_solver,
                             unsigned short val_system) {

  /*--- Set the simulation global time ---*/

  Current_UnstTime = static_cast<su2double>(TimeIter)*Delta_UnstTime;
  Current_UnstTimeND = static_cast<su2double>(TimeIter)*Delta_UnstTimeND;

  /*--- Set the solver methods ---*/

  switch (val_solver) {
    case EULER: case INC_EULER:
      if (val_system == RUNTIME_FLOW_SYS) {
        SetKind_ConvNumScheme(Kind_ConvNumScheme_Flow, Kind_Centered_Flow,
                              Kind_Upwind_Flow, Kind_SlopeLimit_Flow,
                              MUSCL_Flow, NONE);
        SetKind_TimeIntScheme(Kind_TimeIntScheme_Flow);
      }
      break;
    case NAVIER_STOKES: case INC_NAVIER_STOKES:
      if (val_system == RUNTIME_FLOW_SYS) {
        SetKind_ConvNumScheme(Kind_ConvNumScheme_Flow, Kind_Centered_Flow,
                              Kind_Upwind_Flow, Kind_SlopeLimit_Flow,
                              MUSCL_Flow, NONE);
        SetKind_TimeIntScheme(Kind_TimeIntScheme_Flow);
      }
      if (val_system == RUNTIME_HEAT_SYS) {
        SetKind_ConvNumScheme(Kind_ConvNumScheme_Heat, NONE, NONE, NONE, NONE, NONE);
        SetKind_TimeIntScheme(Kind_TimeIntScheme_Heat);
      }
      break;
    case RANS: case INC_RANS:
      if (val_system == RUNTIME_FLOW_SYS) {
        SetKind_ConvNumScheme(Kind_ConvNumScheme_Flow, Kind_Centered_Flow,
                              Kind_Upwind_Flow, Kind_SlopeLimit_Flow,
                              MUSCL_Flow, NONE);
        SetKind_TimeIntScheme(Kind_TimeIntScheme_Flow);
      }
      if (val_system == RUNTIME_TURB_SYS) {
        SetKind_ConvNumScheme(Kind_ConvNumScheme_Turb, Kind_Centered_Turb,
                              Kind_Upwind_Turb, Kind_SlopeLimit_Turb,
                              MUSCL_Turb, NONE);
        SetKind_TimeIntScheme(Kind_TimeIntScheme_Turb);
      }
      if (val_system == RUNTIME_TRANS_SYS) {
        SetKind_ConvNumScheme(Kind_ConvNumScheme_Turb, Kind_Centered_Turb,
                              Kind_Upwind_Turb, Kind_SlopeLimit_Turb,
                              MUSCL_Turb, NONE);
        SetKind_TimeIntScheme(Kind_TimeIntScheme_Turb);
      }
      if (val_system == RUNTIME_HEAT_SYS) {
        SetKind_ConvNumScheme(Kind_ConvNumScheme_Heat, NONE, NONE, NONE, NONE, NONE);
        SetKind_TimeIntScheme(Kind_TimeIntScheme_Heat);
      }
      break;
    case FEM_EULER:
      if (val_system == RUNTIME_FLOW_SYS) {
        SetKind_ConvNumScheme(Kind_ConvNumScheme_FEM_Flow, Kind_Centered_Flow,
                              Kind_Upwind_Flow, Kind_SlopeLimit_Flow,
                              MUSCL_Flow, Kind_FEM_Flow);
        SetKind_TimeIntScheme(Kind_TimeIntScheme_FEM_Flow);
      }
      break;
    case FEM_NAVIER_STOKES:
      if (val_system == RUNTIME_FLOW_SYS) {
        SetKind_ConvNumScheme(Kind_ConvNumScheme_Flow, Kind_Centered_Flow,
                              Kind_Upwind_Flow, Kind_SlopeLimit_Flow,
                              MUSCL_Flow, Kind_FEM_Flow);
        SetKind_TimeIntScheme(Kind_TimeIntScheme_FEM_Flow);
      }
      break;
    case FEM_LES:
      if (val_system == RUNTIME_FLOW_SYS) {
        SetKind_ConvNumScheme(Kind_ConvNumScheme_Flow, Kind_Centered_Flow,
                              Kind_Upwind_Flow, Kind_SlopeLimit_Flow,
                              MUSCL_Flow, Kind_FEM_Flow);
        SetKind_TimeIntScheme(Kind_TimeIntScheme_FEM_Flow);
      }
      break;
    case ADJ_EULER:
      if (val_system == RUNTIME_FLOW_SYS) {
        SetKind_ConvNumScheme(Kind_ConvNumScheme_Flow, Kind_Centered_Flow,
                              Kind_Upwind_Flow, Kind_SlopeLimit_Flow,
                              MUSCL_Flow, NONE);
        SetKind_TimeIntScheme(Kind_TimeIntScheme_Flow);
      }
      if (val_system == RUNTIME_ADJFLOW_SYS) {
        SetKind_ConvNumScheme(Kind_ConvNumScheme_AdjFlow, Kind_Centered_AdjFlow,
                              Kind_Upwind_AdjFlow, Kind_SlopeLimit_AdjFlow,
                              MUSCL_AdjFlow, NONE);
        SetKind_TimeIntScheme(Kind_TimeIntScheme_AdjFlow);
      }
      break;
    case ADJ_NAVIER_STOKES:
      if (val_system == RUNTIME_FLOW_SYS) {
        SetKind_ConvNumScheme(Kind_ConvNumScheme_Flow, Kind_Centered_Flow,
                              Kind_Upwind_Flow, Kind_SlopeLimit_Flow,
                              MUSCL_Flow, NONE);
        SetKind_TimeIntScheme(Kind_TimeIntScheme_Flow);
      }
      if (val_system == RUNTIME_ADJFLOW_SYS) {
        SetKind_ConvNumScheme(Kind_ConvNumScheme_AdjFlow, Kind_Centered_AdjFlow,
                              Kind_Upwind_AdjFlow, Kind_SlopeLimit_AdjFlow,
                              MUSCL_AdjFlow, NONE);
        SetKind_TimeIntScheme(Kind_TimeIntScheme_AdjFlow);
      }
      break;
    case ADJ_RANS:
      if (val_system == RUNTIME_FLOW_SYS) {
        SetKind_ConvNumScheme(Kind_ConvNumScheme_Flow, Kind_Centered_Flow,
                              Kind_Upwind_Flow, Kind_SlopeLimit_Flow,
                              MUSCL_Flow, NONE);
        SetKind_TimeIntScheme(Kind_TimeIntScheme_Flow);
      }
      if (val_system == RUNTIME_ADJFLOW_SYS) {
        SetKind_ConvNumScheme(Kind_ConvNumScheme_AdjFlow, Kind_Centered_AdjFlow,
                              Kind_Upwind_AdjFlow, Kind_SlopeLimit_AdjFlow,
                              MUSCL_AdjFlow, NONE);
        SetKind_TimeIntScheme(Kind_TimeIntScheme_AdjFlow);
      }
      if (val_system == RUNTIME_TURB_SYS) {
        SetKind_ConvNumScheme(Kind_ConvNumScheme_Turb, Kind_Centered_Turb,
                              Kind_Upwind_Turb, Kind_SlopeLimit_Turb,
                              MUSCL_Turb, NONE);
        SetKind_TimeIntScheme(Kind_TimeIntScheme_Turb);
      }
      if (val_system == RUNTIME_ADJTURB_SYS) {
        SetKind_ConvNumScheme(Kind_ConvNumScheme_AdjTurb, Kind_Centered_AdjTurb,
                              Kind_Upwind_AdjTurb, Kind_SlopeLimit_AdjTurb,
                              MUSCL_AdjTurb, NONE);
        SetKind_TimeIntScheme(Kind_TimeIntScheme_AdjTurb);
      }
      break;
    case HEAT_EQUATION:
      if (val_system == RUNTIME_HEAT_SYS) {
        SetKind_ConvNumScheme(NONE, NONE, NONE, NONE, NONE, NONE);
        SetKind_TimeIntScheme(Kind_TimeIntScheme_Heat);
      }
      break;

    case FEM_ELASTICITY:

      Current_DynTime = static_cast<su2double>(TimeIter)*Delta_DynTime;

      if (val_system == RUNTIME_FEA_SYS) {
        SetKind_ConvNumScheme(NONE, NONE, NONE, NONE, NONE, NONE);
        SetKind_TimeIntScheme(Kind_TimeIntScheme_FEA);
      }
      break;
  }
}

su2double* CConfig::GetPeriodicRotCenter(string val_marker) {
  unsigned short iMarker_PerBound;
  for (iMarker_PerBound = 0; iMarker_PerBound < nMarker_PerBound; iMarker_PerBound++)
    if (Marker_PerBound[iMarker_PerBound] == val_marker) break;
  return Periodic_RotCenter[iMarker_PerBound];
}

su2double* CConfig::GetPeriodicRotAngles(string val_marker) {
  unsigned short iMarker_PerBound;
  for (iMarker_PerBound = 0; iMarker_PerBound < nMarker_PerBound; iMarker_PerBound++)
    if (Marker_PerBound[iMarker_PerBound] == val_marker) break;
  return Periodic_RotAngles[iMarker_PerBound];
}

su2double* CConfig::GetPeriodicTranslation(string val_marker) {
  unsigned short iMarker_PerBound;
  for (iMarker_PerBound = 0; iMarker_PerBound < nMarker_PerBound; iMarker_PerBound++)
    if (Marker_PerBound[iMarker_PerBound] == val_marker) break;
  return Periodic_Translation[iMarker_PerBound];
}

unsigned short CConfig::GetMarker_Periodic_Donor(string val_marker) const {
  unsigned short iMarker_PerBound, jMarker_PerBound, kMarker_All;

  /*--- Find the marker for this periodic boundary. ---*/
  for (iMarker_PerBound = 0; iMarker_PerBound < nMarker_PerBound; iMarker_PerBound++)
    if (Marker_PerBound[iMarker_PerBound] == val_marker) break;

  /*--- Find corresponding donor. ---*/
  for (jMarker_PerBound = 0; jMarker_PerBound < nMarker_PerBound; jMarker_PerBound++)
    if (Marker_PerBound[jMarker_PerBound] == Marker_PerDonor[iMarker_PerBound]) break;

  /*--- Find and return global marker index for donor boundary. ---*/
  for (kMarker_All = 0; kMarker_All < nMarker_CfgFile; kMarker_All++)
    if (Marker_PerBound[jMarker_PerBound] == Marker_All_TagBound[kMarker_All]) break;

  return kMarker_All;
}

su2double CConfig::GetActDisk_NetThrust(string val_marker) const {
  unsigned short iMarker_ActDisk;
  for (iMarker_ActDisk = 0; iMarker_ActDisk < nMarker_ActDiskInlet; iMarker_ActDisk++)
    if ((Marker_ActDiskInlet[iMarker_ActDisk] == val_marker) ||
        (Marker_ActDiskOutlet[iMarker_ActDisk] == val_marker)) break;
  return ActDisk_NetThrust[iMarker_ActDisk];
}

su2double CConfig::GetActDisk_Power(string val_marker) const {
  unsigned short iMarker_ActDisk;
  for (iMarker_ActDisk = 0; iMarker_ActDisk < nMarker_ActDiskInlet; iMarker_ActDisk++)
    if ((Marker_ActDiskInlet[iMarker_ActDisk] == val_marker) ||
        (Marker_ActDiskOutlet[iMarker_ActDisk] == val_marker)) break;
  return ActDisk_Power[iMarker_ActDisk];
}

su2double CConfig::GetActDisk_MassFlow(string val_marker) const {
  unsigned short iMarker_ActDisk;
  for (iMarker_ActDisk = 0; iMarker_ActDisk < nMarker_ActDiskInlet; iMarker_ActDisk++)
    if ((Marker_ActDiskInlet[iMarker_ActDisk] == val_marker) ||
        (Marker_ActDiskOutlet[iMarker_ActDisk] == val_marker)) break;
  return ActDisk_MassFlow[iMarker_ActDisk];
}

su2double CConfig::GetActDisk_Mach(string val_marker) const {
  unsigned short iMarker_ActDisk;
  for (iMarker_ActDisk = 0; iMarker_ActDisk < nMarker_ActDiskInlet; iMarker_ActDisk++)
    if ((Marker_ActDiskInlet[iMarker_ActDisk] == val_marker) ||
        (Marker_ActDiskOutlet[iMarker_ActDisk] == val_marker)) break;
  return ActDisk_Mach[iMarker_ActDisk];
}

su2double CConfig::GetActDisk_Force(string val_marker) const {
  unsigned short iMarker_ActDisk;
  for (iMarker_ActDisk = 0; iMarker_ActDisk < nMarker_ActDiskInlet; iMarker_ActDisk++)
    if ((Marker_ActDiskInlet[iMarker_ActDisk] == val_marker) ||
        (Marker_ActDiskOutlet[iMarker_ActDisk] == val_marker)) break;
  return ActDisk_Force[iMarker_ActDisk];
}

su2double CConfig::GetActDisk_BCThrust(string val_marker) const {
  unsigned short iMarker_ActDisk;
  for (iMarker_ActDisk = 0; iMarker_ActDisk < nMarker_ActDiskInlet; iMarker_ActDisk++)
    if ((Marker_ActDiskInlet[iMarker_ActDisk] == val_marker) ||
        (Marker_ActDiskOutlet[iMarker_ActDisk] == val_marker)) break;
  return ActDisk_BCThrust[iMarker_ActDisk];
}

su2double CConfig::GetActDisk_BCThrust_Old(string val_marker) const {
  unsigned short iMarker_ActDisk;
  for (iMarker_ActDisk = 0; iMarker_ActDisk < nMarker_ActDiskInlet; iMarker_ActDisk++)
    if ((Marker_ActDiskInlet[iMarker_ActDisk] == val_marker) ||
        (Marker_ActDiskOutlet[iMarker_ActDisk] == val_marker)) break;
  return ActDisk_BCThrust_Old[iMarker_ActDisk];
}

void CConfig::SetActDisk_BCThrust(string val_marker, su2double val_actdisk_bcthrust) {
  unsigned short iMarker_ActDisk;
  for (iMarker_ActDisk = 0; iMarker_ActDisk < nMarker_ActDiskInlet; iMarker_ActDisk++)
    if ((Marker_ActDiskInlet[iMarker_ActDisk] == val_marker) ||
        (Marker_ActDiskOutlet[iMarker_ActDisk] == val_marker)) break;
  ActDisk_BCThrust[iMarker_ActDisk] = val_actdisk_bcthrust;
}

void CConfig::SetActDisk_BCThrust_Old(string val_marker, su2double val_actdisk_bcthrust_old) {
  unsigned short iMarker_ActDisk;
  for (iMarker_ActDisk = 0; iMarker_ActDisk < nMarker_ActDiskInlet; iMarker_ActDisk++)
    if ((Marker_ActDiskInlet[iMarker_ActDisk] == val_marker) ||
        (Marker_ActDiskOutlet[iMarker_ActDisk] == val_marker)) break;
  ActDisk_BCThrust_Old[iMarker_ActDisk] = val_actdisk_bcthrust_old;
}

su2double CConfig::GetActDisk_Area(string val_marker) const {
  unsigned short iMarker_ActDisk;
  for (iMarker_ActDisk = 0; iMarker_ActDisk < nMarker_ActDiskInlet; iMarker_ActDisk++)
    if ((Marker_ActDiskInlet[iMarker_ActDisk] == val_marker) ||
        (Marker_ActDiskOutlet[iMarker_ActDisk] == val_marker)) break;
  return ActDisk_Area[iMarker_ActDisk];
}

su2double CConfig::GetActDisk_ReverseMassFlow(string val_marker) const {
  unsigned short iMarker_ActDisk;
  for (iMarker_ActDisk = 0; iMarker_ActDisk < nMarker_ActDiskInlet; iMarker_ActDisk++)
    if ((Marker_ActDiskInlet[iMarker_ActDisk] == val_marker) ||
        (Marker_ActDiskOutlet[iMarker_ActDisk] == val_marker)) break;
  return ActDisk_ReverseMassFlow[iMarker_ActDisk];
}

su2double CConfig::GetActDisk_PressJump(string val_marker, unsigned short val_value) const {
  unsigned short iMarker_ActDisk;
  for (iMarker_ActDisk = 0; iMarker_ActDisk < nMarker_ActDiskInlet; iMarker_ActDisk++)
    if ((Marker_ActDiskInlet[iMarker_ActDisk] == val_marker) ||
        (Marker_ActDiskOutlet[iMarker_ActDisk] == val_marker)) break;
  return ActDisk_PressJump[iMarker_ActDisk][val_value];
}

su2double CConfig::GetActDisk_TempJump(string val_marker, unsigned short val_value) const {
  unsigned short iMarker_ActDisk;
  for (iMarker_ActDisk = 0; iMarker_ActDisk < nMarker_ActDiskInlet; iMarker_ActDisk++)
    if ((Marker_ActDiskInlet[iMarker_ActDisk] == val_marker) ||
        (Marker_ActDiskOutlet[iMarker_ActDisk] == val_marker)) break;
  return ActDisk_TempJump[iMarker_ActDisk][val_value];;
}

su2double CConfig::GetActDisk_Omega(string val_marker, unsigned short val_value) const {
  unsigned short iMarker_ActDisk;
  for (iMarker_ActDisk = 0; iMarker_ActDisk < nMarker_ActDiskInlet; iMarker_ActDisk++)
    if ((Marker_ActDiskInlet[iMarker_ActDisk] == val_marker) ||
        (Marker_ActDiskOutlet[iMarker_ActDisk] == val_marker)) break;
  return ActDisk_Omega[iMarker_ActDisk][val_value];;
}

su2double CConfig::GetOutlet_MassFlow(string val_marker) const {
  unsigned short iMarker_Outlet;
  for (iMarker_Outlet = 0; iMarker_Outlet < nMarker_Outlet; iMarker_Outlet++)
    if ((Marker_Outlet[iMarker_Outlet] == val_marker)) break;
  return Outlet_MassFlow[iMarker_Outlet];
}

su2double CConfig::GetOutlet_Density(string val_marker) const {
  unsigned short iMarker_Outlet;
  for (iMarker_Outlet = 0; iMarker_Outlet < nMarker_Outlet; iMarker_Outlet++)
    if ((Marker_Outlet[iMarker_Outlet] == val_marker)) break;
  return Outlet_Density[iMarker_Outlet];
}

su2double CConfig::GetOutlet_Area(string val_marker) const {
  unsigned short iMarker_Outlet;
  for (iMarker_Outlet = 0; iMarker_Outlet < nMarker_Outlet; iMarker_Outlet++)
    if ((Marker_Outlet[iMarker_Outlet] == val_marker)) break;
  return Outlet_Area[iMarker_Outlet];
}

unsigned short CConfig::GetMarker_CfgFile_ActDiskOutlet(string val_marker) const {
  unsigned short iMarker_ActDisk, kMarker_All;

  /*--- Find the marker for this actuator disk inlet. ---*/

  for (iMarker_ActDisk = 0; iMarker_ActDisk < nMarker_ActDiskInlet; iMarker_ActDisk++)
    if (Marker_ActDiskInlet[iMarker_ActDisk] == val_marker) break;

  /*--- Find and return global marker index for the actuator disk outlet. ---*/

  for (kMarker_All = 0; kMarker_All < nMarker_CfgFile; kMarker_All++)
    if (Marker_ActDiskOutlet[iMarker_ActDisk] == Marker_CfgFile_TagBound[kMarker_All]) break;

  return kMarker_All;
}

unsigned short CConfig::GetMarker_CfgFile_EngineExhaust(string val_marker) const {
  unsigned short iMarker_Engine, kMarker_All;

  /*--- Find the marker for this engine inflow. ---*/

  for (iMarker_Engine = 0; iMarker_Engine < nMarker_EngineInflow; iMarker_Engine++)
    if (Marker_EngineInflow[iMarker_Engine] == val_marker) break;

  /*--- Find and return global marker index for the engine exhaust. ---*/

  for (kMarker_All = 0; kMarker_All < nMarker_CfgFile; kMarker_All++)
    if (Marker_EngineExhaust[iMarker_Engine] == Marker_CfgFile_TagBound[kMarker_All]) break;

  return kMarker_All;
}

bool CConfig::GetVolumetric_Movement() const {
  bool volumetric_movement = false;

  if (GetSurface_Movement(AEROELASTIC) ||
      GetSurface_Movement(AEROELASTIC_RIGID_MOTION)||
      GetSurface_Movement(FLUID_STRUCTURE) ||
      GetSurface_Movement(EXTERNAL) ||
      GetSurface_Movement(EXTERNAL_ROTATION)){
    volumetric_movement = true;
  }

  if (Kind_SU2 == SU2_DEF ||
      Kind_SU2 == SU2_DOT ||
      DirectDiff)
  { volumetric_movement = true;}
  return volumetric_movement;
}

bool CConfig::GetSurface_Movement(unsigned short kind_movement) const {
  for (unsigned short iMarkerMoving = 0; iMarkerMoving < nKind_SurfaceMovement; iMarkerMoving++){
    if (Kind_SurfaceMovement[iMarkerMoving] == kind_movement){
      return true;
    }
  }
  return false;
}

unsigned short CConfig::GetMarker_Moving(string val_marker) const {
  unsigned short iMarker_Moving;

  /*--- Find the marker for this moving boundary. ---*/
  for (iMarker_Moving = 0; iMarker_Moving < nMarker_Moving; iMarker_Moving++)
    if (Marker_Moving[iMarker_Moving] == val_marker) break;

  return iMarker_Moving;
}

bool CConfig::GetMarker_Moving_Bool(string val_marker) const {
  unsigned short iMarker_Moving;

  /*--- Find the marker for this moving boundary, if it exists. ---*/
  for (iMarker_Moving = 0; iMarker_Moving < nMarker_Moving; iMarker_Moving++)
    if (Marker_Moving[iMarker_Moving] == val_marker) return true;

  return false;
}

unsigned short CConfig::GetMarker_Deform_Mesh(string val_marker) const {
  unsigned short iMarker_Deform_Mesh;

  /*--- Find the marker for this interface boundary. ---*/
  for (iMarker_Deform_Mesh = 0; iMarker_Deform_Mesh < nMarker_Deform_Mesh; iMarker_Deform_Mesh++)
    if (Marker_Deform_Mesh[iMarker_Deform_Mesh] == val_marker) break;

  return iMarker_Deform_Mesh;
}

unsigned short CConfig::GetMarker_Fluid_Load(string val_marker) const {
  unsigned short iMarker_Fluid_Load;

  /*--- Find the marker for this interface boundary. ---*/
  for (iMarker_Fluid_Load = 0; iMarker_Fluid_Load < nMarker_Fluid_Load; iMarker_Fluid_Load++)
    if (Marker_Fluid_Load[iMarker_Fluid_Load] == val_marker) break;

  return iMarker_Fluid_Load;
}

su2double CConfig::GetExhaust_Temperature_Target(string val_marker) const {
  unsigned short iMarker_EngineExhaust;
  for (iMarker_EngineExhaust = 0; iMarker_EngineExhaust < nMarker_EngineExhaust; iMarker_EngineExhaust++)
    if (Marker_EngineExhaust[iMarker_EngineExhaust] == val_marker) break;
  return Exhaust_Temperature_Target[iMarker_EngineExhaust];
}

su2double CConfig::GetExhaust_Pressure_Target(string val_marker) const {
  unsigned short iMarker_EngineExhaust;
  for (iMarker_EngineExhaust = 0; iMarker_EngineExhaust < nMarker_EngineExhaust; iMarker_EngineExhaust++)
    if (Marker_EngineExhaust[iMarker_EngineExhaust] == val_marker) break;
  return Exhaust_Pressure_Target[iMarker_EngineExhaust];
}

unsigned short CConfig::GetKind_Inc_Inlet(string val_marker) const {
  unsigned short iMarker_Inlet;
  for (iMarker_Inlet = 0; iMarker_Inlet < nMarker_Inlet; iMarker_Inlet++)
    if (Marker_Inlet[iMarker_Inlet] == val_marker) break;
  return Kind_Inc_Inlet[iMarker_Inlet];
}

unsigned short CConfig::GetKind_Inc_Outlet(string val_marker) const {
  unsigned short iMarker_Outlet;
  for (iMarker_Outlet = 0; iMarker_Outlet < nMarker_Outlet; iMarker_Outlet++)
    if (Marker_Outlet[iMarker_Outlet] == val_marker) break;
  return Kind_Inc_Outlet[iMarker_Outlet];
}

su2double CConfig::GetInlet_Ttotal(string val_marker) const {
  unsigned short iMarker_Inlet;
  for (iMarker_Inlet = 0; iMarker_Inlet < nMarker_Inlet; iMarker_Inlet++)
    if (Marker_Inlet[iMarker_Inlet] == val_marker) break;
  return Inlet_Ttotal[iMarker_Inlet];
}

su2double CConfig::GetInlet_Ptotal(string val_marker) const {
  unsigned short iMarker_Inlet;
  for (iMarker_Inlet = 0; iMarker_Inlet < nMarker_Inlet; iMarker_Inlet++)
    if (Marker_Inlet[iMarker_Inlet] == val_marker) break;
  return Inlet_Ptotal[iMarker_Inlet];
}

void CConfig::SetInlet_Ptotal(su2double val_pressure, string val_marker) {
  unsigned short iMarker_Inlet;
  for (iMarker_Inlet = 0; iMarker_Inlet < nMarker_Inlet; iMarker_Inlet++)
    if (Marker_Inlet[iMarker_Inlet] == val_marker)
      Inlet_Ptotal[iMarker_Inlet] = val_pressure;
}

su2double* CConfig::GetInlet_FlowDir(string val_marker) {
  unsigned short iMarker_Inlet;
  for (iMarker_Inlet = 0; iMarker_Inlet < nMarker_Inlet; iMarker_Inlet++)
    if (Marker_Inlet[iMarker_Inlet] == val_marker) break;
  return Inlet_FlowDir[iMarker_Inlet];
}

su2double CConfig::GetInlet_Temperature(string val_marker) const {
  unsigned short iMarker_Supersonic_Inlet;
  for (iMarker_Supersonic_Inlet = 0; iMarker_Supersonic_Inlet < nMarker_Supersonic_Inlet; iMarker_Supersonic_Inlet++)
    if (Marker_Supersonic_Inlet[iMarker_Supersonic_Inlet] == val_marker) break;
  return Inlet_Temperature[iMarker_Supersonic_Inlet];
}

su2double CConfig::GetInlet_Pressure(string val_marker) const {
  unsigned short iMarker_Supersonic_Inlet;
  for (iMarker_Supersonic_Inlet = 0; iMarker_Supersonic_Inlet < nMarker_Supersonic_Inlet; iMarker_Supersonic_Inlet++)
    if (Marker_Supersonic_Inlet[iMarker_Supersonic_Inlet] == val_marker) break;
  return Inlet_Pressure[iMarker_Supersonic_Inlet];
}

su2double* CConfig::GetInlet_Velocity(string val_marker) {
  unsigned short iMarker_Supersonic_Inlet;
  for (iMarker_Supersonic_Inlet = 0; iMarker_Supersonic_Inlet < nMarker_Supersonic_Inlet; iMarker_Supersonic_Inlet++)
    if (Marker_Supersonic_Inlet[iMarker_Supersonic_Inlet] == val_marker) break;
  return Inlet_Velocity[iMarker_Supersonic_Inlet];
}

su2double CConfig::GetOutlet_Pressure(string val_marker) const {
  unsigned short iMarker_Outlet;
  for (iMarker_Outlet = 0; iMarker_Outlet < nMarker_Outlet; iMarker_Outlet++)
    if (Marker_Outlet[iMarker_Outlet] == val_marker) break;
  return Outlet_Pressure[iMarker_Outlet];
}

void CConfig::SetOutlet_Pressure(su2double val_pressure, string val_marker) {
  unsigned short iMarker_Outlet;
  for (iMarker_Outlet = 0; iMarker_Outlet < nMarker_Outlet; iMarker_Outlet++)
    if (Marker_Outlet[iMarker_Outlet] == val_marker)
      Outlet_Pressure[iMarker_Outlet] = val_pressure;
}

su2double CConfig::GetRiemann_Var1(string val_marker) const {
  unsigned short iMarker_Riemann;
  for (iMarker_Riemann = 0; iMarker_Riemann < nMarker_Riemann; iMarker_Riemann++)
    if (Marker_Riemann[iMarker_Riemann] == val_marker) break;
  return Riemann_Var1[iMarker_Riemann];
}

su2double CConfig::GetRiemann_Var2(string val_marker) const {
  unsigned short iMarker_Riemann;
  for (iMarker_Riemann = 0; iMarker_Riemann < nMarker_Riemann; iMarker_Riemann++)
    if (Marker_Riemann[iMarker_Riemann] == val_marker) break;
  return Riemann_Var2[iMarker_Riemann];
}

su2double* CConfig::GetRiemann_FlowDir(string val_marker) {
  unsigned short iMarker_Riemann;
  for (iMarker_Riemann = 0; iMarker_Riemann < nMarker_Riemann; iMarker_Riemann++)
    if (Marker_Riemann[iMarker_Riemann] == val_marker) break;
  return Riemann_FlowDir[iMarker_Riemann];
}

unsigned short CConfig::GetKind_Data_Riemann(string val_marker) const {
  unsigned short iMarker_Riemann;
  for (iMarker_Riemann = 0; iMarker_Riemann < nMarker_Riemann; iMarker_Riemann++)
    if (Marker_Riemann[iMarker_Riemann] == val_marker) break;
  return Kind_Data_Riemann[iMarker_Riemann];
}


su2double CConfig::GetGiles_Var1(string val_marker) const {
  unsigned short iMarker_Giles;
  for (iMarker_Giles = 0; iMarker_Giles < nMarker_Giles; iMarker_Giles++)
    if (Marker_Giles[iMarker_Giles] == val_marker) break;
  return Giles_Var1[iMarker_Giles];
}

void CConfig::SetGiles_Var1(su2double newVar1, string val_marker) {
  unsigned short iMarker_Giles;
  for (iMarker_Giles = 0; iMarker_Giles < nMarker_Giles; iMarker_Giles++)
    if (Marker_Giles[iMarker_Giles] == val_marker) break;
  Giles_Var1[iMarker_Giles] = newVar1;
}

su2double CConfig::GetGiles_Var2(string val_marker) const {
  unsigned short iMarker_Giles;
  for (iMarker_Giles = 0; iMarker_Giles < nMarker_Giles; iMarker_Giles++)
    if (Marker_Giles[iMarker_Giles] == val_marker) break;
  return Giles_Var2[iMarker_Giles];
}

su2double CConfig::GetGiles_RelaxFactorAverage(string val_marker) const {
  unsigned short iMarker_Giles;
  for (iMarker_Giles = 0; iMarker_Giles < nMarker_Giles; iMarker_Giles++)
    if (Marker_Giles[iMarker_Giles] == val_marker) break;
  return RelaxFactorAverage[iMarker_Giles];
}

su2double CConfig::GetGiles_RelaxFactorFourier(string val_marker) const {
  unsigned short iMarker_Giles;
  for (iMarker_Giles = 0; iMarker_Giles < nMarker_Giles; iMarker_Giles++)
    if (Marker_Giles[iMarker_Giles] == val_marker) break;
  return RelaxFactorFourier[iMarker_Giles];
}

su2double* CConfig::GetGiles_FlowDir(string val_marker) {
  unsigned short iMarker_Giles;
  for (iMarker_Giles = 0; iMarker_Giles < nMarker_Giles; iMarker_Giles++)
    if (Marker_Giles[iMarker_Giles] == val_marker) break;
  return Giles_FlowDir[iMarker_Giles];
}

unsigned short CConfig::GetKind_Data_Giles(string val_marker) const {
  unsigned short iMarker_Giles;
  for (iMarker_Giles = 0; iMarker_Giles < nMarker_Giles; iMarker_Giles++)
    if (Marker_Giles[iMarker_Giles] == val_marker) break;
  return Kind_Data_Giles[iMarker_Giles];
}

su2double CConfig::GetPressureOut_BC() const {
  unsigned short iMarker_BC;
  su2double pres_out = 0.0;
  for (iMarker_BC = 0; iMarker_BC < nMarker_Giles; iMarker_BC++){
    if (Kind_Data_Giles[iMarker_BC] == STATIC_PRESSURE || Kind_Data_Giles[iMarker_BC] == STATIC_PRESSURE_1D || Kind_Data_Giles[iMarker_BC] == RADIAL_EQUILIBRIUM ){
      pres_out = Giles_Var1[iMarker_BC];
    }
  }
  for (iMarker_BC = 0; iMarker_BC < nMarker_Riemann; iMarker_BC++){
    if (Kind_Data_Riemann[iMarker_BC] == STATIC_PRESSURE || Kind_Data_Riemann[iMarker_BC] == RADIAL_EQUILIBRIUM){
      pres_out = Riemann_Var1[iMarker_BC];
    }
  }
  return pres_out/Pressure_Ref;
}

void CConfig::SetPressureOut_BC(su2double val_press) {
  unsigned short iMarker_BC;
  for (iMarker_BC = 0; iMarker_BC < nMarker_Giles; iMarker_BC++){
    if (Kind_Data_Giles[iMarker_BC] == STATIC_PRESSURE || Kind_Data_Giles[iMarker_BC] == STATIC_PRESSURE_1D || Kind_Data_Giles[iMarker_BC] == RADIAL_EQUILIBRIUM ){
      Giles_Var1[iMarker_BC] = val_press*Pressure_Ref;
    }
  }
  for (iMarker_BC = 0; iMarker_BC < nMarker_Riemann; iMarker_BC++){
    if (Kind_Data_Riemann[iMarker_BC] == STATIC_PRESSURE || Kind_Data_Riemann[iMarker_BC] == RADIAL_EQUILIBRIUM){
      Riemann_Var1[iMarker_BC] = val_press*Pressure_Ref;
    }
  }
}

su2double CConfig::GetTotalPressureIn_BC() const {
  unsigned short iMarker_BC;
  su2double tot_pres_in = 0.0;
  for (iMarker_BC = 0; iMarker_BC < nMarker_Giles; iMarker_BC++){
    if (Kind_Data_Giles[iMarker_BC] == TOTAL_CONDITIONS_PT || Kind_Data_Giles[iMarker_BC] == TOTAL_CONDITIONS_PT_1D){
      tot_pres_in = Giles_Var1[iMarker_BC];
    }
  }
  for (iMarker_BC = 0; iMarker_BC < nMarker_Riemann; iMarker_BC++){
    if (Kind_Data_Riemann[iMarker_BC] == TOTAL_CONDITIONS_PT ){
      tot_pres_in = Riemann_Var1[iMarker_BC];
    }
  }
  if(nMarker_Inlet == 1 && Kind_Inlet == TOTAL_CONDITIONS){
    tot_pres_in = Inlet_Ptotal[0];
  }
  return tot_pres_in/Pressure_Ref;
}

su2double CConfig::GetTotalTemperatureIn_BC() const {
  unsigned short iMarker_BC;
  su2double tot_temp_in = 0.0;
  for (iMarker_BC = 0; iMarker_BC < nMarker_Giles; iMarker_BC++){
    if (Kind_Data_Giles[iMarker_BC] == TOTAL_CONDITIONS_PT || Kind_Data_Giles[iMarker_BC] == TOTAL_CONDITIONS_PT_1D){
      tot_temp_in = Giles_Var2[iMarker_BC];
    }
  }
  for (iMarker_BC = 0; iMarker_BC < nMarker_Riemann; iMarker_BC++){
    if (Kind_Data_Riemann[iMarker_BC] == TOTAL_CONDITIONS_PT ){
      tot_temp_in = Riemann_Var2[iMarker_BC];
    }
  }

  if(nMarker_Inlet == 1 && Kind_Inlet == TOTAL_CONDITIONS){
    tot_temp_in = Inlet_Ttotal[0];
  }
  return tot_temp_in/Temperature_Ref;
}

void CConfig::SetTotalTemperatureIn_BC(su2double val_temp) {
  unsigned short iMarker_BC;
  for (iMarker_BC = 0; iMarker_BC < nMarker_Giles; iMarker_BC++){
    if (Kind_Data_Giles[iMarker_BC] == TOTAL_CONDITIONS_PT || Kind_Data_Giles[iMarker_BC] == TOTAL_CONDITIONS_PT_1D){
      Giles_Var2[iMarker_BC] = val_temp*Temperature_Ref;
    }
  }
  for (iMarker_BC = 0; iMarker_BC < nMarker_Riemann; iMarker_BC++){
    if (Kind_Data_Riemann[iMarker_BC] == TOTAL_CONDITIONS_PT ){
      Riemann_Var2[iMarker_BC] = val_temp*Temperature_Ref;
    }
  }

  if(nMarker_Inlet == 1 && Kind_Inlet == TOTAL_CONDITIONS){
    Inlet_Ttotal[0] = val_temp*Temperature_Ref;
  }
}

su2double CConfig::GetFlowAngleIn_BC() const {
  unsigned short iMarker_BC;
  su2double alpha_in = 0.0;
  for (iMarker_BC = 0; iMarker_BC < nMarker_Giles; iMarker_BC++){
    if (Kind_Data_Giles[iMarker_BC] == TOTAL_CONDITIONS_PT || Kind_Data_Giles[iMarker_BC] == TOTAL_CONDITIONS_PT_1D){
      alpha_in = atan(Giles_FlowDir[iMarker_BC][1]/Giles_FlowDir[iMarker_BC][0]);
    }
  }
  for (iMarker_BC = 0; iMarker_BC < nMarker_Riemann; iMarker_BC++){
    if (Kind_Data_Riemann[iMarker_BC] == TOTAL_CONDITIONS_PT ){
      alpha_in = atan(Riemann_FlowDir[iMarker_BC][1]/Riemann_FlowDir[iMarker_BC][0]);
    }
  }

  if(nMarker_Inlet == 1 && Kind_Inlet == TOTAL_CONDITIONS){
    alpha_in = atan(Inlet_FlowDir[0][1]/Inlet_FlowDir[0][0]);
  }

  return alpha_in;
}

su2double CConfig::GetIncInlet_BC() const {

  su2double val_out = 0.0;

  if (nMarker_Inlet > 0) {
    if (Kind_Inc_Inlet[0] == VELOCITY_INLET)
      val_out = Inlet_Ptotal[0]/Velocity_Ref;
    else if (Kind_Inc_Inlet[0] == PRESSURE_INLET)
      val_out = Inlet_Ptotal[0]/Pressure_Ref;
  }

  return val_out;
}

void CConfig::SetIncInlet_BC(su2double val_in) {

  if (nMarker_Inlet > 0) {
    if (Kind_Inc_Inlet[0] == VELOCITY_INLET)
      Inlet_Ptotal[0] = val_in*Velocity_Ref;
    else if (Kind_Inc_Inlet[0] == PRESSURE_INLET)
      Inlet_Ptotal[0] = val_in*Pressure_Ref;
  }
}

su2double CConfig::GetIncTemperature_BC() const {

  su2double val_out = 0.0;

  if (nMarker_Inlet > 0)
    val_out = Inlet_Ttotal[0]/Temperature_Ref;

  return val_out;
}

void CConfig::SetIncTemperature_BC(su2double val_temperature) {
  if (nMarker_Inlet > 0)
    Inlet_Ttotal[0] = val_temperature*Temperature_Ref;
}

su2double CConfig::GetIncPressureOut_BC() const {

  su2double pressure_out = 0.0;

  if (nMarker_FarField > 0){
    pressure_out = Pressure_FreeStreamND;
  } else if (nMarker_Outlet > 0) {
    pressure_out = Outlet_Pressure[0]/Pressure_Ref;
  }

  return pressure_out;
}

void CConfig::SetIncPressureOut_BC(su2double val_pressure) {

  if (nMarker_FarField > 0){
    Pressure_FreeStreamND = val_pressure;
  } else if (nMarker_Outlet > 0) {
    Outlet_Pressure[0] = val_pressure*Pressure_Ref;
  }

}

su2double CConfig::GetIsothermal_Temperature(string val_marker) const {

  unsigned short iMarker_Isothermal = 0;

  if (nMarker_Isothermal > 0) {
    for (iMarker_Isothermal = 0; iMarker_Isothermal < nMarker_Isothermal; iMarker_Isothermal++)
      if (Marker_Isothermal[iMarker_Isothermal] == val_marker) break;
  }

  return Isothermal_Temperature[iMarker_Isothermal];
}

su2double CConfig::GetWall_HeatFlux(string val_marker) const {
  unsigned short iMarker_HeatFlux = 0;

  if (nMarker_HeatFlux > 0) {
  for (iMarker_HeatFlux = 0; iMarker_HeatFlux < nMarker_HeatFlux; iMarker_HeatFlux++)
    if (Marker_HeatFlux[iMarker_HeatFlux] == val_marker) break;
  }

  return Heat_Flux[iMarker_HeatFlux];
}

unsigned short CConfig::GetWallFunction_Treatment(string val_marker) const {
  unsigned short WallFunction = NO_WALL_FUNCTION;

  for(unsigned short iMarker=0; iMarker<nMarker_WallFunctions; iMarker++) {
    if(Marker_WallFunctions[iMarker] == val_marker) {
      WallFunction = Kind_WallFunctions[iMarker];
      break;
    }
  }

  return WallFunction;
}

unsigned short* CConfig::GetWallFunction_IntInfo(string val_marker) {
  unsigned short *intInfo = NULL;

  for(unsigned short iMarker=0; iMarker<nMarker_WallFunctions; iMarker++) {
    if(Marker_WallFunctions[iMarker] == val_marker) {
      intInfo = IntInfo_WallFunctions[iMarker];
      break;
    }
  }

  return intInfo;
}

su2double* CConfig::GetWallFunction_DoubleInfo(string val_marker) {
  su2double *doubleInfo = NULL;

  for(unsigned short iMarker=0; iMarker<nMarker_WallFunctions; iMarker++) {
    if(Marker_WallFunctions[iMarker] == val_marker) {
      doubleInfo = DoubleInfo_WallFunctions[iMarker];
      break;
    }
  }

  return doubleInfo;
}

su2double CConfig::GetEngineInflow_Target(string val_marker) const {
  unsigned short iMarker_EngineInflow;
  for (iMarker_EngineInflow = 0; iMarker_EngineInflow < nMarker_EngineInflow; iMarker_EngineInflow++)
    if (Marker_EngineInflow[iMarker_EngineInflow] == val_marker) break;
  return EngineInflow_Target[iMarker_EngineInflow];
}

su2double CConfig::GetInflow_Pressure(string val_marker) const {
  unsigned short iMarker_EngineInflow;
  for (iMarker_EngineInflow = 0; iMarker_EngineInflow < nMarker_EngineInflow; iMarker_EngineInflow++)
    if (Marker_EngineInflow[iMarker_EngineInflow] == val_marker) break;
  return Inflow_Pressure[iMarker_EngineInflow];
}

su2double CConfig::GetInflow_MassFlow(string val_marker) const {
  unsigned short iMarker_EngineInflow;
  for (iMarker_EngineInflow = 0; iMarker_EngineInflow < nMarker_EngineInflow; iMarker_EngineInflow++)
    if (Marker_EngineInflow[iMarker_EngineInflow] == val_marker) break;
  return Inflow_MassFlow[iMarker_EngineInflow];
}

su2double CConfig::GetInflow_ReverseMassFlow(string val_marker) const {
  unsigned short iMarker_EngineInflow;
  for (iMarker_EngineInflow = 0; iMarker_EngineInflow < nMarker_EngineInflow; iMarker_EngineInflow++)
    if (Marker_EngineInflow[iMarker_EngineInflow] == val_marker) break;
  return Inflow_ReverseMassFlow[iMarker_EngineInflow];
}

su2double CConfig::GetInflow_TotalPressure(string val_marker) const {
  unsigned short iMarker_EngineInflow;
  for (iMarker_EngineInflow = 0; iMarker_EngineInflow < nMarker_EngineInflow; iMarker_EngineInflow++)
    if (Marker_EngineInflow[iMarker_EngineInflow] == val_marker) break;
  return Inflow_TotalPressure[iMarker_EngineInflow];
}

su2double CConfig::GetInflow_Temperature(string val_marker) const {
  unsigned short iMarker_EngineInflow;
  for (iMarker_EngineInflow = 0; iMarker_EngineInflow < nMarker_EngineInflow; iMarker_EngineInflow++)
    if (Marker_EngineInflow[iMarker_EngineInflow] == val_marker) break;
  return Inflow_Temperature[iMarker_EngineInflow];
}

su2double CConfig::GetInflow_TotalTemperature(string val_marker) const {
  unsigned short iMarker_EngineInflow;
  for (iMarker_EngineInflow = 0; iMarker_EngineInflow < nMarker_EngineInflow; iMarker_EngineInflow++)
    if (Marker_EngineInflow[iMarker_EngineInflow] == val_marker) break;
  return Inflow_TotalTemperature[iMarker_EngineInflow];
}

su2double CConfig::GetInflow_RamDrag(string val_marker) const {
  unsigned short iMarker_EngineInflow;
  for (iMarker_EngineInflow = 0; iMarker_EngineInflow < nMarker_EngineInflow; iMarker_EngineInflow++)
    if (Marker_EngineInflow[iMarker_EngineInflow] == val_marker) break;
  return Inflow_RamDrag[iMarker_EngineInflow];
}

su2double CConfig::GetInflow_Force(string val_marker) const {
  unsigned short iMarker_EngineInflow;
  for (iMarker_EngineInflow = 0; iMarker_EngineInflow < nMarker_EngineInflow; iMarker_EngineInflow++)
    if (Marker_EngineInflow[iMarker_EngineInflow] == val_marker) break;
  return Inflow_Force[iMarker_EngineInflow];
}

su2double CConfig::GetInflow_Power(string val_marker) const {
  unsigned short iMarker_EngineInflow;
  for (iMarker_EngineInflow = 0; iMarker_EngineInflow < nMarker_EngineInflow; iMarker_EngineInflow++)
    if (Marker_EngineInflow[iMarker_EngineInflow] == val_marker) break;
  return Inflow_Power[iMarker_EngineInflow];
}

su2double CConfig::GetInflow_Mach(string val_marker) const {
  unsigned short iMarker_EngineInflow;
  for (iMarker_EngineInflow = 0; iMarker_EngineInflow < nMarker_EngineInflow; iMarker_EngineInflow++)
    if (Marker_EngineInflow[iMarker_EngineInflow] == val_marker) break;
  return Inflow_Mach[iMarker_EngineInflow];
}

su2double CConfig::GetExhaust_Pressure(string val_marker) const {
  unsigned short iMarker_EngineExhaust;
  for (iMarker_EngineExhaust = 0; iMarker_EngineExhaust < nMarker_EngineExhaust; iMarker_EngineExhaust++)
    if (Marker_EngineExhaust[iMarker_EngineExhaust] == val_marker) break;
  return Exhaust_Pressure[iMarker_EngineExhaust];
}

su2double CConfig::GetExhaust_Temperature(string val_marker) const {
  unsigned short iMarker_EngineExhaust;
  for (iMarker_EngineExhaust = 0; iMarker_EngineExhaust < nMarker_EngineExhaust; iMarker_EngineExhaust++)
    if (Marker_EngineExhaust[iMarker_EngineExhaust] == val_marker) break;
  return Exhaust_Temperature[iMarker_EngineExhaust];
}

su2double CConfig::GetExhaust_MassFlow(string val_marker) const {
  unsigned short iMarker_EngineExhaust;
  for (iMarker_EngineExhaust = 0; iMarker_EngineExhaust < nMarker_EngineExhaust; iMarker_EngineExhaust++)
    if (Marker_EngineExhaust[iMarker_EngineExhaust] == val_marker) break;
  return Exhaust_MassFlow[iMarker_EngineExhaust];
}

su2double CConfig::GetExhaust_TotalPressure(string val_marker) const {
  unsigned short iMarker_EngineExhaust;
  for (iMarker_EngineExhaust = 0; iMarker_EngineExhaust < nMarker_EngineExhaust; iMarker_EngineExhaust++)
    if (Marker_EngineExhaust[iMarker_EngineExhaust] == val_marker) break;
  return Exhaust_TotalPressure[iMarker_EngineExhaust];
}

su2double CConfig::GetExhaust_TotalTemperature(string val_marker) const {
  unsigned short iMarker_EngineExhaust;
  for (iMarker_EngineExhaust = 0; iMarker_EngineExhaust < nMarker_EngineExhaust; iMarker_EngineExhaust++)
    if (Marker_EngineExhaust[iMarker_EngineExhaust] == val_marker) break;
  return Exhaust_TotalTemperature[iMarker_EngineExhaust];
}

su2double CConfig::GetExhaust_GrossThrust(string val_marker) const {
  unsigned short iMarker_EngineExhaust;
  for (iMarker_EngineExhaust = 0; iMarker_EngineExhaust < nMarker_EngineExhaust; iMarker_EngineExhaust++)
    if (Marker_EngineExhaust[iMarker_EngineExhaust] == val_marker) break;
  return Exhaust_GrossThrust[iMarker_EngineExhaust];
}

su2double CConfig::GetExhaust_Force(string val_marker) const {
  unsigned short iMarker_EngineExhaust;
  for (iMarker_EngineExhaust = 0; iMarker_EngineExhaust < nMarker_EngineExhaust; iMarker_EngineExhaust++)
    if (Marker_EngineExhaust[iMarker_EngineExhaust] == val_marker) break;
  return Exhaust_Force[iMarker_EngineExhaust];
}

su2double CConfig::GetExhaust_Power(string val_marker) const {
  unsigned short iMarker_EngineExhaust;
  for (iMarker_EngineExhaust = 0; iMarker_EngineExhaust < nMarker_EngineExhaust; iMarker_EngineExhaust++)
    if (Marker_EngineExhaust[iMarker_EngineExhaust] == val_marker) break;
  return Exhaust_Power[iMarker_EngineExhaust];
}

su2double CConfig::GetActDiskInlet_Pressure(string val_marker) const {
  unsigned short iMarker_ActDiskInlet;
  for (iMarker_ActDiskInlet = 0; iMarker_ActDiskInlet < nMarker_ActDiskInlet; iMarker_ActDiskInlet++)
    if (Marker_ActDiskInlet[iMarker_ActDiskInlet] == val_marker) break;
  return ActDiskInlet_Pressure[iMarker_ActDiskInlet];
}

su2double CConfig::GetActDiskInlet_TotalPressure(string val_marker) const {
  unsigned short iMarker_ActDiskInlet;
  for (iMarker_ActDiskInlet = 0; iMarker_ActDiskInlet < nMarker_ActDiskInlet; iMarker_ActDiskInlet++)
    if (Marker_ActDiskInlet[iMarker_ActDiskInlet] == val_marker) break;
  return ActDiskInlet_TotalPressure[iMarker_ActDiskInlet];
}

su2double CConfig::GetActDiskInlet_RamDrag(string val_marker) const {
  unsigned short iMarker_ActDiskInlet;
  for (iMarker_ActDiskInlet = 0; iMarker_ActDiskInlet < nMarker_ActDiskInlet; iMarker_ActDiskInlet++)
    if (Marker_ActDiskInlet[iMarker_ActDiskInlet] == val_marker) break;
  return ActDiskInlet_RamDrag[iMarker_ActDiskInlet];
}

su2double CConfig::GetActDiskInlet_Force(string val_marker) const {
  unsigned short iMarker_ActDiskInlet;
  for (iMarker_ActDiskInlet = 0; iMarker_ActDiskInlet < nMarker_ActDiskInlet; iMarker_ActDiskInlet++)
    if (Marker_ActDiskInlet[iMarker_ActDiskInlet] == val_marker) break;
  return ActDiskInlet_Force[iMarker_ActDiskInlet];
}

su2double CConfig::GetActDiskInlet_Power(string val_marker) const {
  unsigned short iMarker_ActDiskInlet;
  for (iMarker_ActDiskInlet = 0; iMarker_ActDiskInlet < nMarker_ActDiskInlet; iMarker_ActDiskInlet++)
    if (Marker_ActDiskInlet[iMarker_ActDiskInlet] == val_marker) break;
  return ActDiskInlet_Power[iMarker_ActDiskInlet];
}

su2double CConfig::GetActDiskOutlet_Pressure(string val_marker) const {
  unsigned short iMarker_ActDiskOutlet;
  for (iMarker_ActDiskOutlet = 0; iMarker_ActDiskOutlet < nMarker_ActDiskOutlet; iMarker_ActDiskOutlet++)
    if (Marker_ActDiskOutlet[iMarker_ActDiskOutlet] == val_marker) break;
  return ActDiskOutlet_Pressure[iMarker_ActDiskOutlet];
}

su2double CConfig::GetActDiskOutlet_TotalPressure(string val_marker) const {
  unsigned short iMarker_ActDiskOutlet;
  for (iMarker_ActDiskOutlet = 0; iMarker_ActDiskOutlet < nMarker_ActDiskOutlet; iMarker_ActDiskOutlet++)
    if (Marker_ActDiskOutlet[iMarker_ActDiskOutlet] == val_marker) break;
  return ActDiskOutlet_TotalPressure[iMarker_ActDiskOutlet];
}

su2double CConfig::GetActDiskOutlet_GrossThrust(string val_marker) const {
  unsigned short iMarker_ActDiskOutlet;
  for (iMarker_ActDiskOutlet = 0; iMarker_ActDiskOutlet < nMarker_ActDiskOutlet; iMarker_ActDiskOutlet++)
    if (Marker_ActDiskOutlet[iMarker_ActDiskOutlet] == val_marker) break;
  return ActDiskOutlet_GrossThrust[iMarker_ActDiskOutlet];
}

su2double CConfig::GetActDiskOutlet_Force(string val_marker) const {
  unsigned short iMarker_ActDiskOutlet;
  for (iMarker_ActDiskOutlet = 0; iMarker_ActDiskOutlet < nMarker_ActDiskOutlet; iMarker_ActDiskOutlet++)
    if (Marker_ActDiskOutlet[iMarker_ActDiskOutlet] == val_marker) break;
  return ActDiskOutlet_Force[iMarker_ActDiskOutlet];
}

su2double CConfig::GetActDiskOutlet_Power(string val_marker) const {
  unsigned short iMarker_ActDiskOutlet;
  for (iMarker_ActDiskOutlet = 0; iMarker_ActDiskOutlet < nMarker_ActDiskOutlet; iMarker_ActDiskOutlet++)
    if (Marker_ActDiskOutlet[iMarker_ActDiskOutlet] == val_marker) break;
  return ActDiskOutlet_Power[iMarker_ActDiskOutlet];
}

su2double CConfig::GetActDiskInlet_Temperature(string val_marker) const {
  unsigned short iMarker_ActDiskInlet;
  for (iMarker_ActDiskInlet = 0; iMarker_ActDiskInlet < nMarker_ActDiskInlet; iMarker_ActDiskInlet++)
    if (Marker_ActDiskInlet[iMarker_ActDiskInlet] == val_marker) break;
  return ActDiskInlet_Temperature[iMarker_ActDiskInlet];
}

su2double CConfig::GetActDiskInlet_TotalTemperature(string val_marker) const {
  unsigned short iMarker_ActDiskInlet;
  for (iMarker_ActDiskInlet = 0; iMarker_ActDiskInlet < nMarker_ActDiskInlet; iMarker_ActDiskInlet++)
    if (Marker_ActDiskInlet[iMarker_ActDiskInlet] == val_marker) break;
  return ActDiskInlet_TotalTemperature[iMarker_ActDiskInlet];
}

su2double CConfig::GetActDiskOutlet_Temperature(string val_marker) const {
  unsigned short iMarker_ActDiskOutlet;
  for (iMarker_ActDiskOutlet = 0; iMarker_ActDiskOutlet < nMarker_ActDiskOutlet; iMarker_ActDiskOutlet++)
    if (Marker_ActDiskOutlet[iMarker_ActDiskOutlet] == val_marker) break;
  return ActDiskOutlet_Temperature[iMarker_ActDiskOutlet];
}

su2double CConfig::GetActDiskOutlet_TotalTemperature(string val_marker) const {
  unsigned short iMarker_ActDiskOutlet;
  for (iMarker_ActDiskOutlet = 0; iMarker_ActDiskOutlet < nMarker_ActDiskOutlet; iMarker_ActDiskOutlet++)
    if (Marker_ActDiskOutlet[iMarker_ActDiskOutlet] == val_marker) break;
  return ActDiskOutlet_TotalTemperature[iMarker_ActDiskOutlet];
}

su2double CConfig::GetActDiskInlet_MassFlow(string val_marker) const {
  unsigned short iMarker_ActDiskInlet;
  for (iMarker_ActDiskInlet = 0; iMarker_ActDiskInlet < nMarker_ActDiskInlet; iMarker_ActDiskInlet++)
    if (Marker_ActDiskInlet[iMarker_ActDiskInlet] == val_marker) break;
  return ActDiskInlet_MassFlow[iMarker_ActDiskInlet];
}

su2double CConfig::GetActDiskOutlet_MassFlow(string val_marker) const {
  unsigned short iMarker_ActDiskOutlet;
  for (iMarker_ActDiskOutlet = 0; iMarker_ActDiskOutlet < nMarker_ActDiskOutlet; iMarker_ActDiskOutlet++)
    if (Marker_ActDiskOutlet[iMarker_ActDiskOutlet] == val_marker) break;
  return ActDiskOutlet_MassFlow[iMarker_ActDiskOutlet];
}

su2double CConfig::GetDispl_Value(string val_marker) const {
  unsigned short iMarker_Displacement;
  for (iMarker_Displacement = 0; iMarker_Displacement < nMarker_Displacement; iMarker_Displacement++)
    if (Marker_Displacement[iMarker_Displacement] == val_marker) break;
  return Displ_Value[iMarker_Displacement];
}

su2double CConfig::GetLoad_Value(string val_marker) const {
  unsigned short iMarker_Load;
  for (iMarker_Load = 0; iMarker_Load < nMarker_Load; iMarker_Load++)
    if (Marker_Load[iMarker_Load] == val_marker) break;
  return Load_Value[iMarker_Load];
}

su2double CConfig::GetDamper_Constant(string val_marker) const {
  unsigned short iMarker_Damper;
  for (iMarker_Damper = 0; iMarker_Damper < nMarker_Damper; iMarker_Damper++)
    if (Marker_Damper[iMarker_Damper] == val_marker) break;
  return Damper_Constant[iMarker_Damper];
}

su2double CConfig::GetLoad_Dir_Value(string val_marker) const {
  unsigned short iMarker_Load_Dir;
  for (iMarker_Load_Dir = 0; iMarker_Load_Dir < nMarker_Load_Dir; iMarker_Load_Dir++)
    if (Marker_Load_Dir[iMarker_Load_Dir] == val_marker) break;
  return Load_Dir_Value[iMarker_Load_Dir];
}

su2double CConfig::GetLoad_Dir_Multiplier(string val_marker) const {
  unsigned short iMarker_Load_Dir;
  for (iMarker_Load_Dir = 0; iMarker_Load_Dir < nMarker_Load_Dir; iMarker_Load_Dir++)
    if (Marker_Load_Dir[iMarker_Load_Dir] == val_marker) break;
  return Load_Dir_Multiplier[iMarker_Load_Dir];
}

su2double CConfig::GetDisp_Dir_Value(string val_marker) const {
  unsigned short iMarker_Disp_Dir;
  for (iMarker_Disp_Dir = 0; iMarker_Disp_Dir < nMarker_Disp_Dir; iMarker_Disp_Dir++)
    if (Marker_Disp_Dir[iMarker_Disp_Dir] == val_marker) break;
  return Disp_Dir_Value[iMarker_Disp_Dir];
}

su2double CConfig::GetDisp_Dir_Multiplier(string val_marker) const {
  unsigned short iMarker_Disp_Dir;
  for (iMarker_Disp_Dir = 0; iMarker_Disp_Dir < nMarker_Disp_Dir; iMarker_Disp_Dir++)
    if (Marker_Disp_Dir[iMarker_Disp_Dir] == val_marker) break;
  return Disp_Dir_Multiplier[iMarker_Disp_Dir];
}

const su2double* CConfig::GetLoad_Dir(string val_marker) const {
  unsigned short iMarker_Load_Dir;
  for (iMarker_Load_Dir = 0; iMarker_Load_Dir < nMarker_Load_Dir; iMarker_Load_Dir++)
    if (Marker_Load_Dir[iMarker_Load_Dir] == val_marker) break;
  return Load_Dir[iMarker_Load_Dir];
}

const su2double* CConfig::GetDisp_Dir(string val_marker) const {
  unsigned short iMarker_Disp_Dir;
  for (iMarker_Disp_Dir = 0; iMarker_Disp_Dir < nMarker_Disp_Dir; iMarker_Disp_Dir++)
    if (Marker_Disp_Dir[iMarker_Disp_Dir] == val_marker) break;
  return Disp_Dir[iMarker_Disp_Dir];
}

su2double CConfig::GetLoad_Sine_Amplitude(string val_marker) const {
  unsigned short iMarker_Load_Sine;
  for (iMarker_Load_Sine = 0; iMarker_Load_Sine < nMarker_Load_Sine; iMarker_Load_Sine++)
    if (Marker_Load_Sine[iMarker_Load_Sine] == val_marker) break;
  return Load_Sine_Amplitude[iMarker_Load_Sine];
}

su2double CConfig::GetLoad_Sine_Frequency(string val_marker) const {
  unsigned short iMarker_Load_Sine;
  for (iMarker_Load_Sine = 0; iMarker_Load_Sine < nMarker_Load_Sine; iMarker_Load_Sine++)
    if (Marker_Load_Sine[iMarker_Load_Sine] == val_marker) break;
  return Load_Sine_Frequency[iMarker_Load_Sine];
}

const su2double* CConfig::GetLoad_Sine_Dir(string val_marker) const {
  unsigned short iMarker_Load_Sine;
  for (iMarker_Load_Sine = 0; iMarker_Load_Sine < nMarker_Load_Sine; iMarker_Load_Sine++)
    if (Marker_Load_Sine[iMarker_Load_Sine] == val_marker) break;
  return Load_Sine_Dir[iMarker_Load_Sine];
}

su2double CConfig::GetWall_Emissivity(string val_marker) const {

  unsigned short iMarker_Emissivity = 0;

  if (nMarker_Emissivity > 0) {
    for (iMarker_Emissivity = 0; iMarker_Emissivity < nMarker_Emissivity; iMarker_Emissivity++)
      if (Marker_Emissivity[iMarker_Emissivity] == val_marker) break;
  }

  return Wall_Emissivity[iMarker_Emissivity];
}

su2double CConfig::GetFlowLoad_Value(string val_marker) const {
  unsigned short iMarker_FlowLoad;
  for (iMarker_FlowLoad = 0; iMarker_FlowLoad < nMarker_FlowLoad; iMarker_FlowLoad++)
    if (Marker_FlowLoad[iMarker_FlowLoad] == val_marker) break;
  return FlowLoad_Value[iMarker_FlowLoad];
}

short CConfig::FindInterfaceMarker(unsigned short iInterface) const {

  /*--- The names of the two markers that form the interface. ---*/
  const auto& sideA = Marker_ZoneInterface[2*iInterface];
  const auto& sideB = Marker_ZoneInterface[2*iInterface+1];

  for (unsigned short iMarker = 0; iMarker < nMarker_All; iMarker++) {
    /*--- If the marker is sideA or sideB of the interface (order does not matter). ---*/
    const auto& tag = Marker_All_TagBound[iMarker];
    if ((tag == sideA) || (tag == sideB)) return iMarker;
  }
  return -1;
}

void CConfig::SetSpline(vector<su2double> &x, vector<su2double> &y, unsigned long n, su2double yp1, su2double ypn, vector<su2double> &y2) {
  unsigned long i, k;
  su2double p, qn, sig, un, *u;

  u = new su2double [n];

  if (yp1 > 0.99e30)      // The lower boundary condition is set either to be "nat
    y2[0]=u[0]=0.0;       // -ural"
  else {                  // or else to have a specified first derivative.
    y2[0] = -0.5;
    u[0]=(3.0/(x[1]-x[0]))*((y[1]-y[0])/(x[1]-x[0])-yp1);
  }

  for (i=2; i<=n-1; i++) {                  //  This is the decomposition loop of the tridiagonal al-
    sig=(x[i-1]-x[i-2])/(x[i]-x[i-2]);    //  gorithm. y2 and u are used for tem-
    p=sig*y2[i-2]+2.0;                    //  porary storage of the decomposed
    y2[i-1]=(sig-1.0)/p;                    //  factors.
    u[i-1]=(y[i]-y[i-1])/(x[i]-x[i-1]) - (y[i-1]-y[i-2])/(x[i-1]-x[i-2]);
    u[i-1]=(6.0*u[i-1]/(x[i]-x[i-2])-sig*u[i-2])/p;
  }

  if (ypn > 0.99e30)            // The upper boundary condition is set either to be
    qn=un=0.0;                  // "natural"
  else {                        // or else to have a specified first derivative.
    qn=0.5;
    un=(3.0/(x[n-1]-x[n-2]))*(ypn-(y[n-1]-y[n-2])/(x[n-1]-x[n-2]));
  }
  y2[n-1]=(un-qn*u[n-2])/(qn*y2[n-2]+1.0);
  for (k=n-1; k>=1; k--)          // This is the backsubstitution loop of the tridiagonal
    y2[k-1]=y2[k-1]*y2[k]+u[k-1];   // algorithm.

  delete[] u;

}

su2double CConfig::GetSpline(vector<su2double>&xa, vector<su2double>&ya, vector<su2double>&y2a, unsigned long n, su2double x) {
  unsigned long klo, khi, k;
  su2double h, b, a, y;

  klo=1;                    // We will find the right place in the table by means of
  khi=n;                    // bisection. This is optimal if sequential calls to this
  while (khi-klo > 1) {     // routine are at random values of x. If sequential calls
    k=(khi+klo) >> 1;       // are in order, and closely spaced, one would do better
    if (xa[k-1] > x) khi=k;   // to store previous values of klo and khi and test if
    else klo=k;             // they remain appropriate on the next call.
  }               // klo and khi now bracket the input value of x
  h=xa[khi-1]-xa[klo-1];
  if (h == 0.0) cout << "Bad xa input to routine splint" << endl; // The xa?s must be dis-
  a=(xa[khi-1]-x)/h;                                                // tinct.
  b=(x-xa[klo-1])/h;        // Cubic spline polynomial is now evaluated.
  y=a*ya[klo-1]+b*ya[khi-1]+((a*a*a-a)*y2a[klo-1]+(b*b*b-b)*y2a[khi-1])*(h*h)/6.0;

  return y;
}

void CConfig::Tick(double *val_start_time) {

#ifdef PROFILE
  *val_start_time = SU2_MPI::Wtime();
#endif

}

void CConfig::Tock(double val_start_time, string val_function_name, int val_group_id) {

#ifdef PROFILE

  double val_stop_time = 0.0, val_elapsed_time = 0.0;

  val_stop_time = SU2_MPI::Wtime();

  /*--- Compute the elapsed time for this subroutine ---*/
  val_elapsed_time = val_stop_time - val_start_time;

  /*--- Store the subroutine name and the elapsed time ---*/
  Profile_Function_tp.push_back(val_function_name);
  Profile_Time_tp.push_back(val_elapsed_time);
  Profile_ID_tp.push_back(val_group_id);

#endif

}

void CConfig::SetProfilingCSV(void) {

#ifdef PROFILE

  int rank = MASTER_NODE;
  int size = SINGLE_NODE;
#ifdef HAVE_MPI
  SU2_MPI::Comm_rank(MPI_COMM_WORLD, &rank);
  SU2_MPI::Comm_size(MPI_COMM_WORLD, &size);
#endif

  /*--- Each rank has the same stack trace, so the they have the same
   function calls and ordering in the vectors. We're going to reduce
   the timings from each rank and extract the avg, min, and max timings. ---*/

  /*--- First, create a local mapping, so that we can extract the
   min and max values for each function. ---*/

  for (unsigned int i = 0; i < Profile_Function_tp.size(); i++) {

    /*--- Add the function and initialize if not already stored (the ID
     only needs to be stored the first time).---*/
    if (Profile_Map_tp.find(Profile_Function_tp[i]) == Profile_Map_tp.end()) {

      vector<int> profile; profile.push_back(i);
      Profile_Map_tp.insert(pair<string,vector<int> >(Profile_Function_tp[i],profile));

    } else {

      /*--- This function has already been added, so simply increment the
       number of calls and total time for this function. ---*/

      Profile_Map_tp[Profile_Function_tp[i]].push_back(i);

    }
  }

  /*--- We now have everything gathered by function name, so we can loop over
   each function and store the min/max times. ---*/

  int map_size = 0;
  for (map<string,vector<int> >::iterator it=Profile_Map_tp.begin(); it!=Profile_Map_tp.end(); ++it) {
    map_size++;
  }

  /*--- Allocate and initialize memory ---*/

  double *l_min_red = NULL, *l_max_red = NULL, *l_tot_red = NULL, *l_avg_red = NULL;
  int *n_calls_red = NULL;
  double* l_min = new double[map_size];
  double* l_max = new double[map_size];
  double* l_tot = new double[map_size];
  double* l_avg = new double[map_size];
  int* n_calls  = new int[map_size];
  for (int i = 0; i < map_size; i++)
  {
    l_min[i]   = 1e10;
    l_max[i]   = 0.0;
    l_tot[i]   = 0.0;
    l_avg[i]   = 0.0;
    n_calls[i] = 0;
  }

  /*--- Collect the info for each function from the current rank ---*/

  int func_counter = 0;
  for (map<string,vector<int> >::iterator it=Profile_Map_tp.begin(); it!=Profile_Map_tp.end(); ++it) {

    for (unsigned int i = 0; i < (it->second).size(); i++) {
      n_calls[func_counter]++;
      l_tot[func_counter] += Profile_Time_tp[(it->second)[i]];
      if (Profile_Time_tp[(it->second)[i]] < l_min[func_counter])
        l_min[func_counter] = Profile_Time_tp[(it->second)[i]];
      if (Profile_Time_tp[(it->second)[i]] > l_max[func_counter])
        l_max[func_counter] = Profile_Time_tp[(it->second)[i]];

    }
    l_avg[func_counter] = l_tot[func_counter]/((double)n_calls[func_counter]);
    func_counter++;
  }

  /*--- Now reduce the data ---*/

  if (rank == MASTER_NODE) {
    l_min_red = new double[map_size];
    l_max_red = new double[map_size];
    l_tot_red = new double[map_size];
    l_avg_red = new double[map_size];
    n_calls_red  = new int[map_size];
  }

#ifdef HAVE_MPI
  MPI_Reduce(n_calls, n_calls_red, map_size, MPI_INT, MPI_SUM, MASTER_NODE, MPI_COMM_WORLD);
  MPI_Reduce(l_tot, l_tot_red, map_size, MPI_DOUBLE, MPI_SUM, MASTER_NODE, MPI_COMM_WORLD);
  MPI_Reduce(l_avg, l_avg_red, map_size, MPI_DOUBLE, MPI_SUM, MASTER_NODE, MPI_COMM_WORLD);
  MPI_Reduce(l_min, l_min_red, map_size, MPI_DOUBLE, MPI_MIN, MASTER_NODE, MPI_COMM_WORLD);
  MPI_Reduce(l_max, l_max_red, map_size, MPI_DOUBLE, MPI_MAX, MASTER_NODE, MPI_COMM_WORLD);
#else
  memcpy(n_calls_red, n_calls, map_size*sizeof(int));
  memcpy(l_tot_red,   l_tot,   map_size*sizeof(double));
  memcpy(l_avg_red,   l_avg,   map_size*sizeof(double));
  memcpy(l_min_red,   l_min,   map_size*sizeof(double));
  memcpy(l_max_red,   l_max,   map_size*sizeof(double));
#endif

  /*--- The master rank will write the file ---*/

  if (rank == MASTER_NODE) {

    /*--- Take averages over all ranks on the master ---*/

    for (int i = 0; i < map_size; i++) {
      l_tot_red[i]   = l_tot_red[i]/(double)size;
      l_avg_red[i]   = l_avg_red[i]/(double)size;
      n_calls_red[i] = n_calls_red[i]/size;
    }

    /*--- Now write a CSV file with the processed results ---*/

    char cstr[200];
    ofstream Profile_File;
    strcpy (cstr, "profiling.csv");

    /*--- Prepare and open the file ---*/

    Profile_File.precision(15);
    Profile_File.open(cstr, ios::out);

    /*--- Create the CSV header ---*/

    Profile_File << "\"Function_Name\", \"N_Calls\", \"Avg_Total_Time\", \"Avg_Time\", \"Min_Time\", \"Max_Time\", \"Function_ID\"" << endl;

    /*--- Loop through the map and write the results to the file ---*/

    func_counter = 0;
    for (map<string,vector<int> >::iterator it=Profile_Map_tp.begin(); it!=Profile_Map_tp.end(); ++it) {

      Profile_File << scientific << it->first << ", " << n_calls_red[func_counter] << ", " << l_tot_red[func_counter] << ", " << l_avg_red[func_counter] << ", " << l_min_red[func_counter] << ", " << l_max_red[func_counter] << ", " << (int)Profile_ID_tp[(it->second)[0]] << endl;
      func_counter++;
    }

    Profile_File.close();

  }

  delete [] l_min;
  delete [] l_max;
  delete [] l_avg;
  delete [] l_tot;
  delete [] n_calls;
  if (rank == MASTER_NODE) {
    delete [] l_min_red;
    delete [] l_max_red;
    delete [] l_avg_red;
    delete [] l_tot_red;
    delete [] n_calls_red;
  }

#endif

}

void CConfig::GEMM_Tick(double *val_start_time) {

#ifdef PROFILE

#ifdef HAVE_MKL
  *val_start_time = dsecnd();
#else
  *val_start_time = SU2_MPI::Wtime();
#endif

#endif

}

void CConfig::GEMM_Tock(double val_start_time, int M, int N, int K) {

#ifdef PROFILE

  /* Determine the timing value. The actual function called depends on
     the type of executable. */
  double val_stop_time = 0.0;

#ifdef HAVE_MKL
  val_stop_time = dsecnd();
#else
  val_stop_time = SU2_MPI::Wtime();
#endif

  /* Compute the elapsed time. */
  const double val_elapsed_time = val_stop_time - val_start_time;

  /* Create the CLong3T from the M-N-K values and check if it is already
     stored in the map GEMM_Profile_MNK. */
  CLong3T MNK(M, N, K);
  map<CLong3T, int>::iterator MI = GEMM_Profile_MNK.find(MNK);

  if(MI == GEMM_Profile_MNK.end()) {

    /* Entry is not present yet. Create it. */
    const int ind = GEMM_Profile_MNK.size();
    GEMM_Profile_MNK[MNK] = ind;

    GEMM_Profile_NCalls.push_back(1);
    GEMM_Profile_TotTime.push_back(val_elapsed_time);
    GEMM_Profile_MinTime.push_back(val_elapsed_time);
    GEMM_Profile_MaxTime.push_back(val_elapsed_time);
  }
  else {

    /* Entry is already present. Determine its index in the
       map and update the corresponding vectors. */
    const int ind = MI->second;
    ++GEMM_Profile_NCalls[ind];
    GEMM_Profile_TotTime[ind] += val_elapsed_time;
    GEMM_Profile_MinTime[ind]  = min(GEMM_Profile_MinTime[ind], val_elapsed_time);
    GEMM_Profile_MaxTime[ind]  = max(GEMM_Profile_MaxTime[ind], val_elapsed_time);
  }

#endif

}

void CConfig::GEMMProfilingCSV(void) {

#ifdef PROFILE

  /* Initialize the rank to the master node. */
  int rank = MASTER_NODE;

#ifdef HAVE_MPI
  /* Parallel executable. The profiling data must be sent to the master node.
     First determine the rank and size. */
  int size;
  SU2_MPI::Comm_rank(MPI_COMM_WORLD, &rank);
  SU2_MPI::Comm_size(MPI_COMM_WORLD, &size);

  /* Check for the master node. */
  if(rank == MASTER_NODE) {

    /* Master node. Loop over the other ranks to receive their data. */
    for(int proc=1; proc<size; ++proc) {

      /* Block until a message from this processor arrives. Determine
         the number of entries in the receive buffers. */
      SU2_MPI::Status status;
      SU2_MPI::Probe(proc, 0, MPI_COMM_WORLD, &status);

      int nEntries;
      SU2_MPI::Get_count(&status, MPI_LONG, &nEntries);

      /* Allocate the memory for the receive buffers and receive the
         three messages using blocking receives. */
      vector<long>   recvBufNCalls(nEntries);
      vector<double> recvBufTotTime(nEntries);
      vector<double> recvBufMinTime(nEntries);
      vector<double> recvBufMaxTime(nEntries);
      vector<long>   recvBufMNK(3*nEntries);

      SU2_MPI::Recv(recvBufNCalls.data(), recvBufNCalls.size(),
                    MPI_LONG, proc, 0, MPI_COMM_WORLD, &status);
      SU2_MPI::Recv(recvBufTotTime.data(), recvBufTotTime.size(),
                    MPI_DOUBLE, proc, 1, MPI_COMM_WORLD, &status);
      SU2_MPI::Recv(recvBufMinTime.data(), recvBufMinTime.size(),
                    MPI_DOUBLE, proc, 2, MPI_COMM_WORLD, &status);
      SU2_MPI::Recv(recvBufMaxTime.data(), recvBufMaxTime.size(),
                    MPI_DOUBLE, proc, 3, MPI_COMM_WORLD, &status);
      SU2_MPI::Recv(recvBufMNK.data(), recvBufMNK.size(),
                    MPI_LONG, proc, 4, MPI_COMM_WORLD, &status);

      /* Loop over the number of entries. */
      for(int i=0; i<nEntries; ++i) {

        /* Create the CLong3T from the M-N-K values and check if it is already
           stored in the map GEMM_Profile_MNK. */
        CLong3T MNK(recvBufMNK[3*i], recvBufMNK[3*i+1], recvBufMNK[3*i+2]);
        map<CLong3T, int>::iterator MI = GEMM_Profile_MNK.find(MNK);

        if(MI == GEMM_Profile_MNK.end()) {

          /* Entry is not present yet. Create it. */
          const int ind = GEMM_Profile_MNK.size();
          GEMM_Profile_MNK[MNK] = ind;

          GEMM_Profile_NCalls.push_back(recvBufNCalls[i]);
          GEMM_Profile_TotTime.push_back(recvBufTotTime[i]);
          GEMM_Profile_MinTime.push_back(recvBufMinTime[i]);
          GEMM_Profile_MaxTime.push_back(recvBufMaxTime[i]);
        }
        else {

          /* Entry is already present. Determine its index in the
             map and update the corresponding vectors. */
          const int ind = MI->second;
          GEMM_Profile_NCalls[ind]  += recvBufNCalls[i];
          GEMM_Profile_TotTime[ind] += recvBufTotTime[i];
          GEMM_Profile_MinTime[ind]  = min(GEMM_Profile_MinTime[ind], recvBufMinTime[i]);
          GEMM_Profile_MaxTime[ind]  = max(GEMM_Profile_MaxTime[ind], recvBufMaxTime[i]);
        }
      }
    }
  }
  else {

    /* Not the master node. Create the send buffer for the MNK data. */
    vector<long> sendBufMNK(3*GEMM_Profile_NCalls.size());
    for(map<CLong3T, int>::iterator MI =GEMM_Profile_MNK.begin();
                                    MI!=GEMM_Profile_MNK.end(); ++MI) {

      const int ind = 3*MI->second;
      sendBufMNK[ind]   = MI->first.long0;
      sendBufMNK[ind+1] = MI->first.long1;
      sendBufMNK[ind+2] = MI->first.long2;
    }

    /* Send the data to the master node using blocking sends. */
    SU2_MPI::Send(GEMM_Profile_NCalls.data(), GEMM_Profile_NCalls.size(),
                  MPI_LONG, MASTER_NODE, 0, MPI_COMM_WORLD);
    SU2_MPI::Send(GEMM_Profile_TotTime.data(), GEMM_Profile_TotTime.size(),
                  MPI_DOUBLE, MASTER_NODE, 1, MPI_COMM_WORLD);
    SU2_MPI::Send(GEMM_Profile_MinTime.data(), GEMM_Profile_MinTime.size(),
                  MPI_DOUBLE, MASTER_NODE, 2, MPI_COMM_WORLD);
    SU2_MPI::Send(GEMM_Profile_MaxTime.data(), GEMM_Profile_MaxTime.size(),
                  MPI_DOUBLE, MASTER_NODE, 3, MPI_COMM_WORLD);
    SU2_MPI::Send(sendBufMNK.data(), sendBufMNK.size(),
                  MPI_LONG, MASTER_NODE, 4, MPI_COMM_WORLD);
  }

#endif

  /*--- The master rank will write the file ---*/
  if (rank == MASTER_NODE) {

    /* Store the elements of the map GEMM_Profile_MNK in
       vectors for post processing reasons. */
    const unsigned int nItems = GEMM_Profile_MNK.size();
    vector<long> M(nItems), N(nItems), K(nItems);
    for(map<CLong3T, int>::iterator MI =GEMM_Profile_MNK.begin();
                                    MI!=GEMM_Profile_MNK.end(); ++MI) {

      const int ind = MI->second;
      M[ind] = MI->first.long0;
      N[ind] = MI->first.long1;
      K[ind] = MI->first.long2;
    }

    /* In order to create a nicer output the profiling data is sorted in
       terms of CPU time spent. Create a vector of pairs for carrying
       out this sort. */
    vector<pair<double, unsigned int> > sortedTime;

    for(unsigned int i=0; i<GEMM_Profile_TotTime.size(); ++i)
      sortedTime.push_back(make_pair(GEMM_Profile_TotTime[i], i));

    sort(sortedTime.begin(), sortedTime.end());

    /* Open the profiling file. */
    char cstr[200];
    ofstream Profile_File;
    strcpy (cstr, "gemm_profiling.csv");

    Profile_File.precision(15);
    Profile_File.open(cstr, ios::out);

    /* Create the CSV header */
    Profile_File << "\"Total_Time\", \"N_Calls\", \"Avg_Time\", \"Min_Time\", \"Max_Time\", \"M\", \"N\", \"K\", \"Avg GFLOPs\"" << endl;

    /* Loop through the different items, where the item with the largest total time is
       written first. As sortedTime is sorted in increasing order, the sequence of
       sortedTime must be reversed. */
    for(vector<pair<double, unsigned int> >::reverse_iterator rit =sortedTime.rbegin();
                                                              rit!=sortedTime.rend(); ++rit) {
      /* Determine the original index in the profiling vectors. */
      const unsigned int ind = rit->second;
      const double AvgTime = GEMM_Profile_TotTime[ind]/GEMM_Profile_NCalls[ind];
      const double GFlops   = 2.0e-9*M[ind]*N[ind]*K[ind]/AvgTime;

      /* Write the data. */
      Profile_File << scientific << GEMM_Profile_TotTime[ind] << ", " << GEMM_Profile_NCalls[ind] << ", "
                   << AvgTime << ", " << GEMM_Profile_MinTime[ind] << ", " << GEMM_Profile_MaxTime[ind] << ", "
                   << M[ind] << ", " << N[ind] << ", " << K[ind] << ", " << GFlops << endl;
    }

    /* Close the file. */
    Profile_File.close();
  }

#endif

}

void CConfig::SetFreeStreamTurboNormal(su2double* turboNormal){

  FreeStreamTurboNormal[0] = turboNormal[0];
  FreeStreamTurboNormal[1] = turboNormal[1];
  FreeStreamTurboNormal[2] = 0.0;

}

void CConfig::SetMultizone(CConfig *driver_config, CConfig **config_container){

  for (unsigned short iZone = 0; iZone < nZone; iZone++){

    if (config_container[iZone]->GetTime_Domain() != GetTime_Domain()){
      SU2_MPI::Error("Option TIME_DOMAIN must be the same in all zones.", CURRENT_FUNCTION);
    }
    if (config_container[iZone]->GetnTime_Iter() != GetnTime_Iter()){
      SU2_MPI::Error("Option TIME_ITER must be the same in all zones.", CURRENT_FUNCTION);
    }
    if (config_container[iZone]->GetnOuter_Iter() != GetnOuter_Iter()){
      SU2_MPI::Error("Option OUTER_ITER must be the same in all zones.", CURRENT_FUNCTION);
    }
    if (config_container[iZone]->GetTime_Step() != GetTime_Step()){
      SU2_MPI::Error("Option TIME_STEP must be the same in all zones.", CURRENT_FUNCTION);
    }
    if (config_container[iZone]->GetMultizone_Problem() != GetMultizone_Problem()){
      SU2_MPI::Error("Option MULTIZONE must be the same in all zones.", CURRENT_FUNCTION);
    }
    if (config_container[iZone]->GetMultizone_Mesh() != GetMultizone_Mesh()){
      SU2_MPI::Error("Option MULTIZONE_MESH must be the same in all zones.", CURRENT_FUNCTION);
    }
    if(config_container[iZone]->GetWnd_Cauchy_Crit() == true){
      SU2_MPI::Error("Option WINDOW_CAUCHY_CRIT must be deactivated for multizone problems.", CURRENT_FUNCTION);
    }
  }
  if(driver_config->GetWnd_Cauchy_Crit() == true){
    SU2_MPI::Error("Option WINDOW_CAUCHY_CRIT must be deactivated for multizone problems.", CURRENT_FUNCTION);
  }

  bool multiblockDriver = false;
  for (unsigned short iFiles = 0; iFiles < driver_config->GetnVolumeOutputFiles(); iFiles++){
    if (driver_config->GetVolumeOutputFiles()[iFiles] == PARAVIEW_MULTIBLOCK){
      multiblockDriver = true;
    }
  }

  bool multiblockZone = false;
  for (unsigned short iZone = 0; iZone < nZone; iZone++){
    multiblockZone = false;
    for (unsigned short iFiles = 0; iFiles < config_container[iZone]->GetnVolumeOutputFiles(); iFiles++){
      if (config_container[iZone]->GetVolumeOutputFiles()[iFiles] == PARAVIEW_MULTIBLOCK){
        multiblockZone = true;
      }
    }
    if (multiblockZone != multiblockDriver){
      SU2_MPI::Error("To enable PARAVIEW_MULTIBLOCK output, add it to OUTPUT_FILES option in main config and\n"
                     "remove option from sub-config files.", CURRENT_FUNCTION);
    }
  }

  /*--- Set the Restart iter for time dependent problems ---*/
  if (driver_config->GetRestart()){
    Unst_RestartIter = driver_config->GetRestart_Iter();
    Dyn_RestartIter  = driver_config->GetRestart_Iter();
  }

  /*--- Fix the Time Step for all subdomains, for the case of time-dependent problems ---*/
  if (driver_config->GetTime_Domain()){
    Delta_UnstTime = driver_config->GetTime_Step();
    Delta_DynTime  = driver_config->GetTime_Step();

    Time_Domain = true;
  }

  /*------------------------------------------------------------*/
  /*------ Determine the special properties of the problem -----*/
  /*------------------------------------------------------------*/

  bool structural_zone = false;
  bool fluid_zone = false;

  unsigned short iZone = 0;

  /*--- If there is at least a fluid and a structural zone ---*/
  for (iZone = 0; iZone < nZone; iZone++){
    switch (config_container[iZone]->GetKind_Solver()) {
    case EULER: case NAVIER_STOKES: case RANS:
    case INC_EULER: case INC_NAVIER_STOKES: case INC_RANS:
      fluid_zone = true;
      break;
    case FEM_ELASTICITY:
      structural_zone = true;
      Relaxation = true;
      break;
    }
  }

  /*--- If the problem has FSI properties ---*/
  FSI_Problem = fluid_zone && structural_zone;

  Multizone_Residual = true;

}<|MERGE_RESOLUTION|>--- conflicted
+++ resolved
@@ -3215,13 +3215,9 @@
       else if (Kind_WallFunctions[iMarker] == LOGARITHMIC_WALL_MODEL ||
                Kind_WallFunctions[iMarker] == EQUILIBRIUM_WALL_MODEL ||
                Kind_WallFunctions[iMarker] == ALGEBRAIC_WALL_MODEL   ||
-<<<<<<< HEAD
+               Kind_WallFunctions[iMarker] == TEMPLATE_WALL_MODEL    ||
                Kind_WallFunctions[iMarker] == APGLL_WALL_MODEL       ||
                Kind_WallFunctions[iMarker] == MIXINGLENGTH_WALL_MODEL){
-=======
-               Kind_WallFunctions[iMarker] == TEMPLATE_WALL_MODEL   ||
-               Kind_WallFunctions[iMarker] == APGLL_WALL_MODEL){
->>>>>>> 85061382
         Wall_Models = true; break;
       }
     }
