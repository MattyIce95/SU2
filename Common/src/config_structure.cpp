--- conflicted
+++ resolved
@@ -1417,13 +1417,8 @@
   addDoubleOption("CFL_REDUCTION_TURB", CFLRedCoeff_Turb, 1.0);
   /* DESCRIPTION: Reduction factor of the CFL coefficient in the turbulent adjoint problem */
   addDoubleOption("CFL_REDUCTION_ADJTURB", CFLRedCoeff_AdjTurb, 1.0);
-<<<<<<< HEAD
   /* DESCRIPTION: Reduction factor of the CFL coefficient in the scalar transport problem */
   addDoubleOption("CFL_REDUCTION_SCALAR", CFLRedCoeff_Scalar, 1.0);
-  /* DESCRIPTION: Number of total iterations */
-  addUnsignedLongOption("EXT_ITER", nExtIter, 999999);
-=======
->>>>>>> 972606f5
   /* DESCRIPTION: External iteration offset due to restart */
   addUnsignedLongOption("EXT_ITER_OFFSET", ExtIter_OffSet, 0);
   // these options share nRKStep as their size, which is not a good idea in general
@@ -4407,6 +4402,14 @@
     }
   }
   
+  /*--- Disable any scalar model other than passive scalar until
+   they are implemented. ---*/
+  
+  if ((Kind_Scalar_Model != NO_SCALAR_MODEL) &&
+      (Kind_Scalar_Model != PASSIVE_SCALAR)) {
+    SU2_MPI::Error(string("Selected scalar model not yet implemented.") , CURRENT_FUNCTION);
+  }
+  
   /*--- Handle default options for topology optimization ---*/
   
   if (topology_optimization && top_optim_nKernel==0) {
@@ -4597,18 +4600,7 @@
     RampOutletPressure = false;
     RampRotatingFrame = false;
   }
-<<<<<<< HEAD
-  
-  /*--- Disable any scalar model other than passive scalar until
-   they are implemented. ---*/
-  
-  if ((Kind_Scalar_Model != NO_SCALAR_MODEL) &&
-      (Kind_Scalar_Model != PASSIVE_SCALAR)) {
-    SU2_MPI::Error(string("Selected scalar model not yet implemented.") , CURRENT_FUNCTION);
-  }
-  
-=======
->>>>>>> 972606f5
+  
 }
 
 void CConfig::SetMarkers(unsigned short val_software) {
