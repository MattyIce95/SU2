/*!
 * \file config_structure.cpp
 * \brief Main file for managing the config file
 * \author F. Palacios, T. Economon, B. Tracey
 * \version 4.1.0 "Cardinal"
 *
 * SU2 Lead Developers: Dr. Francisco Palacios (Francisco.D.Palacios@boeing.com).
 *                      Dr. Thomas D. Economon (economon@stanford.edu).
 *
 * SU2 Developers: Prof. Juan J. Alonso's group at Stanford University.
 *                 Prof. Piero Colonna's group at Delft University of Technology.
 *                 Prof. Nicolas R. Gauger's group at Kaiserslautern University of Technology.
 *                 Prof. Alberto Guardone's group at Polytechnic University of Milan.
 *                 Prof. Rafael Palacios' group at Imperial College London.
 *
 * Copyright (C) 2012-2015 SU2, the open-source CFD code.
 *
 * SU2 is free software; you can redistribute it and/or
 * modify it under the terms of the GNU Lesser General Public
 * License as published by the Free Software Foundation; either
 * version 2.1 of the License, or (at your option) any later version.
 *
 * SU2 is distributed in the hope that it will be useful,
 * but WITHOUT ANY WARRANTY; without even the implied warranty of
 * MERCHANTABILITY or FITNESS FOR A PARTICULAR PURPOSE. See the GNU
 * Lesser General Public License for more details.
 *
 * You should have received a copy of the GNU Lesser General Public
 * License along with SU2. If not, see <http://www.gnu.org/licenses/>.
 */

#include "../include/config_structure.hpp"

CConfig::CConfig(char case_filename[MAX_STRING_SIZE], unsigned short val_software, unsigned short val_iZone, unsigned short val_nZone, unsigned short val_nDim, unsigned short verb_level) {

  int rank = MASTER_NODE;
#ifdef HAVE_MPI
  MPI_Comm_rank(MPI_COMM_WORLD, &rank);
#endif

  /*--- Initialize pointers to Null---*/
  
  SetPointersNull();

  /*--- Reading config options  ---*/
  
  SetConfig_Options(val_iZone, val_nZone);

  /*--- Parsing the config file  ---*/
  
  SetConfig_Parsing(case_filename);

  /*--- Configuration file postprocessing ---*/

  SetPostprocessing(val_software, val_iZone, val_nDim);

  /*--- Configuration file boundaries/markers setting ---*/
  
  SetMarkers(val_software);

  /*--- Configuration file output ---*/

  if ((rank == MASTER_NODE) && (verb_level == VERB_HIGH) && (val_iZone != 1))
    SetOutput(val_software, val_iZone);

}

CConfig::CConfig(char case_filename[MAX_STRING_SIZE], unsigned short val_software) {
  
  /*--- Initialize pointers to Null---*/
  
  SetPointersNull();

  /*--- Reading config options  ---*/
  
  SetConfig_Options(1, 1);

  /*--- Parsing the config file  ---*/
  
  SetConfig_Parsing(case_filename);

  /*--- Configuration file postprocessing ---*/
  
  SetPostprocessing(val_software, 1, 1);
  
}

CConfig::CConfig(char case_filename[MAX_STRING_SIZE], CConfig *config) {
  
  bool runtime_file = false;
  
  /*--- Initialize pointers to Null---*/
  
  SetPointersNull();
  
  /*--- Reading config options  ---*/
  
  SetRunTime_Options();
  
  /*--- Parsing the config file  ---*/
  
  runtime_file = SetRunTime_Parsing(case_filename);
  
  /*--- Update original config file ---*/
  
  if (runtime_file) {
    config->SetnExtIter(nExtIter);
  }

}

void CConfig::SetPointersNull(void) {

  /*--- Marker Pointers ---*/

  Marker_Euler = NULL;            Marker_FarField = NULL;           Marker_Custom = NULL;
  Marker_SymWall = NULL;          Marker_Pressure = NULL;           Marker_PerBound = NULL;
  Marker_PerDonor = NULL;         Marker_NearFieldBound = NULL;     Marker_InterfaceBound = NULL;
  Marker_Dirichlet = NULL;        Marker_Inlet = NULL;
  Marker_Supersonic_Inlet = NULL; Marker_Outlet = NULL;             Marker_Out_1D = NULL;
  Marker_Isothermal = NULL;       Marker_HeatFlux = NULL;           Marker_EngineInflow = NULL;
  Marker_EngineBleed = NULL;      Marker_Supersonic_Outlet = NULL;
  Marker_EngineExhaust = NULL;    Marker_Displacement = NULL;       Marker_Load = NULL;
  Marker_Load_Dir = NULL;         Marker_Load_Sine = NULL;          Marker_Clamped = NULL;
  Marker_FlowLoad = NULL;         Marker_Neumann = NULL;
  Marker_All_TagBound = NULL;     Marker_CfgFile_TagBound = NULL;   Marker_All_KindBC = NULL;
  Marker_CfgFile_KindBC = NULL;   Marker_All_SendRecv = NULL;       Marker_All_PerBound = NULL;
  Marker_FSIinterface = NULL;     Marker_Riemann = NULL;

  /*--- Boundary Condition settings ---*/

  Dirichlet_Value = NULL;         Exhaust_Temperature_Target = NULL;
  Exhaust_Pressure_Target = NULL; Inlet_Ttotal = NULL;              Inlet_Ptotal = NULL;
  Inlet_FlowDir = NULL;           Inlet_Temperature = NULL;         Inlet_Pressure = NULL;
  Inlet_Velocity = NULL;          Inflow_Mach_Target = NULL;        Inflow_Mach = NULL;
  Inflow_Pressure = NULL;         Bleed_Temperature_Target = NULL;  Bleed_Temperature = NULL;
  Bleed_MassFlow_Target = NULL;   Bleed_MassFlow = NULL;            Exhaust_Pressure = NULL; Exhaust_Temperature = NULL;
  Bleed_Pressure = NULL;          Outlet_Pressure = NULL;           Isothermal_Temperature = NULL;
  Heat_Flux = NULL;               Displ_Value = NULL;               Load_Value = NULL;
  FlowLoad_Value = NULL;          Periodic_RotCenter = NULL;        Periodic_RotAngles = NULL;
  Periodic_Translation = NULL;    Periodic_Center = NULL;           Periodic_Rotation = NULL;
  Periodic_Translate = NULL;

  Load_Dir = NULL;	          Load_Dir_Value = NULL;          Load_Dir_Multiplier = NULL;
  Load_Sine_Dir = NULL;	      Load_Sine_Amplitude = NULL;     Load_Sine_Frequency = NULL;

  /*--- Miscellaneous/unsorted ---*/

  Aeroelastic_plunge = NULL;    Aeroelastic_pitch = NULL;
  MassFrac_FreeStream = NULL;
  Velocity_FreeStream = NULL;
  RefOriginMoment = NULL;     RefOriginMoment_X=NULL;  RefOriginMoment_Y=NULL;
  RefOriginMoment_Z=NULL;   CFL_AdaptParam = NULL;            CFL=NULL;
  PlaneTag = NULL;
  Kappa_Flow = NULL;    Kappa_AdjFlow = NULL;
  Section_Location = NULL;
  U_FreeStreamND = NULL;

  /*--- Moving mesh pointers ---*/

  Kind_GridMovement = NULL;
  Motion_Origin_X = NULL;     Motion_Origin_Y = NULL;     Motion_Origin_Z = NULL;
  Translation_Rate_X = NULL;  Translation_Rate_Y = NULL;  Translation_Rate_Z = NULL;
  Rotation_Rate_X = NULL;     Rotation_Rate_Y = NULL;     Rotation_Rate_Z = NULL;
  Pitching_Omega_X = NULL;    Pitching_Omega_Y = NULL;    Pitching_Omega_Z = NULL;
  Pitching_Ampl_X = NULL;     Pitching_Ampl_Y = NULL;     Pitching_Ampl_Z = NULL;
  Pitching_Phase_X = NULL;    Pitching_Phase_Y = NULL;    Pitching_Phase_Z = NULL;
  Plunging_Omega_X = NULL;    Plunging_Omega_Y = NULL;    Plunging_Omega_Z = NULL;
  Plunging_Ampl_X = NULL;     Plunging_Ampl_Y = NULL;     Plunging_Ampl_Z = NULL;
  RefOriginMoment_X = NULL;   RefOriginMoment_Y = NULL;   RefOriginMoment_Z = NULL;
  MoveMotion_Origin = NULL;

  /*--- Variable initialization ---*/
  
  ExtIter = 0;
  IntIter = 0;
  
}

void CConfig::SetRunTime_Options(void) {
  
  /* DESCRIPTION: Number of external iterations */
  
  addUnsignedLongOption("EXT_ITER", nExtIter, 999999);

}

void CConfig::SetConfig_Options(unsigned short val_iZone, unsigned short val_nZone) {
  
  su2double default_vec_3d[3];
  su2double default_vec_4d[4];
  su2double default_vec_5d[5];
  su2double default_vec_2d[2];
  su2double default_vec_6d[6];
  
  nZone = val_nZone;
  iZone = val_iZone;


  // This config file is parsed by a number of programs to make it easy to write SU2
  // wrapper scripts (in python, go, etc.) so please do
  // the best you can to follow the established format. It's very hard to parse c++ code
  // and none of us that write the parsers want to write a full c++ interpreter. Please
  // play nice with the existing format so that you don't break the existing scripts.


  /* BEGIN_CONFIG_OPTIONS */

  /*!\par CONFIG_CATEGORY: Problem Definition \ingroup Config */
  /*--- Options related to problem definition and partitioning ---*/

  /*!\brief REGIME_TYPE \n  DESCRIPTION: Regime type \n OPTIONS: see \link Regime_Map \endlink \ingroup Config*/
  addEnumOption("REGIME_TYPE", Kind_Regime, Regime_Map, COMPRESSIBLE);
  
  /* DESCRIPTION: Debug mode */
  addBoolOption("DEBUG_MODE",DebugMode, false);
  
  /*!\brief PHYSICAL_PROBLEM \n DESCRIPTION: Physical governing equations \n Options: see \link Solver_Map \endlink \n DEFAULT: NO_SOLVER \ingroup Config*/
  addEnumOption("PHYSICAL_PROBLEM", Kind_Solver, Solver_Map, NO_SOLVER);
  /*!\brief MATH_PROBLEM  \n DESCRIPTION: Mathematical problem \n  Options: DIRECT, ADJOINT \ingroup Config*/
  addMathProblemOption("MATH_PROBLEM" , Adjoint, false , Restart_Flow, false, DiscreteAdjoint, false);
  /*!\brief KIND_TURB_MODEL \n DESCRIPTION: Specify turbulence model \n Options: see \link Turb_Model_Map \endlink \n DEFAULT: NO_TURB_MODEL \ingroup Config*/
  addEnumOption("KIND_TURB_MODEL", Kind_Turb_Model, Turb_Model_Map, NO_TURB_MODEL);

  /*!\brief KIND_TRANS_MODEL \n DESCRIPTION: Specify transition model OPTIONS: see \link Trans_Model_Map \endlink \n DEFAULT: NO_TRANS_MODEL \ingroup Config*/
  addEnumOption("KIND_TRANS_MODEL", Kind_Trans_Model, Trans_Model_Map, NO_TRANS_MODEL);

  /*\brief AXISYMMETRIC \n DESCRIPTION: Axisymmetric simulation \n DEFAULT: false \ingroup Config */
  addBoolOption("AXISYMMETRIC", Axisymmetric, false);
  /* DESCRIPTION: Add the gravity force */
  addBoolOption("GRAVITY_FORCE", GravityForce, false);
  /* DESCRIPTION: Perform a low fidelity simulation */
  addBoolOption("LOW_FIDELITY_SIMULATION", LowFidelitySim, false);
  /*!\brief RESTART_SOL \n DESCRIPTION: Restart solution from native solution file \n Options: NO, YES \ingroup Config */
  addBoolOption("RESTART_SOL", Restart, false);
  /*!\brief SYSTEM_MEASUREMENTS \n DESCRIPTION: System of measurements \n OPTIONS: see \link Measurements_Map \endlink \n DEFAULT: SI \ingroup Config*/
  addEnumOption("SYSTEM_MEASUREMENTS", SystemMeasurements, Measurements_Map, SI);

  /*!\par CONFIG_CATEGORY: FluidModel \ingroup Config*/
  /*!\brief FLUID_MODEL \n DESCRIPTION: Fluid model \n OPTIONS: See \link FluidModel_Map \endlink \n DEFAULT: STANDARD_AIR \ingroup Config*/
  addEnumOption("FLUID_MODEL", Kind_FluidModel, FluidModel_Map, STANDARD_AIR);


  /*!\par CONFIG_CATEGORY: Freestream Conditions \ingroup Config*/
  /*--- Options related to freestream specification ---*/

  /*!\brief GAS_CONSTANT \n DESCRIPTION: Specific gas constant (287.058 J/kg*K (air), only for compressible flows) \ingroup Config*/
  addDoubleOption("GAS_CONSTANT", Gas_Constant, 287.058);
  /*!\brief GAMMA_VALUE  \n DESCRIPTION: Ratio of specific heats (1.4 (air), only for compressible flows) \ingroup Config*/
  addDoubleOption("GAMMA_VALUE", Gamma, 1.4);


  /*--- Options related to VAN der WAALS MODEL and PENG ROBINSON ---*/

  /* DESCRIPTION: Critical Temperature, default value for AIR */
  addDoubleOption("CRITICAL_TEMPERATURE", Temperature_Critical, 131.00);
  /* DESCRIPTION: Critical Pressure, default value for MDM */
  addDoubleOption("CRITICAL_PRESSURE", Pressure_Critical, 3588550.0);
  /* DESCRIPTION: Critical Density, default value for MDM */
  addDoubleOption("CRITICAL_DENSITY", Density_Critical, 263.0);

  /*--- Options related to VAN der WAALS MODEL and PENG ROBINSON ---*/
  /* DESCRIPTION: Critical Density, default value for MDM */
   addDoubleOption("ACENTRIC_FACTOR", Acentric_Factor, 0.035);

   /*--- Options related to Viscosity Model ---*/
  /*!\brief VISCOSITY_MODEL \n DESCRIPTION: model of the viscosity \n OPTIONS: See \link ViscosityModel_Map \endlink \n DEFAULT: SUTHERLAND \ingroup Config*/
  addEnumOption("VISCOSITY_MODEL", Kind_ViscosityModel, ViscosityModel_Map, SUTHERLAND);

  /*--- Options related to Constant Viscosity Model ---*/

  /* DESCRIPTION: default value for AIR */
  addDoubleOption("MU_CONSTANT", Mu_ConstantND , 1.716E-5);

  /*--- Options related to Sutherland Viscosity Model ---*/

  /* DESCRIPTION: Sutherland Viscosity Ref default value for AIR SI */
  addDoubleOption("MU_REF", Mu_RefND, 1.716E-5);
  /* DESCRIPTION: Sutherland Temperature Ref, default value for AIR SI */
  addDoubleOption("MU_T_REF", Mu_Temperature_RefND, 273.15);
  /* DESCRIPTION: Sutherland constant, default value for AIR SI */
  addDoubleOption("SUTHERLAND_CONSTANT", Mu_SND, 110.4);

  /*--- Options related to Thermal Conductivity Model ---*/

  addEnumOption("CONDUCTIVITY_MODEL", Kind_ConductivityModel, ConductivityModel_Map, CONSTANT_PRANDTL);

 /*--- Options related to Constant Thermal Conductivity Model ---*/

 /* DESCRIPTION: default value for AIR */
  addDoubleOption("KT_CONSTANT", Kt_ConstantND , 0.0257);

  /*!\brief REYNOLDS_NUMBER \n DESCRIPTION: Reynolds number (non-dimensional, based on the free-stream values). Needed for viscous solvers. For incompressible solvers the Reynolds length will always be 1.0 \n DEFAULT: 0.0 \ingroup Config */
  addDoubleOption("REYNOLDS_NUMBER", Reynolds, 0.0);
  /*!\brief REYNOLDS_LENGTH \n DESCRIPTION: Reynolds length (1 m by default). Used for compressible solver: incompressible solver will use 1.0. \ingroup Config */
  addDoubleOption("REYNOLDS_LENGTH", Length_Reynolds, 1.0);
  /*!\brief PRANDTL_LAM \n DESCRIPTION: Laminar Prandtl number (0.72 (air), only for compressible flows) \n DEFAULT: 0.72 \ingroup Config*/
  addDoubleOption("PRANDTL_LAM", Prandtl_Lam, 0.72);
  /*!\brief PRANDTL_TURB \n DESCRIPTION: Turbulent Prandtl number (0.9 (air), only for compressible flows) \n DEFAULT 0.90 \ingroup Config*/
  addDoubleOption("PRANDTL_TURB", Prandtl_Turb, 0.90);
  /*!\brief BULK_MODULUS \n DESCRIPTION: Value of the Bulk Modulus  \n DEFAULT 1.42E5 \ingroup Config*/
  addDoubleOption("BULK_MODULUS", Bulk_Modulus, 1.42E5);
  /* DESCRIPTION: Artifical compressibility factor  */
  addDoubleOption("ARTCOMP_FACTOR", ArtComp_Factor, 1.0);
  /*!\brief MACH_NUMBER  \n DESCRIPTION:  Mach number (non-dimensional, based on the free-stream values). 0.0 by default \ingroup Config*/
  addDoubleOption("MACH_NUMBER", Mach, 0.0);
  /*!\brief INIT_OPTION \n DESCRIPTION: Init option to choose between Reynolds or thermodynamics quantities for initializing the solution \n OPTIONS: see \link InitOption_Map \endlink \n DEFAULT REYNOLDS \ingroup Config*/
  addEnumOption("INIT_OPTION", Kind_InitOption, InitOption_Map, REYNOLDS);
  /* DESCRIPTION: Free-stream option to choose between density and temperature for initializing the solution */
  addEnumOption("FREESTREAM_OPTION", Kind_FreeStreamOption, FreeStreamOption_Map, TEMPERATURE_FS);
  /*!\brief FREESTREAM_PRESSURE\n DESCRIPTION: Free-stream pressure (101325.0 N/m^2 by default) \ingroup Config*/
  addDoubleOption("FREESTREAM_PRESSURE", Pressure_FreeStream, 101325.0);
  /*!\brief FREESTREAM_DENSITY\n DESCRIPTION: Free-stream density (1.2886 Kg/m^3 (air), 998.2 Kg/m^3 (water)) \n DEFAULT -1.0 (calculated from others) \ingroup Config*/
  addDoubleOption("FREESTREAM_DENSITY", Density_FreeStream, -1.0);
  /*!\brief FREESTREAM_TEMPERATURE\n DESCRIPTION: Free-stream temperature (288.15 K by default) \ingroup Config*/
  addDoubleOption("FREESTREAM_TEMPERATURE", Temperature_FreeStream, 288.15);
  /*!\brief FREESTREAM_TEMPERATURE_VE\n DESCRIPTION: Free-stream vibrational-electronic temperature (288.15 K by default) \ingroup Config*/
  addDoubleOption("FREESTREAM_TEMPERATURE_VE", Temperature_ve_FreeStream, 288.15);
  default_vec_3d[0] = 1.0; default_vec_3d[1] = 0.0; default_vec_3d[2] = 0.0;
  /*!\brief FREESTREAM_VELOCITY\n DESCRIPTION: Free-stream velocity (m/s) */
  addDoubleArrayOption("FREESTREAM_VELOCITY", 3, Velocity_FreeStream, default_vec_3d);
  /* DESCRIPTION: Free-stream viscosity (1.853E-5 Ns/m^2 (air), 0.798E-3 Ns/m^2 (water)) */
  addDoubleOption("FREESTREAM_VISCOSITY", Viscosity_FreeStream, -1.0);
  /* DESCRIPTION:  */
  addDoubleOption("FREESTREAM_INTERMITTENCY", Intermittency_FreeStream, 1.0);
  /* DESCRIPTION:  */
  addDoubleOption("FREESTREAM_TURBULENCEINTENSITY", TurbulenceIntensity_FreeStream, 0.05);
  /* DESCRIPTION:  */
  addDoubleOption("FREESTREAM_NU_FACTOR", NuFactor_FreeStream, 3.0);
  /* DESCRIPTION:  */
  addDoubleOption("ENGINE_NU_FACTOR", NuFactor_Engine, 30.0);
  /* DESCRIPTION:  */
  addDoubleOption("FREESTREAM_TURB2LAMVISCRATIO", Turb2LamViscRatio_FreeStream, 10.0);
  /* DESCRIPTION: Side-slip angle (degrees, only for compressible flows) */
  addDoubleOption("SIDESLIP_ANGLE", AoS, 0.0);
  /*!\brief AOA  \n DESCRIPTION: Angle of attack (degrees, only for compressible flows) \ingroup Config*/
  addDoubleOption("AOA", AoA, 0.0);
  /* DESCRIPTION: Activate fixed CL mode (specify a CL instead of AoA). */
  addBoolOption("FIXED_CL_MODE", Fixed_CL_Mode, false);
  /* DESCRIPTION: Specify a fixed coefficient of lift instead of AoA (only for compressible flows) */
  addDoubleOption("TARGET_CL", Target_CL, 0.0);
  /* DESCRIPTION: Damping factor for fixed CL mode. */
  addDoubleOption("DAMP_FIXED_CL", Damp_Fixed_CL, 0.2);
  /* DESCRIPTION: Iterations to re-evaluate the angle of attack. */
  addUnsignedLongOption("ITER_FIXED_CL", Iter_Fixed_CL, 100);


  /*!\par CONFIG_CATEGORY: Reference Conditions \ingroup Config*/
  /*--- Options related to reference values for nondimensionalization ---*/

  Length_Ref = 1.0; //<---- NOTE: this should be given an option or set as a const

  /*!\brief REF_ORIGIN_MOMENT_X\n DESCRIPTION: X Reference origin for moment computation \ingroup Config*/
  addDoubleListOption("REF_ORIGIN_MOMENT_X", nRefOriginMoment_X, RefOriginMoment_X);
  /*!\brief REF_ORIGIN_MOMENT_Y\n DESCRIPTION: Y Reference origin for moment computation \ingroup Config*/
  addDoubleListOption("REF_ORIGIN_MOMENT_Y", nRefOriginMoment_Y, RefOriginMoment_Y);
  /*!\brief REF_ORIGIN_MOMENT_Z\n DESCRIPTION: Z Reference origin for moment computation \ingroup Config*/
  addDoubleListOption("REF_ORIGIN_MOMENT_Z", nRefOriginMoment_Z, RefOriginMoment_Z);
  /*!\brief REF_AREA\n DESCRIPTION: Reference area for force coefficients (0 implies automatic calculation) \ingroup Config*/
  addDoubleOption("REF_AREA", RefAreaCoeff, 1.0);
  /*!\brief REF_LENGTH_MOMENT\n DESCRIPTION: Reference length for pitching, rolling, and yawing non-dimensional moment \ingroup Config*/
  addDoubleOption("REF_LENGTH_MOMENT", RefLengthMoment, 1.0);
  /*!\brief REF_ELEM_LENGTH\n DESCRIPTION: Reference element length for computing the slope limiter epsilon \ingroup Config*/
  addDoubleOption("REF_ELEM_LENGTH", RefElemLength, 0.1);
  /*!\brief REF_SHARP_EDGES\n DESCRIPTION: Reference coefficient for detecting sharp edges \ingroup Config*/
  addDoubleOption("REF_SHARP_EDGES", RefSharpEdges, 3.0);
	/*!\brief REF_VELOCITY\n DESCRIPTION: Reference velocity (incompressible only)  \ingroup Config*/
  addDoubleOption("REF_VELOCITY", Velocity_Ref, -1.0);
	/* !\brief REF_VISCOSITY  \n DESCRIPTION: Reference viscosity (incompressible only)  \ingroup Config*/
  addDoubleOption("REF_VISCOSITY", Viscosity_Ref, -1.0);
  /* DESCRIPTION: Type of mesh motion */
  addEnumOption("REF_DIMENSIONALIZATION", Ref_NonDim, NonDim_Map, DIMENSIONAL);

  /*!\par CONFIG_CATEGORY: Boundary Markers \ingroup Config*/
  /*--- Options related to various boundary markers ---*/

  /*!\brief MARKER_PLOTTING\n DESCRIPTION: Marker(s) of the surface in the surface flow solution file  \ingroup Config*/
  addStringListOption("MARKER_PLOTTING", nMarker_Plotting, Marker_Plotting);
  /*!\brief MARKER_MONITORING\n DESCRIPTION: Marker(s) of the surface where evaluate the non-dimensional coefficients \ingroup Config*/
  addStringListOption("MARKER_MONITORING", nMarker_Monitoring, Marker_Monitoring);
  /*!\brief MARKER_DESIGNING\n DESCRIPTION: Marker(s) of the surface where objective function (design problem) will be evaluated \ingroup Config*/
  addStringListOption("MARKER_DESIGNING", nMarker_Designing, Marker_Designing);
  /*!\brief MARKER_OUT_1D \n DESCRIPTION: Outlet boundary marker(s) over which to calculate 1-D flow properties
   Format: ( outlet marker) \ingroup Config*/
  addStringListOption("MARKER_OUT_1D", nMarker_Out_1D, Marker_Out_1D);
  /*!\brief GEO_MARKER\n DESCRIPTION: Marker(s) of the surface where evaluate the geometrical functions \ingroup Config*/
  addStringListOption("GEO_MARKER", nMarker_GeoEval, Marker_GeoEval);
  /*!\brief MARKER_EULER\n DESCRIPTION: Euler wall boundary marker(s) \ingroup Config*/
  addStringListOption("MARKER_EULER", nMarker_Euler, Marker_Euler);
  /*!\brief MARKER_FAR\n DESCRIPTION: Far-field boundary marker(s) \ingroup Config*/
  addStringListOption("MARKER_FAR", nMarker_FarField, Marker_FarField);
  /*!\brief MARKER_SYM\n DESCRIPTION: Symmetry boundary condition \ingroup Config*/
  addStringListOption("MARKER_SYM", nMarker_SymWall, Marker_SymWall);
  /*!\brief MARKER_PRESSURE\n DESCRIPTION: Symmetry boundary condition \ingroup Config*/
  addStringListOption("MARKER_PRESSURE", nMarker_Pressure, Marker_Pressure);
  /*!\brief MARKER_NEARFIELD\n DESCRIPTION: Near-Field boundary condition \ingroup Config*/
  addStringListOption("MARKER_NEARFIELD", nMarker_NearFieldBound, Marker_NearFieldBound);
  /*!\brief MARKER_INTERFACE\n DESCRIPTION: Zone interface boundary marker(s) \ingroup Config*/
  addStringListOption("MARKER_INTERFACE", nMarker_InterfaceBound, Marker_InterfaceBound);
  /*!\brief MARKER_FSI_INTERFACE \n DESCRIPTION: FSI interface boundary marker(s) \ingroup Config*/
  addStringListOption("MARKER_FSI_INTERFACE", nMarker_FSIinterface, Marker_FSIinterface);
  /*!\brief MARKER_DIRICHLET  \n DESCRIPTION: Dirichlet boundary marker(s) \ingroup Config*/
  addStringListOption("MARKER_DIRICHLET", nMarker_Dirichlet, Marker_Dirichlet);
  /* DESCRIPTION: Neumann boundary marker(s) */
  addStringListOption("MARKER_NEUMANN", nMarker_Neumann, Marker_Neumann);
  /* DESCRIPTION: Custom boundary marker(s) */
  addStringListOption("MARKER_CUSTOM", nMarker_Custom, Marker_Custom);
  /* DESCRIPTION: Periodic boundary marker(s) for use with SU2_MSH
   Format: ( periodic marker, donor marker, rotation_center_x, rotation_center_y,
   rotation_center_z, rotation_angle_x-axis, rotation_angle_y-axis,
   rotation_angle_z-axis, translation_x, translation_y, translation_z, ... ) */
  addPeriodicOption("MARKER_PERIODIC", nMarker_PerBound, Marker_PerBound, Marker_PerDonor,
                    Periodic_RotCenter, Periodic_RotAngles, Periodic_Translation);

  /*!\brief MARKER_ACTDISK\n DESCRIPTION: Periodic boundary marker(s) for use with SU2_MSH
   Format: ( periodic marker, donor marker, rotation_center_x, rotation_center_y,
   rotation_center_z, rotation_angle_x-axis, rotation_angle_y-axis,
   rotation_angle_z-axis, translation_x, translation_y, translation_z, ... ) \ingroup Config*/
  addActuatorDiskOption("MARKER_ACTDISK", nMarker_ActDisk_Inlet, nMarker_ActDisk_Outlet,
                        Marker_ActDisk_Inlet, Marker_ActDisk_Outlet,
                        ActDisk_Origin, ActDisk_RootRadius, ActDisk_TipRadius,
                        ActDisk_PressJump, ActDisk_TempJump, ActDisk_Omega, ActDisk_Distribution);

  /*!\brief INLET_TYPE  \n DESCRIPTION: Inlet boundary type \n OPTIONS: see \link Inlet_Map \endlink \n DEFAULT: TOTAL_CONDITIONS \ingroup Config*/
  addEnumOption("INLET_TYPE", Kind_Inlet, Inlet_Map, TOTAL_CONDITIONS);

  /*!\brief MARKER_INLET  \n DESCRIPTION: Inlet boundary marker(s) with the following formats,
   Total Conditions: (inlet marker, total temp, total pressure, flow_direction_x,
   flow_direction_y, flow_direction_z, ... ) where flow_direction is
   a unit vector.
   Mass Flow: (inlet marker, density, velocity magnitude, flow_direction_x,
   flow_direction_y, flow_direction_z, ... ) where flow_direction is
   a unit vector. \ingroup Config*/
  addInletOption("MARKER_INLET", nMarker_Inlet, Marker_Inlet, Inlet_Ttotal, Inlet_Ptotal, Inlet_FlowDir);

  /*!\brief MARKER_RIEMANN \n DESCRIPTION: Riemann boundary marker(s) with the following formats, a unit vector.
   * \n OPTIONS: See \link Riemann_Map \endlink. The variables indicated by the option and the flow direction unit vector must be specified. \ingroup Config*/
  addRiemannOption("MARKER_RIEMANN", nMarker_Riemann, Marker_Riemann, Kind_Data_Riemann, Riemann_Map, Riemann_Var1, Riemann_Var2, Riemann_FlowDir);
  /*!\brief MARKER_NRBC \n DESCRIPTION: Riemann boundary marker(s) with the following formats, a unit vector. \ingroup Config*/
  addNRBCOption("MARKER_NRBC", nMarker_NRBC, Marker_NRBC, Kind_Data_NRBC, NRBC_Map, NRBC_Var1, NRBC_Var2, NRBC_FlowDir);
  /*!\brief MIXING_PROCESS_TYPE \n DESCRIPTION: types of mixing process for averaging quantities at the boundaries.
    \n OPTIONS: see \link MixingProcess_Map \endlink \n DEFAULT: AREA_AVERAGE \ingroup Config*/
  addEnumOption("MIXING_PROCESS_TYPE", Kind_MixingProcess, MixingProcess_Map, AREA_AVERAGE);
  /*!\brief MARKER_MIXINGPLANE \n DESCRIPTION: Identify the boundaries in which the mixing plane is applied. \ingroup Config*/
  addMixingPlaneOption("MARKER_MIXINGPLANE", nMarker_MixBound, Marker_MixBound, Marker_MixDonor);
  /*!\brief MARKER_MIXINGPLANE \n DESCRIPTION: Identify the boundaries in which the mixing plane is applied. \ingroup Config*/
  addTurboPerfOption("MARKER_TURBO_PERFORMANCE", nMarker_TurboPerf, Marker_TurboBoundIn, Marker_TurboBoundOut, Kind_TurboPerformance, TurboPerformance_Map);
  /*!\brief MARKER_SUPERSONIC_INLET  \n DESCRIPTION: Supersonic inlet boundary marker(s)
   * \n   Format: (inlet marker, temperature, static pressure, velocity_x,   velocity_y, velocity_z, ... ), i.e. primitive variables specified. \ingroup Config*/
  addInletOption("MARKER_SUPERSONIC_INLET", nMarker_Supersonic_Inlet, Marker_Supersonic_Inlet,
                 Inlet_Temperature, Inlet_Pressure, Inlet_Velocity);
  /*!\brief MARKER_SUPERSONIC_OUTLET \n DESCRIPTION: Supersonic outlet boundary marker(s) \ingroup Config*/
  addStringListOption("MARKER_SUPERSONIC_OUTLET", nMarker_Supersonic_Outlet, Marker_Supersonic_Outlet);
  /*!\brief MARKER_OUTLET  \n DESCRIPTION: Outlet boundary marker(s)\n
   Format: ( outlet marker, back pressure (static), ... ) \ingroup Config*/
  addStringDoubleListOption("MARKER_OUTLET", nMarker_Outlet, Marker_Outlet, Outlet_Pressure);
  /*!\brief MARKER_ISOTHERMAL DESCRIPTION: Isothermal wall boundary marker(s)\n
   * Format: ( isothermal marker, wall temperature (static), ... ) \ingroup Config  */
  addStringDoubleListOption("MARKER_ISOTHERMAL", nMarker_Isothermal, Marker_Isothermal, Isothermal_Temperature);
  /*!\brief MARKER_HEATFLUX  \n DESCRIPTION: Specified heat flux wall boundary marker(s)
   Format: ( Heat flux marker, wall heat flux (static), ... ) \ingroup Config*/
  addStringDoubleListOption("MARKER_HEATFLUX", nMarker_HeatFlux, Marker_HeatFlux, Heat_Flux);
  /*!\brief MARKER_ENGINE_INFLOW  \n DESCRIPTION: Engine inflow boundary marker(s)
   Format: ( nacelle inflow marker, fan face Mach, ... ) \ingroup Config*/
  addStringDoubleListOption("MARKER_ENGINE_INFLOW", nMarker_EngineInflow, Marker_EngineInflow, Inflow_Mach_Target);
  /*!\brief MARKER_ENGINE_BLEED  \n DESCRIPTION: Engine bleed boundary marker(s)
   Format: ( nacelle inflow marker, flux, ... ) \ingroup Config*/
  addBleedOption("MARKER_ENGINE_BLEED", nMarker_EngineBleed, Marker_EngineBleed, Bleed_MassFlow_Target, Bleed_Temperature_Target);
  /*!\brief SUBSONIC_ENGINE\n DESCRIPTION: Engine subsonic intake region \ingroup Config*/
  addBoolOption("SUBSONIC_ENGINE", Engine_Intake, false);
  default_vec_6d[0] = -1E15; default_vec_6d[1] = -1E15; default_vec_6d[2] = -1E15;
  default_vec_6d[3] =  1E15; default_vec_6d[4] =  1E15; default_vec_6d[5] =  1E15;
  /* DESCRIPTION: Coordinates of the box to impose a subsonic nacellle (Xmin, Ymin, Zmin, Xmax, Ymax, Zmax) */
  addDoubleArrayOption("SUBSONIC_ENGINE_BOX", 6, Subsonic_Engine_Box, default_vec_6d);
  /* DESCRIPTION: Engine exhaust boundary marker(s)
   Format: (nacelle exhaust marker, total nozzle temp, total nozzle pressure, ... )*/
  addExhaustOption("MARKER_ENGINE_EXHAUST", nMarker_EngineExhaust, Marker_EngineExhaust, Exhaust_Temperature_Target, Exhaust_Pressure_Target);
  /* DESCRIPTION: Clamped boundary marker(s) */
  addStringListOption("MARKER_CLAMPED", nMarker_Clamped, Marker_Clamped);
  /* DESCRIPTION: Displacement boundary marker(s) */
  addStringDoubleListOption("MARKER_NORMAL_DISPL", nMarker_Displacement, Marker_Displacement, Displ_Value);
  /* DESCRIPTION: Load boundary marker(s) */
  addStringDoubleListOption("MARKER_NORMAL_LOAD", nMarker_Load, Marker_Load, Load_Value);
  /* DESCRIPTION: Load boundary marker(s)
   Format: (inlet marker, load, multiplier, dir_x, dir_y, dir_z, ... ), i.e. primitive variables specified. */
  addInletOption("MARKER_LOAD", nMarker_Load_Dir, Marker_Load_Dir, Load_Dir_Value, Load_Dir_Multiplier, Load_Dir);
  /* DESCRIPTION: Sine load boundary marker(s)
   Format: (inlet marker, load, multiplier, dir_x, dir_y, dir_z, ... ), i.e. primitive variables specified. */
  addInletOption("MARKER_SINE_LOAD", nMarker_Load_Sine, Marker_Load_Sine, Load_Sine_Amplitude, Load_Sine_Frequency, Load_Sine_Dir);

  /* DESCRIPTION: Flow load boundary marker(s) */
  addStringDoubleListOption("MARKER_FLOWLOAD", nMarker_FlowLoad, Marker_FlowLoad, FlowLoad_Value);
  /* DESCRIPTION: Damping factor for engine inlet condition */
  addDoubleOption("DAMP_ENGINE_INFLOW", Damp_Engine_Inflow, 0.95);
  /* DESCRIPTION: Damping factor for engine bleed condition */
  addDoubleOption("DAMP_ENGINE_BLEED", Damp_Engine_Bleed, 0.95);
  /* DESCRIPTION: Damping factor for engine exhaust condition */
  addDoubleOption("DAMP_ENGINE_EXHAUST", Damp_Engine_Exhaust, 0.95);


  /*!\par CONFIG_CATEGORY: Time-marching \ingroup Config*/
  /*--- Options related to time-marching ---*/

  /* DESCRIPTION: Unsteady simulation  */
  addEnumOption("UNSTEADY_SIMULATION", Unsteady_Simulation, Unsteady_Map, STEADY);
  /* DESCRIPTION:  Courant-Friedrichs-Lewy condition of the finest grid */
  addDoubleOption("CFL_NUMBER", CFLFineGrid, 1.25);
  /* DESCRIPTION:  Max time step in local time stepping simulations */
  addDoubleOption("MAX_DELTA_TIME", Max_DeltaTime, 1000000);
  /* DESCRIPTION: Activate The adaptive CFL number. */
  addBoolOption("CFL_ADAPT", CFL_Adapt, false);
  /* !\brief CFL_ADAPT_PARAM
   * DESCRIPTION: Parameters of the adaptive CFL number (factor down, factor up, CFL limit (min and max) )
   * Factor down generally >1.0, factor up generally < 1.0 to cause the CFL to increase when residual is decreasing,
   * and decrease when the residual is increasing or stalled. \ingroup Config*/
  default_vec_4d[0] = 0.0; default_vec_4d[1] = 0.0; default_vec_4d[2] = 1.0; default_vec_4d[3] = 100.0;
  addDoubleArrayOption("CFL_ADAPT_PARAM", 4, CFL_AdaptParam, default_vec_4d);
  /* DESCRIPTION: Reduction factor of the CFL coefficient in the adjoint problem */
  addDoubleOption("CFL_REDUCTION_ADJFLOW", CFLRedCoeff_AdjFlow, 0.8);
  /* DESCRIPTION: Reduction factor of the CFL coefficient in the level set problem */
  addDoubleOption("CFL_REDUCTION_TURB", CFLRedCoeff_Turb, 1.0);
  /* DESCRIPTION: Reduction factor of the CFL coefficient in the turbulent adjoint problem */
  addDoubleOption("CFL_REDUCTION_ADJTURB", CFLRedCoeff_AdjTurb, 1.0);
  /* DESCRIPTION: Number of total iterations */
  addUnsignedLongOption("EXT_ITER", nExtIter, 999999);
  // these options share nRKStep as their size, which is not a good idea in general
  /* DESCRIPTION: Runge-Kutta alpha coefficients */
  addDoubleListOption("RK_ALPHA_COEFF", nRKStep, RK_Alpha_Step);
  /* DESCRIPTION: Time Step for dual time stepping simulations (s) */
  addDoubleOption("UNST_TIMESTEP", Delta_UnstTime, 0.0);
  /* DESCRIPTION: Total Physical Time for dual time stepping simulations (s) */
  addDoubleOption("UNST_TIME", Total_UnstTime, 1.0);
  /* DESCRIPTION: Unsteady Courant-Friedrichs-Lewy number of the finest grid */
  addDoubleOption("UNST_CFL_NUMBER", Unst_CFL, 0.0);
  /* DESCRIPTION: Number of internal iterations (dual time method) */
  addUnsignedLongOption("UNST_INT_ITER", Unst_nIntIter, 100);
  /* DESCRIPTION: Integer number of periodic time instances for Time Spectral */
  addUnsignedShortOption("TIME_INSTANCES", nTimeInstances, 1);
  /* DESCRIPTION: Iteration number to begin unsteady restarts (dual time method) */
  addLongOption("UNST_RESTART_ITER", Unst_RestartIter, 0);
  /* DESCRIPTION: Starting direct solver iteration for the unsteady adjoint */
  addLongOption("UNST_ADJOINT_ITER", Unst_AdjointIter, 0);
  /* DESCRIPTION: Iteration number to begin unsteady restarts (structural analysis) */
  addLongOption("DYN_RESTART_ITER", Dyn_RestartIter, 0);
  /* DESCRIPTION: Time discretization */
  addEnumOption("TIME_DISCRE_FLOW", Kind_TimeIntScheme_Flow, Time_Int_Map, EULER_IMPLICIT);
  /* DESCRIPTION: Time discretization */
  addEnumOption("TIME_DISCRE_ADJLEVELSET", Kind_TimeIntScheme_AdjLevelSet, Time_Int_Map, EULER_IMPLICIT);
  /* DESCRIPTION: Time discretization */
  addEnumOption("TIME_DISCRE_ADJFLOW", Kind_TimeIntScheme_AdjFlow, Time_Int_Map, EULER_IMPLICIT);
  /* DESCRIPTION: Time discretization */
  addEnumOption("TIME_DISCRE_TURB", Kind_TimeIntScheme_Turb, Time_Int_Map, EULER_IMPLICIT);
  /* DESCRIPTION: Time discretization */
  addEnumOption("TIME_DISCRE_ADJTURB", Kind_TimeIntScheme_AdjTurb, Time_Int_Map, EULER_IMPLICIT);
  /* DESCRIPTION: Time discretization */
  addEnumOption("TIME_DISCRE_WAVE", Kind_TimeIntScheme_Wave, Time_Int_Map, EULER_IMPLICIT);
  /* DESCRIPTION: Time discretization */
  addEnumOption("TIME_DISCRE_FEA", Kind_TimeIntScheme_FEA, Time_Int_Map_FEA, NEWMARK_IMPLICIT);
  /* DESCRIPTION: Time discretization */
  addEnumOption("TIME_DISCRE_HEAT", Kind_TimeIntScheme_Heat, Time_Int_Map, EULER_IMPLICIT);
  /* DESCRIPTION: Time discretization */
  addEnumOption("TIME_DISCRE_POISSON", Kind_TimeIntScheme_Poisson, Time_Int_Map, EULER_IMPLICIT);

  /*!\par CONFIG_CATEGORY: Linear solver definition \ingroup Config*/
  /*--- Options related to the linear solvers ---*/

  /*!\brief LINEAR_SOLVER
   *  \n DESCRIPTION: Linear solver for the implicit, mesh deformation, or discrete adjoint systems \n OPTIONS: see \link Linear_Solver_Map \endlink \n DEFAULT: FGMRES \ingroup Config*/
  addEnumOption("LINEAR_SOLVER", Kind_Linear_Solver, Linear_Solver_Map, FGMRES);
  /*!\brief LINEAR_SOLVER_PREC
   *  \n DESCRIPTION: Preconditioner for the Krylov linear solvers \n OPTIONS: see \link Linear_Solver_Prec_Map \endlink \n DEFAULT: LU_SGS \ingroup Config*/
  addEnumOption("LINEAR_SOLVER_PREC", Kind_Linear_Solver_Prec, Linear_Solver_Prec_Map, LU_SGS);
  /* DESCRIPTION: Minimum error threshold for the linear solver for the implicit formulation */
  addDoubleOption("LINEAR_SOLVER_ERROR", Linear_Solver_Error, 1E-5);
  /* DESCRIPTION: Maximum number of iterations of the linear solver for the implicit formulation */
  addUnsignedLongOption("LINEAR_SOLVER_ITER", Linear_Solver_Iter, 10);
  /* DESCRIPTION: Maximum number of iterations of the linear solver for the implicit formulation */
  addUnsignedLongOption("LINEAR_SOLVER_RESTART_FREQUENCY", Linear_Solver_Restart_Frequency, 10);
  /* DESCRIPTION: Relaxation of the flow equations solver for the implicit formulation */
  addDoubleOption("RELAXATION_FACTOR_FLOW", Relaxation_Factor_Flow, 1.0);
  /* DESCRIPTION: Relaxation of the turb equations solver for the implicit formulation */
  addDoubleOption("RELAXATION_FACTOR_TURB", Relaxation_Factor_Turb, 1.0);
  /* DESCRIPTION: Relaxation of the adjoint flow equations solver for the implicit formulation */
  addDoubleOption("RELAXATION_FACTOR_ADJFLOW", Relaxation_Factor_AdjFlow, 1.0);
  /* DESCRIPTION: Roe coefficient */
  addDoubleOption("ROE_KAPPA", Roe_Kappa, 0.5);
  /* DESCRIPTION: Roe-Turkel preconditioning for low Mach number flows */
  addBoolOption("ROE_TURKEL_PREC", Low_Mach_Precon, false);
  /* DESCRIPTION: Post-reconstruction correction for low Mach number flows */
  addBoolOption("LOW_MACH_CORR", Low_Mach_Corr, false);
  /* DESCRIPTION: Time Step for dual time stepping simulations (s) */
  addDoubleOption("MIN_ROE_TURKEL_PREC", Min_Beta_RoeTurkel, 0.01);
  /* DESCRIPTION: Time Step for dual time stepping simulations (s) */
  addDoubleOption("MAX_ROE_TURKEL_PREC", Max_Beta_RoeTurkel, 0.2);
  /* DESCRIPTION: Linear solver for the turbulent adjoint systems */
  addEnumOption("ADJTURB_LIN_SOLVER", Kind_AdjTurb_Linear_Solver, Linear_Solver_Map, FGMRES);
  /* DESCRIPTION: Preconditioner for the turbulent adjoint Krylov linear solvers */
  addEnumOption("ADJTURB_LIN_PREC", Kind_AdjTurb_Linear_Prec, Linear_Solver_Prec_Map, LU_SGS);
  /* DESCRIPTION: Minimum error threshold for the turbulent adjoint linear solver for the implicit formulation */
  addDoubleOption("ADJTURB_LIN_ERROR", AdjTurb_Linear_Error, 1E-5);
  /* DESCRIPTION: Maximum number of iterations of the turbulent adjoint linear solver for the implicit formulation */
  addUnsignedShortOption("ADJTURB_LIN_ITER", AdjTurb_Linear_Iter, 10);
  /* DESCRIPTION: Entropy fix factor */
  addDoubleOption("ENTROPY_FIX_COEFF", EntropyFix_Coeff, 0.001);
  /* DESCRIPTION: Linear solver for the discete adjoint systems */
  addEnumOption("DISCADJ_LIN_SOLVER", Kind_DiscAdj_Linear_Solver, Linear_Solver_Map, FGMRES);
  /* DESCRIPTION: Preconditioner for the discrete adjoint Krylov linear solvers */
  addEnumOption("DISCADJ_LIN_PREC", Kind_DiscAdj_Linear_Prec, Linear_Solver_Prec_Map, ILU);
  
  /*!\par CONFIG_CATEGORY: Convergence\ingroup Config*/
  /*--- Options related to convergence ---*/
  
  /*!\brief CONV_CRITERIA
   *  \n DESCRIPTION: Convergence criteria \n OPTIONS: see \link Converge_Crit_Map \endlink \n DEFAULT: RESIDUAL \ingroup Config*/
  addEnumOption("CONV_CRITERIA", ConvCriteria, Converge_Crit_Map, RESIDUAL);
  /*!\brief RESIDUAL_REDUCTION \n DESCRIPTION: Residual reduction (order of magnitude with respect to the initial value)\n DEFAULT: 3.0 \ingroup Config*/
  addDoubleOption("RESIDUAL_REDUCTION", OrderMagResidual, 3.0);
  /*!\brief RESIDUAL_MINVAL\n DESCRIPTION: Min value of the residual (log10 of the residual)\n DEFAULT: -8.0 \ingroup Config*/
  addDoubleOption("RESIDUAL_MINVAL", MinLogResidual, -8.0);
  /* DESCRIPTION: Residual reduction (order of magnitude with respect to the initial value) */
  addDoubleOption("RESIDUAL_REDUCTION_FSI", OrderMagResidualFSI, 3.0);
  /* DESCRIPTION: Min value of the residual (log10 of the residual) */
  addDoubleOption("RESIDUAL_MINVAL_FSI", MinLogResidualFSI, -5.0);
<<<<<<< HEAD
  /* DESCRIPTION: FEM: UTOL = norm(Delta_U(k)) / norm(U(k)) */
  addDoubleOption("RESIDUAL_FEM_UTOL", Res_FEM_UTOL, -9.0);
  /* DESCRIPTION: FEM: RTOL = norm(Residual(k)) / norm(Residual(0)) */
  addDoubleOption("RESIDUAL_FEM_RTOL", Res_FEM_RTOL, -9.0);
  /* DESCRIPTION: FEM: ETOL = Delta_U(k) * Residual(k) / Delta_U(0) * Residual(0) */
  addDoubleOption("RESIDUAL_FEM_ETOL", Res_FEM_ETOL, -9.0);
  /* DESCRIPTION: Flow functional for the Residual criteria */
=======
  /*!\brief RESIDUAL_FUNC_FLOW\n DESCRIPTION: Flow functional for the Residual criteria\n OPTIONS: See \link Residual_Map \endlink \n DEFAULT: RHO_RESIDUAL \ingroup Config*/
>>>>>>> de541951
  addEnumOption("RESIDUAL_FUNC_FLOW", Residual_Func_Flow, Residual_Map, RHO_RESIDUAL);
  /*!\brief STARTCONV_ITER\n DESCRIPTION: Iteration number to begin convergence monitoring\n DEFAULT: 5 \ingroup Config*/
  addUnsignedLongOption("STARTCONV_ITER", StartConv_Iter, 5);
  /*!\brief CAUCHY_ELEMS\n DESCRIPTION: Number of elements to apply the criteria. \n DEFAULT 100 \ingroup Config*/
  addUnsignedShortOption("CAUCHY_ELEMS", Cauchy_Elems, 100);
  /*!\brief CAUCHY_EPS\n DESCRIPTION: Epsilon to control the series convergence \n DEFAULT: 1e-10 \ingroup Config*/
  addDoubleOption("CAUCHY_EPS", Cauchy_Eps, 1E-10);
  /*!\brief CAUCHY_FUNC_FLOW
   *  \n DESCRIPTION: Flow functional for the Cauchy criteria \n OPTIONS: see \link Objective_Map \endlink \n DEFAULT: DRAG_COEFFICIENT \ingroup Config*/
  addEnumOption("CAUCHY_FUNC_FLOW", Cauchy_Func_Flow, Objective_Map, DRAG_COEFFICIENT);
  /*!\brief CAUCHY_FUNC_ADJFLOW\n DESCRIPTION: Adjoint functional for the Cauchy criteria.\n OPTIONS: See \link Sens_Map \endlink. \n DEFAULT: SENS_GEOMETRY \ingroup Config*/
  addEnumOption("CAUCHY_FUNC_ADJFLOW", Cauchy_Func_AdjFlow, Sens_Map, SENS_GEOMETRY);

  /*!\par CONFIG_CATEGORY: Multi-grid \ingroup Config*/
  /*--- Options related to Multi-grid ---*/

  /*!\brief START_UP_ITER \n DESCRIPTION: Start up iterations using the fine grid only. DEFAULT: 0 \ingroup Config*/
  addUnsignedShortOption("START_UP_ITER", nStartUpIter, 0);
  /*!\brief MGLEVEL\n DESCRIPTION: Multi-grid Levels. DEFAULT: 0 \ingroup Config*/
  addUnsignedShortOption("MGLEVEL", nMGLevels, 0);
  /*!\brief MGCYCLE\n DESCRIPTION: Multi-grid cycle. OPTIONS: See \link MG_Cycle_Map \endlink. Defualt V_CYCLE \ingroup Config*/
  addEnumOption("MGCYCLE", MGCycle, MG_Cycle_Map, V_CYCLE);
  /*!\brief MG_PRE_SMOOTH\n DESCRIPTION: Multi-grid pre-smoothing level \ingroup Config*/
  addUShortListOption("MG_PRE_SMOOTH", nMG_PreSmooth, MG_PreSmooth);
  /*!\brief MG_POST_SMOOTH\n DESCRIPTION: Multi-grid post-smoothing level \ingroup Config*/
  addUShortListOption("MG_POST_SMOOTH", nMG_PostSmooth, MG_PostSmooth);
  /*!\brief MG_CORRECTION_SMOOTH\n DESCRIPTION: Jacobi implicit smoothing of the correction \ingroup Config*/
  addUShortListOption("MG_CORRECTION_SMOOTH", nMG_CorrecSmooth, MG_CorrecSmooth);
  /*!\brief MG_DAMP_RESTRICTION\n DESCRIPTION: Damping factor for the residual restriction. DEFAULT: 0.75 \ingroup Config*/
  addDoubleOption("MG_DAMP_RESTRICTION", Damp_Res_Restric, 0.75);
  /*!\brief MG_DAMP_PROLONGATION\n DESCRIPTION: Damping factor for the correction prolongation. DEFAULT 0.75 \ingroup Config*/
  addDoubleOption("MG_DAMP_PROLONGATION", Damp_Correc_Prolong, 0.75);

  /*!\par CONFIG_CATEGORY: Spatial Discretization \ingroup Config*/
  /*--- Options related to the spatial discretization ---*/

  /*!\brief NUM_METHOD_GRAD
   *  \n DESCRIPTION: Numerical method for spatial gradients \n OPTIONS: See \link Gradient_Map \endlink. \n DEFAULT: WEIGHTED_LEAST_SQUARES. \ingroup Config*/
  addEnumOption("NUM_METHOD_GRAD", Kind_Gradient_Method, Gradient_Map, WEIGHTED_LEAST_SQUARES);
  /*!\brief LIMITER_COEFF
   *  \n DESCRIPTION: Coefficient for the limiter. DEFAULT value 0.5. Larger values decrease the extent of limiting, values approaching zero cause lower-order approximation to the solution. \ingroup Config */
  addDoubleOption("LIMITER_COEFF", LimiterCoeff, 0.5);
  /*!\brief LIMITER_ITER
   *  \n DESCRIPTION: Freeze the value of the limiter after a number of iterations. DEFAULT value 999999. \ingroup Config*/
  addUnsignedLongOption("LIMITER_ITER", LimiterIter, 999999);
  /*!\brief SHARP_EDGES_COEFF
   *  \n DESCRIPTION: Coefficient for detecting the limit of the sharp edges. DEFAULT value 3.0.  Use with sharp edges limiter. \ingroup Config*/
  addDoubleOption("SHARP_EDGES_COEFF", SharpEdgesCoeff, 3.0);

  /*!\brief CONV_NUM_METHOD_FLOW
   *  \n DESCRIPTION: Convective numerical method \n OPTIONS: See \link Upwind_Map \endlink , \link Centered_Map \endlink. \ingroup Config*/
  addConvectOption("CONV_NUM_METHOD_FLOW", Kind_ConvNumScheme_Flow, Kind_Centered_Flow, Kind_Upwind_Flow);
  /*!\brief SPATIAL_ORDER_FLOW
   *  \n DESCRIPTION: Spatial numerical order integration \n OPTIONS: See \link SpatialOrder_Map \endlink \n DEFAULT: SECOND_ORDER \ingroup Config*/
  addEnumOption("SPATIAL_ORDER_FLOW", SpatialOrder_Flow, SpatialOrder_Map, SECOND_ORDER);
  /*!\brief SLOPE_LIMITER_FLOW
   * DESCRIPTION: Slope limiter for the direct solution. \n OPTIONS: See \link Limiter_Map \endlink \n DEFAULT VENKATAKRISHNAN \ingroup Config*/
  addEnumOption("SLOPE_LIMITER_FLOW", Kind_SlopeLimit_Flow, Limiter_Map, VENKATAKRISHNAN);
  default_vec_3d[0] = 0.15; default_vec_3d[1] = 0.5; default_vec_3d[2] = 0.02;
  /*!\brief AD_COEFF_FLOW \n DESCRIPTION: 1st, 2nd and 4th order artificial dissipation coefficients \ingroup Config*/
  addDoubleArrayOption("AD_COEFF_FLOW", 3, Kappa_Flow, default_vec_3d);

  /*!\brief CONV_NUM_METHOD_ADJFLOW
   *  \n DESCRIPTION: Convective numerical method for the adjoint solver.
   *  \n OPTIONS:  See \link Upwind_Map \endlink , \link Centered_Map \endlink. Note: not all methods are guaranteed to be implemented for the adjoint solver. \ingroup Config */
  addConvectOption("CONV_NUM_METHOD_ADJFLOW", Kind_ConvNumScheme_AdjFlow, Kind_Centered_AdjFlow, Kind_Upwind_AdjFlow);
  /*!\brief SPATIAL_ORDER_ADJFLOW
   *  \n DESCRIPTION: Spatial numerical order integration \n OPTIONS: See \link SpatialOrder_Map \endlink \n DEFAULT: SECOND_ORDER \ingroup Config*/
  addEnumOption("SPATIAL_ORDER_ADJFLOW", SpatialOrder_AdjFlow, SpatialOrder_Map, SECOND_ORDER);
  /*!\brief SLOPE_LIMITER_ADJFLOW
     * DESCRIPTION: Slope limiter for the adjoint solution. \n OPTIONS: See \link Limiter_Map \endlink \n DEFAULT VENKATAKRISHNAN \ingroup Config*/
  addEnumOption("SLOPE_LIMITER_ADJFLOW", Kind_SlopeLimit_AdjFlow, Limiter_Map, VENKATAKRISHNAN);
  default_vec_3d[0] = 0.15; default_vec_3d[1] = 0.5; default_vec_3d[2] = 0.02;
  /*!\brief AD_COEFF_ADJFLOW
   *  \n DESCRIPTION: 1st, 2nd and 4th order artificial dissipation coefficients for the adjoint solver.
   *  \n FORMAT and default values: AD_COEFF_ADJFLOW = (0.15, 0.5, 0.02) \ingroup Config*/
  addDoubleArrayOption("AD_COEFF_ADJFLOW", 3, Kappa_AdjFlow, default_vec_3d);

  /*!\brief SPATIAL_ORDER_TURB
   *  \n DESCRIPTION: Spatial numerical order integration.\n OPTIONS: See \link SpatialOrder_Map \endlink \n DEFAULT: FIRST_ORDER \ingroup Config*/
  addEnumOption("SPATIAL_ORDER_TURB", SpatialOrder_Turb, SpatialOrder_Map, FIRST_ORDER);
  /*!\brief SLOPE_LIMITER_TURB
   *  \n DESCRIPTION: Slope limiter  \n OPTIONS: See \link Limiter_Map \endlink \n DEFAULT VENKATAKRISHNAN \ingroup Config*/
  addEnumOption("SLOPE_LIMITER_TURB", Kind_SlopeLimit_Turb, Limiter_Map, VENKATAKRISHNAN);
  /*!\brief CONV_NUM_METHOD_TURB
   *  \n DESCRIPTION: Convective numerical method \ingroup Config*/
  addConvectOption("CONV_NUM_METHOD_TURB", Kind_ConvNumScheme_Turb, Kind_Centered_Turb, Kind_Upwind_Turb);
  
  /*!\brief SPATIAL_ORDER_ADJTURB
   *  \n DESCRIPTION: Spatial numerical order integration \n OPTIONS: See \link SpatialOrder_Map \endlink \n DEFAULT: FIRST_ORDER \ingroup Config*/
  addEnumOption("SPATIAL_ORDER_ADJTURB", SpatialOrder_AdjTurb, SpatialOrder_Map, FIRST_ORDER);
  /*!\brief SLOPE_LIMITER_ADJTURB
   *  \n DESCRIPTION: Slope limiter \n OPTIONS: See \link Limiter_Map \endlink \n DEFAULT VENKATAKRISHNAN \ingroup Config */
  addEnumOption("SLOPE_LIMITER_ADJTURB", Kind_SlopeLimit_AdjTurb, Limiter_Map, VENKATAKRISHNAN);
  /*!\brief CONV_NUM_METHOD_ADJTURB\n DESCRIPTION: Convective numerical method for the adjoint/turbulent problem \ingroup Config*/
  addConvectOption("CONV_NUM_METHOD_ADJTURB", Kind_ConvNumScheme_AdjTurb, Kind_Centered_AdjTurb, Kind_Upwind_AdjTurb);

  /*!\brief SPATIAL_ORDER_ADJLEVELSET
   *  \n DESCRIPTION: Spatial numerical order integration \n OPTIONS: See \link SpatialOrder_Map \endlink \n DEFAULT: 2ND_ORDER \ingroup Config*/
  addEnumOption("SPATIAL_ORDER_ADJLEVELSET", SpatialOrder_AdjLevelSet, SpatialOrder_Map, SECOND_ORDER);
  /*!\brief SLOPE_LIMITER_ADJLEVELTSET
   *  \n DESCRIPTION: Slope limiter\n OPTIONS: See \link Limiter_Map \endlink \n DEFAULT VENKATAKRISHNAN \ingroup Config */
  addEnumOption("SLOPE_LIMITER_ADJLEVELSET", Kind_SlopeLimit_AdjLevelSet, Limiter_Map, VENKATAKRISHNAN);
  /*!\brief CONV_NUM_METHOD_ADJLEVELSET
   *  \n DESCRIPTION: Convective numerical method for the adjoint levelset problem. \ingroup Config*/
  addConvectOption("CONV_NUM_METHOD_ADJLEVELSET", Kind_ConvNumScheme_AdjLevelSet, Kind_Centered_AdjLevelSet, Kind_Upwind_AdjLevelSet);

  /* DESCRIPTION: Viscous limiter mean flow equations */
  addBoolOption("VISCOUS_LIMITER_FLOW", Viscous_Limiter_Flow, false);
  /* DESCRIPTION: Viscous limiter turbulent equations */
  addBoolOption("VISCOUS_LIMITER_TURB", Viscous_Limiter_Turb, false);
  
  /*!\par CONFIG_CATEGORY: Adjoint and Gradient \ingroup Config*/
  /*--- Options related to the adjoint and gradient ---*/

  /*!\brief LIMIT_ADJFLOW \n DESCRIPTION: Limit value for the adjoint variable.\n DEFAULT: 1E6. \ingroup Config*/
  addDoubleOption("LIMIT_ADJFLOW", AdjointLimit, 1E6);
  /*!\brief MG_ADJFLOW\n DESCRIPTION: Multigrid with the adjoint problem. \n Defualt: YES \ingroup Config*/
  addBoolOption("MG_ADJFLOW", MG_AdjointFlow, true);
  /*!\brief OBJECTIVE_FUNCTION
   *  \n DESCRIPTION: Adjoint problem boundary condition \n OPTIONS: see \link Objective_Map \endlink \n DEFAULT: DRAG_COEFFICIENT \ingroup Config*/
  addEnumOption("OBJECTIVE_FUNCTION", Kind_ObjFunc, Objective_Map, DRAG_COEFFICIENT);

  default_vec_5d[0]=0.0; default_vec_5d[1]=0.0; default_vec_5d[2]=0.0;
  default_vec_5d[3]=0.0;  default_vec_5d[4]=0.0;
  /*!\brief OBJ_CHAIN_RULE_COEFF
  * \n DESCRIPTION: Coefficients defining the objective function gradient using the chain rule
  * with area-averaged outlet primitive variables. This is used with the genereralized outflow
  * objective.  \ingroup Config   */
  addDoubleArrayOption("OBJ_CHAIN_RULE_COEFF",5,Obj_ChainRuleCoeff,default_vec_5d);

  default_vec_2d[0] = 0.0; default_vec_2d[1] = 1.0;
  /* DESCRIPTION: Definition of the airfoil section */
  addDoubleArrayOption("GEO_LOCATION_SECTIONS", 2, Section_Location, default_vec_2d);
  /* DESCRIPTION: Identify the axis of the section */
  addEnumOption("GEO_ORIENTATION_SECTIONS", Axis_Orientation, Axis_Orientation_Map, Y_AXIS);
  /* DESCRIPTION: Percentage of new elements (% of the original number of elements) */
  addUnsignedShortOption("GEO_NUMBER_SECTIONS", nSections, 5);
  /* DESCRIPTION: Number of section cuts to make when calculating internal volume */
  addUnsignedShortOption("GEO_VOLUME_SECTIONS", nVolSections, 101);
  /* DESCRIPTION: Output sectional forces for specified markers. */
  addBoolOption("GEO_PLOT_SECTIONS", Plot_Section_Forces, false);
  /* DESCRIPTION: Mode of the GDC code (analysis, or gradient) */
  addEnumOption("GEO_MODE", GeometryMode, GeometryMode_Map, FUNCTION);

  /* DESCRIPTION: Drag weight in sonic boom Objective Function (from 0.0 to 1.0) */
  addDoubleOption("DRAG_IN_SONICBOOM", WeightCd, 0.0);
  /* DESCRIPTION: Sensitivity smoothing  */
  addEnumOption("SENS_SMOOTHING", Kind_SensSmooth, Sens_Smoothing_Map, NO_SMOOTH);
  /* DESCRIPTION: Adjoint frozen viscosity */
  addBoolOption("FROZEN_VISC", Frozen_Visc, true);
   /* DESCRIPTION:  */
  addDoubleOption("FIX_AZIMUTHAL_LINE", FixAzimuthalLine, 90.0);
  /*!\brief SENS_REMOVE_SHARP
   * \n DESCRIPTION: Remove sharp edges from the sensitivity evaluation  \n Format: SENS_REMOVE_SHARP = YES \n DEFAULT: NO \ingroup Config*/
  addBoolOption("SENS_REMOVE_SHARP", Sens_Remove_Sharp, false);

  /*!\par CONFIG_CATEGORY: Input/output files and formats \ingroup Config */
  /*--- Options related to input/output files and formats ---*/

  /*!\brief OUTPUT_FORMAT \n DESCRIPTION: I/O format for output plots. \n OPTIONS: see \link Output_Map \endlink \n DEFAULT: TECPLOT \ingroup Config */
  addEnumOption("OUTPUT_FORMAT", Output_FileFormat, Output_Map, TECPLOT);
  /*!\brief MESH_FORMAT \n DESCRIPTION: Mesh input file format \n OPTIONS: see \link Input_Map \endlink \n DEFAULT: SU2 \ingroup Config*/
  addEnumOption("MESH_FORMAT", Mesh_FileFormat, Input_Map, SU2);
  /* DESCRIPTION:  Mesh input file */
  addStringOption("MESH_FILENAME", Mesh_FileName, string("mesh.su2"));
  /*!\brief MESH_OUT_FILENAME \n DESCRIPTION: Mesh output file name. Used when converting, scaling, or deforming a mesh. \n DEFAULT: mesh_out.su2 \ingroup Config*/
  addStringOption("MESH_OUT_FILENAME", Mesh_Out_FileName, string("mesh_out.su2"));

  /*!\brief CONV_FILENAME \n DESCRIPTION: Output file convergence history (w/o extension) \n DEFAULT: history \ingroup Config*/
  addStringOption("CONV_FILENAME", Conv_FileName, string("history"));
  /*!\brief BREAKDOWN_FILENAME \n DESCRIPTION: Output file forces breakdown \ingroup Config*/
  addStringOption("BREAKDOWN_FILENAME", Breakdown_FileName, string("forces_breakdown.dat"));
  /*!\brief CONV_FILENAME \n DESCRIPTION: Output file convergence history (w/o extension) \n DEFAULT: history \ingroup Config*/
  addStringOption("CONV_FILENAME_FSI", Conv_FileName_FSI, string("historyFSI.csv"));
  /* DESCRIPTION: Viscous limiter turbulent equations */
  addBoolOption("WRITE_CONV_FILENAME_FSI", Write_Conv_FSI, false);
  /*!\brief SOLUTION_FLOW_FILENAME \n DESCRIPTION: Restart flow input file (the file output under the filename set by RESTART_FLOW_FILENAME) \n DEFAULT: solution_flow.dat \ingroup Config */
  addStringOption("SOLUTION_FLOW_FILENAME", Solution_FlowFileName, string("solution_flow.dat"));
  /*!\brief SOLUTION_ADJ_FILENAME\n DESCRIPTION: Restart adjoint input file. Objective function abbreviation is expected. \ingroup Config*/
  addStringOption("SOLUTION_ADJ_FILENAME", Solution_AdjFileName, string("solution_adj.dat"));
  /*!\brief SOLUTION_FLOW_FILENAME \n DESCRIPTION: Restart structure input file (the file output under the filename set by RESTART_FLOW_FILENAME) \n Default: solution_flow.dat \ingroup Config */
  addStringOption("SOLUTION_STRUCTURE_FILENAME", Solution_FEMFileName, string("solution_structure.dat"));
  /*!\brief RESTART_FLOW_FILENAME \n DESCRIPTION: Output file restart flow \ingroup Config*/
  addStringOption("RESTART_FLOW_FILENAME", Restart_FlowFileName, string("restart_flow.dat"));
  /*!\brief RESTART_ADJ_FILENAME  \n DESCRIPTION: Output file restart adjoint. Objective function abbreviation will be appended. \ingroup Config*/
  addStringOption("RESTART_ADJ_FILENAME", Restart_AdjFileName, string("restart_adj.dat"));
  /*!\brief RESTART_WAVE_FILENAME \n DESCRIPTION: Output file restart wave \ingroup Config*/
  addStringOption("RESTART_WAVE_FILENAME", Restart_WaveFileName, string("restart_wave.dat"));
  /*!\brief RESTART_FLOW_FILENAME \n DESCRIPTION: Output file restart structure \ingroup Config*/
  addStringOption("RESTART_STRUCTURE_FILENAME", Restart_FEMFileName, string("restart_structure.dat"));
  /*!\brief VOLUME_FLOW_FILENAME  \n DESCRIPTION: Output file flow (w/o extension) variables \ingroup Config */
  addStringOption("VOLUME_FLOW_FILENAME", Flow_FileName, string("flow"));
  /*!\brief VOLUME_STRUCTURE_FILENAME
   * \n  DESCRIPTION: Output file structure (w/o extension) variables \ingroup Config*/
  addStringOption("VOLUME_STRUCTURE_FILENAME", Structure_FileName, string("structure"));
  /*!\brief SURFACE_STRUCTURE_FILENAME
   *  \n DESCRIPTION: Output file structure (w/o extension) variables \ingroup Config*/
  addStringOption("SURFACE_STRUCTURE_FILENAME", SurfStructure_FileName, string("surface_structure"));
  /*!\brief SURFACE_WAVE_FILENAME
   *  \n DESCRIPTION: Output file structure (w/o extension) variables \ingroup Config*/
  addStringOption("SURFACE_WAVE_FILENAME", SurfWave_FileName, string("surface_wave"));
  /*!\brief SURFACE_HEAT_FILENAME
   *  \n DESCRIPTION: Output file structure (w/o extension) variables \ingroup Config */
  addStringOption("SURFACE_HEAT_FILENAME", SurfHeat_FileName, string("surface_heat"));
  /*!\brief VOLUME_WAVE_FILENAME
   *  \n DESCRIPTION: Output file wave (w/o extension) variables  \ingroup Config*/
  addStringOption("VOLUME_WAVE_FILENAME", Wave_FileName, string("wave"));
  /*!\brief VOLUME_HEAT_FILENAME
   *  \n DESCRIPTION: Output file wave (w/o extension) variables  \ingroup Config*/
  addStringOption("VOLUME_HEAT_FILENAME", Heat_FileName, string("heat"));
  /*!\brief VOLUME_ADJWAVE_FILENAME
   *  \n DESCRIPTION: Output file adj. wave (w/o extension) variables  \ingroup Config*/
  addStringOption("VOLUME_ADJWAVE_FILENAME", AdjWave_FileName, string("adjoint_wave"));
  /*!\brief VOLUME_ADJ_FILENAME
   *  \n DESCRIPTION: Output file adjoint (w/o extension) variables  \ingroup Config*/
  addStringOption("VOLUME_ADJ_FILENAME", Adj_FileName, string("adjoint"));
  /*!\brief GRAD_OBJFUNC_FILENAME
   *  \n DESCRIPTION: Output objective function gradient  \ingroup Config*/
  addStringOption("GRAD_OBJFUNC_FILENAME", ObjFunc_Grad_FileName, string("of_grad.dat"));
  /*!\brief VALUE_OBJFUNC_FILENAME
   *  \n DESCRIPTION: Output objective function  \ingroup Config*/
  addStringOption("VALUE_OBJFUNC_FILENAME", ObjFunc_Value_FileName, string("of_func.dat"));
  /*!\brief SURFACE_FLOW_FILENAME
   *  \n DESCRIPTION: Output file surface flow coefficient (w/o extension)  \ingroup Config*/
  addStringOption("SURFACE_FLOW_FILENAME", SurfFlowCoeff_FileName, string("surface_flow"));
  /*!\brief SURFACE_ADJ_FILENAME
   *  \n DESCRIPTION: Output file surface adjoint coefficient (w/o extension)  \ingroup Config*/
  addStringOption("SURFACE_ADJ_FILENAME", SurfAdjCoeff_FileName, string("surface_adjoint"));
  /*!\brief WRT_SOL_FREQ
   *  \n DESCRIPTION: Writing solution file frequency  \ingroup Config*/
  addUnsignedLongOption("WRT_SOL_FREQ", Wrt_Sol_Freq, 1000);
  /*!\brief WRT_SOL_FREQ_DUALTIME
   *  \n DESCRIPTION: Writing solution file frequency for dual time  \ingroup Config*/
  addUnsignedLongOption("WRT_SOL_FREQ_DUALTIME", Wrt_Sol_Freq_DualTime, 1);
  /*!\brief WRT_CON_FREQ
   *  \n DESCRIPTION: Writing convergence history frequency  \ingroup Config*/
  addUnsignedLongOption("WRT_CON_FREQ",  Wrt_Con_Freq, 1);
  /*!\brief WRT_CON_FREQ_DUALTIME
   *  \n DESCRIPTION: Writing convergence history frequency for the dual time  \ingroup Config*/
  addUnsignedLongOption("WRT_CON_FREQ_DUALTIME",  Wrt_Con_Freq_DualTime, 10);
  /*!\brief LOW_MEMORY_OUTPUT
   *  \n DESCRIPTION: Output less information for lower memory use.  \ingroup Config*/
  addBoolOption("LOW_MEMORY_OUTPUT", Low_MemoryOutput, false);
  /*!\brief WRT_VOL_SOL
   *  \n DESCRIPTION: Write a volume solution file  \ingroup Config*/
  addBoolOption("WRT_VOL_SOL", Wrt_Vol_Sol, true);
  /*!\brief WRT_SRF_SOL
   *  \n DESCRIPTION: Write a surface solution file  \ingroup Config*/
  addBoolOption("WRT_SRF_SOL", Wrt_Srf_Sol, true);
  /*!\brief WRT_CSV_SOL
   *  \n DESCRIPTION: Write a surface CSV solution file  \ingroup Config*/
  addBoolOption("WRT_CSV_SOL", Wrt_Csv_Sol, true);
  /*!\brief WRT_RESIDUALS
   *  \n DESCRIPTION: Output residual info to solution/restart file  \ingroup Config*/
  addBoolOption("WRT_RESIDUALS", Wrt_Residuals, false);
  /*!\brief WRT_LIMITERS
   *  \n DESCRIPTION: Output limiter value information to solution/restart file  \ingroup Config*/
  addBoolOption("WRT_LIMITERS", Wrt_Limiters, false);
  /*!\brief WRT_SHARPEDGES
   *  \n DESCRIPTION: Output sharp edge limiter information to solution/restart file  \ingroup Config*/
  addBoolOption("WRT_SHARPEDGES", Wrt_SharpEdges, false);
  /* DESCRIPTION: Output the rind layers in the solution files  \ingroup Config*/
  addBoolOption("WRT_HALO", Wrt_Halo, false);
  /*!\brief ONE_D_OUTPUT
   *  \n DESCRIPTION: Output averaged outlet flow values on specified exit marker. \n Use with MARKER_OUT_1D. \ingroup Config*/
  addBoolOption("ONE_D_OUTPUT", Wrt_1D_Output, false);
  /*!\brief CONSOLE_OUTPUT_VERBOSITY
   *  \n DESCRIPTION: Verbosity level for console output  \ingroup Config*/
  addEnumOption("CONSOLE_OUTPUT_VERBOSITY", Console_Output_Verb, Verb_Map, VERB_HIGH);


  /*!\par CONFIG_CATEGORY: Dynamic mesh definition \ingroup Config*/
  /*--- Options related to dynamic meshes ---*/

  /* DESCRIPTION: Mesh motion for unsteady simulations */
  addBoolOption("GRID_MOVEMENT", Grid_Movement, false);
  /* DESCRIPTION: Type of mesh motion */
  addEnumListOption("GRID_MOVEMENT_KIND", nGridMovement, Kind_GridMovement, GridMovement_Map);
  /* DESCRIPTION: Marker(s) of moving surfaces (MOVING_WALL or DEFORMING grid motion). */
  addStringListOption("MARKER_MOVING", nMarker_Moving, Marker_Moving);
  /* DESCRIPTION: Mach number (non-dimensional, based on the mesh velocity and freestream vals.) */
  addDoubleOption("MACH_MOTION", Mach_Motion, 0.0);
  /* DESCRIPTION: Coordinates of the rigid motion origin */
  addDoubleListOption("MOTION_ORIGIN_X", nMotion_Origin_X, Motion_Origin_X);
  /* DESCRIPTION: Coordinates of the rigid motion origin */
  addDoubleListOption("MOTION_ORIGIN_Y", nMotion_Origin_Y, Motion_Origin_Y);
  /* DESCRIPTION: Coordinates of the rigid motion origin */
  addDoubleListOption("MOTION_ORIGIN_Z", nMotion_Origin_Z, Motion_Origin_Z);
  /* DESCRIPTION: Translational velocity vector (m/s) in the x, y, & z directions (RIGID_MOTION only) */
  addDoubleListOption("TRANSLATION_RATE_X", nTranslation_Rate_X, Translation_Rate_X);
  /* DESCRIPTION: Translational velocity vector (m/s) in the x, y, & z directions (RIGID_MOTION only) */
  addDoubleListOption("TRANSLATION_RATE_Y", nTranslation_Rate_Y, Translation_Rate_Y);
  /* DESCRIPTION: Translational velocity vector (m/s) in the x, y, & z directions (RIGID_MOTION only) */
  addDoubleListOption("TRANSLATION_RATE_Z", nTranslation_Rate_Z, Translation_Rate_Z);
  /* DESCRIPTION: Angular velocity vector (rad/s) about x, y, & z axes (RIGID_MOTION only) */
  addDoubleListOption("ROTATION_RATE_X", nRotation_Rate_X, Rotation_Rate_X);
  /* DESCRIPTION: Angular velocity vector (rad/s) about x, y, & z axes (RIGID_MOTION only) */
  addDoubleListOption("ROTATION_RATE_Y", nRotation_Rate_Y, Rotation_Rate_Y);
  /* DESCRIPTION: Angular velocity vector (rad/s) about x, y, & z axes (RIGID_MOTION only) */
  addDoubleListOption("ROTATION_RATE_Z", nRotation_Rate_Z, Rotation_Rate_Z);
  /* DESCRIPTION: Pitching angular freq. (rad/s) about x, y, & z axes (RIGID_MOTION only) */
  addDoubleListOption("PITCHING_OMEGA_X", nPitching_Omega_X, Pitching_Omega_X);
  /* DESCRIPTION: Pitching angular freq. (rad/s) about x, y, & z axes (RIGID_MOTION only) */
  addDoubleListOption("PITCHING_OMEGA_Y", nPitching_Omega_Y, Pitching_Omega_Y);
  /* DESCRIPTION: Pitching angular freq. (rad/s) about x, y, & z axes (RIGID_MOTION only) */
  addDoubleListOption("PITCHING_OMEGA_Z", nPitching_Omega_Z, Pitching_Omega_Z);
  /* DESCRIPTION: Pitching amplitude (degrees) about x, y, & z axes (RIGID_MOTION only) */
  addDoubleListOption("PITCHING_AMPL_X", nPitching_Ampl_X, Pitching_Ampl_X);
  /* DESCRIPTION: Pitching amplitude (degrees) about x, y, & z axes (RIGID_MOTION only) */
  addDoubleListOption("PITCHING_AMPL_Y", nPitching_Ampl_Y, Pitching_Ampl_Y);
  /* DESCRIPTION: Pitching amplitude (degrees) about x, y, & z axes (RIGID_MOTION only) */
  addDoubleListOption("PITCHING_AMPL_Z", nPitching_Ampl_Z, Pitching_Ampl_Z);
  /* DESCRIPTION: Pitching phase offset (degrees) about x, y, & z axes (RIGID_MOTION only) */
  addDoubleListOption("PITCHING_PHASE_X", nPitching_Phase_X, Pitching_Phase_X);
  /* DESCRIPTION: Pitching phase offset (degrees) about x, y, & z axes (RIGID_MOTION only) */
  addDoubleListOption("PITCHING_PHASE_Y", nPitching_Phase_Y, Pitching_Phase_Y);
  /* DESCRIPTION: Pitching phase offset (degrees) about x, y, & z axes (RIGID_MOTION only) */
  addDoubleListOption("PITCHING_PHASE_Z", nPitching_Phase_Z, Pitching_Phase_Z);
  /* DESCRIPTION: Plunging angular freq. (rad/s) in x, y, & z directions (RIGID_MOTION only) */
  addDoubleListOption("PLUNGING_OMEGA_X", nPlunging_Omega_X, Plunging_Omega_X);
  /* DESCRIPTION: Plunging angular freq. (rad/s) in x, y, & z directions (RIGID_MOTION only) */
  addDoubleListOption("PLUNGING_OMEGA_Y", nPlunging_Omega_Y, Plunging_Omega_Y);
  /* DESCRIPTION: Plunging angular freq. (rad/s) in x, y, & z directions (RIGID_MOTION only) */
  addDoubleListOption("PLUNGING_OMEGA_Z", nPlunging_Omega_Z, Plunging_Omega_Z);
  /* DESCRIPTION: Plunging amplitude (m) in x, y, & z directions (RIGID_MOTION only) */
  addDoubleListOption("PLUNGING_AMPL_X", nPlunging_Ampl_X, Plunging_Ampl_X);
  /* DESCRIPTION: Plunging amplitude (m) in x, y, & z directions (RIGID_MOTION only) */
  addDoubleListOption("PLUNGING_AMPL_Y", nPlunging_Ampl_Y, Plunging_Ampl_Y);
  /* DESCRIPTION: Plunging amplitude (m) in x, y, & z directions (RIGID_MOTION only) */
  addDoubleListOption("PLUNGING_AMPL_Z", nPlunging_Ampl_Z, Plunging_Ampl_Z);
  /* DESCRIPTION: Value to move motion origins (1 or 0) */
  addUShortListOption("MOVE_MOTION_ORIGIN", nMoveMotion_Origin, MoveMotion_Origin);
  /* DESCRIPTION:  */
  addStringOption("MOTION_FILENAME", Motion_Filename, string("mesh_motion.dat"));

  /*!\par CONFIG_CATEGORY: Grid adaptation \ingroup Config*/
  /*--- Options related to grid adaptation ---*/

  /* DESCRIPTION: Kind of grid adaptation */
  addEnumOption("KIND_ADAPT", Kind_Adaptation, Adapt_Map, NO_ADAPT);
  /* DESCRIPTION: Percentage of new elements (% of the original number of elements) */
  addDoubleOption("NEW_ELEMS", New_Elem_Adapt, -1.0);
  /* DESCRIPTION: Scale factor for the dual volume */
  addDoubleOption("DUALVOL_POWER", DualVol_Power, 0.5);
  /* DESCRIPTION: Use analytical definition for surfaces */
  addEnumOption("ANALYTICAL_SURFDEF", Analytical_Surface, Geo_Analytic_Map, NO_GEO_ANALYTIC);
  /* DESCRIPTION: Before each computation, implicitly smooth the nodal coordinates */
  addBoolOption("SMOOTH_GEOMETRY", SmoothNumGrid, false);
  /* DESCRIPTION: Adapt the boundary elements */
  addBoolOption("ADAPT_BOUNDARY", AdaptBoundary, true);

  /*!\par CONFIG_CATEGORY: Aeroelastic Simulation (Typical Section Model) \ingroup Config*/
  /*--- Options related to aeroelastic simulations using the Typical Section Model) ---*/
  /* DESCRIPTION: The flutter speed index (modifies the freestream condition) */
  addDoubleOption("FLUTTER_SPEED_INDEX", FlutterSpeedIndex, 0.6);
  /* DESCRIPTION: Natural frequency of the spring in the plunging direction (rad/s). */
  addDoubleOption("PLUNGE_NATURAL_FREQUENCY", PlungeNaturalFrequency, 100);
  /* DESCRIPTION: Natural frequency of the spring in the pitching direction (rad/s). */
  addDoubleOption("PITCH_NATURAL_FREQUENCY", PitchNaturalFrequency, 100);
  /* DESCRIPTION: The airfoil mass ratio. */
  addDoubleOption("AIRFOIL_MASS_RATIO", AirfoilMassRatio, 60);
  /* DESCRIPTION: Distance in semichords by which the center of gravity lies behind the elastic axis. */
  addDoubleOption("CG_LOCATION", CG_Location, 1.8);
  /* DESCRIPTION: The radius of gyration squared (expressed in semichords) of the typical section about the elastic axis. */
  addDoubleOption("RADIUS_GYRATION_SQUARED", RadiusGyrationSquared, 3.48);
  /* DESCRIPTION: Solve the aeroelastic equations every given number of internal iterations. */
  addUnsignedShortOption("AEROELASTIC_ITER", AeroelasticIter, 3);
  
  /*!\par CONFIG_CATEGORY: Wind Gust \ingroup Config*/
  /*--- Options related to wind gust simulations ---*/

  /* DESCRIPTION: Apply a wind gust */
  addBoolOption("WIND_GUST", Wind_Gust, false);
  /* DESCRIPTION: Type of gust */
  addEnumOption("GUST_TYPE", Gust_Type, Gust_Type_Map, NO_GUST);
  /* DESCRIPTION: Gust wavelenght (meters) */
  addDoubleOption("GUST_WAVELENGTH", Gust_WaveLength, 0.0);
  /* DESCRIPTION: Number of gust periods */
  addDoubleOption("GUST_PERIODS", Gust_Periods, 1.0);
  /* DESCRIPTION: Gust amplitude (m/s) */
  addDoubleOption("GUST_AMPL", Gust_Ampl, 0.0);
  /* DESCRIPTION: Time at which to begin the gust (sec) */
  addDoubleOption("GUST_BEGIN_TIME", Gust_Begin_Time, 0.0);
  /* DESCRIPTION: Location at which the gust begins (meters) */
  addDoubleOption("GUST_BEGIN_LOC", Gust_Begin_Loc, 0.0);
  /* DESCRIPTION: Direction of the gust X or Y dir */
  addEnumOption("GUST_DIR", Gust_Dir, Gust_Dir_Map, Y_DIR);


  /*!\par CONFIG_CATEGORY: Equivalent Area \ingroup Config*/
  /*--- Options related to the equivalent area ---*/

  /* DESCRIPTION: Evaluate equivalent area on the Near-Field  */
  addBoolOption("EQUIV_AREA", EquivArea, false);
  default_vec_3d[0] = 0.0; default_vec_3d[1] = 1.0; default_vec_3d[2] = 1.0;
  /* DESCRIPTION: Integration limits of the equivalent area ( xmin, xmax, Dist_NearField ) */
  addDoubleArrayOption("EA_INT_LIMIT", 3, EA_IntLimit, default_vec_3d);
  /* DESCRIPTION: Equivalent area scaling factor */
  addDoubleOption("EA_SCALE_FACTOR", EA_ScaleFactor, 1.0);

	/*!\par CONFIG_CATEGORY: Free surface simulation \ingroup Config*/
	/*--- Options related to free surface simulation ---*/

	/* DESCRIPTION: Ratio of density for two phase problems */
  addDoubleOption("RATIO_DENSITY", RatioDensity, 0.1);
	/* DESCRIPTION: Ratio of viscosity for two phase problems */
  addDoubleOption("RATIO_VISCOSITY", RatioViscosity, 0.1);
	/* DESCRIPTION: Location of the freesurface (y or z coordinate) */
  addDoubleOption("FREESURFACE_ZERO", FreeSurface_Zero, 0.0);
	/* DESCRIPTION: Free surface depth surface (x or y coordinate) */
  addDoubleOption("FREESURFACE_DEPTH", FreeSurface_Depth, 1.0);
	/* DESCRIPTION: Thickness of the interface in a free surface problem */
  addDoubleOption("FREESURFACE_THICKNESS", FreeSurface_Thickness, 0.1);
	/* DESCRIPTION: Free surface damping coefficient */
  addDoubleOption("FREESURFACE_DAMPING_COEFF", FreeSurface_Damping_Coeff, 0.0);
	/* DESCRIPTION: Free surface damping length (times the baseline wave) */
  addDoubleOption("FREESURFACE_DAMPING_LENGTH", FreeSurface_Damping_Length, 1.0);
	/* DESCRIPTION: Location of the free surface outlet surface (x or y coordinate) */
  addDoubleOption("FREESURFACE_OUTLET", FreeSurface_Outlet, 0.0);

	// these options share nDV as their size in the option references; not a good idea
	/*!\par CONFIG_CATEGORY: Grid deformation \ingroup Config*/
  /*--- Options related to the grid deformation ---*/

	/* DESCRIPTION: Kind of deformation */
	addEnumListOption("DV_KIND", nDV, Design_Variable, Param_Map);
	/* DESCRIPTION: Marker of the surface to which we are going apply the shape deformation */
  addStringListOption("DV_MARKER", nMarker_DV, Marker_DV);
	/* DESCRIPTION: New value of the shape deformation */
	addDoubleListOption("DV_VALUE", nDV, DV_Value);
	/* DESCRIPTION: Parameters of the shape deformation
   - FFD_CONTROL_POINT_2D ( FFDBox ID, i_Ind, j_Ind, x_Disp, y_Disp )
   - FFD_RADIUS_2D ( FFDBox ID )
   - FFD_CAMBER_2D ( FFDBox ID, i_Ind )
   - FFD_THICKNESS_2D ( FFDBox ID, i_Ind )
   - HICKS_HENNE ( Lower Surface (0)/Upper Surface (1)/Only one Surface (2), x_Loc )
   - COSINE_BUMP ( Lower Surface (0)/Upper Surface (1)/Only one Surface (2), x_Loc, Thickness )
   - FOURIER ( Lower Surface (0)/Upper Surface (1)/Only one Surface (2), index, cos(0)/sin(1) )
   - NACA_4DIGITS ( 1st digit, 2nd digit, 3rd and 4th digit )
   - PARABOLIC ( Center, Thickness )
   - DISPLACEMENT ( x_Disp, y_Disp, z_Disp )
   - ROTATION ( x_Orig, y_Orig, z_Orig, x_End, y_End, z_End )
   - OBSTACLE ( Center, Bump size )
   - SPHERICAL ( ControlPoint_Index, Theta_Disp, R_Disp )
   - FFD_CONTROL_POINT ( FFDBox ID, i_Ind, j_Ind, k_Ind, x_Disp, y_Disp, z_Disp )
   - FFD_DIHEDRAL_ANGLE ( FFDBox ID, x_Orig, y_Orig, z_Orig, x_End, y_End, z_End )
   - FFD_TWIST_ANGLE ( FFDBox ID, x_Orig, y_Orig, z_Orig, x_End, y_End, z_End )
   - FFD_ROTATION ( FFDBox ID, x_Orig, y_Orig, z_Orig, x_End, y_End, z_End )
   - FFD_CONTROL_SURFACE ( FFDBox ID, x_Orig, y_Orig, z_Orig, x_End, y_End, z_End )
   - FFD_CAMBER ( FFDBox ID, i_Ind, j_Ind )
   - FFD_THICKNESS ( FFDBox ID, i_Ind, j_Ind ) */
	addDVParamOption("DV_PARAM", nDV, ParamDV, FFDTag, Design_Variable);
	/* DESCRIPTION: Hold the grid fixed in a region */
  addBoolOption("HOLD_GRID_FIXED", Hold_GridFixed, false);
	default_vec_6d[0] = -1E15; default_vec_6d[1] = -1E15; default_vec_6d[2] = -1E15;
	default_vec_6d[3] =  1E15; default_vec_6d[4] =  1E15; default_vec_6d[5] =  1E15;
	/* DESCRIPTION: Coordinates of the box where the grid will be deformed (Xmin, Ymin, Zmin, Xmax, Ymax, Zmax) */
	addDoubleArrayOption("HOLD_GRID_FIXED_COORD", 6, Hold_GridFixed_Coord, default_vec_6d);
	/* DESCRIPTION: Visualize the deformation */
  addBoolOption("VISUALIZE_DEFORMATION", Visualize_Deformation, false);
  /* DESCRIPTION: Print the residuals during mesh deformation to the console */
  addBoolOption("DEFORM_CONSOLE_OUTPUT", Deform_Output, false);
  /* DESCRIPTION: Number of nonlinear deformation iterations (surface deformation increments) */
  addUnsignedLongOption("DEFORM_NONLINEAR_ITER", GridDef_Nonlinear_Iter, 2);
  /* DESCRIPTION: Number of smoothing iterations for FEA mesh deformation */
  addUnsignedLongOption("DEFORM_LINEAR_ITER", GridDef_Linear_Iter, 500);
  /* DESCRIPTION: Factor to multiply smallest volume for deform tolerance (0.001 default) */
  addDoubleOption("DEFORM_TOL_FACTOR", Deform_Tol_Factor, 0.001);
  /* DESCRIPTION: Type of element stiffness imposed for FEA mesh deformation (INVERSE_VOLUME, WALL_DISTANCE, CONSTANT_STIFFNESS) */
  addEnumOption("DEFORM_STIFFNESS_TYPE", Deform_Stiffness_Type, Deform_Stiffness_Map, INVERSE_VOLUME);
  /* DESCRIPTION: Poisson's ratio for constant stiffness FEA method of grid deformation*/
  addDoubleOption("DEFORM_ELASTICITY_MODULUS", Deform_ElasticityMod, 2E11);
  /* DESCRIPTION: Young's modulus and Poisson's ratio for constant stiffness FEA method of grid deformation*/
  addDoubleOption("DEFORM_POISSONS_RATIO", Deform_PoissonRatio, 0.3);
  /*  DESCRIPTION: Linear solver for the mesh deformation\n OPTIONS: see \link Linear_Solver_Map \endlink \n DEFAULT: FGMRES \ingroup Config*/
  addEnumOption("DEFORM_LINEAR_SOLVER", Deform_Linear_Solver, Linear_Solver_Map, FGMRES);

  /*!\par CONFIG_CATEGORY: Rotorcraft problem \ingroup Config*/
  /*--- option related to rotorcraft problems ---*/

  /* DESCRIPTION: MISSING ---*/
  addDoubleOption("CYCLIC_PITCH", Cyclic_Pitch, 0.0);
  /* DESCRIPTION: MISSING ---*/
  addDoubleOption("COLLECTIVE_PITCH", Collective_Pitch, 0.0);


  /*!\par CONFIG_CATEGORY: FEA solver \ingroup Config*/
  /*--- Options related to the FEA solver ---*/

  /* DESCRIPTION: Modulus of elasticity */
  addDoubleOption("ELASTICITY_MODULUS", ElasticyMod, 2E11);
  /* DESCRIPTION: Poisson ratio */
  addDoubleOption("POISSON_RATIO", PoissonRatio, 0.30);
  /* DESCRIPTION: Material density */
  addDoubleOption("MATERIAL_DENSITY", MaterialDensity, 7854);
  /*!\brief BULK_MODULUS_STRUCT \n DESCRIPTION: Value of the Bulk Modulus for a structural problem \n DEFAULT 160E9 */
  /* This is a temporal definition */
  addDoubleOption("BULK_MODULUS_STRUCT", Bulk_Modulus_Struct, 160E9);

  /*!\brief REGIME_TYPE \n  DESCRIPTION: Geometric condition \n OPTIONS: see \link Struct_Map \endlink \ingroup Config*/
  addEnumOption("GEOMETRIC_CONDITIONS", Kind_Struct_Solver, Struct_Map, SMALL_DEFORMATIONS);
  /*!\brief REGIME_TYPE \n  DESCRIPTION: Material model \n OPTIONS: see \link Material_Map \endlink \ingroup Config*/
  addEnumOption("MATERIAL_MODEL", Kind_Material, Material_Map, LINEAR_ELASTIC);
  /*!\brief REGIME_TYPE \n  DESCRIPTION: Compressibility of the material \n OPTIONS: see \link MatComp_Map \endlink \ingroup Config*/
  addEnumOption("MATERIAL_COMPRESSIBILITY", Kind_Material_Compress, MatComp_Map, COMPRESSIBLE_MAT);

  /* DESCRIPTION: Iterative method for non-linear structural analysis */
  addEnumOption("NONLINEAR_FEM_SOLUTION_METHOD", Kind_SpaceIteScheme_FEA, Space_Ite_Map_FEA, NEWTON_RAPHSON);
  /* DESCRIPTION: Number of internal iterations for Newton-Raphson Method in nonlinear structural applications */
  addUnsignedLongOption("NONLINEAR_FEM_INT_ITER", Dyn_nIntIter, 100);

  /* DESCRIPTION: Formulation for bidimensional elasticity solver */
  addEnumOption("FORMULATION_ELASTICITY_2D", Kind_2DElasForm, ElasForm_2D, PLANE_STRAIN);
  /*  DESCRIPTION: Apply dead loads
  *  Options: NO, YES \ingroup Config */
  addBoolOption("DEAD_LOAD", DeadLoad, false);
  /* DESCRIPTION: Dynamic or static structural analysis */
  addEnumOption("DYNAMIC_ANALYSYS", Dynamic_Analysis, Dynamic_Map, STATIC);
  /* DESCRIPTION: Time Step for dynamic analysis (s) */
  addDoubleOption("DYN_TIMESTEP", Delta_DynTime, 0.0);
  /* DESCRIPTION: Total Physical Time for dual time stepping simulations (s) */
  addDoubleOption("DYN_TIME", Total_DynTime, 1.0);
  /* DESCRIPTION: Parameter alpha for Newmark scheme (s) */
  addDoubleOption("NEWMARK_ALPHA", Newmark_alpha, 0.25);
  /* DESCRIPTION: Parameter delta for Newmark scheme (s) */
  addDoubleOption("NEWMARK_DELTA", Newmark_delta, 0.5);
  /* DESCRIPTION: Apply the load slowly or suddenly */
  addBoolOption("SIGMOID_LOADING", Sigmoid_Load, false);
  /* DESCRIPTION: Apply the load as a ramp */
  addBoolOption("RAMP_LOADING", Ramp_Load, false);
  /* DESCRIPTION: Time while the load is to be increased linearly */
  addDoubleOption("RAMP_TIME", Ramp_Time, 1.0);
  /* DESCRIPTION: Time while the load is to be increased linearly */
  addDoubleOption("SIGMOID_TIME", Sigmoid_Time, 1.0);
  /* DESCRIPTION: Constant of steepness of the sigmoid */
  addDoubleOption("SIGMOID_K", Sigmoid_K, 10.0);

  /* DESCRIPTION: Newmark - Generalized alpha - coefficients */
  addDoubleListOption("TIME_INT_STRUCT_COEFFS", nIntCoeffs, Int_Coeffs);

  /*  DESCRIPTION: Apply dead loads. Options: NO, YES \ingroup Config */
  addBoolOption("INCREMENTAL_LOAD", IncrementalLoad, false);
  /* DESCRIPTION: Maximum number of increments of the  */
  addUnsignedLongOption("NUMBER_INCREMENTS", IncLoad_Nincrements, 10);

  default_vec_3d[0] = 0.0; default_vec_3d[1] = 0.0; default_vec_3d[2] = 0.0;
  /* DESCRIPTION: Definition of the  UTOL RTOL ETOL*/
  addDoubleArrayOption("INCREMENTAL_CRITERIA", 3, IncLoad_Criteria, default_vec_3d);

  /* DESCRIPTION: Time while the structure is static */
  addDoubleOption("STATIC_TIME", Static_Time, 1.0);

  /* DESCRIPTION: Order of the predictor */
  addUnsignedShortOption("PREDICTOR_ORDER", Pred_Order, 0);

<<<<<<< HEAD
  /* DESCRIPTION: Transfer method used for multiphysics problems */
  addEnumOption("MULTIPHYSICS_TRANSFER_METHOD", Kind_TransferMethod, Transfer_Method_Map, BROADCAST_DATA);


  /* CONFIG_CATEGORY: FSI solver */
  /*--- Options related to the FSI solver ---*/

  /*!\par PHYSICAL_PROBLEM_FLUID_FSI
=======
  /*!\brief PHYSICAL_PROBLEM_FLUID_FSI
>>>>>>> de541951
   *  DESCRIPTION: Physical governing equations \n
   *  Options: NONE (default),EULER, NAVIER_STOKES, RANS,
   *  \ingroup Config*/
  addEnumOption("FSI_FLUID_PROBLEM", Kind_Solver_Fluid_FSI, FSI_Fluid_Solver_Map, NO_SOLVER_FFSI);
<<<<<<< HEAD

  /*!\par PHYSICAL_PROBLEM_STRUCTURAL_FSI
=======
  /*!\brief PHYSICAL_PROBLEM_STRUCTURAL_FSI
>>>>>>> de541951
   *  DESCRIPTION: Physical governing equations \n
   *  Options: NONE (default), LINEAR_ELASTICITY, NONLINEAR_ELASTICITY
   *  \ingroup Config*/
  addEnumOption("FSI_STRUCTURAL_PROBLEM", Kind_Solver_Struc_FSI, FSI_Struc_Solver_Map, NO_SOLVER_SFSI);

  /* DESCRIPTION: Preconditioner for the Krylov linear solvers */
  addEnumOption("FSI_LINEAR_SOLVER_PREC_STRUC", Kind_Linear_Solver_Prec_FSI_Struc, Linear_Solver_Prec_Map, ILU);

  /* DESCRIPTION: Maximum number of iterations of the linear solver for the implicit formulation */
  addUnsignedLongOption("FSI_LINEAR_SOLVER_ITER_STRUC", Linear_Solver_Iter_FSI_Struc, 500);

  /* DESCRIPTION: Restart from a steady state (sets grid velocities to 0 when loading the restart). */
  addBoolOption("RESTART_STEADY_STATE", SteadyRestart, false);

  /*  DESCRIPTION: Apply dead loads
  *  Options: NO, YES \ingroup Config */
  addBoolOption("MATCHING_MESH", MatchingMesh, true);

  /*!\par KIND_INTERPOLATION \n
   * DESCRIPTION: Type of interpolation to use for multi-zone problems. \n OPTIONS: see \link Interpolator_Map \endlink
   * Sets Kind_Interpolation \ingroup Config
   */
  addEnumOption("KIND_INTERPOLATION", Kind_Interpolation, Interpolator_Map, NEAREST_NEIGHBOR);

  /* DESCRIPTION: Maximum number of FSI iterations */
  addUnsignedShortOption("FSI_ITER", nIterFSI, 1);
  /* DESCRIPTION: Aitken's static relaxation factor */
  addDoubleOption("STAT_RELAX_PARAMETER", AitkenStatRelax, 0.4);
  /* DESCRIPTION: Aitken's dynamic maximum relaxation factor for the first iteration */
  addDoubleOption("AITKEN_DYN_MAX_INITIAL", AitkenDynMaxInit, 0.4);
  /* DESCRIPTION: Type of gust */
  addEnumOption("BGS_RELAXATION", Kind_BGS_RelaxMethod, AitkenForm_Map, NO_RELAXATION);


  /*!\par CONFIG_CATEGORY: Wave solver \ingroup Config*/
  /*--- options related to the wave solver ---*/

  /* DESCRIPTION: Constant wave speed */
  addDoubleOption("WAVE_SPEED", Wave_Speed, 331.79);

  /*!\par CONFIG_CATEGORY: Heat solver \ingroup Config*/
  /*--- options related to the heat solver ---*/

  /* DESCRIPTION: Thermal diffusivity constant */
  addDoubleOption("THERMAL_DIFFUSIVITY", Thermal_Diffusivity, 1.172E-5);

  /*!\par CONFIG_CATEGORY: Visualize Control Volumes \ingroup Config*/
  /*--- options related to visualizing control volumes ---*/

  /* DESCRIPTION: Node number for the CV to be visualized */
  addLongOption("VISUALIZE_CV", Visualize_CV, -1);

  /*!\par CONFIG_CATEGORY: Inverse design problem \ingroup Config*/
  /*--- options related to inverse design problem ---*/

  /* DESCRIPTION: Evaluate inverse design on the surface  */
  addBoolOption("INV_DESIGN_CP", InvDesign_Cp, false);

  /* DESCRIPTION: Evaluate inverse design on the surface  */
  addBoolOption("INV_DESIGN_HEATFLUX", InvDesign_HeatFlux, false);

  /*!\par CONFIG_CATEGORY: Unsupported options \ingroup Config*/
  /*--- Options that are experimental and not intended for general use ---*/

  /* DESCRIPTION: Write extra output */
  addBoolOption("EXTRA_OUTPUT", ExtraOutput, false);

  /*--- options related to the FFD problem ---*/
  /*!\par CONFIG_CATEGORY:FFD point inversion \ingroup Config*/

  /* DESCRIPTION: Number of total iterations in the FFD point inversion */
  addUnsignedShortOption("FFD_ITERATIONS", nFFD_Iter, 500);

  /* DESCRIPTION: Free surface damping coefficient */
	addDoubleOption("FFD_TOLERANCE", FFD_Tol, 1E-10);

  /* DESCRIPTION: Definition of the FFD boxes */
  addFFDDefOption("FFD_DEFINITION", nFFDBox, CoordFFDBox, TagFFDBox);
  
  /* DESCRIPTION: Definition of the FFD boxes */
  addFFDDegreeOption("FFD_DEGREE", nFFDBox, DegreeFFDBox);
  
  /* DESCRIPTION: Surface continuity at the intersection with the FFD */
  addEnumOption("FFD_CONTINUITY", FFD_Continuity, Continuity_Map, DERIVATIVE_2ND);

  /*--- Options for the direct differentiation methods ---*/
  /*!\par CONFIG_CATEGORY: Direct Differentation options\ingroup Config*/

  /* DESCRIPTION: Direct differentiation mode */
  addEnumOption("DIRECT_DIFF", DirectDiff, DirectDiff_Var_Map, NO_DERIVATIVE);

  /*--- options that are used in the python optimization scripts. These have no effect on the c++ toolsuite ---*/
  /*!\par CONFIG_CATEGORY:Python Options\ingroup Config*/

  /* DESCRIPTION: Gradient method */
  addPythonOption("GRADIENT_METHOD");

  /* DESCRIPTION: Geometrical Parameter */
  addPythonOption("GEO_PARAM");

  /* DESCRIPTION: Setup for design variables */
  addPythonOption("DEFINITION_DV");

  /* DESCRIPTION: Maximum number of iterations */
  addPythonOption("OPT_ITERATIONS");
  
  /* DESCRIPTION: Requested accuracy */
  addPythonOption("OPT_ACCURACY");
  
  /* DESCRIPTION: Setup for design variables (upper bound) */
  addPythonOption("OPT_BOUND_UPPER");
  
  /* DESCRIPTION: Setup for design variables (lower bound) */
  addPythonOption("OPT_BOUND_LOWER");
  
  /* DESCRIPTION: Current value of the design variables */
  addPythonOption("DV_VALUE_NEW");

  /* DESCRIPTION: Previous value of the design variables */
  addPythonOption("DV_VALUE_OLD");

  /* DESCRIPTION: Number of partitions of the mesh */
  addPythonOption("NUMBER_PART");

  /* DESCRIPTION: Optimization objective function with optional scaling factor*/
  addPythonOption("OPT_OBJECTIVE");

  /* DESCRIPTION: Optimization constraint functions with optional scaling factor */
  addPythonOption("OPT_CONSTRAINT");

  /* DESCRIPTION: Finite different step for gradient estimation */
  addPythonOption("FIN_DIFF_STEP");

  /* DESCRIPTION: Verbosity of the python scripts to Stdout */
  addPythonOption("CONSOLE");

  /* DESCRIPTION: Flag specifying if the mesh was decomposed */
  addPythonOption("DECOMPOSED");

  /* DESCRIPTION: Activate ParMETIS mode for testing */
  addBoolOption("PARMETIS", ParMETIS, false);
  
  /* END_CONFIG_OPTIONS */

}

void CConfig::SetConfig_Parsing(char case_filename[MAX_STRING_SIZE]) {
  string text_line, option_name;
  ifstream case_file;
  vector<string> option_value;
  int rank = MASTER_NODE;
  
#ifdef HAVE_MPI
  MPI_Comm_rank(MPI_COMM_WORLD, &rank);
#endif
  
  /*--- Read the configuration file ---*/
  
  case_file.open(case_filename, ios::in);

  if (case_file.fail()) {
    if (rank == MASTER_NODE) cout << endl << "The configuration file (.cfg) is missing!!" << endl << endl;
    exit(EXIT_FAILURE);
  }

  string errorString;

  int  err_count = 0;  // How many errors have we found in the config file
  int max_err_count = 30; // Maximum number of errors to print before stopping

  map<string, bool> included_options;

  /*--- Parse the configuration file and set the options ---*/
  
  while (getline (case_file, text_line)) {
    
    if (err_count >= max_err_count) {
      errorString.append("too many errors. Stopping parse");

      cout << errorString << endl;
      throw(1);
    }
    
    if (TokenizeString(text_line, option_name, option_value)) {
      
      /*--- See if it's a python option ---*/

      if (option_map.find(option_name) == option_map.end()) {
          string newString;
          newString.append(option_name);
          newString.append(": invalid option name");
          newString.append(". Check current SU2 options in config_template.cfg.");
          newString.append("\n");
          errorString.append(newString);
          err_count++;
        continue;
      }

      /*--- Option exists, check if the option has already been in the config file ---*/
      
      if (included_options.find(option_name) != included_options.end()) {
        string newString;
        newString.append(option_name);
        newString.append(": option appears twice");
        newString.append("\n");
        errorString.append(newString);
        err_count++;
        continue;
      }


      /*--- New found option. Add it to the map, and delete from all options ---*/
      
      included_options.insert(pair<string, bool>(option_name, true));
      all_options.erase(option_name);

      /*--- Set the value and check error ---*/
      
      string out = option_map[option_name]->SetValue(option_value);
      if (out.compare("") != 0) {
        errorString.append(out);
        errorString.append("\n");
        err_count++;
      }
    }
  }

  /*--- See if there were any errors parsing the config file ---*/
      
  if (errorString.size() != 0) {
    if (rank == MASTER_NODE) cout << errorString << endl;
    exit(EXIT_FAILURE);
  }

  /*--- Set the default values for all of the options that weren't set ---*/
      
  for (map<string, bool>::iterator iter = all_options.begin(); iter != all_options.end(); ++iter) {
    option_map[iter->first]->SetDefault();
  }

  case_file.close();
  
}

bool CConfig::SetRunTime_Parsing(char case_filename[MAX_STRING_SIZE]) {
  string text_line, option_name;
  ifstream case_file;
  vector<string> option_value;
  int rank = MASTER_NODE;
  
#ifdef HAVE_MPI
  MPI_Comm_rank(MPI_COMM_WORLD, &rank);
#endif
  
  /*--- Read the configuration file ---*/
  
  case_file.open(case_filename, ios::in);
  
  if (case_file.fail()) { return false; }
  
  string errorString;
  
  int err_count = 0;  // How many errors have we found in the config file
  int max_err_count = 30; // Maximum number of errors to print before stopping
  
  map<string, bool> included_options;
  
  /*--- Parse the configuration file and set the options ---*/
  
  while (getline (case_file, text_line)) {
    
    if (err_count >= max_err_count) {
      errorString.append("too many errors. Stopping parse");
      
      cout << errorString << endl;
      throw(1);
    }
    
    if (TokenizeString(text_line, option_name, option_value)) {
      
      if (option_map.find(option_name) == option_map.end()) {
        
        /*--- See if it's a python option ---*/
        
        string newString;
        newString.append(option_name);
        newString.append(": invalid option name");
        newString.append("\n");
        errorString.append(newString);
        err_count++;
        continue;
      }
      
      /*--- Option exists, check if the option has already been in the config file ---*/
      
      if (included_options.find(option_name) != included_options.end()) {
        string newString;
        newString.append(option_name);
        newString.append(": option appears twice");
        newString.append("\n");
        errorString.append(newString);
        err_count++;
        continue;
      }
      
      /*--- New found option. Add it to the map, and delete from all options ---*/
      
      included_options.insert(pair<string, bool>(option_name, true));
      all_options.erase(option_name);
      
      /*--- Set the value and check error ---*/
      
      string out = option_map[option_name]->SetValue(option_value);
      if (out.compare("") != 0) {
        errorString.append(out);
        errorString.append("\n");
        err_count++;
      }
      
    }
  }
  
  /*--- See if there were any errors parsing the runtime file ---*/
  
  if (errorString.size() != 0) {
    if (rank == MASTER_NODE) cout << errorString << endl;
    exit(EXIT_FAILURE);
  }
  
  case_file.close();
  
  return true;
  
}

void CConfig::SetPostprocessing(unsigned short val_software, unsigned short val_izone, unsigned short val_nDim) {
  
  unsigned short iZone, iCFL, iDim;
  bool ideal_gas       = (Kind_FluidModel == STANDARD_AIR || Kind_FluidModel == IDEAL_GAS );
  bool standard_air       = (Kind_FluidModel == STANDARD_AIR);
  
#ifdef HAVE_MPI
  int size = SINGLE_NODE;
  MPI_Comm_size(MPI_COMM_WORLD, &size);
#endif
  
#ifndef HAVE_TECIO
  if (Output_FileFormat == TECPLOT_BINARY) {
    cout << "Tecplot binary file requested but SU2 was built without TecIO support." << "\n";
    Output_FileFormat = TECPLOT;
  }
#endif
  
  /*--- Store the SU2 module that we are executing. ---*/
  
  Kind_SU2 = val_software;
  
  /*--- Make sure that 1D outputs are written when objective function requires ---*/
  
  if (Kind_ObjFunc== AVG_OUTLET_PRESSURE || Kind_ObjFunc == AVG_TOTAL_PRESSURE || Kind_ObjFunc == OUTFLOW_GENERALIZED) {
    Wrt_1D_Output = YES;
    Marker_Out_1D = Marker_Monitoring;
    nMarker_Out_1D = nMarker_Monitoring;
  }
  
  /*--- Low memory only for ASCII Tecplot ---*/

  if (Output_FileFormat != TECPLOT) Low_MemoryOutput = NO;
  
  /*--- Deactivate the multigrid in the adjoint problem ---*/
  
  if ((Adjoint && !MG_AdjointFlow) ||
      (Unsteady_Simulation == TIME_STEPPING)) { nMGLevels = 0; }

  /*--- If Fluid Structure Interaction, set the solver for each zone.
   *--- ZONE_0 is the zone of the fluid.
   *--- All the other zones are structure.
   *--- This will allow us to define multiple physics structural problems */

  if (Kind_Solver == FLUID_STRUCTURE_INTERACTION){
	  if (val_izone==0) {	Kind_Solver = Kind_Solver_Fluid_FSI; 		FSI_Problem = true;}

	  else {			 	Kind_Solver = Kind_Solver_Struc_FSI;	  	FSI_Problem = true;
	  	  	  	  	  	  	Kind_Linear_Solver_Prec = Kind_Linear_Solver_Prec_FSI_Struc;
	  	  	  	  	  	  	Linear_Solver_Iter = Linear_Solver_Iter_FSI_Struc;}
  }
  else{ FSI_Problem = false; }

  
  /*--- Initialize non-physical points/reconstructions to zero ---*/
  
  Nonphys_Points   = 0;
  Nonphys_Reconstr = 0;
  
  /*--- Don't do any deformation if there is no Design variable information ---*/
  
  if (Design_Variable == NULL) {
    Design_Variable = new unsigned short [1];
    nDV = 1; Design_Variable[0] = NONE;
  }
  
  /*--- Identification of free-surface problem, this problems are always 
   unsteady and incompressible. ---*/
  
  if (Kind_Regime == FREESURFACE) {
    if (Unsteady_Simulation != DT_STEPPING_2ND) Unsteady_Simulation = DT_STEPPING_1ST;
  }
  
  if (Kind_Solver == POISSON_EQUATION) {
    Unsteady_Simulation = STEADY;
  }
  
  /*--- Set the number of external iterations to 1 for the steady state problem ---*/

  if ((Kind_Solver == HEAT_EQUATION) ||
      (Kind_Solver == WAVE_EQUATION) || (Kind_Solver == POISSON_EQUATION)) {
    nMGLevels = 0;
    if (Unsteady_Simulation == STEADY) nExtIter = 1;
    else Unst_nIntIter = 2;
  }
  
  if (Kind_Solver == LINEAR_ELASTICITY) {
    nMGLevels = 0;
    if (Dynamic_Analysis == STATIC) 
	nExtIter = 1;
  }

  if (Kind_Solver == FEM_ELASTICITY) {
    nMGLevels = 0;
    if (Dynamic_Analysis == STATIC)
	nExtIter = 1;
  }

  /*--- Decide whether we should be writing unsteady solution files. ---*/
  
  if (Unsteady_Simulation == STEADY ||
      Unsteady_Simulation == TIME_SPECTRAL  ||
      Kind_Regime == FREESURFACE) { Wrt_Unsteady = false; }
  else { Wrt_Unsteady = true; }

  if ((Kind_Solver == LINEAR_ELASTICITY) || (Kind_Solver == FEM_ELASTICITY)) {

	  if (Dynamic_Analysis == STATIC) { Wrt_Dynamic = false; }
	  else { Wrt_Dynamic = true; }

  }

  
  /*--- Check for Fluid model consistency ---*/

  if (standard_air){
	if (Gamma != 1.4 || Gas_Constant != 287.058){
		Gamma = 1.4;
		Gas_Constant = 287.058;
        }
  }
  /*--- Check for Measurement System ---*/
  
  if (SystemMeasurements == US && !standard_air) {
    cout << "Only STANDARD_AIR fluid model can be used with US Measurement System" << endl;
    exit(EXIT_FAILURE);
  }
  
  /*--- Check for Convective scheme available for NICFD ---*/
  
  if (!ideal_gas) {
    if (Kind_ConvNumScheme_Flow != SPACE_UPWIND) {
      cout << "Only ROE Upwind and HLLC Upwind scheme can be used for Non-Ideal Compressible Fluids" << endl;
      exit(EXIT_FAILURE);
    }
    else {
      if (Kind_Upwind_Flow != ROE && Kind_Upwind_Flow != HLLC) {
        cout << "Only ROE Upwind and HLLC Upwind scheme can be used for Non-Ideal Compressible Fluids" << endl;
        exit(EXIT_FAILURE);
      }
    }
  }
  
  /*--- Check for Boundary condition available for NICFD ---*/
  
  if (!ideal_gas) {
    if (nMarker_Inlet != 0) {
      cout << "Riemann Boundary conditions or NRBC must be used for inlet and outlet with Not Ideal Compressible Fluids " << endl;
      exit(EXIT_FAILURE);
    }
    if (nMarker_Outlet != 0) {
      cout << "Riemann Boundary conditions or NRBC must be used outlet with Not Ideal Compressible Fluids " << endl;
      exit(EXIT_FAILURE);
    }
    
    if (nMarker_FarField != 0) {
      cout << "Riemann Boundary conditions or NRBC must be used outlet with Not Ideal Compressible Fluids " << endl;
      exit(EXIT_FAILURE);
    }
    
  }
  
  /*--- Check for Boundary condition available for NICF ---*/
  
  if (ideal_gas) {
    if (SystemMeasurements == US && standard_air) {
      if (Kind_ViscosityModel != SUTHERLAND) {
        cout << "Only SUTHERLAND viscosity model can be used with US Measurement  " << endl;
        exit(EXIT_FAILURE);
      }
    }
    if (Kind_ConductivityModel != CONSTANT_PRANDTL ) {
      cout << "Only CONSTANT_PRANDTL thermal conductivity model can be used with STANDARD_AIR and IDEAL_GAS" << endl;
      exit(EXIT_FAILURE);
    }
    
  }
  
  /*--- Set grid movement kind to NO_MOVEMENT if not specified, which means
   that we also set the Grid_Movement flag to false. We initialize to the
   number of zones here, because we are guaranteed to at least have one. ---*/
  
  if (Kind_GridMovement == NULL) {
    Kind_GridMovement = new unsigned short[nZone];
    for (unsigned short iZone = 0; iZone < nZone; iZone++ )
      Kind_GridMovement[iZone] = NO_MOVEMENT;
    if (Grid_Movement == true) {
      cout << "GRID_MOVEMENT = YES but no type provided in GRID_MOVEMENT_KIND!!" << endl;
      exit(EXIT_FAILURE);
    }
  }
  
  /*--- If we're solving a purely steady problem with no prescribed grid
   movement (both rotating frame and moving walls can be steady), make sure that
   there is no grid motion ---*/
  
  if ((Kind_SU2 == SU2_CFD || Kind_SU2 == SU2_SOL) &&
      (Unsteady_Simulation == STEADY) &&
      ((Kind_GridMovement[ZONE_0] != MOVING_WALL) &&
       (Kind_GridMovement[ZONE_0] != ROTATING_FRAME) &&
       (Kind_GridMovement[ZONE_0] != STEADY_TRANSLATION)))
    Grid_Movement = false;
  
  /*--- If it is not specified, set the mesh motion mach number
   equal to the freestream value. ---*/
  
  if (Grid_Movement && Mach_Motion == 0.0)
    Mach_Motion = Mach;
  
  /*--- Set the boolean flag if we are in a rotating frame (source term). ---*/
  
  if (Grid_Movement && Kind_GridMovement[ZONE_0] == ROTATING_FRAME)
    Rotating_Frame = true;
  else
    Rotating_Frame = false;
  
  /*--- Check the number of moving markers against the number of grid movement
   types provided (should be equal, except that rigid motion and rotating frame
   do not depend on surface specification). ---*/
  
  if (Grid_Movement &&
      (Kind_GridMovement[ZONE_0] != RIGID_MOTION) &&
      (Kind_GridMovement[ZONE_0] != ROTATING_FRAME) &&
      (Kind_GridMovement[ZONE_0] != STEADY_TRANSLATION) &&
      (Kind_GridMovement[ZONE_0] != FLUID_STRUCTURE) &&
      (Kind_GridMovement[ZONE_0] != GUST) &&
      (nGridMovement != nMarker_Moving)) {
    cout << "Number of GRID_MOVEMENT_KIND must match number of MARKER_MOVING!!" << endl;
    exit(EXIT_FAILURE);
  }
  
  /*--- Make sure that there aren't more than one rigid motion or
   rotating frame specified in GRID_MOVEMENT_KIND. ---*/
  
  if (Grid_Movement && (Kind_GridMovement[ZONE_0] == RIGID_MOTION) &&
      (nGridMovement > 1)) {
    cout << "Can not support more than one type of rigid motion in GRID_MOVEMENT_KIND!!" << endl;
    exit(EXIT_FAILURE);
  }
  
  /*--- In case the grid movement parameters have not been declared in the
   config file, set them equal to zero for safety. Also check to make sure
   that for each option, a value has been declared for each moving marker. ---*/
  
  unsigned short nMoving;
  if (nGridMovement > nZone) nMoving = nGridMovement;
  else nMoving = nZone;
  
  /*--- Motion Origin: ---*/
  
  if (Motion_Origin_X == NULL) {
    Motion_Origin_X = new su2double[nMoving];
    for (iZone = 0; iZone < nMoving; iZone++ )
      Motion_Origin_X[iZone] = 0.0;
  } else {
    if (Grid_Movement && (nMotion_Origin_X != nGridMovement)) {
      cout << "Length of MOTION_ORIGIN_X must match GRID_MOVEMENT_KIND!!" << endl;
      exit(EXIT_FAILURE);
    }
  }
  
  if (Motion_Origin_Y == NULL) {
    Motion_Origin_Y = new su2double[nMoving];
    for (iZone = 0; iZone < nMoving; iZone++ )
      Motion_Origin_Y[iZone] = 0.0;
  } else {
    if (Grid_Movement && (nMotion_Origin_Y != nGridMovement)) {
      cout << "Length of MOTION_ORIGIN_Y must match GRID_MOVEMENT_KIND!!" << endl;
      exit(EXIT_FAILURE);
    }
  }
  
  if (Motion_Origin_Z == NULL) {
    Motion_Origin_Z = new su2double[nMoving];
    for (iZone = 0; iZone < nMoving; iZone++ )
      Motion_Origin_Z[iZone] = 0.0;
  } else {
    if (Grid_Movement && (nMotion_Origin_Z != nGridMovement)) {
      cout << "Length of MOTION_ORIGIN_Z must match GRID_MOVEMENT_KIND!!" << endl;
      exit(EXIT_FAILURE);
    }
  }
  
  if (MoveMotion_Origin == NULL) {
    MoveMotion_Origin = new unsigned short[nMoving];
    for (iZone = 0; iZone < nMoving; iZone++ )
      MoveMotion_Origin[iZone] = 0;
  } else {
    if (Grid_Movement && (nMoveMotion_Origin != nGridMovement)) {
      cout << "Length of MOVE_MOTION_ORIGIN must match GRID_MOVEMENT_KIND!!" << endl;
      exit(EXIT_FAILURE);
    }
  }
  
  /*--- Translation: ---*/
  
  if (Translation_Rate_X == NULL) {
    Translation_Rate_X = new su2double[nMoving];
    for (iZone = 0; iZone < nMoving; iZone++ )
      Translation_Rate_X[iZone] = 0.0;
  } else {
    if (Grid_Movement && (nTranslation_Rate_X != nGridMovement)) {
      cout << "Length of TRANSLATION_RATE_X must match GRID_MOVEMENT_KIND!!" << endl;
      exit(EXIT_FAILURE);
    }
  }
  
  if (Translation_Rate_Y == NULL) {
    Translation_Rate_Y = new su2double[nMoving];
    for (iZone = 0; iZone < nMoving; iZone++ )
      Translation_Rate_Y[iZone] = 0.0;
  } else {
    if (Grid_Movement && (nTranslation_Rate_Y != nGridMovement)) {
      cout << "Length of TRANSLATION_RATE_Y must match GRID_MOVEMENT_KIND!!" << endl;
      exit(EXIT_FAILURE);
    }
  }
  
  if (Translation_Rate_Z == NULL) {
    Translation_Rate_Z = new su2double[nMoving];
    for (iZone = 0; iZone < nMoving; iZone++ )
      Translation_Rate_Z[iZone] = 0.0;
  } else {
    if (Grid_Movement && (nTranslation_Rate_Z != nGridMovement)) {
      cout << "Length of TRANSLATION_RATE_Z must match GRID_MOVEMENT_KIND!!" << endl;
      exit(EXIT_FAILURE);
    }
  }
  
  /*--- Rotation: ---*/
  
  if (Rotation_Rate_X == NULL) {
    Rotation_Rate_X = new su2double[nMoving];
    for (iZone = 0; iZone < nMoving; iZone++ )
      Rotation_Rate_X[iZone] = 0.0;
  } else {
    if (Grid_Movement && (nRotation_Rate_X != nGridMovement)) {
      cout << "Length of ROTATION_RATE_X must match GRID_MOVEMENT_KIND!!" << endl;
      exit(EXIT_FAILURE);
    }
  }
  
  if (Rotation_Rate_Y == NULL) {
    Rotation_Rate_Y = new su2double[nMoving];
    for (iZone = 0; iZone < nMoving; iZone++ )
      Rotation_Rate_Y[iZone] = 0.0;
  } else {
    if (Grid_Movement && (nRotation_Rate_Y != nGridMovement)) {
      cout << "Length of ROTATION_RATE_Y must match GRID_MOVEMENT_KIND!!" << endl;
      exit(EXIT_FAILURE);
    }
  }
  
  if (Rotation_Rate_Z == NULL) {
    Rotation_Rate_Z = new su2double[nMoving];
    for (iZone = 0; iZone < nMoving; iZone++ )
      Rotation_Rate_Z[iZone] = 0.0;
  } else {
    if (Grid_Movement && (nRotation_Rate_Z != nGridMovement)) {
      cout << "Length of ROTATION_RATE_Z must match GRID_MOVEMENT_KIND!!" << endl;
      exit(EXIT_FAILURE);
    }
  }
  
  /*--- Pitching: ---*/
  
  if (Pitching_Omega_X == NULL) {
    Pitching_Omega_X = new su2double[nMoving];
    for (iZone = 0; iZone < nMoving; iZone++ )
      Pitching_Omega_X[iZone] = 0.0;
  } else {
    if (Grid_Movement && (nPitching_Omega_X != nGridMovement)) {
      cout << "Length of PITCHING_OMEGA_X must match GRID_MOVEMENT_KIND!!" << endl;
      exit(EXIT_FAILURE);
    }
  }
  
  if (Pitching_Omega_Y == NULL) {
    Pitching_Omega_Y = new su2double[nMoving];
    for (iZone = 0; iZone < nMoving; iZone++ )
      Pitching_Omega_Y[iZone] = 0.0;
  } else {
    if (Grid_Movement && (nPitching_Omega_Y != nGridMovement)) {
      cout << "Length of PITCHING_OMEGA_Y must match GRID_MOVEMENT_KIND!!" << endl;
      exit(EXIT_FAILURE);
    }
  }
  
  if (Pitching_Omega_Z == NULL) {
    Pitching_Omega_Z = new su2double[nMoving];
    for (iZone = 0; iZone < nMoving; iZone++ )
      Pitching_Omega_Z[iZone] = 0.0;
  } else {
    if (Grid_Movement && (nPitching_Omega_Z != nGridMovement)) {
      cout << "Length of PITCHING_OMEGA_Z must match GRID_MOVEMENT_KIND!!" << endl;
      exit(EXIT_FAILURE);
    }
  }
  
  /*--- Pitching Amplitude: ---*/
  
  if (Pitching_Ampl_X == NULL) {
    Pitching_Ampl_X = new su2double[nMoving];
    for (iZone = 0; iZone < nMoving; iZone++ )
      Pitching_Ampl_X[iZone] = 0.0;
  } else {
    if (Grid_Movement && (nPitching_Ampl_X != nGridMovement)) {
      cout << "Length of PITCHING_AMPL_X must match GRID_MOVEMENT_KIND!!" << endl;
      exit(EXIT_FAILURE);
    }
  }
  
  if (Pitching_Ampl_Y == NULL) {
    Pitching_Ampl_Y = new su2double[nMoving];
    for (iZone = 0; iZone < nMoving; iZone++ )
      Pitching_Ampl_Y[iZone] = 0.0;
  } else {
    if (Grid_Movement && (nPitching_Ampl_Y != nGridMovement)) {
      cout << "Length of PITCHING_AMPL_Y must match GRID_MOVEMENT_KIND!!" << endl;
      exit(EXIT_FAILURE);
    }
  }
  
  if (Pitching_Ampl_Z == NULL) {
    Pitching_Ampl_Z = new su2double[nMoving];
    for (iZone = 0; iZone < nMoving; iZone++ )
      Pitching_Ampl_Z[iZone] = 0.0;
  } else {
    if (Grid_Movement && (nPitching_Ampl_Z != nGridMovement)) {
      cout << "Length of PITCHING_AMPL_Z must match GRID_MOVEMENT_KIND!!" << endl;
      exit(EXIT_FAILURE);
    }
  }
  
  /*--- Pitching Phase: ---*/
  
  if (Pitching_Phase_X == NULL) {
    Pitching_Phase_X = new su2double[nMoving];
    for (iZone = 0; iZone < nMoving; iZone++ )
      Pitching_Phase_X[iZone] = 0.0;
  } else {
    if (Grid_Movement && (nPitching_Phase_X != nGridMovement)) {
      cout << "Length of PITCHING_PHASE_X must match GRID_MOVEMENT_KIND!!" << endl;
      exit(EXIT_FAILURE);
    }
  }
  
  if (Pitching_Phase_Y == NULL) {
    Pitching_Phase_Y = new su2double[nMoving];
    for (iZone = 0; iZone < nMoving; iZone++ )
      Pitching_Phase_Y[iZone] = 0.0;
  } else {
    if (Grid_Movement && (nPitching_Phase_Y != nGridMovement)) {
      cout << "Length of PITCHING_PHASE_Y must match GRID_MOVEMENT_KIND!!" << endl;
      exit(EXIT_FAILURE);
    }
  }
  
  if (Pitching_Phase_Z == NULL) {
    Pitching_Phase_Z = new su2double[nMoving];
    for (iZone = 0; iZone < nMoving; iZone++ )
      Pitching_Phase_Z[iZone] = 0.0;
  } else {
    if (Grid_Movement && (nPitching_Phase_Z != nGridMovement)) {
      cout << "Length of PITCHING_PHASE_Z must match GRID_MOVEMENT_KIND!!" << endl;
      exit(EXIT_FAILURE);
    }
  }
  
  /*--- Plunging: ---*/
  
  if (Plunging_Omega_X == NULL) {
    Plunging_Omega_X = new su2double[nMoving];
    for (iZone = 0; iZone < nMoving; iZone++ )
      Plunging_Omega_X[iZone] = 0.0;
  } else {
    if (Grid_Movement && (nPlunging_Omega_X != nGridMovement)) {
      cout << "Length of PLUNGING_OMEGA_X must match GRID_MOVEMENT_KIND!!" << endl;
      exit(EXIT_FAILURE);
    }
  }
  
  if (Plunging_Omega_Y == NULL) {
    Plunging_Omega_Y = new su2double[nMoving];
    for (iZone = 0; iZone < nMoving; iZone++ )
      Plunging_Omega_Y[iZone] = 0.0;
  } else {
    if (Grid_Movement && (nPlunging_Omega_Y != nGridMovement)) {
      cout << "Length of PLUNGING_OMEGA_Y must match GRID_MOVEMENT_KIND!!" << endl;
      exit(EXIT_FAILURE);
    }
  }
  
  if (Plunging_Omega_Z == NULL) {
    Plunging_Omega_Z = new su2double[nMoving];
    for (iZone = 0; iZone < nMoving; iZone++ )
      Plunging_Omega_Z[iZone] = 0.0;
  } else {
    if (Grid_Movement && (nPlunging_Omega_Z != nGridMovement)) {
      cout << "Length of PLUNGING_OMEGA_Z must match GRID_MOVEMENT_KIND!!" << endl;
      exit(EXIT_FAILURE);
    }
  }
  
  /*--- Plunging Amplitude: ---*/
  
  if (Plunging_Ampl_X == NULL) {
    Plunging_Ampl_X = new su2double[nMoving];
    for (iZone = 0; iZone < nMoving; iZone++ )
      Plunging_Ampl_X[iZone] = 0.0;
  } else {
    if (Grid_Movement && (nPlunging_Ampl_X != nGridMovement)) {
      cout << "Length of PLUNGING_AMPL_X must match GRID_MOVEMENT_KIND!!" << endl;
      exit(EXIT_FAILURE);
    }
  }
  
  if (Plunging_Ampl_Y == NULL) {
    Plunging_Ampl_Y = new su2double[nMoving];
    for (iZone = 0; iZone < nMoving; iZone++ )
      Plunging_Ampl_Y[iZone] = 0.0;
  } else {
    if (Grid_Movement && (nPlunging_Ampl_Y != nGridMovement)) {
      cout << "Length of PLUNGING_AMPL_Y must match GRID_MOVEMENT_KIND!!" << endl;
      exit(EXIT_FAILURE);
    }
  }
  
  if (Plunging_Ampl_Z == NULL) {
    Plunging_Ampl_Z = new su2double[nMoving];
    for (iZone = 0; iZone < nMoving; iZone++ )
      Plunging_Ampl_Z[iZone] = 0.0;
  } else {
    if (Grid_Movement && (nPlunging_Ampl_Z != nGridMovement)) {
      cout << "Length of PLUNGING_AMPL_Z must match GRID_MOVEMENT_KIND!!" << endl;
      exit(EXIT_FAILURE);
    }
  }
  
  /*--- Use the various rigid-motion input frequencies to determine the period to be used with time-spectral cases.
   There are THREE types of motion to consider, namely: rotation, pitching, and plunging.
   The largest period of motion is the one to be used for time-spectral calculations. ---*/
  
  if (Unsteady_Simulation == TIME_SPECTRAL) {
    
    unsigned short N_MOTION_TYPES = 3;
    su2double *periods;
    periods = new su2double[N_MOTION_TYPES];
    
    /*--- rotation: ---*/
    
    su2double Omega_mag_rot = sqrt(pow(Rotation_Rate_X[ZONE_0],2)+pow(Rotation_Rate_Y[ZONE_0],2)+pow(Rotation_Rate_Z[ZONE_0],2));
    if (Omega_mag_rot > 0)
      periods[0] = 2*PI_NUMBER/Omega_mag_rot;
    else
      periods[0] = 0.0;
    
    /*--- pitching: ---*/
    
    su2double Omega_mag_pitch = sqrt(pow(Pitching_Omega_X[ZONE_0],2)+pow(Pitching_Omega_Y[ZONE_0],2)+pow(Pitching_Omega_Z[ZONE_0],2));
    if (Omega_mag_pitch > 0)
      periods[1] = 2*PI_NUMBER/Omega_mag_pitch;
    else
      periods[1] = 0.0;
    
    /*--- plunging: ---*/
    
    su2double Omega_mag_plunge = sqrt(pow(Plunging_Omega_X[ZONE_0],2)+pow(Plunging_Omega_Y[ZONE_0],2)+pow(Plunging_Omega_Z[ZONE_0],2));
    if (Omega_mag_plunge > 0)
      periods[2] = 2*PI_NUMBER/Omega_mag_plunge;
    else
      periods[2] = 0.0;
    
    /*--- determine which period is largest ---*/
    
    unsigned short iVar;
    TimeSpectral_Period = 0.0;
    for (iVar = 0; iVar < N_MOTION_TYPES; iVar++) {
      if (periods[iVar] > TimeSpectral_Period)
        TimeSpectral_Period = periods[iVar];
    }
    
    delete periods;
    
  }
  
  /*--- Initialize the RefOriginMoment Pointer ---*/
  
  RefOriginMoment = NULL;
  RefOriginMoment = new su2double[3];
  RefOriginMoment[0] = 0.0; RefOriginMoment[1] = 0.0; RefOriginMoment[2] = 0.0;
  
  /*--- In case the moment origin coordinates have not been declared in the
   config file, set them equal to zero for safety. Also check to make sure
   that for each marker, a value has been declared for the moment origin.
   Unless only one value was specified, then set this value for all the markers
   being monitored. ---*/
  
  unsigned short iMarker;
  
  if ((nRefOriginMoment_X != nRefOriginMoment_Y) || (nRefOriginMoment_X != nRefOriginMoment_Z) ) {
    cout << "ERROR: Length of REF_ORIGIN_MOMENT_X, REF_ORIGIN_MOMENT_Y and REF_ORIGIN_MOMENT_Z must be the same!!" << endl;
    exit(EXIT_FAILURE);
  }
  
  if (RefOriginMoment_X == NULL) {
    RefOriginMoment_X = new su2double[nMarker_Monitoring];
    for (iMarker = 0; iMarker < nMarker_Monitoring; iMarker++ )
      RefOriginMoment_X[iMarker] = 0.0;
  } else {
    if (nRefOriginMoment_X == 1) {
      
      su2double aux_RefOriginMoment_X = RefOriginMoment_X[0];
      delete [] RefOriginMoment_X;
      RefOriginMoment_X = new su2double[nMarker_Monitoring];
      nRefOriginMoment_X = nMarker_Monitoring;
      
      for (iMarker = 0; iMarker < nMarker_Monitoring; iMarker++ )
        RefOriginMoment_X[iMarker] = aux_RefOriginMoment_X;
    }
    else if (nRefOriginMoment_X != nMarker_Monitoring) {
      cout << "ERROR: Length of REF_ORIGIN_MOMENT_X must match number of Monitoring Markers!!" << endl;
      exit(EXIT_FAILURE);
    }
  }
  
  if (RefOriginMoment_Y == NULL) {
    RefOriginMoment_Y = new su2double[nMarker_Monitoring];
    for (iMarker = 0; iMarker < nMarker_Monitoring; iMarker++ )
      RefOriginMoment_Y[iMarker] = 0.0;
  } else {
    if (nRefOriginMoment_Y == 1) {
      
      su2double aux_RefOriginMoment_Y = RefOriginMoment_Y[0];
      delete [] RefOriginMoment_Y;
      RefOriginMoment_Y = new su2double[nMarker_Monitoring];
      nRefOriginMoment_Y = nMarker_Monitoring;
      
      for (iMarker = 0; iMarker < nMarker_Monitoring; iMarker++ )
        RefOriginMoment_Y[iMarker] = aux_RefOriginMoment_Y;
    }
    else if (nRefOriginMoment_Y != nMarker_Monitoring) {
      cout << "ERROR: Length of REF_ORIGIN_MOMENT_Y must match number of Monitoring Markers!!" << endl;
      exit(EXIT_FAILURE);
    }
  }
  
  if (RefOriginMoment_Z == NULL) {
    RefOriginMoment_Z = new su2double[nMarker_Monitoring];
    for (iMarker = 0; iMarker < nMarker_Monitoring; iMarker++ )
      RefOriginMoment_Z[iMarker] = 0.0;
  } else {
    if (nRefOriginMoment_Z == 1) {
      
      su2double aux_RefOriginMoment_Z = RefOriginMoment_Z[0];
      delete [] RefOriginMoment_Z;
      RefOriginMoment_Z = new su2double[nMarker_Monitoring];
      nRefOriginMoment_Z = nMarker_Monitoring;
      
      for (iMarker = 0; iMarker < nMarker_Monitoring; iMarker++ )
        RefOriginMoment_Z[iMarker] = aux_RefOriginMoment_Z;
    }
    else if (nRefOriginMoment_Z != nMarker_Monitoring) {
      cout << "ERROR: Length of REF_ORIGIN_MOMENT_Z must match number of Monitoring Markers!!" << endl;
      exit(EXIT_FAILURE);
    }
  }
  
  /*--- Set the boolean flag if we are carrying out an aeroelastic simulation. ---*/
  
  if (Grid_Movement && (Kind_GridMovement[ZONE_0] == AEROELASTIC || Kind_GridMovement[ZONE_0] == AEROELASTIC_RIGID_MOTION)) Aeroelastic_Simulation = true;
  else Aeroelastic_Simulation = false;
  
  /*--- Initializing the size for the solutions of the Aeroelastic problem. ---*/
  
  
  if (Grid_Movement && Aeroelastic_Simulation) {
    Aeroelastic_np1.resize(nMarker_Monitoring);
    Aeroelastic_n.resize(nMarker_Monitoring);
    Aeroelastic_n1.resize(nMarker_Monitoring);
    for (iMarker = 0; iMarker < nMarker_Monitoring; iMarker++) {
      Aeroelastic_np1[iMarker].resize(2);
      Aeroelastic_n[iMarker].resize(2);
      Aeroelastic_n1[iMarker].resize(2);
      for (int i =0; i<2; i++) {
        Aeroelastic_np1[iMarker][i].resize(2);
        Aeroelastic_n[iMarker][i].resize(2);
        Aeroelastic_n1[iMarker][i].resize(2);
        for (int j=0; j<2; j++) {
          Aeroelastic_np1[iMarker][i][j] = 0.0;
          Aeroelastic_n[iMarker][i][j] = 0.0;
          Aeroelastic_n1[iMarker][i][j] = 0.0;
        }
      }
    }
  }
  
  /*--- Allocate memory for the plunge and pitch and initialized them to zero ---*/
  
  if (Grid_Movement && Aeroelastic_Simulation) {
    Aeroelastic_pitch = new su2double[nMarker_Monitoring];
    Aeroelastic_plunge = new su2double[nMarker_Monitoring];
    for (iMarker = 0; iMarker < nMarker_Monitoring; iMarker++ ) {
      Aeroelastic_pitch[iMarker] = 0.0;
      Aeroelastic_plunge[iMarker] = 0.0;
    }
  }

  /*--- Fluid-Structure Interaction problems ---*/

  if (FSI_Problem) {
	  Kind_GridMovement[val_izone] = FLUID_STRUCTURE;
	  Grid_Movement = true;
  }
  
  if (MGCycle == FULLMG_CYCLE) FinestMesh = nMGLevels;
  else FinestMesh = MESH_0;
  
  if ((Kind_Solver == NAVIER_STOKES) &&
      (Kind_Turb_Model != NONE))
    Kind_Solver = RANS;
  
  if (Kind_Regime == FREESURFACE) GravityForce = true;
  
  Kappa_1st_Flow = Kappa_Flow[0];
  Kappa_2nd_Flow = Kappa_Flow[1];
  Kappa_4th_Flow = Kappa_Flow[2];
  Kappa_1st_AdjFlow = Kappa_AdjFlow[0];
  Kappa_2nd_AdjFlow = Kappa_AdjFlow[1];
  Kappa_4th_AdjFlow = Kappa_AdjFlow[2];
  
  /*--- Make the MG_PreSmooth, MG_PostSmooth, and MG_CorrecSmooth
   arrays consistent with nMGLevels ---*/
  
  unsigned short * tmp_smooth = new unsigned short[nMGLevels+1];
  
  if ((nMG_PreSmooth != nMGLevels+1) && (nMG_PreSmooth != 0)) {
    if (nMG_PreSmooth > nMGLevels+1) {
      
      /*--- Truncate by removing unnecessary elements at the end ---*/
      
      for (unsigned int i = 0; i <= nMGLevels; i++)
        tmp_smooth[i] = MG_PreSmooth[i];
      delete [] MG_PreSmooth;
    } else {
      
      /*--- Add additional elements equal to last element ---*/
      
      for (unsigned int i = 0; i < nMG_PreSmooth; i++)
        tmp_smooth[i] = MG_PreSmooth[i];
      for (unsigned int i = nMG_PreSmooth; i <= nMGLevels; i++)
        tmp_smooth[i] = MG_PreSmooth[nMG_PreSmooth-1];
      delete [] MG_PreSmooth;
    }
    
    nMG_PreSmooth = nMGLevels+1;
    MG_PreSmooth = new unsigned short[nMG_PreSmooth];
    for (unsigned int i = 0; i < nMG_PreSmooth; i++)
      MG_PreSmooth[i] = tmp_smooth[i];
  }
  if ((nMGLevels != 0) && (nMG_PreSmooth == 0)) {
    delete [] MG_PreSmooth;
    nMG_PreSmooth = nMGLevels+1;
    MG_PreSmooth = new unsigned short[nMG_PreSmooth];
    for (unsigned int i = 0; i < nMG_PreSmooth; i++)
      MG_PreSmooth[i] = i+1;
  }
  
  if ((nMG_PostSmooth != nMGLevels+1) && (nMG_PostSmooth != 0)) {
    if (nMG_PostSmooth > nMGLevels+1) {
      
      /*--- Truncate by removing unnecessary elements at the end ---*/
      
      for (unsigned int i = 0; i <= nMGLevels; i++)
        tmp_smooth[i] = MG_PostSmooth[i];
      delete [] MG_PostSmooth;
    } else {
      
      /*--- Add additional elements equal to last element ---*/
       
      for (unsigned int i = 0; i < nMG_PostSmooth; i++)
        tmp_smooth[i] = MG_PostSmooth[i];
      for (unsigned int i = nMG_PostSmooth; i <= nMGLevels; i++)
        tmp_smooth[i] = MG_PostSmooth[nMG_PostSmooth-1];
      delete [] MG_PostSmooth;
      
    }
    
    nMG_PostSmooth = nMGLevels+1;
    MG_PostSmooth = new unsigned short[nMG_PostSmooth];
    for (unsigned int i = 0; i < nMG_PostSmooth; i++)
      MG_PostSmooth[i] = tmp_smooth[i];
    
  }
  
  if ((nMGLevels != 0) && (nMG_PostSmooth == 0)) {
    delete [] MG_PostSmooth;
    nMG_PostSmooth = nMGLevels+1;
    MG_PostSmooth = new unsigned short[nMG_PostSmooth];
    for (unsigned int i = 0; i < nMG_PostSmooth; i++)
      MG_PostSmooth[i] = 0;
  }
  
  if ((nMG_CorrecSmooth != nMGLevels+1) && (nMG_CorrecSmooth != 0)) {
    if (nMG_CorrecSmooth > nMGLevels+1) {
      
      /*--- Truncate by removing unnecessary elements at the end ---*/
      
      for (unsigned int i = 0; i <= nMGLevels; i++)
        tmp_smooth[i] = MG_CorrecSmooth[i];
      delete [] MG_CorrecSmooth;
    } else {
      
      /*--- Add additional elements equal to last element ---*/
      
      for (unsigned int i = 0; i < nMG_CorrecSmooth; i++)
        tmp_smooth[i] = MG_CorrecSmooth[i];
      for (unsigned int i = nMG_CorrecSmooth; i <= nMGLevels; i++)
        tmp_smooth[i] = MG_CorrecSmooth[nMG_CorrecSmooth-1];
      delete [] MG_CorrecSmooth;
    }
    nMG_CorrecSmooth = nMGLevels+1;
    MG_CorrecSmooth = new unsigned short[nMG_CorrecSmooth];
    for (unsigned int i = 0; i < nMG_CorrecSmooth; i++)
      MG_CorrecSmooth[i] = tmp_smooth[i];
  }
  
  if ((nMGLevels != 0) && (nMG_CorrecSmooth == 0)) {
    delete [] MG_CorrecSmooth;
    nMG_CorrecSmooth = nMGLevels+1;
    MG_CorrecSmooth = new unsigned short[nMG_CorrecSmooth];
    for (unsigned int i = 0; i < nMG_CorrecSmooth; i++)
      MG_CorrecSmooth[i] = 0;
  }
  
  /*--- Override MG Smooth parameters ---*/
  
  if (nMG_PreSmooth != 0) MG_PreSmooth[MESH_0] = 1;
  if (nMG_PostSmooth != 0) {
    MG_PostSmooth[MESH_0] = 0;
    MG_PostSmooth[nMGLevels] = 0;
  }
  if (nMG_CorrecSmooth != 0) MG_CorrecSmooth[nMGLevels] = 0;
  
  if (Restart) MGCycle = V_CYCLE;
  
  if (Adjoint) {
    if (Kind_Solver == EULER) Kind_Solver = ADJ_EULER;
    if (Kind_Solver == NAVIER_STOKES) Kind_Solver = ADJ_NAVIER_STOKES;
    if (Kind_Solver == RANS) Kind_Solver = ADJ_RANS;
  }
  
  nCFL = nMGLevels+1;
  CFL = new su2double[nCFL];
  CFL[0] = CFLFineGrid;
  if (Adjoint){
    CFL[0] = CFL[0] * CFLRedCoeff_AdjFlow;
    CFL_AdaptParam[2]*=CFLRedCoeff_AdjFlow;
    CFL_AdaptParam[3]*=CFLRedCoeff_AdjFlow;
  }
  
  for (iCFL = 1; iCFL < nCFL; iCFL++)
    CFL[iCFL] = CFL[iCFL-1];
  
  if (nRKStep == 0) {
    nRKStep = 1;
    RK_Alpha_Step = new su2double[1]; RK_Alpha_Step[0] = 1.0;
  }
  
  if (nIntCoeffs == 0) {
	nIntCoeffs = 2;
	Int_Coeffs = new su2double[2]; Int_Coeffs[0] = 0.25; Int_Coeffs[1] = 0.5;
  }

  if ((Kind_SU2 == SU2_CFD) && (Kind_Solver == NO_SOLVER)) {
    cout << "PHYSICAL_PROBLEM must be set in the configuration file" << endl;
    exit(EXIT_FAILURE);
  }
  
  /*--- Set a flag for viscous simulations ---*/
  
  Viscous = (( Kind_Solver == NAVIER_STOKES          ) ||
             ( Kind_Solver == ADJ_NAVIER_STOKES      ) ||
             ( Kind_Solver == RANS                   ) ||
             ( Kind_Solver == ADJ_RANS               ) );
  
  
  /*--- Re-scale the length based parameters. The US system uses feet,
   but SU2 assumes that the grid is in inches ---*/
  
  if ((SystemMeasurements == US) && (Kind_SU2 == SU2_CFD)) {
    
    for (iMarker = 0; iMarker < nMarker_Monitoring; iMarker++) {
      RefOriginMoment_X[iMarker] = RefOriginMoment_X[iMarker]/12.0;
      RefOriginMoment_Y[iMarker] = RefOriginMoment_Y[iMarker]/12.0;
      RefOriginMoment_Z[iMarker] = RefOriginMoment_Z[iMarker]/12.0;
    }
    
    for (iMarker = 0; iMarker < nGridMovement; iMarker++) {
      Motion_Origin_X[iMarker] = Motion_Origin_X[iMarker]/12.0;
      Motion_Origin_Y[iMarker] = Motion_Origin_Y[iMarker]/12.0;
      Motion_Origin_Z[iMarker] = Motion_Origin_Z[iMarker]/12.0;
    }
    
    RefLengthMoment = RefLengthMoment/12.0;
    if (val_nDim == 2) RefAreaCoeff = RefAreaCoeff/12.0;
    else RefAreaCoeff = RefAreaCoeff/144.0;
    Length_Reynolds = Length_Reynolds/12.0;
    RefElemLength = RefElemLength/12.0;
    
    EA_IntLimit[0] = EA_IntLimit[0]/12.0;
    EA_IntLimit[1] = EA_IntLimit[1]/12.0;
    EA_IntLimit[2] = EA_IntLimit[2]/12.0;
    
    Section_Location[0] = Section_Location[0]/12.0;
    Section_Location[1] = Section_Location[1]/12.0;
    
    Subsonic_Engine_Box[0] = Subsonic_Engine_Box[0]/12.0;
    Subsonic_Engine_Box[1] = Subsonic_Engine_Box[1]/12.0;
    Subsonic_Engine_Box[2] = Subsonic_Engine_Box[2]/12.0;
    Subsonic_Engine_Box[3] = Subsonic_Engine_Box[3]/12.0;
    Subsonic_Engine_Box[4] = Subsonic_Engine_Box[4]/12.0;
    Subsonic_Engine_Box[5] = Subsonic_Engine_Box[5]/12.0;
    
    for (iMarker = 0; iMarker < nMarker_ActDisk_Inlet; iMarker++) {
      for (iDim = 0; iDim < val_nDim; iDim++)
        ActDisk_Origin[iMarker][iDim] = ActDisk_Origin[iMarker][iDim]/12.0;
      ActDisk_RootRadius[iMarker] = ActDisk_RootRadius[iMarker]/12.0;
      ActDisk_TipRadius[iMarker] = ActDisk_TipRadius[iMarker]/12.0;
    }
    
  }
  
  /*--- Check for constant lift mode  ---*/
  if (Fixed_CL_Mode) {
    
    /*--- The initial AoA will be taken as the value input in the
     config file (the default is zero). ---*/
    
    /*--- We will force the use of the cauchy convergence criteria for
     constant lift mode. ---*/
    
    ConvCriteria = CAUCHY;
    Cauchy_Func_Flow = LIFT_COEFFICIENT;
    
    /*--- Initialize the update flag for the AoA with each iteration to false ---*/
    
    Update_AoA = false;
    
  }
  
  if (DirectDiff != NO_DERIVATIVE){
#if !defined COMPLEX_TYPE && !defined ADOLC_FORWARD_TYPE && !defined CODI_FORWARD_TYPE
      if (Kind_SU2 == SU2_CFD){
        cout << "SU2_CFD: Config option DIRECT_DIFF= YES requires AD or complex support!" << endl;
        cout << "Please use SU2_CFD_DIRECTDIFF (configuration/compilation is done using the preconfigure.py script)." << endl;
        exit(EXIT_FAILURE);
      }
#endif
    /*--- Initialize the derivative values ---*/
    switch (DirectDiff) {
      case D_MACH:
        SU2_TYPE::SetDerivative(Mach, 1.0);
        break;
      case D_AOA:
        SU2_TYPE::SetDerivative(AoA, 1.0);
        break;
      case D_SIDESLIP:
        SU2_TYPE::SetDerivative(AoS, 1.0);
        break;
      case D_REYNOLDS:
        SU2_TYPE::SetDerivative(Reynolds, 1.0);
        break;
      case D_TURB2LAM:
       SU2_TYPE::SetDerivative(Turb2LamViscRatio_FreeStream, 1.0);
        break;
      default:
        /*--- All other cases are handled in the specific solver ---*/
        break;
      }
  }

  if (DiscreteAdjoint){
#if !defined ADOLC_REVERSE_TYPE && !defined CODI_REVERSE_TYPE
    if (Kind_SU2 == SU2_CFD){
      cout << "SU2_CFD: Config option MATH_PROBLEM= DISCRETE_ADJOINT requires AD support!" << endl;
      cout << "Please use SU2_CFD_AD (configuration/compilation is done using the preconfigure.py script)." << endl;
      exit(EXIT_FAILURE);
    }
#endif

    /*--- Disable writing of limiters if enabled ---*/
    Wrt_Limiters = false;

    switch(Kind_Solver){
      case EULER:
        Kind_Solver = DISC_ADJ_EULER;
        break;
      case RANS:
        Kind_Solver = DISC_ADJ_RANS;
        Frozen_Visc = false;
        break;
      case NAVIER_STOKES:
        Kind_Solver = DISC_ADJ_NAVIER_STOKES;
        break;
      default:
        break;
    }
  }

  /*--- Check for 2nd order w/ limiting for JST and correct ---*/
  
  if ((Kind_ConvNumScheme_Flow == SPACE_CENTERED) && (Kind_Centered_Flow == JST) && (SpatialOrder_Flow == SECOND_ORDER_LIMITER))
    SpatialOrder_Flow = SECOND_ORDER;
  
  if ((Kind_ConvNumScheme_AdjFlow == SPACE_CENTERED) && (Kind_Centered_AdjFlow == JST) && (SpatialOrder_AdjFlow == SECOND_ORDER_LIMITER))
    SpatialOrder_AdjFlow = SECOND_ORDER;
  
  delete [] tmp_smooth;
  
}

void CConfig::SetMarkers(unsigned short val_software) {

  unsigned short iMarker_All, iMarker_CfgFile, iMarker_Euler, iMarker_Custom,
  iMarker_FarField, iMarker_SymWall, iMarker_Pressure, iMarker_PerBound,
  iMarker_NearFieldBound, iMarker_InterfaceBound, iMarker_Dirichlet,
  iMarker_Inlet, iMarker_Riemann, iMarker_NRBC, iMarker_Outlet, iMarker_Isothermal,
  iMarker_HeatFlux, iMarker_EngineInflow, iMarker_EngineBleed, iMarker_EngineExhaust,
  iMarker_Displacement, iMarker_Load, iMarker_FlowLoad, iMarker_Neumann,
  iMarker_Monitoring, iMarker_Designing, iMarker_GeoEval, iMarker_Plotting,
  iMarker_DV, iMarker_Moving, iMarker_Supersonic_Inlet, iMarker_Supersonic_Outlet,
  iMarker_Clamped, iMarker_FSIinterface, iMarker_Load_Dir, iMarker_Load_Sine,
  iMarker_ActDisk_Inlet, iMarker_ActDisk_Outlet, iMarker_Out_1D;

  int size = SINGLE_NODE;
  
#ifdef HAVE_MPI
  if (val_software != SU2_MSH)
    MPI_Comm_size(MPI_COMM_WORLD, &size);
#endif

  /*--- Compute the total number of markers in the config file ---*/
  
  nMarker_CfgFile = nMarker_Euler + nMarker_FarField + nMarker_SymWall +
  nMarker_Pressure + nMarker_PerBound + nMarker_NearFieldBound +
  nMarker_InterfaceBound + nMarker_Dirichlet + nMarker_Neumann + nMarker_Inlet + nMarker_Riemann +
  nMarker_NRBC + nMarker_Outlet + nMarker_Isothermal + nMarker_HeatFlux +
  nMarker_EngineInflow + nMarker_EngineBleed + nMarker_EngineExhaust +
  nMarker_Supersonic_Inlet + nMarker_Supersonic_Outlet + nMarker_Displacement + nMarker_Load +
  nMarker_FlowLoad + nMarker_Custom +
  nMarker_Clamped + nMarker_Load_Sine + nMarker_Load_Dir +
  nMarker_ActDisk_Inlet + nMarker_ActDisk_Outlet + nMarker_Out_1D;
  
  /*--- Add the possible send/receive domains ---*/

  nMarker_Max = nMarker_CfgFile + 2*size;
  
  /*--- Basic dimensionalization of the markers (worst scenario) ---*/

  nMarker_All = nMarker_Max;

  /*--- Allocate the memory (markers in each domain) ---*/
  
  Marker_All_TagBound   = new string[nMarker_All];			    // Store the tag that correspond with each marker.
  Marker_All_SendRecv   = new short[nMarker_All];						// +#domain (send), -#domain (receive).
  Marker_All_KindBC     = new unsigned short[nMarker_All];	// Store the kind of boundary condition.
  Marker_All_Monitoring = new unsigned short[nMarker_All];	// Store whether the boundary should be monitored.
  Marker_All_Designing  = new unsigned short[nMarker_All];  // Store whether the boundary should be designed.
  Marker_All_Plotting   = new unsigned short[nMarker_All];	// Store whether the boundary should be plotted.
  Marker_All_FSIinterface   = new unsigned short[nMarker_All];	// Store whether the boundary is in the FSI interface.
  Marker_All_GeoEval    = new unsigned short[nMarker_All];	// Store whether the boundary should be geometry evaluation.
  Marker_All_DV         = new unsigned short[nMarker_All];	// Store whether the boundary should be affected by design variables.
  Marker_All_Moving     = new unsigned short[nMarker_All];	// Store whether the boundary should be in motion.
  Marker_All_PerBound   = new short[nMarker_All];						// Store whether the boundary belongs to a periodic boundary.
  Marker_All_Out_1D     = new unsigned short[nMarker_All];  // Store whether the boundary belongs to a 1-d output boundary.

  for (iMarker_All = 0; iMarker_All < nMarker_All; iMarker_All++) {
    Marker_All_TagBound[iMarker_All]   = "SEND_RECEIVE";
    Marker_All_SendRecv[iMarker_All]   = 0;
    Marker_All_KindBC[iMarker_All]     = 0;
    Marker_All_Monitoring[iMarker_All] = 0;
    Marker_All_GeoEval[iMarker_All]    = 0;
    Marker_All_Designing[iMarker_All]  = 0;
    Marker_All_Plotting[iMarker_All]   = 0;
    Marker_All_FSIinterface[iMarker_All]   = 0;
    Marker_All_DV[iMarker_All]         = 0;
    Marker_All_Moving[iMarker_All]     = 0;
    Marker_All_PerBound[iMarker_All]   = 0;
    Marker_All_Out_1D[iMarker_All]     = 0;
  }

  /*--- Allocate the memory (markers in the config file) ---*/

  Marker_CfgFile_TagBound   = new string[nMarker_CfgFile];
  Marker_CfgFile_KindBC     = new unsigned short[nMarker_CfgFile];
  Marker_CfgFile_Monitoring = new unsigned short[nMarker_CfgFile];
  Marker_CfgFile_Designing  = new unsigned short[nMarker_CfgFile];
  Marker_CfgFile_Plotting   = new unsigned short[nMarker_CfgFile];
  Marker_CfgFile_GeoEval    = new unsigned short[nMarker_CfgFile];
  Marker_CfgFile_FSIinterface	= new unsigned short[nMarker_CfgFile];
  Marker_CfgFile_DV         = new unsigned short[nMarker_CfgFile];
  Marker_CfgFile_Moving     = new unsigned short[nMarker_CfgFile];
  Marker_CfgFile_PerBound   = new unsigned short[nMarker_CfgFile];
  Marker_CfgFile_Out_1D     = new unsigned short[nMarker_CfgFile];

  for (iMarker_CfgFile = 0; iMarker_CfgFile < nMarker_CfgFile; iMarker_CfgFile++) {
    Marker_CfgFile_TagBound[iMarker_CfgFile]   = "SEND_RECEIVE";
    Marker_CfgFile_KindBC[iMarker_CfgFile]     = 0;
    Marker_CfgFile_Monitoring[iMarker_CfgFile] = 0;
    Marker_CfgFile_GeoEval[iMarker_CfgFile]    = 0;
    Marker_CfgFile_Designing[iMarker_CfgFile]  = 0;
    Marker_CfgFile_Plotting[iMarker_CfgFile]   = 0;
    Marker_CfgFile_FSIinterface[iMarker_CfgFile]   = 0;
    Marker_CfgFile_DV[iMarker_CfgFile]         = 0;
    Marker_CfgFile_Moving[iMarker_CfgFile]     = 0;
    Marker_CfgFile_PerBound[iMarker_CfgFile]   = 0;
    Marker_CfgFile_Out_1D[iMarker_CfgFile]     = 0;
  }

  /*--- Populate the marker information in the config file (all domains) ---*/

  iMarker_CfgFile = 0;
  for (iMarker_Euler = 0; iMarker_Euler < nMarker_Euler; iMarker_Euler++) {
    Marker_CfgFile_TagBound[iMarker_CfgFile] = Marker_Euler[iMarker_Euler];
    Marker_CfgFile_KindBC[iMarker_CfgFile] = EULER_WALL;
    iMarker_CfgFile++;
  }

  for (iMarker_FarField = 0; iMarker_FarField < nMarker_FarField; iMarker_FarField++) {
    Marker_CfgFile_TagBound[iMarker_CfgFile] = Marker_FarField[iMarker_FarField];
    Marker_CfgFile_KindBC[iMarker_CfgFile] = FAR_FIELD;
    iMarker_CfgFile++;
  }

  for (iMarker_SymWall = 0; iMarker_SymWall < nMarker_SymWall; iMarker_SymWall++) {
    Marker_CfgFile_TagBound[iMarker_CfgFile] = Marker_SymWall[iMarker_SymWall];
    Marker_CfgFile_KindBC[iMarker_CfgFile] = SYMMETRY_PLANE;
    iMarker_CfgFile++;
  }

  for (iMarker_Pressure = 0; iMarker_Pressure < nMarker_Pressure; iMarker_Pressure++) {
    Marker_CfgFile_TagBound[iMarker_CfgFile] = Marker_Pressure[iMarker_Pressure];
    Marker_CfgFile_KindBC[iMarker_CfgFile] = PRESSURE_BOUNDARY;
    iMarker_CfgFile++;
  }

  for (iMarker_PerBound = 0; iMarker_PerBound < nMarker_PerBound; iMarker_PerBound++) {
    Marker_CfgFile_TagBound[iMarker_CfgFile] = Marker_PerBound[iMarker_PerBound];
    Marker_CfgFile_KindBC[iMarker_CfgFile] = PERIODIC_BOUNDARY;
    Marker_CfgFile_PerBound[iMarker_CfgFile] = iMarker_PerBound + 1;
    iMarker_CfgFile++;
  }

  for (iMarker_ActDisk_Inlet = 0; iMarker_ActDisk_Inlet < nMarker_ActDisk_Inlet; iMarker_ActDisk_Inlet++) {
		Marker_CfgFile_TagBound[iMarker_CfgFile] = Marker_ActDisk_Inlet[iMarker_ActDisk_Inlet];
		Marker_CfgFile_KindBC[iMarker_CfgFile] = ACTDISK_INLET;
		iMarker_CfgFile++;
	}

  for (iMarker_ActDisk_Outlet = 0; iMarker_ActDisk_Outlet < nMarker_ActDisk_Outlet; iMarker_ActDisk_Outlet++) {
		Marker_CfgFile_TagBound[iMarker_CfgFile] = Marker_ActDisk_Outlet[iMarker_ActDisk_Outlet];
		Marker_CfgFile_KindBC[iMarker_CfgFile] = ACTDISK_OUTLET;
		iMarker_CfgFile++;
	}

  for (iMarker_NearFieldBound = 0; iMarker_NearFieldBound < nMarker_NearFieldBound; iMarker_NearFieldBound++) {
    Marker_CfgFile_TagBound[iMarker_CfgFile] = Marker_NearFieldBound[iMarker_NearFieldBound];
    Marker_CfgFile_KindBC[iMarker_CfgFile] = NEARFIELD_BOUNDARY;
    iMarker_CfgFile++;
  }

  for (iMarker_InterfaceBound = 0; iMarker_InterfaceBound < nMarker_InterfaceBound; iMarker_InterfaceBound++) {
    Marker_CfgFile_TagBound[iMarker_CfgFile] = Marker_InterfaceBound[iMarker_InterfaceBound];
    Marker_CfgFile_KindBC[iMarker_CfgFile] = INTERFACE_BOUNDARY;
    iMarker_CfgFile++;
  }

  for (iMarker_Dirichlet = 0; iMarker_Dirichlet < nMarker_Dirichlet; iMarker_Dirichlet++) {
    Marker_CfgFile_TagBound[iMarker_CfgFile] = Marker_Dirichlet[iMarker_Dirichlet];
    Marker_CfgFile_KindBC[iMarker_CfgFile] = DIRICHLET;
    iMarker_CfgFile++;
  }

  for (iMarker_Inlet = 0; iMarker_Inlet < nMarker_Inlet; iMarker_Inlet++) {
    Marker_CfgFile_TagBound[iMarker_CfgFile] = Marker_Inlet[iMarker_Inlet];
    Marker_CfgFile_KindBC[iMarker_CfgFile] = INLET_FLOW;
    iMarker_CfgFile++;
  }

  for (iMarker_Riemann = 0; iMarker_Riemann < nMarker_Riemann; iMarker_Riemann++) {
    Marker_CfgFile_TagBound[iMarker_CfgFile] = Marker_Riemann[iMarker_Riemann];
    Marker_CfgFile_KindBC[iMarker_CfgFile] = RIEMANN_BOUNDARY;
    iMarker_CfgFile++;
  }

  for (iMarker_NRBC = 0; iMarker_NRBC < nMarker_NRBC; iMarker_NRBC++) {
    Marker_CfgFile_TagBound[iMarker_CfgFile] = Marker_NRBC[iMarker_NRBC];
    Marker_CfgFile_KindBC[iMarker_CfgFile] = NRBC_BOUNDARY;
    iMarker_CfgFile++;
  }

  Inflow_Mach = new su2double[nMarker_EngineInflow];
  Inflow_Pressure = new su2double[nMarker_EngineInflow];

  for (iMarker_EngineInflow = 0; iMarker_EngineInflow < nMarker_EngineInflow; iMarker_EngineInflow++) {
    Marker_CfgFile_TagBound[iMarker_CfgFile] = Marker_EngineInflow[iMarker_EngineInflow];
    Marker_CfgFile_KindBC[iMarker_CfgFile] = ENGINE_INFLOW;
    Inflow_Mach[iMarker_EngineInflow] = 0.0;
    Inflow_Pressure[iMarker_EngineInflow] = 0.0;
    iMarker_CfgFile++;
  }
  
  Bleed_MassFlow = new su2double[nMarker_EngineBleed];
  Bleed_Temperature = new su2double[nMarker_EngineBleed];
  Bleed_Pressure = new su2double[nMarker_EngineBleed];

  for (iMarker_EngineBleed = 0; iMarker_EngineBleed < nMarker_EngineBleed; iMarker_EngineBleed++) {
    Marker_CfgFile_TagBound[iMarker_CfgFile] = Marker_EngineBleed[iMarker_EngineBleed];
    Marker_CfgFile_KindBC[iMarker_CfgFile] = ENGINE_BLEED;
    Bleed_MassFlow[iMarker_EngineBleed] = 0.0;
    Bleed_Temperature[iMarker_EngineBleed] = 0.0;
    Bleed_Pressure[iMarker_EngineBleed] = 0.0;
    iMarker_CfgFile++;
  }

  Exhaust_Pressure = new su2double[nMarker_EngineExhaust];
  Exhaust_Temperature = new su2double[nMarker_EngineExhaust];

  for (iMarker_EngineExhaust = 0; iMarker_EngineExhaust < nMarker_EngineExhaust; iMarker_EngineExhaust++) {
    Marker_CfgFile_TagBound[iMarker_CfgFile] = Marker_EngineExhaust[iMarker_EngineExhaust];
    Marker_CfgFile_KindBC[iMarker_CfgFile] = ENGINE_EXHAUST;
    Exhaust_Pressure[iMarker_EngineExhaust] = 0.0;
    Exhaust_Temperature[iMarker_EngineExhaust] = 0.0;
    iMarker_CfgFile++;
  }

  for (iMarker_Supersonic_Inlet = 0; iMarker_Supersonic_Inlet < nMarker_Supersonic_Inlet; iMarker_Supersonic_Inlet++) {
    Marker_CfgFile_TagBound[iMarker_CfgFile] = Marker_Supersonic_Inlet[iMarker_Supersonic_Inlet];
    Marker_CfgFile_KindBC[iMarker_CfgFile] = SUPERSONIC_INLET;
    iMarker_CfgFile++;
  }
  
  for (iMarker_Supersonic_Outlet = 0; iMarker_Supersonic_Outlet < nMarker_Supersonic_Outlet; iMarker_Supersonic_Outlet++) {
    Marker_CfgFile_TagBound[iMarker_CfgFile] = Marker_Supersonic_Outlet[iMarker_Supersonic_Outlet];
    Marker_CfgFile_KindBC[iMarker_CfgFile] = SUPERSONIC_OUTLET;
    iMarker_CfgFile++;
  }

  for (iMarker_Neumann = 0; iMarker_Neumann < nMarker_Neumann; iMarker_Neumann++) {
    Marker_CfgFile_TagBound[iMarker_CfgFile] = Marker_Neumann[iMarker_Neumann];
    Marker_CfgFile_KindBC[iMarker_CfgFile] = NEUMANN;
    iMarker_CfgFile++;
  }

  for (iMarker_Custom = 0; iMarker_Custom < nMarker_Custom; iMarker_Custom++) {
    Marker_CfgFile_TagBound[iMarker_CfgFile] = Marker_Custom[iMarker_Custom];
    Marker_CfgFile_KindBC[iMarker_CfgFile] = CUSTOM_BOUNDARY;
    iMarker_CfgFile++;
  }

  for (iMarker_Outlet = 0; iMarker_Outlet < nMarker_Outlet; iMarker_Outlet++) {
    Marker_CfgFile_TagBound[iMarker_CfgFile] = Marker_Outlet[iMarker_Outlet];
    Marker_CfgFile_KindBC[iMarker_CfgFile] = OUTLET_FLOW;
    iMarker_CfgFile++;
  }

  for (iMarker_Isothermal = 0; iMarker_Isothermal < nMarker_Isothermal; iMarker_Isothermal++) {
    Marker_CfgFile_TagBound[iMarker_CfgFile] = Marker_Isothermal[iMarker_Isothermal];
    Marker_CfgFile_KindBC[iMarker_CfgFile] = ISOTHERMAL;
    iMarker_CfgFile++;
  }

  for (iMarker_HeatFlux = 0; iMarker_HeatFlux < nMarker_HeatFlux; iMarker_HeatFlux++) {
    Marker_CfgFile_TagBound[iMarker_CfgFile] = Marker_HeatFlux[iMarker_HeatFlux];
    Marker_CfgFile_KindBC[iMarker_CfgFile] = HEAT_FLUX;
    iMarker_CfgFile++;
  }

  for (iMarker_Clamped = 0; iMarker_Clamped < nMarker_Clamped; iMarker_Clamped++) {
    Marker_CfgFile_TagBound[iMarker_CfgFile] = Marker_Clamped[iMarker_Clamped];
    Marker_CfgFile_KindBC[iMarker_CfgFile] = CLAMPED_BOUNDARY;
    iMarker_CfgFile++;
  }

  for (iMarker_Displacement = 0; iMarker_Displacement < nMarker_Displacement; iMarker_Displacement++) {
    Marker_CfgFile_TagBound[iMarker_CfgFile] = Marker_Displacement[iMarker_Displacement];
    Marker_CfgFile_KindBC[iMarker_CfgFile] = DISPLACEMENT_BOUNDARY;
    iMarker_CfgFile++;
  }

  for (iMarker_Load = 0; iMarker_Load < nMarker_Load; iMarker_Load++) {
    Marker_CfgFile_TagBound[iMarker_CfgFile] = Marker_Load[iMarker_Load];
    Marker_CfgFile_KindBC[iMarker_CfgFile] = LOAD_BOUNDARY;
    iMarker_CfgFile++;
  }

  for (iMarker_Load_Dir = 0; iMarker_Load_Dir < nMarker_Load_Dir; iMarker_Load_Dir++) {
    Marker_CfgFile_TagBound[iMarker_CfgFile] = Marker_Load_Dir[iMarker_Load_Dir];
    Marker_CfgFile_KindBC[iMarker_CfgFile] = LOAD_DIR_BOUNDARY;
    iMarker_CfgFile++;
  }

  for (iMarker_Load_Sine = 0; iMarker_Load_Sine < nMarker_Load_Sine; iMarker_Load_Sine++) {
    Marker_CfgFile_TagBound[iMarker_CfgFile] = Marker_Load_Sine[iMarker_Load_Sine];
    Marker_CfgFile_KindBC[iMarker_CfgFile] = LOAD_SINE_BOUNDARY;
    iMarker_CfgFile++;
  }


  for (iMarker_FlowLoad = 0; iMarker_FlowLoad < nMarker_FlowLoad; iMarker_FlowLoad++) {
    Marker_CfgFile_TagBound[iMarker_CfgFile] = Marker_FlowLoad[iMarker_FlowLoad];
    Marker_CfgFile_KindBC[iMarker_CfgFile] = FLOWLOAD_BOUNDARY;
    iMarker_CfgFile++;
  }

  for (iMarker_CfgFile = 0; iMarker_CfgFile < nMarker_CfgFile; iMarker_CfgFile++) {
    Marker_CfgFile_Monitoring[iMarker_CfgFile] = NO;
    for (iMarker_Monitoring = 0; iMarker_Monitoring < nMarker_Monitoring; iMarker_Monitoring++)
      if (Marker_CfgFile_TagBound[iMarker_CfgFile] == Marker_Monitoring[iMarker_Monitoring])
        Marker_CfgFile_Monitoring[iMarker_CfgFile] = YES;
  }

  for (iMarker_CfgFile = 0; iMarker_CfgFile < nMarker_CfgFile; iMarker_CfgFile++) {
    Marker_CfgFile_GeoEval[iMarker_CfgFile] = NO;
    for (iMarker_GeoEval = 0; iMarker_GeoEval < nMarker_GeoEval; iMarker_GeoEval++)
      if (Marker_CfgFile_TagBound[iMarker_CfgFile] == Marker_GeoEval[iMarker_GeoEval])
        Marker_CfgFile_GeoEval[iMarker_CfgFile] = YES;
  }

  for (iMarker_CfgFile = 0; iMarker_CfgFile < nMarker_CfgFile; iMarker_CfgFile++) {
    Marker_CfgFile_Designing[iMarker_CfgFile] = NO;
    for (iMarker_Designing = 0; iMarker_Designing < nMarker_Designing; iMarker_Designing++)
      if (Marker_CfgFile_TagBound[iMarker_CfgFile] == Marker_Designing[iMarker_Designing])
        Marker_CfgFile_Designing[iMarker_CfgFile] = YES;
  }

  for (iMarker_CfgFile = 0; iMarker_CfgFile < nMarker_CfgFile; iMarker_CfgFile++) {
    Marker_CfgFile_Plotting[iMarker_CfgFile] = NO;
    for (iMarker_Plotting = 0; iMarker_Plotting < nMarker_Plotting; iMarker_Plotting++)
      if (Marker_CfgFile_TagBound[iMarker_CfgFile] == Marker_Plotting[iMarker_Plotting])
        Marker_CfgFile_Plotting[iMarker_CfgFile] = YES;
  }

  /*--- Identification of Fluid-Structure interface markers ---*/

  for (iMarker_CfgFile = 0; iMarker_CfgFile < nMarker_CfgFile; iMarker_CfgFile++) {
	unsigned short indexMarker=0;
    Marker_CfgFile_FSIinterface[iMarker_CfgFile] = NO;
    for (iMarker_FSIinterface = 0; iMarker_FSIinterface < nMarker_FSIinterface; iMarker_FSIinterface++)
      if (Marker_CfgFile_TagBound[iMarker_CfgFile] == Marker_FSIinterface[iMarker_FSIinterface])
      	indexMarker=(int)(iMarker_FSIinterface/2+1);
        Marker_CfgFile_FSIinterface[iMarker_CfgFile] = indexMarker;
  }

  for (iMarker_CfgFile = 0; iMarker_CfgFile < nMarker_CfgFile; iMarker_CfgFile++) {
    Marker_CfgFile_DV[iMarker_CfgFile] = NO;
    for (iMarker_DV = 0; iMarker_DV < nMarker_DV; iMarker_DV++)
      if (Marker_CfgFile_TagBound[iMarker_CfgFile] == Marker_DV[iMarker_DV])
        Marker_CfgFile_DV[iMarker_CfgFile] = YES;
  }

  for (iMarker_CfgFile = 0; iMarker_CfgFile < nMarker_CfgFile; iMarker_CfgFile++) {
    Marker_CfgFile_Moving[iMarker_CfgFile] = NO;
    for (iMarker_Moving = 0; iMarker_Moving < nMarker_Moving; iMarker_Moving++)
      if (Marker_CfgFile_TagBound[iMarker_CfgFile] == Marker_Moving[iMarker_Moving])
        Marker_CfgFile_Moving[iMarker_CfgFile] = YES;
  }

  for (iMarker_CfgFile = 0; iMarker_CfgFile < nMarker_CfgFile; iMarker_CfgFile++) {
    Marker_CfgFile_Out_1D[iMarker_CfgFile] = NO;
    for (iMarker_Out_1D = 0; iMarker_Out_1D < nMarker_Out_1D; iMarker_Out_1D++)
      if (Marker_CfgFile_TagBound[iMarker_CfgFile] == Marker_Out_1D[iMarker_Out_1D])
        Marker_CfgFile_Out_1D[iMarker_CfgFile] = YES;
  }

}

void CConfig::SetOutput(unsigned short val_software, unsigned short val_izone) {

  unsigned short iMarker_Euler, iMarker_Custom, iMarker_FarField,
  iMarker_SymWall, iMarker_PerBound, iMarker_Pressure, iMarker_NearFieldBound,
  iMarker_InterfaceBound, iMarker_Dirichlet, iMarker_Inlet, iMarker_Riemann,
  iMarker_NRBC, iMarker_MixBound, iMarker_Outlet, iMarker_Isothermal, iMarker_HeatFlux,
  iMarker_EngineInflow, iMarker_EngineBleed, iMarker_EngineExhaust, iMarker_Displacement,
  iMarker_Load, iMarker_FlowLoad,  iMarker_Neumann, iMarker_Monitoring,
  iMarker_Designing, iMarker_GeoEval, iMarker_Plotting, iMarker_DV,
  iMarker_FSIinterface, iMarker_Load_Dir, iMarker_Load_Sine, iMarker_Clamped,
  iMarker_Moving, iMarker_Supersonic_Inlet, iMarker_Supersonic_Outlet, iMarker_ActDisk_Inlet,
  iMarker_ActDisk_Outlet;
  
  
  /*--- WARNING: when compiling on Windows, ctime() is not available. Comment out
   the two lines below that use the dt variable. ---*/
  //time_t now = time(0);
  //string dt = ctime(&now); dt[24] = '.';

  cout << endl << "-------------------------------------------------------------------------" << endl;
  cout << "|    ___ _   _ ___                                                      |" << endl;
  cout << "|   / __| | | |_  )   Release 4.1.0  \"Cardinal\"                         |" << endl;
  cout << "|   \\__ \\ |_| |/ /                                                      |" << endl;
  switch (val_software) {
    case SU2_CFD: cout << "|   |___/\\___//___|   Suite (Computational Fluid Dynamics Code)         |" << endl; break;
    case SU2_DEF: cout << "|   |___/\\___//___|   Suite (Mesh Deformation Code)                     |" << endl; break;
    case SU2_DOT: cout << "|   |___/\\___//___|   Suite (Gradient Projection Code)                  |" << endl; break;
    case SU2_MSH: cout << "|   |___/\\___//___|   Suite (Mesh Adaptation Code)                      |" << endl; break;
    case SU2_GEO: cout << "|   |___/\\___//___|   Suite (Geometry Definition Code)                  |" << endl; break;
    case SU2_SOL: cout << "|   |___/\\___//___|   Suite (Solution Exporting Code)                   |" << endl; break;
  }

  cout << "|                                                                       |" << endl;
  //cout << "|   Local date and time: " << dt << "                      |" << endl;
  cout <<"-------------------------------------------------------------------------" << endl;
  cout << "| SU2 Lead Dev.: Dr. Francisco Palacios, Francisco.D.Palacios@boeing.com|" << endl;
  cout << "|                Dr. Thomas D. Economon, economon@stanford.edu          |" << endl;
  cout <<"-------------------------------------------------------------------------" << endl;
  cout << "| SU2 Developers:                                                       |" << endl;
  cout << "| - Prof. Juan J. Alonso's group at Stanford University.                |" << endl;
  cout << "| - Prof. Piero Colonna's group at Delft University of Technology.      |" << endl;
  cout << "| - Prof. Nicolas R. Gauger's group at Kaiserslautern U. of Technology. |" << endl;
  cout << "| - Prof. Alberto Guardone's group at Polytechnic University of Milan.  |" << endl;
  cout << "| - Prof. Rafael Palacios' group at Imperial College London.            |" << endl;
  cout <<"-------------------------------------------------------------------------" << endl;
  cout << "| Copyright (C) 2012-2015 SU2, the open-source CFD code.                |" << endl;
  cout << "|                                                                       |" << endl;
  cout << "| SU2 is free software; you can redistribute it and/or                  |" << endl;
  cout << "| modify it under the terms of the GNU Lesser General Public            |" << endl;
  cout << "| License as published by the Free Software Foundation; either          |" << endl;
  cout << "| version 2.1 of the License, or (at your option) any later version.    |" << endl;
  cout << "|                                                                       |" << endl;
  cout << "| SU2 is distributed in the hope that it will be useful,                |" << endl;
  cout << "| but WITHOUT ANY WARRANTY; without even the implied warranty of        |" << endl;
  cout << "| MERCHANTABILITY or FITNESS FOR A PARTICULAR PURPOSE. See the GNU      |" << endl;
  cout << "| Lesser General Public License for more details.                       |" << endl;
  cout << "|                                                                       |" << endl;
  cout << "| You should have received a copy of the GNU Lesser General Public      |" << endl;
  cout << "| License along with SU2. If not, see <http://www.gnu.org/licenses/>.   |" << endl;
  cout <<"-------------------------------------------------------------------------" << endl;

  cout << endl <<"------------------------ Physical Case Definition -----------------------" << endl;
  if (val_software == SU2_CFD) {
	if (FSI_Problem){
	   cout << "Fluid-Structure Interaction." << endl;
	}

  if (DiscreteAdjoint){
     cout <<"Discrete Adjoint equations using Algorithmic Differentiation " << endl;
     cout <<"based on the physical case: ";
  }
    switch (Kind_Solver) {
      case EULER: case DISC_ADJ_EULER:
        if (Kind_Regime == COMPRESSIBLE) cout << "Compressible Euler equations." << endl;
        if (Kind_Regime == INCOMPRESSIBLE) cout << "Incompressible Euler equations." << endl;
        if (Kind_Regime == FREESURFACE) {
          cout << "Incompressible Euler equations with FreeSurface." << endl;
          cout << "Free surface flow equation. Density ratio: " << RatioDensity << "." << endl;
          cout << "The free surface is located at: " << FreeSurface_Zero <<", and its thickness is: " << FreeSurface_Thickness << "." << endl;
        }
        break;
      case NAVIER_STOKES: case DISC_ADJ_NAVIER_STOKES:
        if (Kind_Regime == COMPRESSIBLE) cout << "Compressible Laminar Navier-Stokes' equations." << endl;
        if (Kind_Regime == INCOMPRESSIBLE) cout << "Incompressible Laminar Navier-Stokes' equations." << endl;
        if (Kind_Regime == FREESURFACE) {
          cout << "Incompressible Laminar Navier-Stokes' equations with FreeSurface." << endl;
          cout << "Free surface flow equation. Density ratio: " << RatioDensity <<". Viscosity ratio: "<< RatioViscosity << "." << endl;
          cout << "The free surface is located at: " << FreeSurface_Zero <<", and its thickness is: " << FreeSurface_Thickness << "." << endl;
        }
        break;
      case RANS: case DISC_ADJ_RANS:
        if (Kind_Regime == COMPRESSIBLE) cout << "Compressible RANS equations." << endl;
        if (Kind_Regime == INCOMPRESSIBLE) cout << "Incompressible RANS equations." << endl;
        if (Kind_Regime == FREESURFACE) {
          cout << "Incompressible RANS equations with FreeSurface." << endl;
          cout << "Free surface flow equation. Density ratio: " << RatioDensity <<". Viscosity ratio: "<< RatioViscosity << "." << endl;
          cout << "The free surface is located at: " << FreeSurface_Zero <<", and its thickness is: " << FreeSurface_Thickness << "." << endl;
        }
        cout << "Turbulence model: ";
        switch (Kind_Turb_Model) {
          case SA:     cout << "Spalart Allmaras" << endl; break;
          case SA_NEG: cout << "Negative Spalart Allmaras" << endl; break;
          case SST:    cout << "Menter's SST"     << endl; break;
        }
        break;
      case POISSON_EQUATION: cout << "Poisson equation." << endl; break;
      case WAVE_EQUATION: cout << "Wave equation." << endl; break;
      case HEAT_EQUATION: cout << "Heat equation." << endl; break;
      case LINEAR_ELASTICITY: cout << "Linear elasticity solver." << endl; break;
      case FEM_ELASTICITY:
    	  if (Kind_Struct_Solver == SMALL_DEFORMATIONS) cout << "Geometrically linear elasticity solver." << endl;
    	  if (Kind_Struct_Solver == LARGE_DEFORMATIONS) cout << "Geometrically non-linear elasticity solver." << endl;
    	  if (Kind_Material == LINEAR_ELASTIC) cout << "Linear elastic material." << endl;
    	  if (Kind_Material == NEO_HOOKEAN) {
    		  if (Kind_Material_Compress == COMPRESSIBLE_MAT) cout << "Compressible Neo-Hookean material model." << endl;
    		  if (Kind_Material_Compress == INCOMPRESSIBLE_MAT) cout << "Incompressible Neo-Hookean material model (mean dilatation method)." << endl;
    	  }
    	  break;
      case ADJ_EULER: cout << "Continuous Euler adjoint equations." << endl; break;
      case ADJ_NAVIER_STOKES:
        if (Frozen_Visc)
          cout << "Continuous Navier-Stokes adjoint equations with frozen (laminar) viscosity." << endl;
        else
          cout << "Continuous Navier-Stokes adjoint equations." << endl;
        break;
      case ADJ_RANS:
        if (Frozen_Visc)
          cout << "Continuous RANS adjoint equations with frozen (laminar and eddy) viscosity." << endl;
        else
          cout << "Continuous RANS adjoint equations." << endl;

        break;

    }

    if ((Kind_Regime == COMPRESSIBLE) && (Kind_Solver != LINEAR_ELASTICITY) && (Kind_Solver != FEM_ELASTICITY) &&
        (Kind_Solver != HEAT_EQUATION) && (Kind_Solver != WAVE_EQUATION)) {
      cout << "Mach number: " << Mach <<"."<< endl;
      cout << "Angle of attack (AoA): " << AoA <<" deg, and angle of sideslip (AoS): " << AoS <<" deg."<< endl;
      if ((Kind_Solver == NAVIER_STOKES) || (Kind_Solver == ADJ_NAVIER_STOKES) ||
          (Kind_Solver == RANS) || (Kind_Solver == ADJ_RANS))
        cout << "Reynolds number: " << Reynolds <<"."<< endl;
    }

    if (EquivArea) {
      cout <<"The equivalent area is going to be evaluated on the near-field."<< endl;
      cout <<"The lower integration limit is "<<EA_IntLimit[0]<<", and the upper is "<<EA_IntLimit[1]<<"."<< endl;
      cout <<"The near-field is situated at "<<EA_IntLimit[2]<<"."<< endl;
    }

    if (Grid_Movement) {
      cout << "Performing a dynamic mesh simulation: ";
      switch (Kind_GridMovement[ZONE_0]) {
        case NO_MOVEMENT:     cout << "no movement." << endl; break;
        case DEFORMING:       cout << "deforming mesh motion." << endl; break;
        case RIGID_MOTION:    cout << "rigid mesh motion." << endl; break;
        case MOVING_WALL:     cout << "moving walls." << endl; break;
        case ROTATING_FRAME:  cout << "rotating reference frame." << endl; break;
        case AEROELASTIC:     cout << "aeroelastic motion." << endl; break;
        case FLUID_STRUCTURE: cout << "fluid-structure motion." << endl; break;
        case EXTERNAL:        cout << "externally prescribed motion." << endl; break;
        case AEROELASTIC_RIGID_MOTION:  cout << "rigid mesh motion plus aeroelastic motion." << endl; break;
      }
    }

    if (Restart) {
      if (!Adjoint && Kind_Solver != FEM_ELASTICITY) cout << "Read flow solution from: " << Solution_FlowFileName << "." << endl;
      if (Adjoint) cout << "Read adjoint solution from: " << Solution_AdjFileName << "." << endl;
      if (Kind_Solver == FEM_ELASTICITY) cout << "Read structural solution from: " << Solution_FEMFileName << "." << endl;
    }
    else {
      cout << "No restart solution, use the values at infinity (freestream)." << endl;
    }

    if (Adjoint)
      cout << "Read flow solution from: " << Solution_FlowFileName << "." << endl;

    
    if (Ref_NonDim == DIMENSIONAL) { cout << "Dimensional simulation." << endl; }
    else if (Ref_NonDim == FREESTREAM_PRESS_EQ_ONE) { cout << "Non-Dimensional simulation (P=1.0, Rho=1.0, T=1.0 at the farfield)." << endl; }
    else if (Ref_NonDim == FREESTREAM_VEL_EQ_MACH) { cout << "Non-Dimensional simulation (V=Mach, Rho=1.0, T=1.0 at the farfield)." << endl; }
    else if (Ref_NonDim == FREESTREAM_VEL_EQ_ONE) { cout << "Non-Dimensional simulation (V=1.0, Rho=1.0, T=1.0 at the farfield)." << endl; }
    
    if (RefAreaCoeff == 0) cout << "The reference length/area will be computed using y(2D) or z(3D) projection." << endl;
    else cout << "The reference length/area (force coefficient) is " << RefAreaCoeff << "." << endl;
    cout << "The reference length (moment computation) is " << RefLengthMoment << "." << endl;

    if ((nRefOriginMoment_X > 1) || (nRefOriginMoment_Y > 1) || (nRefOriginMoment_Z > 1)) {
      cout << "Surface(s) where the force coefficients are evaluated and \n";
      cout << "their reference origin for moment computation: \n";

      for (iMarker_Monitoring = 0; iMarker_Monitoring < nMarker_Monitoring; iMarker_Monitoring++) {
        cout << "   - " << Marker_Monitoring[iMarker_Monitoring] << " (" << RefOriginMoment_X[iMarker_Monitoring] <<", "<<RefOriginMoment_Y[iMarker_Monitoring] <<", "<< RefOriginMoment_Z[iMarker_Monitoring] << ")";
        if (iMarker_Monitoring < nMarker_Monitoring-1) cout << ".\n";
        else cout <<"."<< endl;
      }
    }
    else {
      cout << "Reference origin (moment computation) is (" << RefOriginMoment_X[0] << ", " << RefOriginMoment_Y[0] << ", " << RefOriginMoment_Z[0] << ")." << endl;
      cout << "Surface(s) where the force coefficients are evaluated: ";
      for (iMarker_Monitoring = 0; iMarker_Monitoring < nMarker_Monitoring; iMarker_Monitoring++) {
        cout << Marker_Monitoring[iMarker_Monitoring];
        if (iMarker_Monitoring < nMarker_Monitoring-1) cout << ", ";
        else cout <<"."<< endl;
      }
    }

    if (nMarker_Designing != 0) {
      cout << "Surface(s) where the objective function is evaluated: ";
      for (iMarker_Designing = 0; iMarker_Designing < nMarker_Designing; iMarker_Designing++) {
        cout << Marker_Designing[iMarker_Designing];
        if (iMarker_Designing < nMarker_Designing-1) cout << ", ";
        else cout <<".";
      }
      cout<< endl;
    }

    cout << "Surface(s) plotted in the output file: ";
    for (iMarker_Plotting = 0; iMarker_Plotting < nMarker_Plotting; iMarker_Plotting++) {
      cout << Marker_Plotting[iMarker_Plotting];
      if (iMarker_Plotting < nMarker_Plotting-1) cout << ", ";
      else cout <<".";
    }
    cout<< endl;

    cout << "Surface(s) belonging to the Fluid-Structure Interaction problem: ";
    for (iMarker_FSIinterface = 0; iMarker_FSIinterface < nMarker_FSIinterface; iMarker_FSIinterface++) {
      cout << Marker_FSIinterface[iMarker_FSIinterface];
      if (iMarker_FSIinterface < nMarker_FSIinterface-1) cout << ", ";
      else cout <<".";
    }
    cout<<endl;

    if (nMarker_DV != 0) {
      cout << "Surface(s) affected by the design variables: ";
      for (iMarker_DV = 0; iMarker_DV < nMarker_DV; iMarker_DV++) {
        cout << Marker_DV[iMarker_DV];
        if (iMarker_DV < nMarker_DV-1) cout << ", ";
        else cout <<".";
      }
      cout<< endl;
    }

    if ((Kind_GridMovement[ZONE_0] == DEFORMING) || (Kind_GridMovement[ZONE_0] == MOVING_WALL)) {
      cout << "Surface(s) in motion: ";
      for (iMarker_Moving = 0; iMarker_Moving < nMarker_Moving; iMarker_Moving++) {
        cout << Marker_Moving[iMarker_Moving];
        if (iMarker_Moving < nMarker_Moving-1) cout << ", ";
        else cout <<".";
      }
      cout<< endl;
    }

  }

  if (val_software == SU2_GEO) {
    if (nMarker_GeoEval != 0) {
      cout << "Surface(s) where the geometrical based functions is evaluated: ";
      for (iMarker_GeoEval = 0; iMarker_GeoEval < nMarker_GeoEval; iMarker_GeoEval++) {
        cout << Marker_GeoEval[iMarker_GeoEval];
        if (iMarker_GeoEval < nMarker_GeoEval-1) cout << ", ";
        else cout <<".";
      }
      cout<< endl;
    }
  }

  cout << "Input mesh file name: " << Mesh_FileName << endl;

	if (val_software == SU2_DOT) {
		cout << "Input sensitivity file name: " << SurfAdjCoeff_FileName << "." << endl;
	}

	if (val_software == SU2_MSH) {
		switch (Kind_Adaptation) {
		case FULL: case WAKE: case FULL_FLOW: case FULL_ADJOINT: case SMOOTHING: case SUPERSONIC_SHOCK:
			break;
		case GRAD_FLOW:
			cout << "Read flow solution from: " << Solution_FlowFileName << "." << endl;
			break;
		case GRAD_ADJOINT:
			cout << "Read adjoint flow solution from: " << Solution_AdjFileName << "." << endl;
			break;
		case GRAD_FLOW_ADJ: case COMPUTABLE: case REMAINING:
			cout << "Read flow solution from: " << Solution_FlowFileName << "." << endl;
			cout << "Read adjoint flow solution from: " << Solution_AdjFileName << "." << endl;
			break;
		}
	}

	if (val_software == SU2_DEF) {
		cout << endl <<"---------------------- Grid deformation parameters ----------------------" << endl;
		cout << "Grid deformation using a linear elasticity method." << endl;

    if (Hold_GridFixed == YES) cout << "Hold some regions of the mesh fixed (hardcode implementation)." << endl;
  }

  if (val_software == SU2_DOT) {
  cout << endl <<"-------------------- Surface deformation parameters ---------------------" << endl;
  }

  if ((val_software == SU2_DEF) || (val_software == SU2_DOT)) {


    for (unsigned short iDV = 0; iDV < nDV; iDV++) {

      
      if ((Design_Variable[iDV] != FFD_SETTING) &&
          (Design_Variable[iDV] != SURFACE_FILE)) {
        
        if (iDV == 0)
          cout << "Design variables definition (markers <-> value <-> param):" << endl;
        
        switch (Design_Variable[iDV]) {
          case FFD_CONTROL_POINT_2D:  cout << "FFD 2D (control point) <-> "; break;
          case FFD_CAMBER_2D:         cout << "FFD 2D (camber) <-> "; break;
          case FFD_THICKNESS_2D:      cout << "FFD 2D (thickness) <-> "; break;
          case HICKS_HENNE:           cout << "Hicks Henne <-> " ; break;
          case TRANSLATION:           cout << "Translation design variable."; break;
          case SCALE:                 cout << "Scale design variable."; break;
          case NACA_4DIGITS:          cout << "NACA four digits <-> "; break;
          case PARABOLIC:             cout << "Parabolic <-> "; break;
          case AIRFOIL:               cout << "Airfoil <-> "; break;
          case ROTATION:              cout << "Rotation <-> "; break;
          case FFD_CONTROL_POINT:     cout << "FFD (control point) <-> "; break;
          case FFD_DIHEDRAL_ANGLE:    cout << "FFD (dihedral angle) <-> "; break;
          case FFD_TWIST_ANGLE:       cout << "FFD (twist angle) <-> "; break;
          case FFD_ROTATION:          cout << "FFD (rotation) <-> "; break;
          case FFD_CONTROL_SURFACE:   cout << "FFD (control surface) <-> "; break;
          case FFD_CAMBER:            cout << "FFD (camber) <-> "; break;
          case FFD_THICKNESS:         cout << "FFD (thickness) <-> "; break;
          case CUSTOM:                cout << "Custom DV <-> "; break;
        }
        
        for (iMarker_DV = 0; iMarker_DV < nMarker_DV; iMarker_DV++) {
          cout << Marker_DV[iMarker_DV];
          if (iMarker_DV < nMarker_DV-1) cout << ", ";
          else cout << " <-> ";
        }
        cout << DV_Value[iDV] << " <-> ";

        if (Design_Variable[iDV] == FFD_SETTING) nParamDV = 0;
        if (Design_Variable[iDV] == SCALE) nParamDV = 0;
        if ((Design_Variable[iDV] == FFD_CAMBER_2D) ||
            (Design_Variable[iDV] == FFD_THICKNESS_2D) ||
            (Design_Variable[iDV] == HICKS_HENNE) ||
            (Design_Variable[iDV] == PARABOLIC) ||
            (Design_Variable[iDV] == AIRFOIL) ) nParamDV = 2;
        if ((Design_Variable[iDV] ==  TRANSLATION) ||
            (Design_Variable[iDV] ==  NACA_4DIGITS) ||
            (Design_Variable[iDV] ==  FFD_CAMBER) ||
            (Design_Variable[iDV] ==  FFD_THICKNESS) ) nParamDV = 3;
        if (Design_Variable[iDV] == FFD_CONTROL_POINT_2D) nParamDV = 5;
        if (Design_Variable[iDV] == ROTATION) nParamDV = 6;
        if ((Design_Variable[iDV] ==  FFD_CONTROL_POINT) ||
            (Design_Variable[iDV] ==  FFD_DIHEDRAL_ANGLE) ||
            (Design_Variable[iDV] ==  FFD_TWIST_ANGLE) ||
            (Design_Variable[iDV] ==  FFD_ROTATION) ||
            (Design_Variable[iDV] ==  FFD_CONTROL_SURFACE) ) nParamDV = 7;
        if (Design_Variable[iDV] ==  CUSTOM) nParamDV = 1;

        for (unsigned short iParamDV = 0; iParamDV < nParamDV; iParamDV++) {

          if (iParamDV == 0) cout << "( ";

          if ((iParamDV == 0) &&
              ((Design_Variable[iDV] == FFD_SETTING) ||
               (Design_Variable[iDV] == FFD_CONTROL_POINT_2D) ||
               (Design_Variable[iDV] == FFD_CAMBER_2D) ||
               (Design_Variable[iDV] == FFD_THICKNESS_2D) ||
               (Design_Variable[iDV] == FFD_CONTROL_POINT) ||
               (Design_Variable[iDV] == FFD_DIHEDRAL_ANGLE) ||
               (Design_Variable[iDV] == FFD_TWIST_ANGLE) ||
               (Design_Variable[iDV] == FFD_ROTATION) ||
               (Design_Variable[iDV] == FFD_CONTROL_SURFACE) ||
               (Design_Variable[iDV] == FFD_CAMBER) ||
               (Design_Variable[iDV] == FFD_THICKNESS))) cout << FFDTag[iDV];
          else cout << ParamDV[iDV][iParamDV];

          if (iParamDV < nParamDV-1) cout << ", ";
          else cout <<" )"<< endl;
          
        }

      }
      
      else if (Design_Variable[iDV] == FFD_SETTING) {
        
        cout << "Setting the FFD box structure." << endl;
        cout << "FFD boxes definition (FFD tag <-> degree <-> coord):" << endl;
        
        for (unsigned short iFFDBox = 0; iFFDBox < nFFDBox; iFFDBox++) {
          
          cout << TagFFDBox[iFFDBox] << " <-> ";
          
          for (unsigned short iDegreeFFD = 0; iDegreeFFD < 3; iDegreeFFD++) {
            if (iDegreeFFD == 0) cout << "( ";
            cout << DegreeFFDBox[iFFDBox][iDegreeFFD];
            if (iDegreeFFD < 2) cout << ", ";
            else cout <<" )";
          }
          
          cout << " <-> ";

          for (unsigned short iCoordFFD = 0; iCoordFFD < 24; iCoordFFD++) {
            if (iCoordFFD == 0) cout << "( ";
            cout << CoordFFDBox[iFFDBox][iCoordFFD];
            if (iCoordFFD < 23) cout << ", ";
            else cout <<" )"<< endl;
          }
          
        }
        
      }
      
      else cout << endl;

		}
	}

	if (((val_software == SU2_CFD) && ( Adjoint )) || (val_software == SU2_DOT)) {

		cout << endl <<"----------------------- Design problem definition -----------------------" << endl;
		switch (Kind_ObjFunc) {
      case DRAG_COEFFICIENT:        cout << "CD objective function." << endl; break;
      case LIFT_COEFFICIENT:        cout << "CL objective function." << endl; break;
      case MOMENT_X_COEFFICIENT:    cout << "CMx objective function." << endl; break;
      case MOMENT_Y_COEFFICIENT:    cout << "CMy objective function." << endl; break;
      case MOMENT_Z_COEFFICIENT:    cout << "CMz objective function." << endl; break;
      case INVERSE_DESIGN_PRESSURE: cout << "Inverse design (Cp) objective function." << endl; break;
      case INVERSE_DESIGN_HEATFLUX: cout << "Inverse design (Heat Flux) objective function." << endl; break;
      case SIDEFORCE_COEFFICIENT:   cout << "Side force objective function." << endl; break;
      case EFFICIENCY:              cout << "CL/CD objective function." << endl; break;
      case EQUIVALENT_AREA:         cout << "Equivalent area objective function. CD weight: " << WeightCd <<"."<< endl;  break;
      case NEARFIELD_PRESSURE:      cout << "Nearfield pressure objective function. CD weight: " << WeightCd <<"."<< endl;  break;
      case FORCE_X_COEFFICIENT:     cout << "X-force objective function." << endl; break;
      case FORCE_Y_COEFFICIENT:     cout << "Y-force objective function." << endl; break;
      case FORCE_Z_COEFFICIENT:     cout << "Z-force objective function." << endl; break;
      case THRUST_COEFFICIENT:      cout << "Thrust objective function." << endl; break;
      case TORQUE_COEFFICIENT:      cout << "Torque efficiency objective function." << endl; break;
      case TOTAL_HEATFLUX:          cout << "Total heat flux objective function." << endl; break;
      case MAXIMUM_HEATFLUX:        cout << "Maximum heat flux objective function." << endl; break;
      case FIGURE_OF_MERIT:         cout << "Rotor Figure of Merit objective function." << endl; break;
      case FREE_SURFACE:            cout << "Free-Surface objective function." << endl; break;
      case AVG_TOTAL_PRESSURE:      cout << "Average total objective pressure." << endl; break;
      case AVG_OUTLET_PRESSURE:     cout << "Average static objective pressure." << endl; break;
      case MASS_FLOW_RATE:          cout << "Mass flow rate objective function." << endl; break;
      case OUTFLOW_GENERALIZED:     cout << "Generalized outflow objective function." << endl; break;
		}

	}

	if (val_software == SU2_CFD) {
		cout << endl <<"---------------------- Space Numerical Integration ----------------------" << endl;

		if (SmoothNumGrid) cout << "There are some smoothing iterations on the grid coordinates." << endl;

    if ((Kind_Solver == EULER) || (Kind_Solver == NAVIER_STOKES) || (Kind_Solver == RANS) ||
         (Kind_Solver == DISC_ADJ_EULER) || (Kind_Solver == DISC_ADJ_NAVIER_STOKES) || (Kind_Solver == DISC_ADJ_RANS) ) {

      if (Kind_ConvNumScheme_Flow == SPACE_CENTERED) {
        if (Kind_Centered_Flow == JST) {
          cout << "Jameson-Schmidt-Turkel scheme for the flow inviscid terms."<< endl;
          cout << "JST viscous coefficients (1st, 2nd & 4th): " << Kappa_1st_Flow
          << ", " << Kappa_2nd_Flow << ", " << Kappa_4th_Flow <<"."<< endl;
          cout << "The method includes a grid stretching correction (p = 0.3)."<< endl;
          cout << "Second order integration." << endl;
        }
        if (Kind_Centered_Flow == JST_KE) {
          cout << "Jameson-Schmidt-Turkel scheme for the flow inviscid terms."<< endl;
          cout << "JST viscous coefficients (1st, 2nd): " << Kappa_1st_Flow
          << ", " << Kappa_2nd_Flow << "."<< endl;
          cout << "The method includes a grid stretching correction (p = 0.3)."<< endl;
          cout << "Second order integration." << endl;
        }
        if (Kind_Centered_Flow == LAX) {
          cout << "Lax-Friedrich scheme for the flow inviscid terms."<< endl;
          cout << "First order integration." << endl;
        }
      }

			if (Kind_ConvNumScheme_Flow == SPACE_UPWIND) {
				if (Kind_Upwind_Flow == ROE) cout << "Roe (with entropy fix) solver for the flow inviscid terms."<< endl;
				if (Kind_Upwind_Flow == TURKEL) cout << "Roe-Turkel solver for the flow inviscid terms."<< endl;
				if (Kind_Upwind_Flow == AUSM)	cout << "AUSM solver for the flow inviscid terms."<< endl;
				if (Kind_Upwind_Flow == HLLC)	cout << "HLLC solver for the flow inviscid terms."<< endl;
				if (Kind_Upwind_Flow == SW)	cout << "Steger-Warming solver for the flow inviscid terms."<< endl;
				if (Kind_Upwind_Flow == MSW)	cout << "Modified Steger-Warming solver for the flow inviscid terms."<< endl;
        if (Kind_Upwind_Flow == CUSP)	cout << "CUSP solver for the flow inviscid terms."<< endl;
        switch (SpatialOrder_Flow) {
          case FIRST_ORDER: cout << "First order integration." << endl; break;
          case SECOND_ORDER: cout << "Second order integration." << endl; break;
          case SECOND_ORDER_LIMITER: cout << "Second order integration with slope limiter." << endl;
            switch (Kind_SlopeLimit_Flow) {
              case VENKATAKRISHNAN:
                cout << "Venkatakrishnan slope-limiting method, with constant: " << LimiterCoeff <<". "<< endl;
                cout << "The reference element size is: " << RefElemLength <<". "<< endl;
                break;
              case BARTH_JESPERSEN:
                cout << "Barth-Jespersen slope-limiting method." << endl;
                break;
            }
            break;
        }
			}

		}

    if ((Kind_Solver == RANS) || (Kind_Solver == DISC_ADJ_RANS)) {
      if (Kind_ConvNumScheme_Turb == SPACE_UPWIND) {
        if (Kind_Upwind_Turb == SCALAR_UPWIND) cout << "Scalar upwind solver (first order) for the turbulence model."<< endl;
        switch (SpatialOrder_Turb) {
          case FIRST_ORDER: cout << "First order integration." << endl; break;
          case SECOND_ORDER: cout << "Second order integration." << endl; break;
          case SECOND_ORDER_LIMITER: cout << "Second order integration with slope limiter." << endl;
            switch (Kind_SlopeLimit_Turb) {
              case VENKATAKRISHNAN:
                cout << "Venkatakrishnan slope-limiting method, with constant: " << LimiterCoeff <<". "<< endl;
                cout << "The reference element size is: " << RefElemLength <<". "<< endl;
                break;
              case BARTH_JESPERSEN:
                cout << "Barth-Jespersen slope-limiting method." << endl;
                break;
            }
            break;
        }
      }
    }

    if ((Kind_Solver == ADJ_EULER) || (Kind_Solver == ADJ_NAVIER_STOKES) || (Kind_Solver == ADJ_RANS)) {

      if (Kind_ConvNumScheme_AdjFlow == SPACE_CENTERED) {
        if (Kind_Centered_AdjFlow == JST) {
          cout << "Jameson-Schmidt-Turkel scheme for the adjoint inviscid terms."<< endl;
          cout << "JST viscous coefficients (1st, 2nd, & 4th): " << Kappa_1st_AdjFlow
          << ", " << Kappa_2nd_AdjFlow << ", " << Kappa_4th_AdjFlow <<"."<< endl;
          cout << "The method includes a grid stretching correction (p = 0.3)."<< endl;
          cout << "Second order integration." << endl;
        }
        if (Kind_Centered_AdjFlow == LAX) {
          cout << "Lax-Friedrich scheme for the adjoint inviscid terms."<< endl;
          cout << "First order integration." << endl;
        }
      }

      if (Kind_ConvNumScheme_AdjFlow == SPACE_UPWIND) {
        if (Kind_Upwind_AdjFlow == ROE) cout << "Roe (with entropy fix) solver for the adjoint inviscid terms."<< endl;
        switch (SpatialOrder_AdjFlow) {
          case FIRST_ORDER: cout << "First order integration." << endl; break;
          case SECOND_ORDER: cout << "Second order integration." << endl; break;
          case SECOND_ORDER_LIMITER: cout << "Second order integration with slope limiter." << endl;
            switch (Kind_SlopeLimit_AdjFlow) {
              case VENKATAKRISHNAN:
                cout << "Venkatakrishnan slope-limiting method, with constant: " << LimiterCoeff <<". "<< endl;
                cout << "The reference element size is: " << RefElemLength <<". "<< endl;
                break;
              case SHARP_EDGES:
                cout << "Sharp edges slope-limiting method, with constant: " << LimiterCoeff <<". "<< endl;
                cout << "The reference element size is: " << RefElemLength <<". "<< endl;
                cout << "The reference sharp edge distance is: " << SharpEdgesCoeff*RefElemLength*LimiterCoeff <<". "<< endl;
                break;
              case SOLID_WALL_DISTANCE:
                cout << "Wall distance slope-limiting method, with constant: " << LimiterCoeff <<". "<< endl;
                cout << "The reference element size is: " << RefElemLength <<". "<< endl;
                cout << "The reference wall distance is: " << SharpEdgesCoeff*RefElemLength*LimiterCoeff <<". "<< endl;
                break;
              case BARTH_JESPERSEN:
                cout << "Barth-Jespersen slope-limiting method." << endl;
                break;
            }
            break;
        }
      }
      
      cout << "The reference sharp edge distance is: " << SharpEdgesCoeff*RefElemLength*LimiterCoeff <<". "<< endl;

    }

    if ((Kind_Solver == ADJ_RANS) && (!Frozen_Visc)) {
      if (Kind_ConvNumScheme_AdjTurb == SPACE_UPWIND) {
        if (Kind_Upwind_Turb == SCALAR_UPWIND) cout << "Scalar upwind solver (first order) for the adjoint turbulence model."<< endl;
        switch (SpatialOrder_AdjTurb) {
          case FIRST_ORDER: cout << "First order integration." << endl; break;
          case SECOND_ORDER: cout << "Second order integration." << endl; break;
          case SECOND_ORDER_LIMITER: cout << "Second order integration with slope limiter." << endl;
            switch (Kind_SlopeLimit_AdjTurb) {
              case VENKATAKRISHNAN:
                cout << "Venkatakrishnan slope-limiting method, with constant: " << LimiterCoeff <<". "<< endl;
                cout << "The reference element size is: " << RefElemLength <<". "<< endl;
                break;
              case SHARP_EDGES:
                cout << "Sharp edges slope-limiting method, with constant: " << LimiterCoeff <<". "<< endl;
                cout << "The reference element size is: " << RefElemLength <<". "<< endl;
                cout << "The reference sharp edge distance is: " << SharpEdgesCoeff*RefElemLength*LimiterCoeff <<". "<< endl;
                break;
              case SOLID_WALL_DISTANCE:
                cout << "Wall distance slope-limiting method, with constant: " << LimiterCoeff <<". "<< endl;
                cout << "The reference element size is: " << RefElemLength <<". "<< endl;
                cout << "The reference wall distance is: " << SharpEdgesCoeff*RefElemLength*LimiterCoeff <<". "<< endl;
                break;
              case BARTH_JESPERSEN:
                cout << "Barth-Jespersen slope-limiting method." << endl;
                break;
            }
            break;
        }
      }
    }

    if ((Kind_Solver == NAVIER_STOKES) || (Kind_Solver == RANS) ||
        (Kind_Solver == DISC_ADJ_NAVIER_STOKES) || (Kind_Solver == DISC_ADJ_RANS)) {
        cout << "Average of gradients with correction (viscous flow terms)." << endl;
    }

    if ((Kind_Solver == ADJ_NAVIER_STOKES) || (Kind_Solver == ADJ_RANS)) {
      cout << "Average of gradients with correction (viscous adjoint terms)." << endl;
    }

    if ((Kind_Solver == RANS) || (Kind_Solver == DISC_ADJ_RANS)) {
      cout << "Average of gradients with correction (viscous turbulence terms)." << endl;
    }

    if (Kind_Solver == POISSON_EQUATION) {
      cout << "Galerkin method for viscous terms computation of the poisson potential equation." << endl;
    }

    if ((Kind_Solver == ADJ_RANS) && (!Frozen_Visc)) {
      cout << "Average of gradients with correction (2nd order) for computation of adjoint viscous turbulence terms." << endl;
      if (Kind_TimeIntScheme_AdjTurb == EULER_IMPLICIT) cout << "Euler implicit method for the turbulent adjoint equation." << endl;
    }

    switch (Kind_Gradient_Method) {
      case GREEN_GAUSS: cout << "Gradient computation using Green-Gauss theorem." << endl; break;
      case WEIGHTED_LEAST_SQUARES: cout << "Gradient Computation using weighted Least-Squares method." << endl; break;
    }

    if ((Kind_Regime == INCOMPRESSIBLE) || (Kind_Regime == FREESURFACE)) {
      cout << "Artificial compressibility factor: " << ArtComp_Factor << "." << endl;
    }

    cout << endl <<"---------------------- Time Numerical Integration -----------------------" << endl;

    if ((Kind_Solver != LINEAR_ELASTICITY) && (Kind_Solver != FEM_ELASTICITY) ) {
		switch (Unsteady_Simulation) {
		  case NO:
			cout << "Local time stepping (steady state simulation)." << endl; break;
		  case TIME_STEPPING:
			cout << "Unsteady simulation using a time stepping strategy."<< endl;
			if (Unst_CFL != 0.0) cout << "Time step computed by the code. Unsteady CFL number: " << Unst_CFL <<"."<< endl;
			else cout << "Unsteady time step provided by the user (s): "<< Delta_UnstTime << "." << endl;
			break;
		  case DT_STEPPING_1ST: case DT_STEPPING_2ND:
			if (Unsteady_Simulation == DT_STEPPING_1ST) cout << "Unsteady simulation, dual time stepping strategy (first order in time)."<< endl;
			if (Unsteady_Simulation == DT_STEPPING_2ND) cout << "Unsteady simulation, dual time stepping strategy (second order in time)."<< endl;
			if (Unst_CFL != 0.0) cout << "Time step computed by the code. Unsteady CFL number: " << Unst_CFL <<"."<< endl;
			else cout << "Unsteady time step provided by the user (s): "<< Delta_UnstTime << "." << endl;
			cout << "Total number of internal Dual Time iterations: "<< Unst_nIntIter <<"." << endl;
			break;
		}
    }
	else {
		switch (Dynamic_Analysis) {
		  case NO:
			cout << "Static structural analysis." << endl; break;
		  case YES:
			cout << "Dynamic structural analysis."<< endl;
			cout << "Time step provided by the user for the dynamic analysis(s): "<< Delta_DynTime << "." << endl;
			break;
		}
	}

    if ((Kind_Solver == EULER) || (Kind_Solver == NAVIER_STOKES) || (Kind_Solver == RANS) ||
        (Kind_Solver == DISC_ADJ_EULER) || (Kind_Solver == DISC_ADJ_NAVIER_STOKES) || (Kind_Solver == DISC_ADJ_RANS)) {
      switch (Kind_TimeIntScheme_Flow) {
        case RUNGE_KUTTA_EXPLICIT:
          cout << "Runge-Kutta explicit method for the flow equations." << endl;
          cout << "Number of steps: " << nRKStep << endl;
          cout << "Alpha coefficients: ";
          for (unsigned short iRKStep = 0; iRKStep < nRKStep; iRKStep++) {
            cout << "\t" << RK_Alpha_Step[iRKStep];
          }
          cout << endl;
          break;
        case EULER_EXPLICIT: cout << "Euler explicit method for the flow equations." << endl; break;
        case EULER_IMPLICIT:
          cout << "Euler implicit method for the flow equations." << endl;
          switch (Kind_Linear_Solver) {
            case BCGSTAB:
              cout << "BCGSTAB is used for solving the linear system." << endl;
              cout << "Convergence criteria of the linear solver: "<< Linear_Solver_Error <<"."<< endl;
              cout << "Max number of iterations: "<< Linear_Solver_Iter <<"."<< endl;
              break;
            case FGMRES || RESTARTED_FGMRES:
              cout << "FGMRES is used for solving the linear system." << endl;
              cout << "Convergence criteria of the linear solver: "<< Linear_Solver_Error <<"."<< endl;
              cout << "Max number of iterations: "<< Linear_Solver_Iter <<"."<< endl;
              break;
            case SMOOTHER_JACOBI:
              cout << "A Jacobi method is used for smoothing the linear system." << endl;
              break;
            case SMOOTHER_ILU:
              cout << "A ILU0 method is used for smoothing the linear system." << endl;
              break;
            case SMOOTHER_LUSGS:
              cout << "A LU-SGS method is used for smoothing the linear system." << endl;
              break;
            case SMOOTHER_LINELET:
              cout << "A Linelet method is used for smoothing the linear system." << endl;
              break;
          }
          break;
      }
    }

    if ((Kind_Solver == ADJ_EULER) || (Kind_Solver == ADJ_NAVIER_STOKES) || (Kind_Solver == ADJ_RANS)) {
      switch (Kind_TimeIntScheme_AdjFlow) {
        case RUNGE_KUTTA_EXPLICIT:
          cout << "Runge-Kutta explicit method for the adjoint equations." << endl;
          cout << "Number of steps: " << nRKStep << endl;
          cout << "Alpha coefficients: ";
          for (unsigned short iRKStep = 0; iRKStep < nRKStep; iRKStep++) {
            cout << "\t" << RK_Alpha_Step[iRKStep];
          }
          cout << endl;
          break;
        case EULER_EXPLICIT: cout << "Euler explicit method for the adjoint equations." << endl; break;
        case EULER_IMPLICIT: cout << "Euler implicit method for the adjoint equations." << endl; break;
      }
    }

    if (nMGLevels !=0) {
      
      if (nStartUpIter != 0) cout << "A total of " << nStartUpIter << " start up iterations on the fine grid."<< endl;
      if (MGCycle == V_CYCLE) cout << "V Multigrid Cycle, with " << nMGLevels << " multigrid levels."<< endl;
      if (MGCycle == W_CYCLE) cout << "W Multigrid Cycle, with " << nMGLevels << " multigrid levels."<< endl;
      if (MGCycle == FULLMG_CYCLE) cout << "Full Multigrid Cycle, with " << nMGLevels << " multigrid levels."<< endl;

      cout << "Damping factor for the residual restriction: " << Damp_Res_Restric <<"."<< endl;
      cout << "Damping factor for the correction prolongation: " << Damp_Correc_Prolong <<"."<< endl;
    }

    if ((Kind_Solver != LINEAR_ELASTICITY) && (Kind_Solver != FEM_ELASTICITY) && (Kind_Solver != HEAT_EQUATION) && (Kind_Solver != WAVE_EQUATION)) {

      if (CFL_AdaptParam[0] == 1.0) cout << "No CFL adaptation." << endl;
      else cout << "CFL adaptation. Factor down: "<< CFL_AdaptParam[0] <<", factor up: "<< CFL_AdaptParam[1]
        <<",\n                lower limit: "<< CFL_AdaptParam[2] <<", upper limit: " << CFL_AdaptParam[3] <<"."<< endl;

      if (nMGLevels !=0) {
        cout << "Multigrid Level:                  ";
        for (unsigned short iLevel = 0; iLevel < nMGLevels+1; iLevel++) {
          cout.width(6); cout << iLevel;
        }
        cout << endl;
      }

			if (Unsteady_Simulation != TIME_STEPPING){
				cout << "Courant-Friedrichs-Lewy number:   ";
				cout.precision(3);
				cout.width(6); cout << CFL[0];
				cout << endl;
			}
			

      if (nMGLevels !=0) {
        cout.precision(3);
        cout << "MG PreSmooth coefficients:        ";
        for (unsigned short iMG_PreSmooth = 0; iMG_PreSmooth < nMGLevels+1; iMG_PreSmooth++) {
          cout.width(6); cout << MG_PreSmooth[iMG_PreSmooth];
        }
        cout << endl;
      }

      if (nMGLevels !=0) {
        cout.precision(3);
        cout << "MG PostSmooth coefficients:       ";
        for (unsigned short iMG_PostSmooth = 0; iMG_PostSmooth < nMGLevels+1; iMG_PostSmooth++) {
          cout.width(6); cout << MG_PostSmooth[iMG_PostSmooth];
        }
        cout << endl;
      }

      if (nMGLevels !=0) {
        cout.precision(3);
        cout << "MG CorrecSmooth coefficients:     ";
        for (unsigned short iMG_CorrecSmooth = 0; iMG_CorrecSmooth < nMGLevels+1; iMG_CorrecSmooth++) {
          cout.width(6); cout << MG_CorrecSmooth[iMG_CorrecSmooth];
        }
        cout << endl;
      }

    }

    if ((Kind_Solver == RANS) || (Kind_Solver == DISC_ADJ_RANS))
      if (Kind_TimeIntScheme_Turb == EULER_IMPLICIT)
        cout << "Euler implicit time integration for the turbulence model." << endl;
  }

  if (val_software == SU2_CFD) {

    cout << endl <<"------------------------- Convergence Criteria --------------------------" << endl;

    cout << "Maximum number of iterations: " << nExtIter <<"."<< endl;

    if (ConvCriteria == CAUCHY) {
      if (!Adjoint && !DiscreteAdjoint)
        switch (Cauchy_Func_Flow) {
          case LIFT_COEFFICIENT: cout << "Cauchy criteria for Lift using "
            << Cauchy_Elems << " elements and epsilon " <<Cauchy_Eps<< "."<< endl; break;
          case DRAG_COEFFICIENT: cout << "Cauchy criteria for Drag using "
            << Cauchy_Elems << " elements and epsilon " <<Cauchy_Eps<< "."<< endl; break;
        }

      if (Adjoint || DiscreteAdjoint)
        switch (Cauchy_Func_AdjFlow) {
          case SENS_GEOMETRY: cout << "Cauchy criteria for geo. sensitivity using "
            << Cauchy_Elems << " elements and epsilon " <<Cauchy_Eps<< "."<< endl; break;
          case SENS_MACH: cout << "Cauchy criteria for Mach number sensitivity using "
            << Cauchy_Elems << " elements and epsilon " <<Cauchy_Eps<< "."<< endl; break;
        }

      cout << "Start convergence criteria at iteration " << StartConv_Iter<< "."<< endl;
      
    }


    if (ConvCriteria == RESIDUAL) {
      if (!Adjoint && !DiscreteAdjoint) {
        cout << "Reduce the density residual " << OrderMagResidual << " orders of magnitude."<< endl;
        cout << "The minimum bound for the density residual is 10^(" << MinLogResidual<< ")."<< endl;
        cout << "Start convergence criteria at iteration " << StartConv_Iter<< "."<< endl;
      }

      if (Adjoint || DiscreteAdjoint) {
        cout << "Reduce the adjoint density residual " << OrderMagResidual << " orders of magnitude."<< endl;
        cout << "The minimum value for the adjoint density residual is 10^(" << MinLogResidual<< ")."<< endl;
      }

    }

  }

  if (val_software == SU2_MSH) {
    cout << endl <<"----------------------- Grid adaptation strategy ------------------------" << endl;

    switch (Kind_Adaptation) {
      case NONE: break;
      case PERIODIC: cout << "Grid modification to run periodic bc problems." << endl; break;
      case FULL: cout << "Grid adaptation using a complete refinement." << endl; break;
      case WAKE: cout << "Grid adaptation of the wake." << endl; break;
      case FULL_FLOW: cout << "Flow grid adaptation using a complete refinement." << endl; break;
      case FULL_ADJOINT: cout << "Adjoint grid adaptation using a complete refinement." << endl; break;
      case GRAD_FLOW: cout << "Grid adaptation using gradient based strategy (density)." << endl; break;
      case GRAD_ADJOINT: cout << "Grid adaptation using gradient based strategy (adjoint density)." << endl; break;
      case GRAD_FLOW_ADJ: cout << "Grid adaptation using gradient based strategy (density and adjoint density)." << endl; break;
      case COMPUTABLE: cout << "Grid adaptation using computable correction."<< endl; break;
      case REMAINING: cout << "Grid adaptation using remaining error."<< endl; break;
      case SMOOTHING: cout << "Grid smoothing using an implicit method."<< endl; break;
      case SUPERSONIC_SHOCK: cout << "Grid adaptation for a supersonic shock at Mach: " << Mach <<"."<< endl; break;
    }

    switch (Kind_Adaptation) {
      case GRAD_FLOW: case GRAD_ADJOINT: case GRAD_FLOW_ADJ: case COMPUTABLE: case REMAINING:
        cout << "Power of the dual volume in the adaptation sensor: " << DualVol_Power << endl;
        cout << "Percentage of new elements in the adaptation process: " << New_Elem_Adapt << "."<< endl;
        break;
    }

    if (Analytical_Surface != NONE)
      cout << "Use analytical definition for including points in the surfaces." << endl;

  }

  cout << endl <<"-------------------------- Output Information ---------------------------" << endl;

  if (val_software == SU2_CFD) {

    if (Low_MemoryOutput) cout << "Writing output files with low memory RAM requirements."<< endl;
    cout << "Writing a flow solution every " << Wrt_Sol_Freq <<" iterations."<< endl;
    cout << "Writing the convergence history every " << Wrt_Con_Freq <<" iterations."<< endl;
    if ((Unsteady_Simulation == DT_STEPPING_1ST) || (Unsteady_Simulation == DT_STEPPING_2ND)) {
      cout << "Writing the dual time flow solution every " << Wrt_Sol_Freq_DualTime <<" iterations."<< endl;
      cout << "Writing the dual time convergence history every " << Wrt_Con_Freq_DualTime <<" iterations."<< endl;
    }

    switch (Output_FileFormat) {
      case PARAVIEW: cout << "The output file format is Paraview ASCII (.vtk)." << endl; break;
      case TECPLOT: cout << "The output file format is Tecplot ASCII (.dat)." << endl; break;
      case TECPLOT_BINARY: cout << "The output file format is Tecplot binary (.plt)." << endl; break;
      case FIELDVIEW: cout << "The output file format is FieldView ASCII (.uns)." << endl; break;
      case FIELDVIEW_BINARY: cout << "The output file format is FieldView binary (.uns)." << endl; break;
      case CGNS_SOL: cout << "The output file format is CGNS (.cgns)." << endl; break;
    }

    cout << "Convergence history file name: " << Conv_FileName << "." << endl;

    cout << "Forces breakdown file name: " << Breakdown_FileName << "." << endl;

    if ((Kind_Solver != LINEAR_ELASTICITY) && (Kind_Solver != FEM_ELASTICITY) && (Kind_Solver != HEAT_EQUATION) && (Kind_Solver != WAVE_EQUATION)) {
      if (!Adjoint && !DiscreteAdjoint) {
        cout << "Surface flow coefficients file name: " << SurfFlowCoeff_FileName << "." << endl;
        cout << "Flow variables file name: " << Flow_FileName << "." << endl;
        cout << "Restart flow file name: " << Restart_FlowFileName << "." << endl;
      }

      if (Adjoint || DiscreteAdjoint) {
        cout << "Adjoint solution file name: " << Solution_AdjFileName << "." << endl;
        cout << "Restart adjoint file name: " << Restart_AdjFileName << "." << endl;
        cout << "Adjoint variables file name: " << Adj_FileName << "." << endl;
        cout << "Surface adjoint coefficients file name: " << SurfAdjCoeff_FileName << "." << endl;
      }
    }
    else {
      cout << "Surface structure coefficients file name: " << SurfStructure_FileName << "." << endl;
      cout << "Structure variables file name: " << Structure_FileName << "." << endl;
      cout << "Restart structure file name: " << Restart_FEMFileName << "." << endl;
    }

  }

  if (val_software == SU2_SOL) {
    if (Low_MemoryOutput) cout << "Writing output files with low memory RAM requirements."<< endl;
    switch (Output_FileFormat) {
      case PARAVIEW: cout << "The output file format is Paraview ASCII (.dat)." << endl; break;
      case TECPLOT: cout << "The output file format is Tecplot ASCII (.dat)." << endl; break;
      case TECPLOT_BINARY: cout << "The output file format is Tecplot binary (.plt)." << endl; break;
      case FIELDVIEW: cout << "The output file format is FieldView ASCII (.dat)." << endl; break;
      case FIELDVIEW_BINARY: cout << "The output file format is FieldView ASCII (.dat)." << endl; break;
      case CGNS_SOL: cout << "The output file format is CGNS (.cgns)." << endl; break;
    }
    cout << "Flow variables file name: " << Flow_FileName << "." << endl;
  }

  if (val_software == SU2_DEF) {
    cout << "Output mesh file name: " << Mesh_Out_FileName << ". " << endl;
    if (Visualize_Deformation) cout << "A file will be created to visualize the deformation." << endl;
    else cout << "No file for visualizing the deformation." << endl;
    switch (GetDeform_Stiffness_Type()) {
      case INVERSE_VOLUME:
        cout << "Cell stiffness scaled by inverse of the cell volume." << endl;
        break;
      case WALL_DISTANCE:
        cout << "Cell stiffness scaled by distance from the deforming surface." << endl;
        break;
      case CONSTANT_STIFFNESS:
        cout << "Imposing constant cell stiffness (steel)." << endl;
        break;
    }
  }

  if (val_software == SU2_MSH) {
    cout << "Output mesh file name: " << Mesh_Out_FileName << ". " << endl;
  }

  if (val_software == SU2_DOT) {
    cout << "Output gradient file name: " << ObjFunc_Grad_FileName << ". " << endl;
  }

  if (val_software == SU2_MSH) {
    cout << "Output mesh file name: " << Mesh_Out_FileName << ". " << endl;
    cout << "Restart flow file name: " << Restart_FlowFileName << "." << endl;
    if ((Kind_Adaptation == FULL_ADJOINT) || (Kind_Adaptation == GRAD_ADJOINT) || (Kind_Adaptation == GRAD_FLOW_ADJ) ||
        (Kind_Adaptation == COMPUTABLE) || (Kind_Adaptation == REMAINING)) {
      if (Kind_ObjFunc == DRAG_COEFFICIENT) cout << "Restart adjoint file name: " << Restart_AdjFileName << "." << endl;
      if (Kind_ObjFunc == EQUIVALENT_AREA) cout << "Restart adjoint file name: " << Restart_AdjFileName << "." << endl;
      if (Kind_ObjFunc == NEARFIELD_PRESSURE) cout << "Restart adjoint file name: " << Restart_AdjFileName << "." << endl;
      if (Kind_ObjFunc == LIFT_COEFFICIENT) cout << "Restart adjoint file name: " << Restart_AdjFileName << "." << endl;
    }
  }

  cout << endl <<"------------------- Config File Boundary Information --------------------" << endl;

  if (nMarker_Euler != 0) {
    cout << "Euler wall boundary marker(s): ";
    for (iMarker_Euler = 0; iMarker_Euler < nMarker_Euler; iMarker_Euler++) {
      cout << Marker_Euler[iMarker_Euler];
      if (iMarker_Euler < nMarker_Euler-1) cout << ", ";
      else cout <<"."<< endl;
    }
  }

  if (nMarker_FarField != 0) {
    cout << "Far-field boundary marker(s): ";
    for (iMarker_FarField = 0; iMarker_FarField < nMarker_FarField; iMarker_FarField++) {
      cout << Marker_FarField[iMarker_FarField];
      if (iMarker_FarField < nMarker_FarField-1) cout << ", ";
      else cout <<"."<< endl;
    }
  }

  if (nMarker_SymWall != 0) {
    cout << "Symmetry plane boundary marker(s): ";
    for (iMarker_SymWall = 0; iMarker_SymWall < nMarker_SymWall; iMarker_SymWall++) {
      cout << Marker_SymWall[iMarker_SymWall];
      if (iMarker_SymWall < nMarker_SymWall-1) cout << ", ";
      else cout <<"."<< endl;
    }
  }

  if (nMarker_Pressure != 0) {
    cout << "Pressure boundary marker(s): ";
    for (iMarker_Pressure = 0; iMarker_Pressure < nMarker_Pressure; iMarker_Pressure++) {
      cout << Marker_Pressure[iMarker_Pressure];
      if (iMarker_Pressure < nMarker_Pressure-1) cout << ", ";
      else cout <<"."<< endl;
    }
  }

  if (nMarker_PerBound != 0) {
    cout << "Periodic boundary marker(s): ";
    for (iMarker_PerBound = 0; iMarker_PerBound < nMarker_PerBound; iMarker_PerBound++) {
      cout << Marker_PerBound[iMarker_PerBound];
      if (iMarker_PerBound < nMarker_PerBound-1) cout << ", ";
      else cout <<"."<< endl;
    }
  }

  if (nMarker_NearFieldBound != 0) {
    cout << "Near-field boundary marker(s): ";
    for (iMarker_NearFieldBound = 0; iMarker_NearFieldBound < nMarker_NearFieldBound; iMarker_NearFieldBound++) {
      cout << Marker_NearFieldBound[iMarker_NearFieldBound];
      if (iMarker_NearFieldBound < nMarker_NearFieldBound-1) cout << ", ";
      else cout <<"."<< endl;
    }
  }

  if (nMarker_InterfaceBound != 0) {
    cout << "Interface boundary marker(s): ";
    for (iMarker_InterfaceBound = 0; iMarker_InterfaceBound < nMarker_InterfaceBound; iMarker_InterfaceBound++) {
      cout << Marker_InterfaceBound[iMarker_InterfaceBound];
      if (iMarker_InterfaceBound < nMarker_InterfaceBound-1) cout << ", ";
      else cout <<"."<< endl;
    }
  }

  if (nMarker_Dirichlet != 0) {
    cout << "Dirichlet boundary marker(s): ";
    for (iMarker_Dirichlet = 0; iMarker_Dirichlet < nMarker_Dirichlet; iMarker_Dirichlet++) {
      cout << Marker_Dirichlet[iMarker_Dirichlet];
      if (iMarker_Dirichlet < nMarker_Dirichlet-1) cout << ", ";
      else cout <<"."<< endl;
    }
  }

  if (nMarker_FlowLoad != 0) {
    cout << "Flow Load boundary marker(s): ";
    for (iMarker_FlowLoad = 0; iMarker_FlowLoad < nMarker_FlowLoad; iMarker_FlowLoad++) {
      cout << Marker_FlowLoad[iMarker_FlowLoad];
      if (iMarker_FlowLoad < nMarker_FlowLoad-1) cout << ", ";
      else cout <<"."<< endl;
    }
  }

  if (nMarker_Neumann != 0) {
    cout << "Neumann boundary marker(s): ";
    for (iMarker_Neumann = 0; iMarker_Neumann < nMarker_Neumann; iMarker_Neumann++) {
      cout << Marker_Neumann[iMarker_Neumann];
      if (iMarker_Neumann < nMarker_Neumann-1) cout << ", ";
      else cout <<"."<< endl;
    }
  }

  if (nMarker_Inlet != 0) {
    cout << "Inlet boundary marker(s): ";
    for (iMarker_Inlet = 0; iMarker_Inlet < nMarker_Inlet; iMarker_Inlet++) {
      cout << Marker_Inlet[iMarker_Inlet];
      if (iMarker_Inlet < nMarker_Inlet-1) cout << ", ";
      else cout <<"."<< endl;
    }
  }

  if (nMarker_Riemann != 0) {
      cout << "Riemann boundary marker(s): ";
      for (iMarker_Riemann = 0; iMarker_Riemann < nMarker_Riemann; iMarker_Riemann++) {
        cout << Marker_Riemann[iMarker_Riemann];
        if (iMarker_Riemann < nMarker_Riemann-1) cout << ", ";
        else cout <<"."<< endl;
    }
  }
  
  if (nMarker_NRBC != 0) {
      cout << "NRBC boundary marker(s): ";
      for (iMarker_NRBC = 0; iMarker_NRBC < nMarker_NRBC; iMarker_NRBC++) {
        cout << Marker_NRBC[iMarker_NRBC];
        if (iMarker_NRBC < nMarker_NRBC-1) cout << ", ";
        else cout <<"."<< endl;
    }
  }

  if (nMarker_MixBound != 0) {
      cout << "MixingPlane boundary marker(s): ";
      for (iMarker_MixBound = 0; iMarker_MixBound < nMarker_MixBound; iMarker_MixBound++) {
        cout << Marker_MixBound[iMarker_MixBound];
        if (iMarker_MixBound < nMarker_MixBound-1) cout << ", ";
        else cout <<"."<< endl;
    }
  }

  if (nMarker_EngineInflow != 0) {
    cout << "Engine inflow boundary marker(s): ";
    for (iMarker_EngineInflow = 0; iMarker_EngineInflow < nMarker_EngineInflow; iMarker_EngineInflow++) {
      cout << Marker_EngineInflow[iMarker_EngineInflow];
      if (iMarker_EngineInflow < nMarker_EngineInflow-1) cout << ", ";
      else cout <<"."<< endl;
    }
  }
  
  if (nMarker_EngineBleed != 0) {
    cout << "Engine bleed boundary marker(s): ";
    for (iMarker_EngineBleed = 0; iMarker_EngineBleed < nMarker_EngineBleed; iMarker_EngineBleed++) {
      cout << Marker_EngineBleed[iMarker_EngineBleed];
      if (iMarker_EngineBleed < nMarker_EngineBleed-1) cout << ", ";
      else cout <<"."<< endl;
    }
  }

  if (nMarker_EngineExhaust != 0) {
    cout << "Engine exhaust boundary marker(s): ";
    for (iMarker_EngineExhaust = 0; iMarker_EngineExhaust < nMarker_EngineExhaust; iMarker_EngineExhaust++) {
      cout << Marker_EngineExhaust[iMarker_EngineExhaust];
      if (iMarker_EngineExhaust < nMarker_EngineExhaust-1) cout << ", ";
      else cout <<"."<< endl;
    }
  }

  if (nMarker_Supersonic_Inlet != 0) {
    cout << "Supersonic inlet boundary marker(s): ";
    for (iMarker_Supersonic_Inlet = 0; iMarker_Supersonic_Inlet < nMarker_Supersonic_Inlet; iMarker_Supersonic_Inlet++) {
      cout << Marker_Supersonic_Inlet[iMarker_Supersonic_Inlet];
      if (iMarker_Supersonic_Inlet < nMarker_Supersonic_Inlet-1) cout << ", ";
      else cout <<"."<< endl;
    }
  }
  
  if (nMarker_Supersonic_Outlet != 0) {
    cout << "Supersonic outlet boundary marker(s): ";
    for (iMarker_Supersonic_Outlet = 0; iMarker_Supersonic_Outlet < nMarker_Supersonic_Outlet; iMarker_Supersonic_Outlet++) {
      cout << Marker_Supersonic_Outlet[iMarker_Supersonic_Outlet];
      if (iMarker_Supersonic_Outlet < nMarker_Supersonic_Outlet-1) cout << ", ";
      else cout <<"."<< endl;
    }
  }

  if (nMarker_Outlet != 0) {
    cout << "Outlet boundary marker(s): ";
    for (iMarker_Outlet = 0; iMarker_Outlet < nMarker_Outlet; iMarker_Outlet++) {
      cout << Marker_Outlet[iMarker_Outlet];
      if (iMarker_Outlet < nMarker_Outlet-1) cout << ", ";
      else cout <<"."<< endl;
    }
  }

  if (nMarker_Isothermal != 0) {
    cout << "Isothermal wall boundary marker(s): ";
    for (iMarker_Isothermal = 0; iMarker_Isothermal < nMarker_Isothermal; iMarker_Isothermal++) {
      cout << Marker_Isothermal[iMarker_Isothermal];
      if (iMarker_Isothermal < nMarker_Isothermal-1) cout << ", ";
      else cout <<"."<< endl;
    }
  }

  if (nMarker_HeatFlux != 0) {
    cout << "Constant heat flux wall boundary marker(s): ";
    for (iMarker_HeatFlux = 0; iMarker_HeatFlux < nMarker_HeatFlux; iMarker_HeatFlux++) {
      cout << Marker_HeatFlux[iMarker_HeatFlux];
      if (iMarker_HeatFlux < nMarker_HeatFlux-1) cout << ", ";
      else cout <<"."<< endl;
    }
  }

  if (nMarker_Clamped != 0) {
    cout << "Clamped boundary marker(s): ";
    for (iMarker_Clamped = 0; iMarker_Clamped < nMarker_Clamped; iMarker_Clamped++) {
      cout << Marker_Clamped[iMarker_Clamped];
      if (iMarker_Clamped < nMarker_Clamped-1) cout << ", ";
      else cout <<"."<<endl;
    }
  }

  if (nMarker_Displacement != 0) {
    cout << "Displacement boundary marker(s): ";
    for (iMarker_Displacement = 0; iMarker_Displacement < nMarker_Displacement; iMarker_Displacement++) {
      cout << Marker_Displacement[iMarker_Displacement];
      if (iMarker_Displacement < nMarker_Displacement-1) cout << ", ";
      else cout <<"."<< endl;
    }
  }

  if (nMarker_Load != 0) {
    cout << "Normal load boundary marker(s): ";
    for (iMarker_Load = 0; iMarker_Load < nMarker_Load; iMarker_Load++) {
      cout << Marker_Load[iMarker_Load];
      if (iMarker_Load < nMarker_Load-1) cout << ", ";
      else cout <<"."<< endl;
    }
  }

  if (nMarker_Load_Dir != 0) {
    cout << "Load boundary marker(s) in cartesian coordinates: ";
    for (iMarker_Load_Dir = 0; iMarker_Load_Dir < nMarker_Load_Dir; iMarker_Load_Dir++) {
      cout << Marker_Load_Dir[iMarker_Load_Dir];
      if (iMarker_Load_Dir < nMarker_Load_Dir-1) cout << ", ";
      else cout <<"."<<endl;
    }
  }

  if (nMarker_Load_Sine != 0) {
    cout << "Sine-Wave Load boundary marker(s): ";
    for (iMarker_Load_Sine = 0; iMarker_Load_Sine < nMarker_Load_Sine; iMarker_Load_Sine++) {
      cout << Marker_Load_Sine[iMarker_Load_Sine];
      if (iMarker_Load_Sine < nMarker_Load_Sine-1) cout << ", ";
      else cout <<"."<<endl;
    }
  }

  if (nMarker_Neumann != 0) {
    cout << "Neumann boundary marker(s): ";
    for (iMarker_Neumann = 0; iMarker_Neumann < nMarker_Neumann; iMarker_Neumann++) {
      cout << Marker_Neumann[iMarker_Neumann];
      if (iMarker_Neumann < nMarker_Neumann-1) cout << ", ";
      else cout <<"."<< endl;
    }
  }

  if (nMarker_Custom != 0) {
    cout << "Custom boundary marker(s): ";
    for (iMarker_Custom = 0; iMarker_Custom < nMarker_Custom; iMarker_Custom++) {
      cout << Marker_Custom[iMarker_Custom];
      if (iMarker_Custom < nMarker_Custom-1) cout << ", ";
      else cout <<"."<< endl;
    }
  }

  if (nMarker_ActDisk_Inlet != 0) {
		cout << "Actuator disk (inlet) boundary marker(s): ";
		for (iMarker_ActDisk_Inlet = 0; iMarker_ActDisk_Inlet < nMarker_ActDisk_Inlet; iMarker_ActDisk_Inlet++) {
			cout << Marker_ActDisk_Inlet[iMarker_ActDisk_Inlet];
			if (iMarker_ActDisk_Inlet < nMarker_ActDisk_Inlet-1) cout << ", ";
			else cout <<"."<< endl;
		}
	}

  if (nMarker_ActDisk_Outlet != 0) {
		cout << "Actuator disk (outlet) boundary marker(s): ";
		for (iMarker_ActDisk_Outlet = 0; iMarker_ActDisk_Outlet < nMarker_ActDisk_Outlet; iMarker_ActDisk_Outlet++) {
			cout << Marker_ActDisk_Outlet[iMarker_ActDisk_Outlet];
			if (iMarker_ActDisk_Outlet < nMarker_ActDisk_Outlet-1) cout << ", ";
			else cout <<"."<< endl;
		}
	}

}

bool CConfig::TokenizeString(string & str, string & option_name,
                             vector<string> & option_value) {
  const string delimiters(" ()[]{}:,\t\n\v\f\r");
  // check for comments or empty string
  string::size_type pos, last_pos;
  pos = str.find_first_of("%");
  if ( (str.length() == 0) || (pos == 0) ) {
    // str is empty or a comment line, so no option here
    return false;
  }
  if (pos != string::npos) {
    // remove comment at end if necessary
    str.erase(pos);
  }

  // look for line composed on only delimiters (usually whitespace)
  pos = str.find_first_not_of(delimiters);
  if (pos == string::npos) {
    return false;
  }

  // find the equals sign and split string
  string name_part, value_part;
  pos = str.find("=");
  if (pos == string::npos) {
    cerr << "Error in TokenizeString(): "
    << "line in the configuration file with no \"=\" sign."
    << endl;
    cout << "Look for: " << str << endl;
    cout << "str.length() = " << str.length() << endl;
    throw(-1);
  }
  name_part = str.substr(0, pos);
  value_part = str.substr(pos+1, string::npos);
  //cout << "name_part  = |" << name_part  << "|" << endl;
  //cout << "value_part = |" << value_part << "|" << endl;

  // the first_part should consist of one string with no interior delimiters
  last_pos = name_part.find_first_not_of(delimiters, 0);
  pos = name_part.find_first_of(delimiters, last_pos);
  if ( (name_part.length() == 0) || (last_pos == string::npos) ) {
    cerr << "Error in CConfig::TokenizeString(): "
    << "line in the configuration file with no name before the \"=\" sign."
    << endl;
    throw(-1);
  }
  if (pos == string::npos) pos = name_part.length();
  option_name = name_part.substr(last_pos, pos - last_pos);
  last_pos = name_part.find_first_not_of(delimiters, pos);
  if (last_pos != string::npos) {
    cerr << "Error in TokenizeString(): "
    << "two or more options before an \"=\" sign in the configuration file."
    << endl;
    throw(-1);
  }
  StringToUpperCase(option_name);

  //cout << "option_name = |" << option_name << "|" << endl;
  //cout << "pos = " << pos << ": last_pos = " << last_pos << endl;

  // now fill the option value vector
  option_value.clear();
  last_pos = value_part.find_first_not_of(delimiters, 0);
  pos = value_part.find_first_of(delimiters, last_pos);
  while (string::npos != pos || string::npos != last_pos) {
    // add token to the vector<string>
    option_value.push_back(value_part.substr(last_pos, pos - last_pos));
    // skip delimiters
    last_pos = value_part.find_first_not_of(delimiters, pos);
    // find next "non-delimiter"
    pos = value_part.find_first_of(delimiters, last_pos);
  }
  if (option_value.size() == 0) {
    cerr << "Error in TokenizeString(): "
    << "option " << option_name << " in configuration file with no value assigned."
    << endl;
    throw(-1);
  }

#if 0
  cout << "option value(s) = ";
  for (unsigned int i = 0; i < option_value.size(); i++)
    cout << option_value[i] << " ";
  cout << endl;
#endif

  // look for ';' DV delimiters attached to values
  vector<string>::iterator it;
  it = option_value.begin();
  while (it != option_value.end()) {
    if (it->compare(";") == 0) {
      it++;
      continue;
    }

    pos = it->find(';');
    if (pos != string::npos) {
      string before_semi = it->substr(0, pos);
      string after_semi= it->substr(pos+1, string::npos);
      if (before_semi.empty()) {
        *it = ";";
        it++;
        option_value.insert(it, after_semi);
      } else {
        *it = before_semi;
        it++;
        vector<string> to_insert;
        to_insert.push_back(";");
        if (!after_semi.empty())
          to_insert.push_back(after_semi);
        option_value.insert(it, to_insert.begin(), to_insert.end());
      }
      it = option_value.begin(); // go back to beginning; not efficient
      continue;
    } else {
      it++;
    }
  }
#if 0
  cout << "option value(s) = ";
  for (unsigned int i = 0; i < option_value.size(); i++)
    cout << option_value[i] << " ";
  cout << endl;
#endif
  // remove any consecutive ";"
  it = option_value.begin();
  bool semi_at_prev = false;
  while (it != option_value.end()) {
    if (semi_at_prev) {
      if (it->compare(";") == 0) {
        option_value.erase(it);
        it = option_value.begin();
        semi_at_prev = false;
        continue;
      }
    }
    if (it->compare(";") == 0) {
      semi_at_prev = true;
    } else {
      semi_at_prev = false;
    }
    it++;
  }

#if 0
  cout << "option value(s) = ";
  for (unsigned int i = 0; i < option_value.size(); i++)
    cout << option_value[i] << " ";
  cout << endl;
#endif
  return true;
}

unsigned short CConfig::GetMarker_CfgFile_TagBound(string val_marker) {

  unsigned short iMarker_CfgFile;

  for (iMarker_CfgFile = 0; iMarker_CfgFile < nMarker_CfgFile; iMarker_CfgFile++)
    if (Marker_CfgFile_TagBound[iMarker_CfgFile] == val_marker)
      return iMarker_CfgFile;

  cout <<"The configuration file doesn't have any definition for marker "<< val_marker <<"!!" << endl;
  exit(EXIT_FAILURE);
  
}

string CConfig::GetMarker_CfgFile_TagBound(unsigned short val_marker) {
  return Marker_CfgFile_TagBound[val_marker];
}

unsigned short CConfig::GetMarker_CfgFile_KindBC(string val_marker) {
  unsigned short iMarker_CfgFile;
  for (iMarker_CfgFile = 0; iMarker_CfgFile < nMarker_CfgFile; iMarker_CfgFile++)
    if (Marker_CfgFile_TagBound[iMarker_CfgFile] == val_marker) break;
  return Marker_CfgFile_KindBC[iMarker_CfgFile];
}

unsigned short CConfig::GetMarker_CfgFile_Monitoring(string val_marker) {
  unsigned short iMarker_CfgFile;
  for (iMarker_CfgFile = 0; iMarker_CfgFile < nMarker_CfgFile; iMarker_CfgFile++)
    if (Marker_CfgFile_TagBound[iMarker_CfgFile] == val_marker) break;
  return Marker_CfgFile_Monitoring[iMarker_CfgFile];
}

unsigned short CConfig::GetMarker_CfgFile_GeoEval(string val_marker) {
  unsigned short iMarker_CfgFile;
  for (iMarker_CfgFile = 0; iMarker_CfgFile < nMarker_CfgFile; iMarker_CfgFile++)
    if (Marker_CfgFile_TagBound[iMarker_CfgFile] == val_marker) break;
  return Marker_CfgFile_GeoEval[iMarker_CfgFile];
}

unsigned short CConfig::GetMarker_CfgFile_Designing(string val_marker) {
  unsigned short iMarker_CfgFile;
  for (iMarker_CfgFile = 0; iMarker_CfgFile < nMarker_CfgFile; iMarker_CfgFile++)
    if (Marker_CfgFile_TagBound[iMarker_CfgFile] == val_marker) break;
  return Marker_CfgFile_Designing[iMarker_CfgFile];
}

unsigned short CConfig::GetMarker_CfgFile_Plotting(string val_marker) {
  unsigned short iMarker_CfgFile;
  for (iMarker_CfgFile = 0; iMarker_CfgFile < nMarker_CfgFile; iMarker_CfgFile++)
    if (Marker_CfgFile_TagBound[iMarker_CfgFile] == val_marker) break;
  return Marker_CfgFile_Plotting[iMarker_CfgFile];
}

unsigned short CConfig::GetMarker_CfgFile_FSIinterface(string val_marker) {
  unsigned short iMarker_CfgFile;
  for (iMarker_CfgFile = 0; iMarker_CfgFile < nMarker_CfgFile; iMarker_CfgFile++)
    if (Marker_CfgFile_TagBound[iMarker_CfgFile] == val_marker) break;
  return Marker_CfgFile_FSIinterface[iMarker_CfgFile];
}

unsigned short CConfig::GetMarker_CfgFile_Out_1D(string val_marker) {
  unsigned short iMarker_CfgFile;
  for (iMarker_CfgFile = 0; iMarker_CfgFile < nMarker_CfgFile; iMarker_CfgFile++)
    if (Marker_CfgFile_TagBound[iMarker_CfgFile] == val_marker) break;
  return Marker_CfgFile_Out_1D[iMarker_CfgFile];
}

unsigned short CConfig::GetMarker_CfgFile_DV(string val_marker) {
  unsigned short iMarker_CfgFile;
  for (iMarker_CfgFile = 0; iMarker_CfgFile < nMarker_CfgFile; iMarker_CfgFile++)
    if (Marker_CfgFile_TagBound[iMarker_CfgFile] == val_marker) break;
  return Marker_CfgFile_DV[iMarker_CfgFile];
}

unsigned short CConfig::GetMarker_CfgFile_Moving(string val_marker) {
  unsigned short iMarker_CfgFile;
  for (iMarker_CfgFile = 0; iMarker_CfgFile < nMarker_CfgFile; iMarker_CfgFile++)
    if (Marker_CfgFile_TagBound[iMarker_CfgFile] == val_marker) break;
  return Marker_CfgFile_Moving[iMarker_CfgFile];
}

unsigned short CConfig::GetMarker_CfgFile_PerBound(string val_marker) {
  unsigned short iMarker_CfgFile;
  for (iMarker_CfgFile = 0; iMarker_CfgFile < nMarker_CfgFile; iMarker_CfgFile++)
    if (Marker_CfgFile_TagBound[iMarker_CfgFile] == val_marker) break;
  return Marker_CfgFile_PerBound[iMarker_CfgFile];
}

CConfig::~CConfig(void) {
  
  if (RK_Alpha_Step != NULL) delete [] RK_Alpha_Step;
  if (MG_PreSmooth != NULL) delete [] MG_PreSmooth;
  if (MG_PostSmooth != NULL) delete [] MG_PostSmooth;
  if (U_FreeStreamND != NULL) delete [] U_FreeStreamND;

  /*--- Free memory for Aeroelastic problems. ---*/
  
  if (Grid_Movement && Aeroelastic_Simulation) {

    delete[] Aeroelastic_pitch;
    delete[] Aeroelastic_plunge;
  }

  /*--- Free memory for unspecified grid motion parameters ---*/

  if (Kind_GridMovement != NULL)
    delete [] Kind_GridMovement;

  /*--- motion origin: ---*/
  
  if (Motion_Origin_X != NULL)
    delete [] Motion_Origin_X;
  if (Motion_Origin_Y != NULL)
    delete [] Motion_Origin_Y;
  if (Motion_Origin_Z != NULL)
    delete [] Motion_Origin_Z;
  if (MoveMotion_Origin != NULL)
    delete [] MoveMotion_Origin;

  /*--- rotation: ---*/
  
  if (Rotation_Rate_X != NULL)
    delete [] Rotation_Rate_X;
  if (Rotation_Rate_Y != NULL)
    delete [] Rotation_Rate_Y;
  if (Rotation_Rate_Z != NULL)
    delete [] Rotation_Rate_Z;

  /*--- pitching: ---*/
  
  if (Pitching_Omega_X != NULL)
    delete [] Pitching_Omega_X;
  if (Pitching_Omega_Y != NULL)
    delete [] Pitching_Omega_Y;
  if (Pitching_Omega_Z != NULL)
    delete [] Pitching_Omega_Z;

  /*--- pitching amplitude: ---*/
  
  if (Pitching_Ampl_X != NULL)
    delete [] Pitching_Ampl_X;
  if (Pitching_Ampl_Y != NULL)
    delete [] Pitching_Ampl_Y;
  if (Pitching_Ampl_Z != NULL)
    delete [] Pitching_Ampl_Z;

  /*--- pitching phase: ---*/
  
  if (Pitching_Phase_X != NULL)
    delete [] Pitching_Phase_X;
  if (Pitching_Phase_Y != NULL)
    delete [] Pitching_Phase_Y;
  if (Pitching_Phase_Z != NULL)
    delete [] Pitching_Phase_Z;

  /*--- plunging: ---*/
  
  if (Plunging_Omega_X != NULL)
    delete [] Plunging_Omega_X;
  if (Plunging_Omega_Y != NULL)
    delete [] Plunging_Omega_Y;
  if (Plunging_Omega_Z != NULL)
    delete [] Plunging_Omega_Z;

  /*--- plunging amplitude: ---*/
  
  if (Plunging_Ampl_X != NULL)
    delete [] Plunging_Ampl_X;
  if (Plunging_Ampl_Y != NULL)
    delete [] Plunging_Ampl_Y;
  if (Plunging_Ampl_Z != NULL)
    delete [] Plunging_Ampl_Z;

  if (RefOriginMoment != NULL)
    delete [] RefOriginMoment;
  if (RefOriginMoment_X != NULL)
    delete [] RefOriginMoment_X;
  if (RefOriginMoment_Y != NULL)
    delete [] RefOriginMoment_Y;
  if (RefOriginMoment_Z != NULL)
    delete [] RefOriginMoment_Z;

  /*--- Marker pointers ---*/
  
  if (Marker_CfgFile_Out_1D != NULL)   delete[] Marker_CfgFile_Out_1D;
  if (Marker_All_Out_1D != NULL)      delete[] Marker_All_Out_1D;
  if (Marker_CfgFile_GeoEval != NULL)  delete[] Marker_CfgFile_GeoEval;
  if (Marker_All_GeoEval != NULL)     delete[] Marker_All_GeoEval;
  if (Marker_CfgFile_TagBound != NULL)      delete[] Marker_CfgFile_TagBound;
  if (Marker_All_TagBound != NULL)         delete[] Marker_All_TagBound;
  if (Marker_CfgFile_KindBC != NULL) delete[] Marker_CfgFile_KindBC;
  if (Marker_All_KindBC != NULL)    delete[] Marker_All_KindBC;
  if (Marker_CfgFile_Monitoring != NULL)    delete[] Marker_CfgFile_Monitoring;
  if (Marker_All_Monitoring != NULL)   delete[] Marker_All_Monitoring;
  if (Marker_CfgFile_Designing != NULL) delete[] Marker_CfgFile_Designing;
  if (Marker_All_Designing != NULL)    delete[] Marker_All_Designing;
  if (Marker_CfgFile_Plotting != NULL)  delete[] Marker_CfgFile_Plotting;
  if (Marker_CfgFile_FSIinterface != NULL)  delete[] Marker_CfgFile_FSIinterface;
  if (Marker_All_Plotting != NULL)     delete[] Marker_All_Plotting;
  if (Marker_All_FSIinterface != NULL)     delete[] Marker_All_FSIinterface;
  if (Marker_CfgFile_DV!=NULL)        delete[] Marker_CfgFile_DV;
  if (Marker_All_DV!=NULL)           delete[] Marker_All_DV;
  if (Marker_CfgFile_Moving != NULL)   delete[] Marker_CfgFile_Moving;
  if (Marker_All_Moving != NULL)      delete[] Marker_All_Moving;
  if (Marker_CfgFile_PerBound != NULL) delete[] Marker_CfgFile_PerBound;
  if (Marker_All_PerBound != NULL)    delete[] Marker_All_PerBound;

  if (Marker_DV!=NULL)               delete[] Marker_DV;
  if (Marker_Moving != NULL)           delete[] Marker_Moving;
  if (Marker_Monitoring != NULL)      delete[] Marker_Monitoring;
  if (Marker_Designing != NULL)       delete[] Marker_Designing;
  if (Marker_GeoEval != NULL)         delete[] Marker_GeoEval;
  if (Marker_Plotting != NULL)        delete[] Marker_Plotting;
  if (Marker_FSIinterface != NULL)        delete[] Marker_FSIinterface;
  if (Marker_All_SendRecv != NULL)    delete[] Marker_All_SendRecv;

  if (EA_IntLimit != NULL)    delete[] EA_IntLimit;
  if (Hold_GridFixed_Coord != NULL)    delete[] Hold_GridFixed_Coord ;
  if (Subsonic_Engine_Box != NULL)    delete[] Subsonic_Engine_Box ;
  if (DV_Value != NULL)    delete[] DV_Value;
  if (Design_Variable != NULL)    delete[] Design_Variable;
  if (Dirichlet_Value != NULL)    delete[] Dirichlet_Value;
  if (Exhaust_Temperature_Target != NULL)    delete[]  Exhaust_Temperature_Target;
  if (Exhaust_Pressure_Target != NULL)    delete[]  Exhaust_Pressure_Target;
  if (Inlet_Ttotal != NULL)    delete[]  Inlet_Ttotal;
  if (Inlet_Ptotal != NULL)    delete[]  Inlet_Ptotal;
  if (Inlet_FlowDir != NULL)    delete[] Inlet_FlowDir;
  if (Inlet_Temperature != NULL)    delete[] Inlet_Temperature;
  if (Inlet_Pressure != NULL)    delete[] Inlet_Pressure;
  if (Inlet_Velocity != NULL)    delete[] Inlet_Velocity ;
  if (Inflow_Mach_Target != NULL)    delete[] Inflow_Mach_Target;
  if (Inflow_Mach != NULL)    delete[]  Inflow_Mach;
  if (Inflow_Pressure != NULL)    delete[] Inflow_Pressure;
  if (Bleed_MassFlow_Target != NULL)    delete[] Bleed_MassFlow_Target;
  if (Bleed_MassFlow != NULL)    delete[]  Bleed_MassFlow;
  if (Bleed_Temperature_Target != NULL)    delete[] Bleed_Temperature_Target;
  if (Bleed_Temperature != NULL)    delete[]  Bleed_Temperature;
  if (Bleed_Pressure != NULL)    delete[] Bleed_Pressure;
  if (Exhaust_Pressure != NULL)    delete[] Exhaust_Pressure;
  if (Exhaust_Temperature != NULL)    delete[] Exhaust_Temperature;
  if (Outlet_Pressure != NULL)    delete[] Outlet_Pressure;
  if (Isothermal_Temperature != NULL)    delete[] Isothermal_Temperature;
  if (Heat_Flux != NULL)    delete[] Heat_Flux;
  if (Displ_Value != NULL)    delete[] Displ_Value;
  if (Load_Value != NULL)    delete[] Load_Value;
  if (Load_Dir != NULL)    delete[] Load_Dir;
  if (Load_Dir_Multiplier != NULL)    delete[] Load_Dir_Multiplier;
  if (Load_Dir_Value != NULL)    delete[] Load_Dir_Value;
  if (Load_Sine_Amplitude != NULL)    delete[] Load_Sine_Amplitude;
  if (Load_Sine_Frequency != NULL)    delete[] Load_Sine_Frequency;
  if (FlowLoad_Value != NULL)    delete[] FlowLoad_Value;
  if (Periodic_RotCenter != NULL)    delete[] Periodic_RotCenter;
  if (Periodic_RotAngles != NULL)    delete[] Periodic_RotAngles;
  if (Periodic_Translation != NULL)    delete[] Periodic_Translation;
  if (Periodic_Center != NULL)    delete[] Periodic_Center;
  if (Periodic_Rotation != NULL)    delete[] Periodic_Rotation;
  if (Periodic_Translate != NULL)    delete[] Periodic_Translate;

  if (ParamDV!=NULL  )    delete[] ParamDV;
  if (MG_CorrecSmooth != NULL    )    delete[] MG_CorrecSmooth;
  if (Section_Location != NULL)    delete[] Section_Location;
  if (Kappa_Flow != NULL      )    delete[] Kappa_Flow;
  if (Kappa_AdjFlow != NULL             )    delete[] Kappa_AdjFlow;
  if (PlaneTag != NULL)    delete[] PlaneTag;
  if (CFL_AdaptParam != NULL)    delete[] CFL_AdaptParam;
  if (CFL!=NULL)    delete[] CFL;
  
  /*--- String markers ---*/
  
  if (Marker_Euler != NULL )              delete[] Marker_Euler;
  if (Marker_FarField != NULL )           delete[] Marker_FarField;
  if (Marker_Custom != NULL )             delete[] Marker_Custom;
  if (Marker_SymWall != NULL )            delete[] Marker_SymWall;
  if (Marker_Pressure != NULL )           delete[] Marker_Pressure;
  if (Marker_PerBound != NULL )           delete[] Marker_PerBound;
  if (Marker_PerDonor != NULL )           delete[] Marker_PerDonor;
  if (Marker_NearFieldBound != NULL )     delete[] Marker_NearFieldBound;
  if (Marker_InterfaceBound != NULL )     delete[] Marker_InterfaceBound;
  if (Marker_Dirichlet != NULL )          delete[] Marker_Dirichlet;
  if (Marker_Inlet != NULL )              delete[] Marker_Inlet;
  if (Marker_Supersonic_Inlet != NULL )   delete[] Marker_Supersonic_Inlet;
  if (Marker_Supersonic_Outlet != NULL )   delete[] Marker_Supersonic_Outlet;
  if (Marker_Outlet != NULL )             delete[] Marker_Outlet;
  if (Marker_Out_1D != NULL )             delete[] Marker_Out_1D;
  if (Marker_Isothermal != NULL )         delete[] Marker_Isothermal;
  if (Marker_EngineInflow != NULL )      delete[] Marker_EngineInflow;
  if (Marker_EngineBleed != NULL )      delete[] Marker_EngineBleed;
  if (Marker_EngineExhaust != NULL )     delete[] Marker_EngineExhaust;
  if (Marker_Displacement != NULL )       delete[] Marker_Displacement;
  if (Marker_Load != NULL )               delete[] Marker_Load;
  if (Marker_Load_Dir != NULL )               delete[] Marker_Load_Dir;
  if (Marker_Load_Sine != NULL )               delete[] Marker_Load_Sine;
  if (Marker_FlowLoad != NULL )           delete[] Marker_FlowLoad;
  if (Marker_Neumann != NULL )            delete[] Marker_Neumann;
  if (Marker_HeatFlux != NULL )               delete[] Marker_HeatFlux;

}

string CConfig::GetUnsteady_FileName(string val_filename, int val_iter) {

  string UnstExt, UnstFilename = val_filename;
  char buffer[50];

  /*--- Check that a positive value iteration is requested (for now). ---*/
  
  if (val_iter < 0) {
    cout << "Requesting a negative iteration number for the restart file!!" << endl;
    exit(EXIT_FAILURE);
  }

  /*--- Append iteration number for unsteady cases ---*/
  if ((Wrt_Unsteady) || (Unsteady_Simulation == TIME_SPECTRAL) || (Wrt_Dynamic)) {
    unsigned short lastindex = UnstFilename.find_last_of(".");
    UnstFilename = UnstFilename.substr(0, lastindex);
    if ((val_iter >= 0)    && (val_iter < 10))    SPRINTF (buffer, "_0000%d.dat", val_iter);
    if ((val_iter >= 10)   && (val_iter < 100))   SPRINTF (buffer, "_000%d.dat",  val_iter);
    if ((val_iter >= 100)  && (val_iter < 1000))  SPRINTF (buffer, "_00%d.dat",   val_iter);
    if ((val_iter >= 1000) && (val_iter < 10000)) SPRINTF (buffer, "_0%d.dat",    val_iter);
    if (val_iter >= 10000) SPRINTF (buffer, "_%d.dat", val_iter);
    string UnstExt = string(buffer);
    UnstFilename.append(UnstExt);
  }

  return UnstFilename;
}

string CConfig::GetMultizone_FileName(string val_filename, int val_iZone) {

    string multizone_filename = val_filename;
    char buffer[50];
    
    if (GetnZone() > 1){
        unsigned short lastindex = multizone_filename.find_last_of(".");
        multizone_filename = multizone_filename.substr(0, lastindex);
        SPRINTF (buffer, "_%d.dat", SU2_TYPE::Int(val_iZone));
        multizone_filename.append(string(buffer));
    }
    
    return multizone_filename;
}

string CConfig::GetObjFunc_Extension(string val_filename) {

  string AdjExt, Filename = val_filename;

  if (Adjoint || DiscreteAdjoint) {

    /*--- Remove filename extension (.dat) ---*/
    unsigned short lastindex = Filename.find_last_of(".");
    Filename = Filename.substr(0, lastindex);

    switch (Kind_ObjFunc) {
      case DRAG_COEFFICIENT:        AdjExt = "_cd";       break;
      case LIFT_COEFFICIENT:        AdjExt = "_cl";       break;
      case SIDEFORCE_COEFFICIENT:   AdjExt = "_csf";      break;
      case INVERSE_DESIGN_PRESSURE: AdjExt = "_invpress"; break;
      case INVERSE_DESIGN_HEATFLUX: AdjExt = "_invheat";  break;
      case MOMENT_X_COEFFICIENT:    AdjExt = "_cmx";      break;
      case MOMENT_Y_COEFFICIENT:    AdjExt = "_cmy";      break;
      case MOMENT_Z_COEFFICIENT:    AdjExt = "_cmz";      break;
      case EFFICIENCY:              AdjExt = "_eff";      break;
      case EQUIVALENT_AREA:         AdjExt = "_ea";       break;
      case NEARFIELD_PRESSURE:      AdjExt = "_nfp";      break;
      case FORCE_X_COEFFICIENT:     AdjExt = "_cfx";      break;
      case FORCE_Y_COEFFICIENT:     AdjExt = "_cfy";      break;
      case FORCE_Z_COEFFICIENT:     AdjExt = "_cfz";      break;
      case THRUST_COEFFICIENT:      AdjExt = "_ct";       break;
      case TORQUE_COEFFICIENT:      AdjExt = "_cq";       break;
      case TOTAL_HEATFLUX:          AdjExt = "_totheat";  break;
      case MAXIMUM_HEATFLUX:        AdjExt = "_maxheat";  break;
      case FIGURE_OF_MERIT:         AdjExt = "_merit";    break;
      case FREE_SURFACE:            AdjExt = "_fs";       break;
      case AVG_TOTAL_PRESSURE:      AdjExt = "_pt";       break;
      case AVG_OUTLET_PRESSURE:      AdjExt = "_pe";       break;
      case MASS_FLOW_RATE:          AdjExt = "_mfr";       break;
      case OUTFLOW_GENERALIZED:       AdjExt = "_chn";       break;
    }
    Filename.append(AdjExt);

    /*--- Lastly, add the .dat extension ---*/
    Filename.append(".dat");

  }

  return Filename;
}

unsigned short CConfig::GetContainerPosition(unsigned short val_eqsystem) {

  switch (val_eqsystem) {
    case RUNTIME_FLOW_SYS:      return FLOW_SOL;
    case RUNTIME_TURB_SYS:      return TURB_SOL;
    case RUNTIME_TRANS_SYS:     return TRANS_SOL;
    case RUNTIME_POISSON_SYS:   return POISSON_SOL;
    case RUNTIME_WAVE_SYS:      return WAVE_SOL;
    case RUNTIME_HEAT_SYS:      return HEAT_SOL;
    case RUNTIME_FEA_SYS:       return FEA_SOL;
    case RUNTIME_ADJPOT_SYS:    return ADJFLOW_SOL;
    case RUNTIME_ADJFLOW_SYS:   return ADJFLOW_SOL;
    case RUNTIME_ADJTURB_SYS:   return ADJTURB_SOL;
    case RUNTIME_MULTIGRID_SYS: return 0;
  }
  return 0;
}

void CConfig::SetKind_ConvNumScheme(unsigned short val_kind_convnumscheme,
                                    unsigned short val_kind_centered, unsigned short val_kind_upwind,
                                    unsigned short val_kind_slopelimit, unsigned short val_order_spatial_int) {

  Kind_ConvNumScheme = val_kind_convnumscheme;
  Kind_Centered = val_kind_centered;
  Kind_Upwind = val_kind_upwind;
  Kind_SlopeLimit = val_kind_slopelimit;
  SpatialOrder = val_order_spatial_int;

}

void CConfig::SetGlobalParam(unsigned short val_solver,
                             unsigned short val_system,
                             unsigned long val_extiter) {

  /*--- Set the simulation global time ---*/
  Current_UnstTime = static_cast<su2double>(val_extiter)*Delta_UnstTime;
  Current_UnstTimeND = static_cast<su2double>(val_extiter)*Delta_UnstTimeND;

  /*--- Set the solver methods ---*/
  switch (val_solver) {
    case EULER:
      if (val_system == RUNTIME_FLOW_SYS) {
        SetKind_ConvNumScheme(Kind_ConvNumScheme_Flow, Kind_Centered_Flow,
                              Kind_Upwind_Flow, Kind_SlopeLimit_Flow,
                              SpatialOrder_Flow);
        SetKind_TimeIntScheme(Kind_TimeIntScheme_Flow);
      }
      break;
    case NAVIER_STOKES:
      if (val_system == RUNTIME_FLOW_SYS) {
        SetKind_ConvNumScheme(Kind_ConvNumScheme_Flow, Kind_Centered_Flow,
                              Kind_Upwind_Flow, Kind_SlopeLimit_Flow,
                              SpatialOrder_Flow);
        SetKind_TimeIntScheme(Kind_TimeIntScheme_Flow);
      }
      break;
    case RANS:
      if (val_system == RUNTIME_FLOW_SYS) {
        SetKind_ConvNumScheme(Kind_ConvNumScheme_Flow, Kind_Centered_Flow,
                              Kind_Upwind_Flow, Kind_SlopeLimit_Flow,
                              SpatialOrder_Flow);
        SetKind_TimeIntScheme(Kind_TimeIntScheme_Flow);
      }
      if (val_system == RUNTIME_TURB_SYS) {
        SetKind_ConvNumScheme(Kind_ConvNumScheme_Turb, Kind_Centered_Turb,
                              Kind_Upwind_Turb, Kind_SlopeLimit_Turb,
                              SpatialOrder_Turb);
        SetKind_TimeIntScheme(Kind_TimeIntScheme_Turb);
      }
      if (val_system == RUNTIME_TRANS_SYS) {
        SetKind_ConvNumScheme(Kind_ConvNumScheme_Turb, Kind_Centered_Turb,
                              Kind_Upwind_Turb, Kind_SlopeLimit_Turb,
                              SpatialOrder_Turb);
        SetKind_TimeIntScheme(Kind_TimeIntScheme_Turb);
      }
      break;
    case ADJ_EULER:
      if (val_system == RUNTIME_FLOW_SYS) {
        SetKind_ConvNumScheme(Kind_ConvNumScheme_Flow, Kind_Centered_Flow,
                              Kind_Upwind_Flow, Kind_SlopeLimit_Flow,
                              SpatialOrder_Flow);
        SetKind_TimeIntScheme(Kind_TimeIntScheme_Flow);
      }
      if (val_system == RUNTIME_ADJFLOW_SYS) {
        SetKind_ConvNumScheme(Kind_ConvNumScheme_AdjFlow, Kind_Centered_AdjFlow,
                              Kind_Upwind_AdjFlow, Kind_SlopeLimit_AdjFlow,
                              SpatialOrder_AdjFlow);
        SetKind_TimeIntScheme(Kind_TimeIntScheme_AdjFlow);
      }
      break;
    case ADJ_NAVIER_STOKES:
      if (val_system == RUNTIME_FLOW_SYS) {
        SetKind_ConvNumScheme(Kind_ConvNumScheme_Flow, Kind_Centered_Flow,
                              Kind_Upwind_Flow, Kind_SlopeLimit_Flow,
                              SpatialOrder_Flow);
        SetKind_TimeIntScheme(Kind_TimeIntScheme_Flow);
      }
      if (val_system == RUNTIME_ADJFLOW_SYS) {
        SetKind_ConvNumScheme(Kind_ConvNumScheme_AdjFlow, Kind_Centered_AdjFlow,
                              Kind_Upwind_AdjFlow, Kind_SlopeLimit_AdjFlow,
                              SpatialOrder_AdjFlow);
        SetKind_TimeIntScheme(Kind_TimeIntScheme_AdjFlow);
      }
      break;
    case ADJ_RANS:
      if (val_system == RUNTIME_FLOW_SYS) {
        SetKind_ConvNumScheme(Kind_ConvNumScheme_Flow, Kind_Centered_Flow,
                              Kind_Upwind_Flow, Kind_SlopeLimit_Flow,
                              SpatialOrder_Flow);
        SetKind_TimeIntScheme(Kind_TimeIntScheme_Flow);
      }
      if (val_system == RUNTIME_ADJFLOW_SYS) {
        SetKind_ConvNumScheme(Kind_ConvNumScheme_AdjFlow, Kind_Centered_AdjFlow,
                              Kind_Upwind_AdjFlow, Kind_SlopeLimit_AdjFlow,
                              SpatialOrder_AdjFlow);
        SetKind_TimeIntScheme(Kind_TimeIntScheme_AdjFlow);
      }
      if (val_system == RUNTIME_TURB_SYS) {
        SetKind_ConvNumScheme(Kind_ConvNumScheme_Turb, Kind_Centered_Turb,
                              Kind_Upwind_Turb, Kind_SlopeLimit_Turb,
                              SpatialOrder_Turb);
        SetKind_TimeIntScheme(Kind_TimeIntScheme_Turb);
      }
      if (val_system == RUNTIME_ADJTURB_SYS) {
        SetKind_ConvNumScheme(Kind_ConvNumScheme_AdjTurb, Kind_Centered_AdjTurb,
                              Kind_Upwind_AdjTurb, Kind_SlopeLimit_AdjTurb,
                              SpatialOrder_AdjTurb);
        SetKind_TimeIntScheme(Kind_TimeIntScheme_AdjTurb);
      }
      break;
    case POISSON_EQUATION:
      if (val_system == RUNTIME_POISSON_SYS) {
        SetKind_ConvNumScheme(NONE, NONE, NONE, NONE, NONE);
        SetKind_TimeIntScheme(Kind_TimeIntScheme_Poisson);
      }
      break;
    case WAVE_EQUATION:
      if (val_system == RUNTIME_WAVE_SYS) {
        SetKind_ConvNumScheme(NONE, NONE, NONE, NONE, NONE);
        SetKind_TimeIntScheme(Kind_TimeIntScheme_Wave);
      }
      break;
    case HEAT_EQUATION:
      if (val_system == RUNTIME_HEAT_SYS) {
        SetKind_ConvNumScheme(NONE, NONE, NONE, NONE, NONE);
        SetKind_TimeIntScheme(Kind_TimeIntScheme_Heat);
      }
      break;
    case LINEAR_ELASTICITY:

      Current_DynTime = static_cast<su2double>(val_extiter)*Delta_DynTime;

      if (val_system == RUNTIME_FEA_SYS) {
        SetKind_ConvNumScheme(NONE, NONE, NONE, NONE, NONE);
        SetKind_TimeIntScheme(Kind_TimeIntScheme_FEA);
      }
      break;
    case FEM_ELASTICITY:

      Current_DynTime = static_cast<su2double>(val_extiter)*Delta_DynTime;

      if (val_system == RUNTIME_FEA_SYS) {
        SetKind_ConvNumScheme(NONE, NONE, NONE, NONE, NONE);
        SetKind_TimeIntScheme(Kind_TimeIntScheme_FEA);
      }
      break;
  }
}

su2double* CConfig::GetPeriodicRotCenter(string val_marker) {
  unsigned short iMarker_PerBound;
  for (iMarker_PerBound = 0; iMarker_PerBound < nMarker_PerBound; iMarker_PerBound++)
    if (Marker_PerBound[iMarker_PerBound] == val_marker) break;
  return Periodic_RotCenter[iMarker_PerBound];
}

su2double* CConfig::GetPeriodicRotAngles(string val_marker) {
  unsigned short iMarker_PerBound;
  for (iMarker_PerBound = 0; iMarker_PerBound < nMarker_PerBound; iMarker_PerBound++)
    if (Marker_PerBound[iMarker_PerBound] == val_marker) break;
  return Periodic_RotAngles[iMarker_PerBound];
}

su2double* CConfig::GetPeriodicTranslation(string val_marker) {
  unsigned short iMarker_PerBound;
  for (iMarker_PerBound = 0; iMarker_PerBound < nMarker_PerBound; iMarker_PerBound++)
    if (Marker_PerBound[iMarker_PerBound] == val_marker) break;
  return Periodic_Translation[iMarker_PerBound];
}

unsigned short CConfig::GetMarker_Periodic_Donor(string val_marker) {
  unsigned short iMarker_PerBound, jMarker_PerBound, kMarker_All;

  /*--- Find the marker for this periodic boundary. ---*/
  for (iMarker_PerBound = 0; iMarker_PerBound < nMarker_PerBound; iMarker_PerBound++)
    if (Marker_PerBound[iMarker_PerBound] == val_marker) break;

  /*--- Find corresponding donor. ---*/
  for (jMarker_PerBound = 0; jMarker_PerBound < nMarker_PerBound; jMarker_PerBound++)
    if (Marker_PerBound[jMarker_PerBound] == Marker_PerDonor[iMarker_PerBound]) break;

  /*--- Find and return global marker index for donor boundary. ---*/
  for (kMarker_All = 0; kMarker_All < nMarker_CfgFile; kMarker_All++)
    if (Marker_PerBound[jMarker_PerBound] == Marker_All_TagBound[kMarker_All]) break;

  return kMarker_All;
}

su2double* CConfig::GetActDisk_Origin(string val_marker) {
  unsigned short iMarker_ActDisk;
  for (iMarker_ActDisk = 0; iMarker_ActDisk < nMarker_ActDisk_Inlet; iMarker_ActDisk++)
    if ((Marker_ActDisk_Inlet[iMarker_ActDisk] == val_marker) ||
        (Marker_ActDisk_Outlet[iMarker_ActDisk] == val_marker)) break;
  return ActDisk_Origin[iMarker_ActDisk];
}

su2double CConfig::GetActDisk_RootRadius(string val_marker) {
  unsigned short iMarker_ActDisk;
  for (iMarker_ActDisk = 0; iMarker_ActDisk < nMarker_ActDisk_Inlet; iMarker_ActDisk++)
    if ((Marker_ActDisk_Inlet[iMarker_ActDisk] == val_marker) ||
        (Marker_ActDisk_Outlet[iMarker_ActDisk] == val_marker)) break;
  return ActDisk_RootRadius[iMarker_ActDisk];
}

su2double CConfig::GetActDisk_TipRadius(string val_marker) {
  unsigned short iMarker_ActDisk;
  for (iMarker_ActDisk = 0; iMarker_ActDisk < nMarker_ActDisk_Inlet; iMarker_ActDisk++)
    if ((Marker_ActDisk_Inlet[iMarker_ActDisk] == val_marker) ||
        (Marker_ActDisk_Outlet[iMarker_ActDisk] == val_marker)) break;
  return ActDisk_TipRadius[iMarker_ActDisk];
}

su2double CConfig::GetActDisk_PressJump(string val_marker) {
  unsigned short iMarker_ActDisk;
  for (iMarker_ActDisk = 0; iMarker_ActDisk < nMarker_ActDisk_Inlet; iMarker_ActDisk++)
    if ((Marker_ActDisk_Inlet[iMarker_ActDisk] == val_marker) ||
        (Marker_ActDisk_Outlet[iMarker_ActDisk] == val_marker)) break;
  return ActDisk_PressJump[iMarker_ActDisk];
}

su2double CConfig::GetActDisk_TempJump(string val_marker) {
  unsigned short iMarker_ActDisk;
  for (iMarker_ActDisk = 0; iMarker_ActDisk < nMarker_ActDisk_Inlet; iMarker_ActDisk++)
    if ((Marker_ActDisk_Inlet[iMarker_ActDisk] == val_marker) ||
        (Marker_ActDisk_Outlet[iMarker_ActDisk] == val_marker)) break;
  return ActDisk_TempJump[iMarker_ActDisk];
}

su2double CConfig::GetActDisk_Omega(string val_marker) {
  unsigned short iMarker_ActDisk;
  for (iMarker_ActDisk = 0; iMarker_ActDisk < nMarker_ActDisk_Inlet; iMarker_ActDisk++)
    if ((Marker_ActDisk_Inlet[iMarker_ActDisk] == val_marker) ||
        (Marker_ActDisk_Outlet[iMarker_ActDisk] == val_marker)) break;
  return ActDisk_Omega[iMarker_ActDisk];
}

unsigned short CConfig::GetActDisk_Distribution(string val_marker) {
  unsigned short iMarker_ActDisk;
  for (iMarker_ActDisk = 0; iMarker_ActDisk < nMarker_ActDisk_Inlet; iMarker_ActDisk++)
    if ((Marker_ActDisk_Inlet[iMarker_ActDisk] == val_marker) ||
        (Marker_ActDisk_Outlet[iMarker_ActDisk] == val_marker)) break;
  return ActDisk_Distribution[iMarker_ActDisk];
}

unsigned short CConfig::GetMarker_ActDisk_Outlet(string val_marker) {
  unsigned short iMarker_ActDisk, kMarker_All;

  /*--- Find the marker for this actuator disk inlet. ---*/

  for (iMarker_ActDisk = 0; iMarker_ActDisk < nMarker_ActDisk_Inlet; iMarker_ActDisk++)
    if (Marker_ActDisk_Inlet[iMarker_ActDisk] == val_marker) break;

  /*--- Find and return global marker index for the actuator disk outlet. ---*/

  for (kMarker_All = 0; kMarker_All < nMarker_CfgFile; kMarker_All++)
    if (Marker_ActDisk_Outlet[iMarker_ActDisk] == Marker_All_TagBound[kMarker_All]) break;

  return kMarker_All;
}

void CConfig::SetnPeriodicIndex(unsigned short val_index) {

  /*--- Store total number of transformations. ---*/
  nPeriodic_Index = val_index;

  /*--- Allocate memory for centers, angles, translations. ---*/
  Periodic_Center    = new su2double*[nPeriodic_Index];
  Periodic_Rotation  = new su2double*[nPeriodic_Index];
  Periodic_Translate = new su2double*[nPeriodic_Index];

}

unsigned short CConfig::GetMarker_Moving(string val_marker) {
  unsigned short iMarker_Moving;

  /*--- Find the marker for this moving boundary. ---*/
  for (iMarker_Moving = 0; iMarker_Moving < nMarker_Moving; iMarker_Moving++)
    if (Marker_Moving[iMarker_Moving] == val_marker) break;

  return iMarker_Moving;
}

su2double CConfig::GetDirichlet_Value(string val_marker) {
  unsigned short iMarker_Dirichlet;
  for (iMarker_Dirichlet = 0; iMarker_Dirichlet < nMarker_Dirichlet; iMarker_Dirichlet++)
    if (Marker_Dirichlet[iMarker_Dirichlet] == val_marker) break;
  return Dirichlet_Value[iMarker_Dirichlet];
}

bool CConfig::GetDirichlet_Boundary(string val_marker) {
  unsigned short iMarker_Dirichlet;
  bool Dirichlet = false;
  for (iMarker_Dirichlet = 0; iMarker_Dirichlet < nMarker_Dirichlet; iMarker_Dirichlet++)
    if (Marker_Dirichlet[iMarker_Dirichlet] == val_marker) {
      Dirichlet = true;
      break;
    }
  return Dirichlet;
}

su2double CConfig::GetExhaust_Temperature_Target(string val_marker) {
  unsigned short iMarker_EngineExhaust;
  for (iMarker_EngineExhaust = 0; iMarker_EngineExhaust < nMarker_EngineExhaust; iMarker_EngineExhaust++)
    if (Marker_EngineExhaust[iMarker_EngineExhaust] == val_marker) break;
  return Exhaust_Temperature_Target[iMarker_EngineExhaust];
}

su2double CConfig::GetExhaust_Pressure_Target(string val_marker) {
  unsigned short iMarker_EngineExhaust;
  for (iMarker_EngineExhaust = 0; iMarker_EngineExhaust < nMarker_EngineExhaust; iMarker_EngineExhaust++)
    if (Marker_EngineExhaust[iMarker_EngineExhaust] == val_marker) break;
  return Exhaust_Pressure_Target[iMarker_EngineExhaust];
}

su2double CConfig::GetInlet_Ttotal(string val_marker) {
  unsigned short iMarker_Inlet;
  for (iMarker_Inlet = 0; iMarker_Inlet < nMarker_Inlet; iMarker_Inlet++)
    if (Marker_Inlet[iMarker_Inlet] == val_marker) break;
  return Inlet_Ttotal[iMarker_Inlet];
}

su2double CConfig::GetInlet_Ptotal(string val_marker) {
  unsigned short iMarker_Inlet;
  for (iMarker_Inlet = 0; iMarker_Inlet < nMarker_Inlet; iMarker_Inlet++)
    if (Marker_Inlet[iMarker_Inlet] == val_marker) break;
  return Inlet_Ptotal[iMarker_Inlet];
}

su2double* CConfig::GetInlet_FlowDir(string val_marker) {
  unsigned short iMarker_Inlet;
  for (iMarker_Inlet = 0; iMarker_Inlet < nMarker_Inlet; iMarker_Inlet++)
    if (Marker_Inlet[iMarker_Inlet] == val_marker) break;
  return Inlet_FlowDir[iMarker_Inlet];
}

su2double CConfig::GetInlet_Temperature(string val_marker) {
  unsigned short iMarker_Supersonic_Inlet;
  for (iMarker_Supersonic_Inlet = 0; iMarker_Supersonic_Inlet < nMarker_Supersonic_Inlet; iMarker_Supersonic_Inlet++)
    if (Marker_Supersonic_Inlet[iMarker_Supersonic_Inlet] == val_marker) break;
  return Inlet_Temperature[iMarker_Supersonic_Inlet];
}

su2double CConfig::GetInlet_Pressure(string val_marker) {
  unsigned short iMarker_Supersonic_Inlet;
  for (iMarker_Supersonic_Inlet = 0; iMarker_Supersonic_Inlet < nMarker_Supersonic_Inlet; iMarker_Supersonic_Inlet++)
    if (Marker_Supersonic_Inlet[iMarker_Supersonic_Inlet] == val_marker) break;
  return Inlet_Pressure[iMarker_Supersonic_Inlet];
}

su2double* CConfig::GetInlet_Velocity(string val_marker) {
  unsigned short iMarker_Supersonic_Inlet;
  for (iMarker_Supersonic_Inlet = 0; iMarker_Supersonic_Inlet < nMarker_Supersonic_Inlet; iMarker_Supersonic_Inlet++)
    if (Marker_Supersonic_Inlet[iMarker_Supersonic_Inlet] == val_marker) break;
  return Inlet_Velocity[iMarker_Supersonic_Inlet];
}

su2double CConfig::GetOutlet_Pressure(string val_marker) {
  unsigned short iMarker_Outlet;
  for (iMarker_Outlet = 0; iMarker_Outlet < nMarker_Outlet; iMarker_Outlet++)
    if (Marker_Outlet[iMarker_Outlet] == val_marker) break;
  return Outlet_Pressure[iMarker_Outlet];
}

su2double CConfig::GetRiemann_Var1(string val_marker) {
  unsigned short iMarker_Riemann;
  for (iMarker_Riemann = 0; iMarker_Riemann < nMarker_Riemann; iMarker_Riemann++)
    if (Marker_Riemann[iMarker_Riemann] == val_marker) break;
  return Riemann_Var1[iMarker_Riemann];
}

su2double CConfig::GetRiemann_Var2(string val_marker) {
  unsigned short iMarker_Riemann;
  for (iMarker_Riemann = 0; iMarker_Riemann < nMarker_Riemann; iMarker_Riemann++)
    if (Marker_Riemann[iMarker_Riemann] == val_marker) break;
  return Riemann_Var2[iMarker_Riemann];
}

su2double* CConfig::GetRiemann_FlowDir(string val_marker) {
  unsigned short iMarker_Riemann;
  for (iMarker_Riemann = 0; iMarker_Riemann < nMarker_Riemann; iMarker_Riemann++)
    if (Marker_Riemann[iMarker_Riemann] == val_marker) break;
  return Riemann_FlowDir[iMarker_Riemann];
}

unsigned short CConfig::GetKind_Data_Riemann(string val_marker) {
  unsigned short iMarker_Riemann;
  for (iMarker_Riemann = 0; iMarker_Riemann < nMarker_Riemann; iMarker_Riemann++)
    if (Marker_Riemann[iMarker_Riemann] == val_marker) break;
  return Kind_Data_Riemann[iMarker_Riemann];
}


su2double CConfig::GetNRBC_Var1(string val_marker) {
  unsigned short iMarker_NRBC;
  for (iMarker_NRBC = 0; iMarker_NRBC < nMarker_NRBC; iMarker_NRBC++)
    if (Marker_NRBC[iMarker_NRBC] == val_marker) break;
  return NRBC_Var1[iMarker_NRBC];
}

su2double CConfig::GetNRBC_Var2(string val_marker) {
  unsigned short iMarker_NRBC;
  for (iMarker_NRBC = 0; iMarker_NRBC < nMarker_NRBC; iMarker_NRBC++)
    if (Marker_NRBC[iMarker_NRBC] == val_marker) break;
  return NRBC_Var2[iMarker_NRBC];
}

su2double* CConfig::GetNRBC_FlowDir(string val_marker) {
  unsigned short iMarker_NRBC;
  for (iMarker_NRBC = 0; iMarker_NRBC < nMarker_NRBC; iMarker_NRBC++)
    if (Marker_NRBC[iMarker_NRBC] == val_marker) break;
  return NRBC_FlowDir[iMarker_NRBC];
}

unsigned short CConfig::GetKind_Data_NRBC(string val_marker) {
  unsigned short iMarker_NRBC;
  for (iMarker_NRBC = 0; iMarker_NRBC < nMarker_NRBC; iMarker_NRBC++)
    if (Marker_NRBC[iMarker_NRBC] == val_marker) break;
  return Kind_Data_NRBC[iMarker_NRBC];
}


su2double CConfig::GetIsothermal_Temperature(string val_marker) {

  unsigned short iMarker_Isothermal = 0;

  if (nMarker_Isothermal > 0) {
    for (iMarker_Isothermal = 0; iMarker_Isothermal < nMarker_Isothermal; iMarker_Isothermal++)
      if (Marker_Isothermal[iMarker_Isothermal] == val_marker) break;
  }

  return Isothermal_Temperature[iMarker_Isothermal];
}

su2double CConfig::GetWall_HeatFlux(string val_marker) {
  unsigned short iMarker_HeatFlux = 0;

  if (nMarker_HeatFlux > 0) {
  for (iMarker_HeatFlux = 0; iMarker_HeatFlux < nMarker_HeatFlux; iMarker_HeatFlux++)
    if (Marker_HeatFlux[iMarker_HeatFlux] == val_marker) break;
  }

  return Heat_Flux[iMarker_HeatFlux];
}

su2double CConfig::GetInflow_Mach_Target(string val_marker) {
  unsigned short iMarker_EngineInflow;
  for (iMarker_EngineInflow = 0; iMarker_EngineInflow < nMarker_EngineInflow; iMarker_EngineInflow++)
    if (Marker_EngineInflow[iMarker_EngineInflow] == val_marker) break;
  return Inflow_Mach_Target[iMarker_EngineInflow];
}

su2double CConfig::GetBleed_MassFlow_Target(string val_marker) {
  unsigned short iMarker_EngineBleed;
  for (iMarker_EngineBleed = 0; iMarker_EngineBleed < nMarker_EngineBleed; iMarker_EngineBleed++)
    if (Marker_EngineBleed[iMarker_EngineBleed] == val_marker) break;
  return Bleed_MassFlow_Target[iMarker_EngineBleed];
}

su2double CConfig::GetBleed_Temperature_Target(string val_marker) {
  unsigned short iMarker_EngineBleed;
  for (iMarker_EngineBleed = 0; iMarker_EngineBleed < nMarker_EngineBleed; iMarker_EngineBleed++)
    if (Marker_EngineBleed[iMarker_EngineBleed] == val_marker) break;
  return Bleed_Temperature_Target[iMarker_EngineBleed];
}

su2double CConfig::GetInflow_Pressure(string val_marker) {
  unsigned short iMarker_EngineInflow;
  for (iMarker_EngineInflow = 0; iMarker_EngineInflow < nMarker_EngineInflow; iMarker_EngineInflow++)
    if (Marker_EngineInflow[iMarker_EngineInflow] == val_marker) break;
  return Inflow_Pressure[iMarker_EngineInflow];
}

su2double CConfig::GetBleed_Pressure(string val_marker) {
  unsigned short iMarker_EngineBleed;
  for (iMarker_EngineBleed = 0; iMarker_EngineBleed < nMarker_EngineBleed; iMarker_EngineBleed++)
    if (Marker_EngineBleed[iMarker_EngineBleed] == val_marker) break;
  return Bleed_Pressure[iMarker_EngineBleed];
}

su2double CConfig::GetExhaust_Pressure(string val_marker) {
  unsigned short iMarker_EngineExhaust;
  for (iMarker_EngineExhaust = 0; iMarker_EngineExhaust < nMarker_EngineExhaust; iMarker_EngineExhaust++)
  if (Marker_EngineExhaust[iMarker_EngineExhaust] == val_marker) break;
  return Exhaust_Pressure[iMarker_EngineExhaust];
}

su2double CConfig::GetExhaust_Temperature(string val_marker) {
  unsigned short iMarker_EngineExhaust;
  for (iMarker_EngineExhaust = 0; iMarker_EngineExhaust < nMarker_EngineExhaust; iMarker_EngineExhaust++)
  if (Marker_EngineExhaust[iMarker_EngineExhaust] == val_marker) break;
  return Exhaust_Temperature[iMarker_EngineExhaust];
}

su2double CConfig::GetInflow_Mach(string val_marker) {
  unsigned short iMarker_EngineInflow;
  for (iMarker_EngineInflow = 0; iMarker_EngineInflow < nMarker_EngineInflow; iMarker_EngineInflow++)
    if (Marker_EngineInflow[iMarker_EngineInflow] == val_marker) break;
  return Inflow_Mach[iMarker_EngineInflow];
}

su2double CConfig::GetBleed_MassFlow(string val_marker) {
  unsigned short iMarker_EngineBleed;
  for (iMarker_EngineBleed = 0; iMarker_EngineBleed < nMarker_EngineBleed; iMarker_EngineBleed++)
    if (Marker_EngineBleed[iMarker_EngineBleed] == val_marker) break;
  return Bleed_MassFlow[iMarker_EngineBleed];
}

su2double CConfig::GetBleed_Temperature(string val_marker) {
  unsigned short iMarker_EngineBleed;
  for (iMarker_EngineBleed = 0; iMarker_EngineBleed < nMarker_EngineBleed; iMarker_EngineBleed++)
    if (Marker_EngineBleed[iMarker_EngineBleed] == val_marker) break;
  return Bleed_Temperature[iMarker_EngineBleed];
}

su2double CConfig::GetDispl_Value(string val_marker) {
  unsigned short iMarker_Displacement;
  for (iMarker_Displacement = 0; iMarker_Displacement < nMarker_Displacement; iMarker_Displacement++)
    if (Marker_Displacement[iMarker_Displacement] == val_marker) break;
  return Displ_Value[iMarker_Displacement];
}

su2double CConfig::GetLoad_Value(string val_marker) {
  unsigned short iMarker_Load;
  for (iMarker_Load = 0; iMarker_Load < nMarker_Load; iMarker_Load++)
    if (Marker_Load[iMarker_Load] == val_marker) break;
  return Load_Value[iMarker_Load];
}

su2double CConfig::GetLoad_Dir_Value(string val_marker) {
  unsigned short iMarker_Load_Dir;
  for (iMarker_Load_Dir = 0; iMarker_Load_Dir < nMarker_Load_Dir; iMarker_Load_Dir++)
    if (Marker_Load_Dir[iMarker_Load_Dir] == val_marker) break;
  return Load_Dir_Value[iMarker_Load_Dir];
}

su2double CConfig::GetLoad_Dir_Multiplier(string val_marker) {
  unsigned short iMarker_Load_Dir;
  for (iMarker_Load_Dir = 0; iMarker_Load_Dir < nMarker_Load_Dir; iMarker_Load_Dir++)
    if (Marker_Load_Dir[iMarker_Load_Dir] == val_marker) break;
  return Load_Dir_Multiplier[iMarker_Load_Dir];
}

su2double* CConfig::GetLoad_Dir(string val_marker) {
  unsigned short iMarker_Load_Dir;
  for (iMarker_Load_Dir = 0; iMarker_Load_Dir < nMarker_Load_Dir; iMarker_Load_Dir++)
    if (Marker_Load_Dir[iMarker_Load_Dir] == val_marker) break;
  return Load_Dir[iMarker_Load_Dir];
}


su2double CConfig::GetLoad_Sine_Amplitude(string val_marker) {
  unsigned short iMarker_Load_Sine;
  for (iMarker_Load_Sine = 0; iMarker_Load_Sine < nMarker_Load_Sine; iMarker_Load_Sine++)
    if (Marker_Load_Sine[iMarker_Load_Sine] == val_marker) break;
  return Load_Sine_Amplitude[iMarker_Load_Sine];
}

su2double CConfig::GetLoad_Sine_Frequency(string val_marker) {
  unsigned short iMarker_Load_Sine;
  for (iMarker_Load_Sine = 0; iMarker_Load_Sine < nMarker_Load_Sine; iMarker_Load_Sine++)
    if (Marker_Load_Sine[iMarker_Load_Sine] == val_marker) break;
  return Load_Sine_Frequency[iMarker_Load_Sine];
}

su2double* CConfig::GetLoad_Sine_Dir(string val_marker) {
  unsigned short iMarker_Load_Sine;
  for (iMarker_Load_Sine = 0; iMarker_Load_Sine < nMarker_Load_Sine; iMarker_Load_Sine++)
    if (Marker_Load_Sine[iMarker_Load_Sine] == val_marker) break;
  return Load_Sine_Dir[iMarker_Load_Sine];
}

su2double CConfig::GetFlowLoad_Value(string val_marker) {
  unsigned short iMarker_FlowLoad;
  for (iMarker_FlowLoad = 0; iMarker_FlowLoad < nMarker_FlowLoad; iMarker_FlowLoad++)
    if (Marker_FlowLoad[iMarker_FlowLoad] == val_marker) break;
  return FlowLoad_Value[iMarker_FlowLoad];
}

void CConfig::SetSpline(vector<su2double> &x, vector<su2double> &y, unsigned long n, su2double yp1, su2double ypn, vector<su2double> &y2) {
  unsigned long i, k;
  su2double p, qn, sig, un, *u;

  u = new su2double [n];

  if (yp1 > 0.99e30)			// The lower boundary condition is set either to be "nat
    y2[0]=u[0]=0.0;			  // -ural"
  else {									// or else to have a specified first derivative.
    y2[0] = -0.5;
    u[0]=(3.0/(x[1]-x[0]))*((y[1]-y[0])/(x[1]-x[0])-yp1);
  }

  for (i=2; i<=n-1; i++) {									//  This is the decomposition loop of the tridiagonal al-
    sig=(x[i-1]-x[i-2])/(x[i]-x[i-2]);		//	gorithm. y2 and u are used for tem-
    p=sig*y2[i-2]+2.0;										//	porary storage of the decomposed
    y2[i-1]=(sig-1.0)/p;										//	factors.
    u[i-1]=(y[i]-y[i-1])/(x[i]-x[i-1]) - (y[i-1]-y[i-2])/(x[i-1]-x[i-2]);
    u[i-1]=(6.0*u[i-1]/(x[i]-x[i-2])-sig*u[i-2])/p;
  }

  if (ypn > 0.99e30)						// The upper boundary condition is set either to be
    qn=un=0.0;									// "natural"
  else {												// or else to have a specified first derivative.
    qn=0.5;
    un=(3.0/(x[n-1]-x[n-2]))*(ypn-(y[n-1]-y[n-2])/(x[n-1]-x[n-2]));
  }
  y2[n-1]=(un-qn*u[n-2])/(qn*y2[n-2]+1.0);
  for (k=n-1; k>=1; k--)					// This is the backsubstitution loop of the tridiagonal
    y2[k-1]=y2[k-1]*y2[k]+u[k-1];	  // algorithm.

  delete[] u;

}

su2double CConfig::GetSpline(vector<su2double>&xa, vector<su2double>&ya, vector<su2double>&y2a, unsigned long n, su2double x) {
  unsigned long klo, khi, k;
  su2double h, b, a, y;

  klo=1;										// We will find the right place in the table by means of
  khi=n;										// bisection. This is optimal if sequential calls to this
  while (khi-klo > 1) {			// routine are at random values of x. If sequential calls
    k=(khi+klo) >> 1;				// are in order, and closely spaced, one would do better
    if (xa[k-1] > x) khi=k;		// to store previous values of klo and khi and test if
    else klo=k;							// they remain appropriate on the next call.
  }								// klo and khi now bracket the input value of x
  h=xa[khi-1]-xa[klo-1];
  if (h == 0.0) cout << "Bad xa input to routine splint" << endl;	// The xa’s must be dis-
  a=(xa[khi-1]-x)/h;																					      // tinct.
  b=(x-xa[klo-1])/h;				// Cubic spline polynomial is now evaluated.
  y=a*ya[klo-1]+b*ya[khi-1]+((a*a*a-a)*y2a[klo-1]+(b*b*b-b)*y2a[khi-1])*(h*h)/6.0;

  return y;
}<|MERGE_RESOLUTION|>--- conflicted
+++ resolved
@@ -621,17 +621,13 @@
   addDoubleOption("RESIDUAL_REDUCTION_FSI", OrderMagResidualFSI, 3.0);
   /* DESCRIPTION: Min value of the residual (log10 of the residual) */
   addDoubleOption("RESIDUAL_MINVAL_FSI", MinLogResidualFSI, -5.0);
-<<<<<<< HEAD
   /* DESCRIPTION: FEM: UTOL = norm(Delta_U(k)) / norm(U(k)) */
   addDoubleOption("RESIDUAL_FEM_UTOL", Res_FEM_UTOL, -9.0);
   /* DESCRIPTION: FEM: RTOL = norm(Residual(k)) / norm(Residual(0)) */
   addDoubleOption("RESIDUAL_FEM_RTOL", Res_FEM_RTOL, -9.0);
   /* DESCRIPTION: FEM: ETOL = Delta_U(k) * Residual(k) / Delta_U(0) * Residual(0) */
   addDoubleOption("RESIDUAL_FEM_ETOL", Res_FEM_ETOL, -9.0);
-  /* DESCRIPTION: Flow functional for the Residual criteria */
-=======
   /*!\brief RESIDUAL_FUNC_FLOW\n DESCRIPTION: Flow functional for the Residual criteria\n OPTIONS: See \link Residual_Map \endlink \n DEFAULT: RHO_RESIDUAL \ingroup Config*/
->>>>>>> de541951
   addEnumOption("RESIDUAL_FUNC_FLOW", Residual_Func_Flow, Residual_Map, RHO_RESIDUAL);
   /*!\brief STARTCONV_ITER\n DESCRIPTION: Iteration number to begin convergence monitoring\n DEFAULT: 5 \ingroup Config*/
   addUnsignedLongOption("STARTCONV_ITER", StartConv_Iter, 5);
@@ -1188,7 +1184,6 @@
   /* DESCRIPTION: Order of the predictor */
   addUnsignedShortOption("PREDICTOR_ORDER", Pred_Order, 0);
 
-<<<<<<< HEAD
   /* DESCRIPTION: Transfer method used for multiphysics problems */
   addEnumOption("MULTIPHYSICS_TRANSFER_METHOD", Kind_TransferMethod, Transfer_Method_Map, BROADCAST_DATA);
 
@@ -1196,20 +1191,13 @@
   /* CONFIG_CATEGORY: FSI solver */
   /*--- Options related to the FSI solver ---*/
 
-  /*!\par PHYSICAL_PROBLEM_FLUID_FSI
-=======
   /*!\brief PHYSICAL_PROBLEM_FLUID_FSI
->>>>>>> de541951
    *  DESCRIPTION: Physical governing equations \n
    *  Options: NONE (default),EULER, NAVIER_STOKES, RANS,
    *  \ingroup Config*/
   addEnumOption("FSI_FLUID_PROBLEM", Kind_Solver_Fluid_FSI, FSI_Fluid_Solver_Map, NO_SOLVER_FFSI);
-<<<<<<< HEAD
-
-  /*!\par PHYSICAL_PROBLEM_STRUCTURAL_FSI
-=======
+
   /*!\brief PHYSICAL_PROBLEM_STRUCTURAL_FSI
->>>>>>> de541951
    *  DESCRIPTION: Physical governing equations \n
    *  Options: NONE (default), LINEAR_ELASTICITY, NONLINEAR_ELASTICITY
    *  \ingroup Config*/
