--- conflicted
+++ resolved
@@ -401,11 +401,7 @@
   CWallModelAPGLL(void);
 };
 
-<<<<<<< HEAD
-class CWallModelMixinglength : public CWallModel {
-=======
 class CWallModelTemplate : public CWallModel {
->>>>>>> 85061382
 
 public:
 
@@ -415,21 +411,15 @@
    * \param[in] Marker_Tag - String, which identifies the boundary marker for
                              which the wall model is used.
    */
-<<<<<<< HEAD
-  CWallModelMixinglength(CConfig      *config,
-=======
+
   CWallModelTemplate(CConfig      *config,
->>>>>>> 85061382
                    const string &Marker_Tag);
 
   /*!
    * \brief Destructor of the class.
    */
-<<<<<<< HEAD
-  ~CWallModelMixinglength(void) override;
-=======
+
   ~CWallModelTemplate(void) override;
->>>>>>> 85061382
 
   /*!
    * \brief Function, which computes the wall shear stress and heat flux
@@ -463,12 +453,8 @@
                                   su2double       &tauWall,
                                   su2double       &qWall,
                                   su2double       &ViscosityWall,
-<<<<<<< HEAD
-                                  su2double       &kOverCvWall) override;
-=======
                                   su2double       &kOverCvWall,
                                   bool            &converged) override;
->>>>>>> 85061382
 
  /*!
   * \brief Updates the wall model exchange location.
@@ -478,7 +464,77 @@
 
 private:
 
-<<<<<<< HEAD
+  su2double C;  /*!< \brief Constant to match the Reichardt BL profile. */
+  su2double h_wm;    /*!< \brief The thickness of the wall model. This is also basically the exchange location */
+
+  /*!
+   * \brief Default constructor of the class, disabled.
+   */
+  CWallModelTemplate(void);
+};
+
+
+class CWallModelMixinglength : public CWallModel {
+
+public:
+
+  /*!
+   * \brief Constructor of the class, which initializes the object.
+   * \param[in] config     - Definition of the particular problem.
+   * \param[in] Marker_Tag - String, which identifies the boundary marker for
+                             which the wall model is used.
+   */
+  CWallModelMixinglength(CConfig      *config,
+                   const string &Marker_Tag);
+
+  /*!
+   * \brief Destructor of the class.
+   */
+  ~CWallModelMixinglength(void) override;
+
+  /*!
+   * \brief Function, which computes the wall shear stress and heat flux
+   from the data at the exchange location.
+   * \param[in]  tExchange              - Temperature at the exchange location.
+   * \param[in]  velExchange            - Velocity at the exchange location.
+   * \param[in]  muExchange             - Laminar Viscosity at the exchange location.
+   * \param[in]  pExchange              - Pressure at the exchange location.
+   * \param[in]  dPds                   - Pressure gradient in the tangent direction.
+   * \param[in]  Wall_HeatFlux          - Value of the wall heat flux, if prescribed.
+   * \param[in]  HeatFlux_Prescribed    - Whether or not the wall heat flux is prescribed.
+   * \param[in]  Wall_Temperature       - Value of the wall temperature, if prescribed.
+   * \param[in]  Temperature_Prescribed - Wheter or not the wall temperature is prescribed.
+   * \param[in]  FluidModel             - Fluid model used in the solver.
+   * \param[out] tauWall                - Wall shear stress, to be computed.
+   * \param[out] qWall                  - Wall hear flux, to be computed (if not prescribed).
+   * \param[out] ViscosityWall          - Laminar viscosity at the wall, to be computed.
+   * \param[out] kOverCvWall             - Thermal conductivity divided by Cv at the wall,
+   to be computed.
+   */
+  void WallShearStressAndHeatFlux(const su2double tExchange,
+                                  const su2double velExchange,
+                                  const su2double muExchange,
+                                  const su2double pExchange,
+                                  const su2double dPds,
+                                  const su2double Wall_HeatFlux,
+                                  const bool      HeatFlux_Prescribed,
+                                  const su2double Wall_Temperature,
+                                  const bool      Temperature_Prescribed,
+                                  CFluidModel     *FluidModel,
+                                  su2double       &tauWall,
+                                  su2double       &qWall,
+                                  su2double       &ViscosityWall,
+                                  su2double       &kOverCvWall) override;
+
+
+ /*!
+  * \brief Updates the wall model exchange location.
+  * \param[in]  h_wm_new              - Updated exchanged location
+  */
+  void UpdateExchangeLocation(const su2double h_wm_new) override;
+
+private:
+
   su2double C;
   su2double h_wm;    /*!< \brief The thickness of the wall model. This is also basically the exchange location */
   su2double a, b, k, m, n;  // constants
@@ -489,15 +545,6 @@
    * \brief Default constructor of the class, disabled.
    */
   CWallModelMixinglength(void);
-=======
-  su2double C;  /*!< \brief Constant to match the Reichardt BL profile. */
-  su2double h_wm;    /*!< \brief The thickness of the wall model. This is also basically the exchange location */
-
-  /*!
-   * \brief Default constructor of the class, disabled.
-   */
-  CWallModelTemplate(void);
->>>>>>> 85061382
 };
 
 #include "wall_model.inl"