/*!
 * \file C2DContainer.hpp
 * \brief A templated vector/matrix object.
 * \author P. Gomes
 * \version 7.0.0 "Blackbird"
 *
 * SU2 Project Website: https://su2code.github.io
 *
 * The SU2 Project is maintained by the SU2 Foundation 
 * (http://su2foundation.org)
 *
 * Copyright 2012-2019, SU2 Contributors (cf. AUTHORS.md)
 *
 * SU2 is free software; you can redistribute it and/or
 * modify it under the terms of the GNU Lesser General Public
 * License as published by the Free Software Foundation; either
 * version 2.1 of the License, or (at your option) any later version.
 *
 * SU2 is distributed in the hope that it will be useful,
 * but WITHOUT ANY WARRANTY; without even the implied warranty of
 * MERCHANTABILITY or FITNESS FOR A PARTICULAR PURPOSE. See the GNU
 * Lesser General Public License for more details.
 *
 * You should have received a copy of the GNU Lesser General Public
 * License along with SU2. If not, see <http://www.gnu.org/licenses/>.
 */

#pragma once

#include "allocation_toolbox.hpp"
#include "../datatype_structure.hpp"

#include <utility>

/*!
 * \enum StorageType
 * \brief Supported ways to flatten a matrix into an array.
 * Contiguous rows or contiguous columns respectively.
 */
enum class StorageType {RowMajor=0, ColumnMajor=1};

/*!
 * \enum SizeType
 * \brief Special value "DynamicSize" to indicate a dynamic size.
 */
enum SizeType : size_t {DynamicSize=0};


/*--- Namespace to "hide" helper classes and
 functions used by the container class. ---*/
namespace container_helpers
{
/*!
 * \class AccessorImpl
 * \brief Base accessor class and version of template for both sizes known at compile time.
 *
 * The actual container inherits from this class, this is to reduce the number of
 * methods that need to be redefined with each size specialization.
 */
template<typename Index_t, class Scalar_t, StorageType Store, size_t AlignSize, size_t StaticRows, size_t StaticCols>
class AccessorImpl
{
  static_assert(!(StaticRows==1 && Store==StorageType::ColumnMajor),
                "Row vector should have row-major storage.");
  static_assert(!(StaticCols==1 && Store==StorageType::RowMajor),
                "Column vector should have column-major storage.");
protected:
  /*!
   * For static specializations AlignSize will force the alignment
   * specification of the entire class, not just the data.
   */
  alignas(AlignSize) Scalar_t m_data[StaticRows*StaticCols];

  /*!
   * Static size specializations use this do-nothing allocation macro.
   */
#define DUMMY_ALLOCATOR \
  void m_allocate(size_t sz, Index_t rows, Index_t cols) noexcept {}
  /*!
   * Dynamic size specializations use this one, EXTRA is used to set some
   * runtime internal value that depend on the number of rows/columns.
   * What values need setting depends on the specialization as not all have
   * members for e.g. number of rows and cols (static size optimization).
   * \note Aligned dynamic allocation is disabled for compilation on MAC.
   */
<<<<<<< HEAD
#ifndef __APPLE__
#define REAL_ALLOCATOR(EXTRA)                                             \
  static_assert(AlignSize % alignof(Scalar_t)==0,                         \
    "AlignSize is not a multiple of the type's alignment spec.");         \
                                                                          \
  void m_allocate(size_t sz, Index_t rows, Index_t cols) noexcept {       \
    EXTRA;                                                                \
    if(AlignSize==0)                                                      \
      m_data = static_cast<Scalar_t*>(malloc(sz));                        \
    else                                                                  \
      m_data = static_cast<Scalar_t*>(aligned_alloc(AlignSize,sz));       \
=======
#define REAL_ALLOCATOR(EXTRA)                                           \
  static_assert(MemoryAllocation::is_power_of_two(AlignSize),           \
                "AlignSize is not a power of two.");                    \
                                                                        \
  void m_allocate(size_t sz, Index_t rows, Index_t cols) noexcept {     \
    EXTRA;                                                              \
    m_data = MemoryAllocation::aligned_alloc<Scalar_t>(AlignSize,sz);   \
>>>>>>> 81b09c61
  }
#else
#define REAL_ALLOCATOR(EXTRA)                                             \
  void m_allocate(size_t sz, Index_t rows, Index_t cols) noexcept {       \
    EXTRA;                                                                \
    m_data = static_cast<Scalar_t*>(malloc(sz));                          \
  }
#endif

  DUMMY_ALLOCATOR

public:
  /*!
   * Dynamic types need to manage internal data as the derived class would
   * not compile if it tried to set m_data to null on static specializations.
   * Move construct/assign are enabled by transferring ownership of data
   * pointer, the rvalue is left in the empty state.
   * The default ctor needs to "INIT" some fields. The move ctor/assign need
   * to "MOVE" those fields, i.e. copy and set "other" appropriately.
   */
#define CUSTOM_CTOR_AND_DTOR_BASE(INIT,MOVE)                            \
  AccessorImpl() noexcept : m_data(nullptr) {INIT;}                     \
                                                                        \
  AccessorImpl(AccessorImpl&& other) noexcept                           \
  {                                                                     \
    MOVE; m_data=other.m_data; other.m_data=nullptr;                    \
  }                                                                     \
                                                                        \
  AccessorImpl& operator= (AccessorImpl&& other) noexcept               \
  {                                                                     \
    if(m_data!=nullptr) free(m_data);                                   \
    MOVE; m_data=other.m_data; other.m_data=nullptr;                    \
    return *this;                                                       \
  }                                                                     \
                                                                        \
  ~AccessorImpl()                                                       \
  {                                                                     \
    if(m_data!=nullptr)                                                 \
      MemoryAllocation::aligned_free<Scalar_t>(m_data);                 \
  }
  /*!
   * Shorthand for when specialization has only one more member than m_data.
   */
#define CUSTOM_CTOR_AND_DTOR(X) \
  CUSTOM_CTOR_AND_DTOR_BASE(X=0, X=other.X; other.X=0)

  /*!
   * Universal accessors return a raw pointer to the data.
   */
#define UNIV_ACCESSORS                                                  \
  bool empty() const noexcept {return size()==0;}                       \
  Scalar_t* data() noexcept {return m_data;}                            \
  const Scalar_t* data() const noexcept {return m_data;}

  /*!
   * Operator (,) gives pointwise access, operator [] returns a pointer to the
   * first element of the row/column of a row/column-major matrix respectively.
   */
#define MATRIX_ACCESSORS(M,N)                                           \
  UNIV_ACCESSORS                                                        \
  Index_t rows() const noexcept {return M;}                             \
  Index_t cols() const noexcept {return N;}                             \
  size_t size() const noexcept {return M*N;}                            \
                                                                        \
  const Scalar_t& operator() (const Index_t i,                          \
                              const Index_t j) const noexcept           \
  {                                                                     \
    assert(i>=0 && i<M && j>=0 && j<N);                                 \
    return m_data[(Store==StorageType::RowMajor)? i*N+j : i+j*M];       \
  }                                                                     \
                                                                        \
  Scalar_t& operator() (const Index_t i, const Index_t j) noexcept      \
  {                                                                     \
    const AccessorImpl& const_this = *this;                             \
    return const_cast<Scalar_t&>( const_this(i,j) );                    \
  }                                                                     \
                                                                        \
  const Scalar_t* operator[] (const Index_t k) const noexcept           \
  {                                                                     \
    if(Store == StorageType::RowMajor) {                                \
      assert(k>=0 && k<M);                                              \
      return &m_data[k*N];                                              \
    } else {                                                            \
      assert(k>=0 && k<N);                                              \
      return &m_data[k*M];                                              \
    }                                                                   \
  }                                                                     \
                                                                        \
  Scalar_t* operator[] (const Index_t k) noexcept                       \
  {                                                                     \
    const AccessorImpl& const_this = *this;                             \
    return const_cast<Scalar_t*>( const_this[k] );                      \
  }

  /*!
   * Vectors do not provide operator [] as it is redundant
   * since operator () already returns by reference.
   */
#define VECTOR_ACCESSORS(M,ROWMAJOR)                                    \
  UNIV_ACCESSORS                                                        \
  Index_t rows() const noexcept {return ROWMAJOR? 1 : M;}               \
  Index_t cols() const noexcept {return ROWMAJOR? M : 1;}               \
  size_t  size() const noexcept {return M;}                             \
                                                                        \
  Scalar_t& operator() (const Index_t i) noexcept                       \
  {                                                                     \
    assert(i>=0 && i<M);                                                \
    return m_data[i];                                                   \
  }                                                                     \
                                                                        \
  const Scalar_t& operator() (const Index_t i) const noexcept           \
  {                                                                     \
    assert(i>=0 && i<M);                                                \
    return m_data[i];                                                   \
  }

  MATRIX_ACCESSORS(StaticRows,StaticCols)
};

/*!
 * Specialization for compile-time number of columns.
 */
template<typename Index_t, class Scalar_t, StorageType Store, size_t AlignSize, size_t StaticCols>
class AccessorImpl<Index_t,Scalar_t,Store,AlignSize,DynamicSize,StaticCols>
{
  static_assert(!(StaticCols==1 && Store==StorageType::RowMajor),
                "Column vector should have column-major storage.");
protected:
  Index_t m_rows;
  Scalar_t* m_data;

  REAL_ALLOCATOR(m_rows=rows)

public:
  CUSTOM_CTOR_AND_DTOR(m_rows)

  MATRIX_ACCESSORS(m_rows,StaticCols)
};

/*!
 * Specialization for compile-time number of columns.
 */
template<typename Index_t, class Scalar_t, StorageType Store, size_t AlignSize, size_t StaticRows>
class AccessorImpl<Index_t,Scalar_t,Store,AlignSize,StaticRows,DynamicSize>
{
  static_assert(!(StaticRows==1 && Store==StorageType::ColumnMajor),
                "Row vector should have row-major storage.");
protected:
  Index_t m_cols;
  Scalar_t* m_data;

  REAL_ALLOCATOR(m_cols=cols)

public:
  CUSTOM_CTOR_AND_DTOR(m_cols)

  MATRIX_ACCESSORS(StaticRows,m_cols)
};

/*!
 * Specialization for fully dynamic sizes (generic matrix).
 */
template<typename Index_t, class Scalar_t, StorageType Store, size_t AlignSize>
class AccessorImpl<Index_t,Scalar_t,Store,AlignSize,DynamicSize,DynamicSize>
{
protected:
  Index_t m_rows, m_cols;
  Scalar_t* m_data;

  REAL_ALLOCATOR(m_rows=rows; m_cols=cols)

public:
  CUSTOM_CTOR_AND_DTOR_BASE(m_rows = 0; m_cols = 0,
                            m_rows = other.m_rows; other.m_rows = 0;
                            m_cols = other.m_cols; other.m_cols = 0)

  MATRIX_ACCESSORS(m_rows,m_cols)
};

/*!
 * Specialization for static column-vector.
 */
template<typename Index_t, class Scalar_t, size_t AlignSize, size_t StaticRows>
class AccessorImpl<Index_t,Scalar_t,StorageType::ColumnMajor,AlignSize,StaticRows,1>
{
protected:
  alignas(AlignSize) Scalar_t m_data[StaticRows];

  DUMMY_ALLOCATOR

public:
  VECTOR_ACCESSORS(StaticRows,false)
};

/*!
 * Specialization for dynamic column-vector.
 */
template<typename Index_t, class Scalar_t, size_t AlignSize>
class AccessorImpl<Index_t,Scalar_t,StorageType::ColumnMajor,AlignSize,DynamicSize,1>
{
protected:
  Index_t m_rows;
  Scalar_t* m_data;

  REAL_ALLOCATOR(m_rows=rows)

public:
  CUSTOM_CTOR_AND_DTOR(m_rows)

  VECTOR_ACCESSORS(m_rows,false)
};

/*!
 * Specialization for static row-vector.
 */
template<typename Index_t, class Scalar_t, size_t AlignSize, size_t StaticCols>
class AccessorImpl<Index_t,Scalar_t,StorageType::RowMajor,AlignSize,1,StaticCols>
{
protected:
  alignas(AlignSize) Scalar_t m_data[StaticCols];

  DUMMY_ALLOCATOR

public:
  VECTOR_ACCESSORS(StaticCols,true)
};

/*!
 * Specialization for dynamic row-vector.
 */
template<typename Index_t, class Scalar_t, size_t AlignSize>
class AccessorImpl<Index_t,Scalar_t,StorageType::RowMajor,AlignSize,1,DynamicSize>
{
protected:
  Index_t m_cols;
  Scalar_t* m_data;

  REAL_ALLOCATOR(m_cols=cols)

public:
  CUSTOM_CTOR_AND_DTOR(m_cols)

  VECTOR_ACCESSORS(m_cols,true)
};

#undef CUSTOM_CTOR_AND_DTOR_BASE
#undef CUSTOM_CTOR_AND_DTOR
#undef DUMMY_ALLOCATOR
#undef REAL_ALLOCATOR
#undef MATRIX_ACCESSORS
#undef VECTOR_ACCESSORS
#undef UNIV_ACCESSORS
}

/*!
 * \class C2DContainer
 * \brief A templated matrix/vector-like object.
 *
 * See notes about MATRIX_ACCESSORS and VECTOR_ACCESSORS for how to access data.
 * For how to construct/resize/initialize see methods below.
 *
 * Template parameters:
 *
 * \param Index_t    - The data type (built-in) for indices, signed and unsigned allowed.
 * \param Scalar_t   - The stored data type, anything that can be default constructed.
 * \param Store      - Mode to map 1D to 2D, row-major or column-major.
 * \param AlignSize  - Desired alignment for the data in bytes, 0 means default.
 * \param StaticRows - Number of rows at compile time, for dynamic (sized at runtime) use "DynamicSize".
 * \param StaticCols - As above for columns.
 *
 * \note All accesses to data are range checked via assertions, for
 * release compile with -DNDEBUG to avoid the associated overhead.
 *
 */
template<typename Index_t, class Scalar_t, StorageType Store, size_t AlignSize, size_t StaticRows, size_t StaticCols>
class C2DContainer :
  public container_helpers::AccessorImpl<Index_t,Scalar_t,Store,AlignSize,StaticRows,StaticCols>
{
private:
  using Base = container_helpers::AccessorImpl<Index_t,Scalar_t,Store,AlignSize,StaticRows,StaticCols>;
  using Base::m_data;
  using Base::m_allocate;
public:
  using Base::size;

private:
  /*!
   * \brief Logic to resize data according to arguments, a non DynamicSize cannot be changed.
   */
  size_t m_resize(Index_t rows, Index_t cols) noexcept
  {
    /*--- fully static, no allocation needed ---*/
    if(StaticRows!=DynamicSize && StaticCols!=DynamicSize)
        return StaticRows*StaticCols;

    /*--- dynamic row vector, swap size specification ---*/
    if(StaticRows==1 && StaticCols==DynamicSize) {cols = rows; rows = 1;}

    /*--- assert a static size is not being asked to change ---*/
    if(StaticRows!=DynamicSize) assert(rows==StaticRows && "A static size was asked to change.");
    if(StaticCols!=DynamicSize) assert(cols==StaticCols && "A static size was asked to change.");

    /*--- "rectify" sizes before continuing as asserts are usually dissabled ---*/
    rows = (StaticRows!=DynamicSize)? StaticRows : rows;
    cols = (StaticCols!=DynamicSize)? StaticCols : cols;

    /*--- number of requested elements ---*/
    size_t reqSize = rows*cols;

    /*--- compare with current dimensions to determine if deallocation
     is needed, also makes the container safe against self assignment
     no need to check for 0 size as the allocators handle that ---*/
    if(m_data!=nullptr)
    {
      if(rows==this->rows() && cols==this->cols())
        return reqSize;
      free(m_data);
    }

    /*--- round up size to a multiple of the alignment specification if necessary ---*/
    size_t bytes = reqSize*sizeof(Scalar_t);
    size_t allocSize = (AlignSize==0)? bytes : ((bytes+AlignSize-1)/AlignSize)*AlignSize;

    /*--- request actual allocation to base class as it needs specialization ---*/
    m_allocate(allocSize,rows,cols);

    return reqSize;
  }

public:
  /*!
   * \brief Default ctor.
   */
  C2DContainer() noexcept : Base() {}

  /*!
   * \brief Sizing ctor (no initialization of data).
   * For matrices size1 is rows and size2 columns, for vectors size1 is lenght and size2 is ignored.
   */
  C2DContainer(const Index_t size1, const Index_t size2 = 1) noexcept : Base()
  {
    m_resize(size1,size2);
  }

  /*!
   * \brief Copy ctor.
   */
  C2DContainer(const C2DContainer& other) noexcept : Base()
  {
    size_t sz = m_resize(other.rows(),other.cols());
    for(size_t i=0; i<sz; ++i) m_data[i] = other.m_data[i];
  }

  /*!
   * \brief Copy assignment operator, no re-allocation if sizes do not change.
   */
  C2DContainer& operator= (const C2DContainer& other) noexcept
  {
    size_t sz = m_resize(other.rows(),other.cols());
    for(size_t i=0; i<sz; ++i) m_data[i] = other.m_data[i];
    return *this;
  }

  /*!
   * \brief Move ctor, implemented by base class (if fully static works as copy).
   */
  C2DContainer(C2DContainer&&) noexcept = default;

  /*!
   * \brief Move assign operator, implemented by base class (if fully static works as copy).
   */
  C2DContainer& operator= (C2DContainer&&) noexcept = default;

  /*!
   * \overload Set all entries to rhs value (syntax sugar, see "resize").
   */
  C2DContainer& operator= (const Scalar_t& value) noexcept
  {
    setConstant(value);
    return *this;
  }

  /*!
   * \brief Request a change of size.
   * \note Providing an interface that allowed resizing with value could cause
   * overloading ambiguities when Scalar_t = Index_t, so we do not. But it
   * is possible to assign a constant on top of resize: A.resize(m,n) = x;
   */
  C2DContainer& resize(const Index_t size1, const Index_t size2 = 1) noexcept
  {
    m_resize(size1,size2);
    return *this;
  }

  /*!
   * \brief Set value of all entries to "value".
   */
  void setConstant(const Scalar_t& value) noexcept
  {
    for(size_t i=0; i<size(); ++i) m_data[i] = value;
  }
};


/*!
 * \brief Useful typedefs with default template parameters
 */
template<class T> using su2vector = C2DContainer<unsigned long, T, StorageType::ColumnMajor, 64, DynamicSize, 1>;
template<class T> using su2matrix = C2DContainer<unsigned long, T, StorageType::RowMajor,    64, DynamicSize, DynamicSize>;

using su2activevector = su2vector<su2double>;
using su2activematrix = su2matrix<su2double>;

using su2passivevector = su2vector<passivedouble>;
using su2passivematrix = su2matrix<passivedouble>;<|MERGE_RESOLUTION|>--- conflicted
+++ resolved
@@ -83,19 +83,6 @@
    * members for e.g. number of rows and cols (static size optimization).
    * \note Aligned dynamic allocation is disabled for compilation on MAC.
    */
-<<<<<<< HEAD
-#ifndef __APPLE__
-#define REAL_ALLOCATOR(EXTRA)                                             \
-  static_assert(AlignSize % alignof(Scalar_t)==0,                         \
-    "AlignSize is not a multiple of the type's alignment spec.");         \
-                                                                          \
-  void m_allocate(size_t sz, Index_t rows, Index_t cols) noexcept {       \
-    EXTRA;                                                                \
-    if(AlignSize==0)                                                      \
-      m_data = static_cast<Scalar_t*>(malloc(sz));                        \
-    else                                                                  \
-      m_data = static_cast<Scalar_t*>(aligned_alloc(AlignSize,sz));       \
-=======
 #define REAL_ALLOCATOR(EXTRA)                                           \
   static_assert(MemoryAllocation::is_power_of_two(AlignSize),           \
                 "AlignSize is not a power of two.");                    \
@@ -103,7 +90,6 @@
   void m_allocate(size_t sz, Index_t rows, Index_t cols) noexcept {     \
     EXTRA;                                                              \
     m_data = MemoryAllocation::aligned_alloc<Scalar_t>(AlignSize,sz);   \
->>>>>>> 81b09c61
   }
 #else
 #define REAL_ALLOCATOR(EXTRA)                                             \
