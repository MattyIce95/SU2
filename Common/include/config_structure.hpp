/*!
 * \file config_structure.hpp
 * \brief All the information about the definition of the physical problem.
 *        The subroutines and functions are in the <i>config_structure.cpp</i> file.
 * \author F. Palacios, T. Economon, B. Tracey
 * \version 4.3.0 "Cardinal"
 *
 * SU2 Lead Developers: Dr. Francisco Palacios (Francisco.D.Palacios@boeing.com).
 *                      Dr. Thomas D. Economon (economon@stanford.edu).
 *
 * SU2 Developers: Prof. Juan J. Alonso's group at Stanford University.
 *                 Prof. Piero Colonna's group at Delft University of Technology.
 *                 Prof. Nicolas R. Gauger's group at Kaiserslautern University of Technology.
 *                 Prof. Alberto Guardone's group at Polytechnic University of Milan.
 *                 Prof. Rafael Palacios' group at Imperial College London.
 *                 Prof. Edwin van der Weide's group at the University of Twente.
 *                 Prof. Vincent Terrapon's group at the University of Liege.
 *
 * Copyright (C) 2012-2016 SU2, the open-source CFD code.
 *
 * SU2 is free software; you can redistribute it and/or
 * modify it under the terms of the GNU Lesser General Public
 * License as published by the Free Software Foundation; either
 * version 2.1 of the License, or (at your option) any later version.
 *
 * SU2 is distributed in the hope that it will be useful,
 * but WITHOUT ANY WARRANTY; without even the implied warranty of
 * MERCHANTABILITY or FITNESS FOR A PARTICULAR PURPOSE. See the GNU
 * Lesser General Public License for more details.
 *
 * You should have received a copy of the GNU Lesser General Public
 * License along with SU2. If not, see <http://www.gnu.org/licenses/>.
 */

#pragma once

#include "./mpi_structure.hpp"

#include <iostream>
#include <cstdlib>
#include <fstream>
#include <sstream>
#include <string>
#include <cstring>
#include <vector>
#include <stdlib.h>
#include <cmath>
#include <map>
#include <assert.h>

#include "./option_structure.hpp"
#include "./datatype_structure.hpp"

#ifdef HAVE_CGNS
  #include "cgnslib.h"
#endif

using namespace std;

/*!
 * \class CConfig
 * \brief Main class for defining the problem; basically this class reads the configuration file, and
 *        stores all the information.
 * \author F. Palacios
 * \version 4.3.0 "Cardinal"
 */

class CConfig {
private:
	unsigned short Kind_SU2; /*!< \brief Kind of SU2 software component.*/
  unsigned short Ref_NonDim; /*!< \brief Kind of non dimensionalization.*/
  unsigned short Kind_MixingProcess; /*!< \brief Kind of mixing process.*/
  unsigned short *Kind_TurboPerformance; /*!< \brief Kind of Turbomachinery performance calculation.*/
  unsigned short iZone, nZone; /*!< \brief Number of zones in the mesh. */
  su2double Highlite_Area; /*!< \brief Highlite area. */
  su2double Fan_Poly_Eff; /*!< \brief Highlite area. */
	su2double OrderMagResidual; /*!< \brief Order of magnitude reduction. */
	su2double MinLogResidual; /*!< \brief Minimum value of the log residual. */
	su2double OrderMagResidualFSI; /*!< \brief Order of magnitude reduction. */
	su2double MinLogResidualFSI; /*!< \brief Minimum value of the log residual. */
	su2double Res_FEM_UTOL; 		/*!< \brief UTOL criteria for structural FEM. */
	su2double Res_FEM_RTOL; 		/*!< \brief RTOL criteria for structural FEM. */
	su2double Res_FEM_ETOL; 		/*!< \brief ETOL criteria for structural FEM. */
  su2double Res_FEM_ADJ;     /*!< \brief Convergence criteria for adjoint FEM. */
	su2double EA_ScaleFactor; /*!< \brief Equivalent Area scaling factor */
	su2double* EA_IntLimit; /*!< \brief Integration limits of the Equivalent Area computation */
  su2double AdjointLimit; /*!< \brief Adjoint variable limit */
  su2double* Obj_ChainRuleCoeff; /*!< \brief Array defining objective function for adjoint problem based on chain rule in terms of gradient w.r.t. density, velocity, pressure */
  bool MG_AdjointFlow; /*!< \brief MG with the adjoint flow problem */
  su2double* SubsonicEngine_Cyl; /*!< \brief Coordinates of the box subsonic region */
  su2double* SubsonicEngine_Values; /*!< \brief Values of the box subsonic region */
  su2double* Hold_GridFixed_Coord; /*!< \brief Coordinates of the box to hold fixed the nbumerical grid */
  su2double *DistortionRack;
  su2double *PressureLimits,
  *DensityLimits,
  *TemperatureLimits; /*!< \brief Limits for the primitive variables */
  bool ActDisk_DoubleSurface;  /*!< \brief actuator disk double surface  */
  bool ActDisk_SU2_DEF;  /*!< \brief actuator disk double surface  */
  unsigned short ConvCriteria;	/*!< \brief Kind of convergence criteria. */
  unsigned short nFFD_Iter; 	/*!< \brief Iteration for the point inversion problem. */
  su2double FFD_Tol;  	/*!< \brief Tolerance in the point inversion problem. */
  bool Viscous_Limiter_Flow, Viscous_Limiter_Turb;			/*!< \brief Viscous limiters. */
  bool Write_Conv_FSI;			/*!< \brief Write convergence file for FSI problems. */
  bool ContinuousAdjoint,			/*!< \brief Flag to know if the code is solving an adjoint problem. */
  Viscous,                /*!< \brief Flag to know if the code is solving a viscous problem. */
  EquivArea,				/*!< \brief Flag to know if the code is going to compute and plot the equivalent area. */
  InvDesign_Cp,				/*!< \brief Flag to know if the code is going to compute and plot the inverse design. */
  InvDesign_HeatFlux,				/*!< \brief Flag to know if the code is going to compute and plot the inverse design. */
  Grid_Movement,			/*!< \brief Flag to know if there is grid movement. */
  Wind_Gust,              /*!< \brief Flag to know if there is a wind gust. */
  Aeroelastic_Simulation, /*!< \brief Flag to know if there is an aeroelastic simulation. */
  Rotating_Frame,			/*!< \brief Flag to know if there is a rotating frame. */
	PoissonSolver,			/*!< \brief Flag to know if we are solving  poisson forces  in plasma solver. */
	Low_Mach_Precon,		/*!< \brief Flag to know if we are using a low Mach number preconditioner. */
	Low_Mach_Corr,			/*!< \brief Flag to know if we are using a low Mach number correction. */
	GravityForce,			/*!< \brief Flag to know if the gravity force is incuded in the formulation. */
	SmoothNumGrid,			/*!< \brief Smooth the numerical grid. */
	AdaptBoundary,			/*!< \brief Adapt the elements on the boundary. */
	SubsonicEngine,			/*!< \brief Engine intake subsonic region. */
	Frozen_Visc,			/*!< \brief Flag for adjoint problem with/without frozen viscosity. */
	Sens_Remove_Sharp,			/*!< \brief Flag for removing or not the sharp edges from the sensitivity computation. */
	Hold_GridFixed,	/*!< \brief Flag hold fixed some part of the mesh during the deformation. */
  Axisymmetric; /*!< \brief Flag for axisymmetric calculations */
  su2double Damp_Engine_Inflow;	/*!< \brief Damping factor for the engine inlet. */
  su2double Damp_Engine_Exhaust;	/*!< \brief Damping factor for the engine exhaust. */
  su2double Damp_Res_Restric,	/*!< \brief Damping factor for the residual restriction. */
	Damp_Correc_Prolong; /*!< \brief Damping factor for the correction prolongation. */
	su2double Position_Plane; /*!< \brief Position of the Near-Field (y coordinate 2D, and z coordinate 3D). */
	su2double WeightCd; /*!< \brief Weight of the drag coefficient. */
	unsigned short Unsteady_Simulation;	/*!< \brief Steady or unsteady (time stepping or dual time stepping) computation. */
	unsigned short Dynamic_Analysis;	/*!< \brief Static or dynamic structural analysis. */
	unsigned short nStartUpIter;	/*!< \brief Start up iterations using the fine grid. */
  su2double FixAzimuthalLine; /*!< \brief Fix an azimuthal line due to misalignments of the nearfield. */
  su2double **DV_Value;		/*!< \brief Previous value of the design variable. */
	su2double LimiterCoeff;				/*!< \brief Limiter coefficient */
  unsigned long LimiterIter;	/*!< \brief Freeze the value of the limiter after a number of iterations */
	su2double SharpEdgesCoeff;				/*!< \brief Coefficient to identify the limit of a sharp edge. */
  unsigned short SystemMeasurements; /*!< \brief System of measurements. */
  unsigned short Kind_Regime;  /*!< \brief Kind of adjoint function. */
  unsigned short *Kind_ObjFunc;  /*!< \brief Kind of objective function. */
  su2double *Weight_ObjFunc;    /*!< \brief Weight applied to objective function. */
  unsigned short Kind_SensSmooth; /*!< \brief Kind of sensitivity smoothing technique. */
  unsigned short Continuous_Eqns; /*!< \brief Which equations to treat continuously (Hybrid adjoint)*/
  unsigned short Discrete_Eqns; /*!< \brief Which equations to treat discretely (Hybrid adjoint). */
	unsigned short *Design_Variable; /*!< \brief Kind of design variable. */
	su2double RatioDensity,				/*!< \brief Ratio of density for a free surface problem. */
	RatioViscosity,				/*!< \brief Ratio of viscosity for a free surface problem. */
	FreeSurface_Thickness,  /*!< \brief Thickness of the interfase for a free surface problem. */
	FreeSurface_Outlet,  /*!< \brief Outlet of the interfase for a free surface problem. */
	FreeSurface_Damping_Coeff,  /*!< \brief Damping coefficient of the free surface for a free surface problem. */
	FreeSurface_Damping_Length;  /*!< \brief Damping length of the free surface for a free surface problem. */
	unsigned short Kind_Adaptation;	/*!< \brief Kind of numerical grid adaptation. */
	unsigned short nTimeInstances;  /*!< \brief Number of periodic time instances for  harmonic balance. */
	su2double HarmonicBalance_Period;		/*!< \brief Period of oscillation to be used with harmonic balance computations. */
	su2double New_Elem_Adapt;			/*!< \brief Elements to adapt in the numerical grid adaptation process. */
	su2double Delta_UnstTime,			/*!< \brief Time step for unsteady computations. */
	Delta_UnstTimeND;						/*!< \brief Time step for unsteady computations (non dimensional). */
  su2double Delta_DynTime,		/*!< \brief Time step for dynamic structural computations. */
	Total_DynTime,				/*!< \brief Total time for dynamic structural computations. */
	Current_DynTime;			/*!< \brief Global time of the dynamic structural computations. */
	su2double Total_UnstTime,						/*!< \brief Total time for unsteady computations. */
	Total_UnstTimeND;								/*!< \brief Total time for unsteady computations (non dimensional). */
	su2double Current_UnstTime,									/*!< \brief Global time of the unsteady simulation. */
	Current_UnstTimeND;									/*!< \brief Global time of the unsteady simulation. */
	unsigned short nMarker_Euler,	/*!< \brief Number of Euler wall markers. */
	nMarker_FarField,				/*!< \brief Number of far-field markers. */
	nMarker_Custom,
	nMarker_SymWall,				/*!< \brief Number of symmetry wall markers. */
  nMarker_Pressure,				/*!< \brief Number of pressure wall markers. */
	nMarker_PerBound,				/*!< \brief Number of periodic boundary markers. */
	nMarker_MixBound,				/*!< \brief Number of mixing boundary markers. */
	nMarker_TurboPerf,				/*!< \brief Number of mixing boundary markers. */
	nMarker_NearFieldBound,				/*!< \brief Number of near field boundary markers. */
  nMarker_ActDiskInlet, nMarker_ActDiskOutlet,
	nMarker_InterfaceBound,				/*!< \brief Number of interface boundary markers. */
	nMarker_Dirichlet,				/*!< \brief Number of interface boundary markers. */
	nMarker_Inlet,					/*!< \brief Number of inlet flow markers. */
	nMarker_Riemann,					/*!< \brief Number of Riemann flow markers. */
	nMarker_NRBC,					/*!< \brief Number of NRBC flow markers. */
	nMarker_Supersonic_Inlet,					/*!< \brief Number of supersonic inlet flow markers. */
  nMarker_Supersonic_Outlet,					/*!< \brief Number of supersonic outlet flow markers. */
  nMarker_Outlet,					/*!< \brief Number of outlet flow markers. */
	nMarker_Out_1D,         /*!< \brief Number of outlet flow markers over which to calculate 1D outputs */
	nMarker_Isothermal,     /*!< \brief Number of isothermal wall boundaries. */
	nMarker_HeatFlux,       /*!< \brief Number of constant heat flux wall boundaries. */
	nMarker_EngineExhaust,					/*!< \brief Number of nacelle exhaust flow markers. */
	nMarker_EngineInflow,					/*!< \brief Number of nacelle inflow flow markers. */
  nMarker_Clamped,						/*!< \brief Number of clamped markers in the FEM. */
  nMarker_Displacement,					/*!< \brief Number of displacement surface markers. */
	nMarker_Load,					/*!< \brief Number of load surface markers. */
	nMarker_Load_Dir,					/*!< \brief Number of load surface markers defined by magnitude and direction. */
	nMarker_Load_Sine,					/*!< \brief Number of load surface markers defined by magnitude and direction. */
	nMarker_FlowLoad,					/*!< \brief Number of load surface markers. */
	nMarker_Neumann,				/*!< \brief Number of Neumann flow markers. */
  nMarker_Internal,				/*!< \brief Number of Neumann flow markers. */
	nMarker_All,					/*!< \brief Total number of markers using the grid information. */
  nMarker_Max,					/*!< \brief Max number of number of markers using the grid information. */
  nMarker_CfgFile;					/*!< \brief Total number of markers using the config file
									(note that using parallel computation this number can be different
									from nMarker_All). */
	string *Marker_Euler,			/*!< \brief Euler wall markers. */
	*Marker_FarField,				/*!< \brief Far field markers. */
	*Marker_Custom,
	*Marker_SymWall,				/*!< \brief Symmetry wall markers. */
  *Marker_Pressure,				/*!< \brief Pressure boundary markers. */
	*Marker_PerBound,				/*!< \brief Periodic boundary markers. */
	*Marker_PerDonor,				/*!< \brief Rotationally periodic boundary donor markers. */
	*Marker_MixBound,				/*!< \brief MixingPlane boundary markers. */
	*Marker_MixDonor,				/*!< \brief MixingPlane boundary donor markers. */
	*Marker_TurboBoundIn,				/*!< \brief Turbomachinery performance boundary markers. */
	*Marker_TurboBoundOut,				/*!< \brief Turbomachinery performance boundary donor markers. */
	*Marker_NearFieldBound,				/*!< \brief Near Field boundaries markers. */
	*Marker_InterfaceBound,				/*!< \brief Interface boundaries markers. */
  *Marker_ActDiskInlet,
  *Marker_ActDiskOutlet,
	*Marker_Dirichlet,				/*!< \brief Interface boundaries markers. */
	*Marker_Inlet,					/*!< \brief Inlet flow markers. */
	*Marker_Riemann,					/*!< \brief Riemann markers. */
	*Marker_NRBC,					/*!< \brief NRBC markers. */
	*Marker_Supersonic_Inlet,					/*!< \brief Supersonic inlet flow markers. */
  *Marker_Supersonic_Outlet,					/*!< \brief Supersonic outlet flow markers. */
  *Marker_Outlet,					/*!< \brief Outlet flow markers. */
	*Marker_Out_1D,         /*!< \brief Outlet flow markers over which to calculate 1D output. */
	*Marker_Isothermal,     /*!< \brief Isothermal wall markers. */
	*Marker_HeatFlux,       /*!< \brief Constant heat flux wall markers. */
	*Marker_EngineInflow,					/*!< \brief Engine Inflow flow markers. */
  *Marker_EngineExhaust,					/*!< \brief Engine Exhaust flow markers. */
	*Marker_Clamped,						/*!< \brief Clamped markers. */
	*Marker_Displacement,					/*!< \brief Displacement markers. */
	*Marker_Load,					/*!< \brief Load markers. */
	*Marker_Load_Dir,					/*!< \brief Load markers defined in cartesian coordinates. */
	*Marker_Load_Sine,					/*!< \brief Sine-wave loaded markers defined in cartesian coordinates. */
	*Marker_FlowLoad,					/*!< \brief Flow Load markers. */
	*Marker_Neumann,					/*!< \brief Neumann flow markers. */
  *Marker_Internal,					/*!< \brief Neumann flow markers. */
	*Marker_All_TagBound;				/*!< \brief Global index for markers using grid information. */
	su2double *Dirichlet_Value;    /*!< \brief Specified Dirichlet value at the boundaries. */
	su2double *Exhaust_Temperature_Target;    /*!< \brief Specified total temperatures for nacelle boundaries. */
	su2double *Exhaust_Pressure_Target;    /*!< \brief Specified total pressures for nacelle boundaries. */
	su2double *Inlet_Ttotal;    /*!< \brief Specified total temperatures for inlet boundaries. */
	su2double *Riemann_Var1, *Riemann_Var2;    /*!< \brief Specified values for Riemann boundary. */
	su2double **Riemann_FlowDir;  /*!< \brief Specified flow direction vector (unit vector) for Riemann boundaries. */
	su2double *NRBC_Var1, *NRBC_Var2;    /*!< \brief Specified values for NRBC boundary. */
	su2double **NRBC_FlowDir;  /*!< \brief Specified flow direction vector (unit vector) for NRBC boundaries. */
	su2double *Inlet_Ptotal;    /*!< \brief Specified total pressures for inlet boundaries. */
  su2double **Inlet_FlowDir;  /*!< \brief Specified flow direction vector (unit vector) for inlet boundaries. */
	su2double *Inlet_Temperature;    /*!< \brief Specified temperatures for a supersonic inlet boundaries. */
	su2double *Inlet_Pressure;    /*!< \brief Specified static pressures for supersonic inlet boundaries. */
	su2double **Inlet_Velocity;  /*!< \brief Specified flow velocity vectors for supersonic inlet boundaries. */
  su2double *EngineInflow_Target;    /*!< \brief Specified fan face mach for nacelle boundaries. */
  su2double *Inflow_Mach;    /*!< \brief Specified fan face mach for nacelle boundaries. */
  su2double *Inflow_Pressure;    /*!< \brief Specified fan face mach for nacelle boundaries. */
  su2double *Inflow_MassFlow;    /*!< \brief Specified fan face mach for nacelle boundaries. */
  su2double *Inflow_ReverseMassFlow;    /*!< \brief Specified fan face mach for nacelle boundaries. */
  su2double *Inflow_TotalPressure;    /*!< \brief Specified fan face mach for nacelle boundaries. */
  su2double *Inflow_Temperature;    /*!< \brief Specified fan face mach for nacelle boundaries. */
  su2double *Inflow_TotalTemperature;    /*!< \brief Specified fan face mach for nacelle boundaries. */
  su2double *Inflow_RamDrag;    /*!< \brief Specified fan face mach for nacelle boundaries. */
  su2double *Inflow_Force;    /*!< \brief Specified fan face mach for nacelle boundaries. */
  su2double *Inflow_Power;    /*!< \brief Specified fan face mach for nacelle boundaries. */
  su2double *Exhaust_Pressure;    /*!< \brief Specified fan face mach for nacelle boundaries. */
  su2double *Exhaust_Temperature;    /*!< \brief Specified fan face mach for nacelle boundaries. */
  su2double *Exhaust_MassFlow;    /*!< \brief Specified fan face mach for nacelle boundaries. */
  su2double *Exhaust_TotalPressure;    /*!< \brief Specified fan face mach for nacelle boundaries. */
  su2double *Exhaust_TotalTemperature;    /*!< \brief Specified fan face mach for nacelle boundaries. */
  su2double *Exhaust_GrossThrust;    /*!< \brief Specified fan face mach for nacelle boundaries. */
  su2double *Exhaust_Force;    /*!< \brief Specified fan face mach for nacelle boundaries. */
  su2double *Exhaust_Power;    /*!< \brief Specified fan face mach for nacelle boundaries. */
  su2double *Engine_Power;    /*!< \brief Specified fan face mach for nacelle boundaries. */
  su2double *Engine_Mach;    /*!< \brief Specified fan face mach for nacelle boundaries. */
  su2double *Engine_Force;    /*!< \brief Specified fan face mach for nacelle boundaries. */
  su2double *Engine_NetThrust;    /*!< \brief Specified fan face mach for nacelle boundaries. */
  su2double *Engine_GrossThrust;    /*!< \brief Specified fan face mach for nacelle boundaries. */
  su2double *Engine_Area;    /*!< \brief Specified fan face mach for nacelle boundaries. */
  su2double *Outlet_Pressure;    /*!< \brief Specified back pressures (static) for outlet boundaries. */
	su2double *Isothermal_Temperature; /*!< \brief Specified isothermal wall temperatures (static). */
	su2double *Heat_Flux;  /*!< \brief Specified wall heat fluxes. */
	su2double *Displ_Value;    /*!< \brief Specified displacement for displacement boundaries. */
	su2double *Load_Value;    /*!< \brief Specified force for load boundaries. */
  su2double *Load_Dir_Value;    /*!< \brief Specified force for load boundaries defined in cartesian coordinates. */
	su2double *Load_Dir_Multiplier;    /*!< \brief Specified multiplier for load boundaries defined in cartesian coordinates. */
	su2double **Load_Dir;  /*!< \brief Specified flow direction vector (unit vector) for inlet boundaries. */
	su2double *Load_Sine_Amplitude;    /*!< \brief Specified amplitude for a sine-wave load. */
	su2double *Load_Sine_Frequency;    /*!< \brief Specified multiplier for load boundaries defined in cartesian coordinates. */
	su2double **Load_Sine_Dir;  /*!< \brief Specified flow direction vector (unit vector) for inlet boundaries. */
	su2double *FlowLoad_Value;    /*!< \brief Specified force for flow load boundaries. */
  su2double *ActDiskInlet_MassFlow;    /*!< \brief Specified fan face mach for nacelle boundaries. */
  su2double *ActDiskInlet_Temperature;    /*!< \brief Specified fan face mach for nacelle boundaries. */
  su2double *ActDiskInlet_TotalTemperature;    /*!< \brief Specified fan face mach for nacelle boundaries. */
  su2double *ActDiskInlet_Pressure;    /*!< \brief Specified fan face mach for nacelle boundaries. */
  su2double *ActDiskInlet_TotalPressure;    /*!< \brief Specified fan face mach for nacelle boundaries. */
  su2double *ActDiskInlet_RamDrag;    /*!< \brief Specified fan face mach for nacelle boundaries. */
  su2double *ActDiskInlet_Force;    /*!< \brief Specified fan face mach for nacelle boundaries. */
  su2double *ActDiskInlet_Power;    /*!< \brief Specified fan face mach for nacelle boundaries. */
  su2double *ActDiskOutlet_MassFlow;    /*!< \brief Specified fan face mach for nacelle boundaries. */
  su2double *ActDiskOutlet_Temperature;    /*!< \brief Specified fan face mach for nacelle boundaries. */
  su2double *ActDiskOutlet_TotalTemperature;    /*!< \brief Specified fan face mach for nacelle boundaries. */
  su2double *ActDiskOutlet_Pressure;    /*!< \brief Specified fan face mach for nacelle boundaries. */
  su2double *ActDiskOutlet_TotalPressure;    /*!< \brief Specified fan face mach for nacelle boundaries. */
  su2double *ActDiskOutlet_GrossThrust;    /*!< \brief Specified fan face mach for nacelle boundaries. */
  su2double *ActDiskOutlet_Force;    /*!< \brief Specified fan face mach for nacelle boundaries. */
  su2double *ActDiskOutlet_Power;    /*!< \brief Specified fan face mach for nacelle boundaries. */
  su2double **ActDisk_PressJump, **ActDisk_TempJump,  **ActDisk_Omega;
  su2double *ActDisk_DeltaPress;    /*!< \brief Specified fan face mach for nacelle boundaries. */
  su2double *ActDisk_DeltaTemp;    /*!< \brief Specified fan face mach for nacelle boundaries. */
  su2double *ActDisk_TotalPressRatio;    /*!< \brief Specified fan face mach for nacelle boundaries. */
  su2double *ActDisk_TotalTempRatio;    /*!< \brief Specified fan face mach for nacelle boundaries. */
  su2double *ActDisk_StaticPressRatio;    /*!< \brief Specified fan face mach for nacelle boundaries. */
  su2double *ActDisk_StaticTempRatio;    /*!< \brief Specified fan face mach for nacelle boundaries. */
  su2double *ActDisk_Power;    /*!< \brief Specified fan face mach for nacelle boundaries. */
  su2double *ActDisk_MassFlow;    /*!< \brief Specified fan face mach for nacelle boundaries. */
  su2double *ActDisk_Mach;    /*!< \brief Specified fan face mach for nacelle boundaries. */
  su2double *ActDisk_Force;    /*!< \brief Specified fan face mach for nacelle boundaries. */
  su2double *Surface_MassFlow;    /*!< \brief Specified fan face mach for nacelle boundaries. */
  su2double *Surface_DC60;    /*!< \brief Specified fan face mach for nacelle boundaries. */
  su2double *Surface_IDC;    /*!< \brief Specified fan face mach for nacelle boundaries. */
  su2double *Surface_IDC_Mach;    /*!< \brief Specified fan face mach for nacelle boundaries. */
  su2double *Surface_IDR;    /*!< \brief Specified fan face mach for nacelle boundaries. */
  su2double *ActDisk_NetThrust;    /*!< \brief Specified fan face mach for nacelle boundaries. */
  su2double *ActDisk_BCThrust;    /*!< \brief Specified fan face mach for nacelle boundaries. */
  su2double *ActDisk_BCThrust_Old;    /*!< \brief Specified fan face mach for nacelle boundaries. */
  su2double *ActDisk_GrossThrust;    /*!< \brief Specified fan face mach for nacelle boundaries. */
  su2double *ActDisk_Area;    /*!< \brief Specified fan face mach for nacelle boundaries. */
  su2double *ActDisk_ReverseMassFlow;    /*!< \brief Specified fan face mach for nacelle boundaries. */
  su2double **Periodic_RotCenter;  /*!< \brief Rotational center for each periodic boundary. */
	su2double **Periodic_RotAngles;      /*!< \brief Rotation angles for each periodic boundary. */
	su2double **Periodic_Translation;      /*!< \brief Translation vector for each periodic boundary. */
	unsigned short nPeriodic_Index;     /*!< \brief Number of SEND_RECEIVE periodic transformations. */
	su2double **Periodic_Center;         /*!< \brief Rotational center for each SEND_RECEIVE boundary. */
	su2double **Periodic_Rotation;      /*!< \brief Rotation angles for each SEND_RECEIVE boundary. */
	su2double **Periodic_Translate;      /*!< \brief Translation vector for each SEND_RECEIVE boundary. */
	string *Marker_CfgFile_TagBound;			/*!< \brief Global index for markers using config file. */
	unsigned short *Marker_All_KindBC,			/*!< \brief Global index for boundaries using grid information. */
	*Marker_CfgFile_KindBC;		/*!< \brief Global index for boundaries using config file. */
	short *Marker_All_SendRecv;		/*!< \brief Information about if the boundary is sended (+), received (-). */
	short *Marker_All_PerBound;	/*!< \brief Global index for periodic bc using the grid information. */
	unsigned long nExtIter;			/*!< \brief Number of external iterations. */
	unsigned long ExtIter;			/*!< \brief Current external iteration number. */
	unsigned long IntIter;			/*!< \brief Current internal iteration number. */
	unsigned long FSIIter;			/*!< \brief Current Fluid Structure Interaction sub-iteration number. */
	unsigned long Unst_nIntIter;			/*!< \brief Number of internal iterations (Dual time Method). */
	unsigned long Dyn_nIntIter;			/*!< \brief Number of internal iterations (Newton-Raphson Method for nonlinear structural analysis). */
  long Unst_RestartIter;			/*!< \brief Iteration number to restart an unsteady simulation (Dual time Method). */
  long Unst_AdjointIter;			/*!< \brief Iteration number to begin the reverse time integration in the direct solver for the unsteady adjoint. */
  long Iter_Avg_Objective;			/*!< \brief Iteration the number of time steps to be averaged, counting from the back */
  long Dyn_RestartIter;			/*!< \brief Iteration number to restart a dynamic structural analysis. */
  unsigned short nRKStep;			/*!< \brief Number of steps of the explicit Runge-Kutta method. */
	su2double *RK_Alpha_Step;			/*!< \brief Runge-Kutta beta coefficients. */
	unsigned short nMGLevels;		/*!< \brief Number of multigrid levels (coarse levels). */
	unsigned short nCFL;			/*!< \brief Number of CFL, one for each multigrid level. */
	su2double
	CFLRedCoeff_Turb,		/*!< \brief CFL reduction coefficient on the LevelSet problem. */
	CFLRedCoeff_AdjFlow,	/*!< \brief CFL reduction coefficient for the adjoint problem. */
	CFLRedCoeff_AdjTurb,	/*!< \brief CFL reduction coefficient for the adjoint problem. */
	CFLFineGrid,		/*!< \brief CFL of the finest grid. */
  Max_DeltaTime,  		/*!< \brief Max delta time. */
	Unst_CFL;		/*!< \brief Unsteady CFL number. */
	bool AddIndNeighbor;			/*!< \brief Include indirect neighbor in the agglomeration process. */
	unsigned short nDV,		/*!< \brief Number of design variables. */
	nObj, nObjW;              /*! \brief Number of objective functions. */
  unsigned short* nDV_Value;		/*!< \brief Number of values for each design variable (might be different than 1 if we allow arbitrary movement). */
  unsigned short nFFDBox;		/*!< \brief Number of ffd boxes. */
  unsigned short nGridMovement;		/*!< \brief Number of grid movement types specified. */
	unsigned short nParamDV;		/*!< \brief Number of parameters of the design variable. */
	su2double **ParamDV;				/*!< \brief Parameters of the design variable. */
  su2double **CoordFFDBox;				/*!< \brief Coordinates of the FFD boxes. */
  unsigned short **DegreeFFDBox;	/*!< \brief Degree of the FFD boxes. */
  string *FFDTag;				/*!< \brief Parameters of the design variable. */
  string *TagFFDBox;				/*!< \brief Tag of the FFD box. */
	unsigned short GeometryMode;			/*!< \brief Gemoetry mode (analysis or gradient computation). */
	unsigned short MGCycle;			/*!< \brief Kind of multigrid cycle. */
	unsigned short FinestMesh;		/*!< \brief Finest mesh for the full multigrid approach. */
	unsigned short nMG_PreSmooth,                 /*!< \brief Number of MG pre-smooth parameters found in config file. */
	nMG_PostSmooth,                             /*!< \brief Number of MG post-smooth parameters found in config file. */
	nMG_CorrecSmooth;                           /*!< \brief Number of MG correct-smooth parameters found in config file. */
	unsigned short *MG_PreSmooth,	/*!< \brief Multigrid Pre smoothing. */
	*MG_PostSmooth,					/*!< \brief Multigrid Post smoothing. */
	*MG_CorrecSmooth;					/*!< \brief Multigrid Jacobi implicit smoothing of the correction. */
	unsigned short Kind_Solver,	/*!< \brief Kind of solver Euler, NS, Continuous adjoint, etc.  */
	Kind_FluidModel,			/*!< \brief Kind of the Fluid Model: Ideal or Van der Walls, ... . */
	Kind_ViscosityModel,			/*!< \brief Kind of the Viscosity Model*/
	Kind_ConductivityModel,			/*!< \brief Kind of the Thermal Conductivity Model*/
	Kind_FreeStreamOption,			/*!< \brief Kind of free stream option to choose if initializing with density or temperature  */
	Kind_InitOption,			/*!< \brief Kind of Init option to choose if initializing with Reynolds number or with thermodynamic conditions   */
	Kind_GasModel,				/*!< \brief Kind of the Gas Model. */
	*Kind_GridMovement,    /*!< \brief Kind of the unsteady mesh movement. */
	Kind_Gradient_Method,		/*!< \brief Numerical method for computation of spatial gradients. */
	Kind_Linear_Solver,		/*!< \brief Numerical solver for the implicit scheme. */
	Kind_Linear_Solver_FSI_Struc,	 /*!< \brief Numerical solver for the structural part in FSI problems. */
	Kind_Linear_Solver_Prec,		/*!< \brief Preconditioner of the linear solver. */
	Kind_Linear_Solver_Prec_FSI_Struc,		/*!< \brief Preconditioner of the linear solver for the structural part in FSI problems. */
	Kind_AdjTurb_Linear_Solver,		/*!< \brief Numerical solver for the turbulent adjoint implicit scheme. */
	Kind_AdjTurb_Linear_Prec,		/*!< \brief Preconditioner of the turbulent adjoint linear solver. */
  Kind_DiscAdj_Linear_Solver, /*!< \brief Linear solver for the discrete adjoint system. */
  Kind_DiscAdj_Linear_Prec,  /*!< \brief Preconditioner of the discrete adjoint linear solver. */
	Kind_SlopeLimit,				/*!< \brief Global slope limiter. */
	Kind_SlopeLimit_Flow,		/*!< \brief Slope limiter for flow equations.*/
	Kind_SlopeLimit_Turb,		/*!< \brief Slope limiter for the turbulence equation.*/
	Kind_SlopeLimit_AdjLevelSet,		/*!< \brief Slope limiter for the adjoint level set equation.*/
	Kind_SlopeLimit_AdjTurb,	/*!< \brief Slope limiter for the adjoint turbulent equation.*/
	Kind_SlopeLimit_AdjFlow,	/*!< \brief Slope limiter for the adjoint equation.*/
	Kind_TimeNumScheme,			/*!< \brief Global explicit or implicit time integration. */
	Kind_TimeIntScheme_Flow,	/*!< \brief Time integration for the flow equations. */
	Kind_TimeIntScheme_AdjFlow,		/*!< \brief Time integration for the adjoint flow equations. */
	Kind_TimeIntScheme_Turb,	/*!< \brief Time integration for the turbulence model. */
	Kind_TimeIntScheme_AdjLevelSet,	/*!< \brief Time integration for the adjoint level set model. */
	Kind_TimeIntScheme_AdjTurb,	/*!< \brief Time integration for the adjoint turbulence model. */
	Kind_TimeIntScheme_Wave,	/*!< \brief Time integration for the wave equations. */
	Kind_TimeIntScheme_Heat,	/*!< \brief Time integration for the wave equations. */
	Kind_TimeIntScheme_Poisson,	/*!< \brief Time integration for the wave equations. */
	Kind_TimeIntScheme_FEA,	/*!< \brief Time integration for the FEA equations. */
	Kind_SpaceIteScheme_FEA,	/*!< \brief Iterative scheme for nonlinear structural analysis. */
	Kind_ConvNumScheme,			/*!< \brief Global definition of the convective term. */
	Kind_ConvNumScheme_Flow,	/*!< \brief Centered or upwind scheme for the flow equations. */
	Kind_ConvNumScheme_Heat,	/*!< \brief Centered or upwind scheme for the flow equations. */
	Kind_ConvNumScheme_AdjFlow,		/*!< \brief Centered or upwind scheme for the adjoint flow equations. */
	Kind_ConvNumScheme_Turb,	/*!< \brief Centered or upwind scheme for the turbulence model. */
	Kind_ConvNumScheme_AdjTurb,	/*!< \brief Centered or upwind scheme for the adjoint turbulence model. */
	Kind_ConvNumScheme_AdjLevelSet,	/*!< \brief Centered or upwind scheme for the adjoint level set equation. */
	Kind_ConvNumScheme_Template,	/*!< \brief Centered or upwind scheme for the level set equation. */
	Kind_Centered,				/*!< \brief Centered scheme. */
	Kind_Centered_Flow,			/*!< \brief Centered scheme for the flow equations. */
	Kind_Centered_AdjLevelSet,			/*!< \brief Centered scheme for the level set equation. */
	Kind_Centered_AdjFlow,			/*!< \brief Centered scheme for the adjoint flow equations. */
	Kind_Centered_Turb,			/*!< \brief Centered scheme for the turbulence model. */
	Kind_Centered_AdjTurb,		/*!< \brief Centered scheme for the adjoint turbulence model. */
	Kind_Centered_Template,		/*!< \brief Centered scheme for the template model. */
	Kind_Upwind,				/*!< \brief Upwind scheme. */
	Kind_Upwind_Flow,			/*!< \brief Upwind scheme for the flow equations. */
	Kind_Upwind_AdjLevelSet,			/*!< \brief Upwind scheme for the level set equations. */
	Kind_Upwind_AdjFlow,			/*!< \brief Upwind scheme for the adjoint flow equations. */
	Kind_Upwind_Turb,			/*!< \brief Upwind scheme for the turbulence model. */
	Kind_Upwind_AdjTurb,		/*!< \brief Upwind scheme for the adjoint turbulence model. */
	Kind_Upwind_Template,			/*!< \brief Upwind scheme for the template model. */
  Kind_Solver_Fluid_FSI,		/*!< \brief Kind of solver for the fluid in FSI applications. */
	Kind_Solver_Struc_FSI,		/*!< \brief Kind of solver for the structure in FSI applications. */
  Kind_BGS_RelaxMethod,				/*!< \brief Kind of relaxation method for Block Gauss Seidel method in FSI problems. */
  Kind_TransferMethod,	/*!< \brief Iterative scheme for nonlinear structural analysis. */
  SpatialOrder,		/*!< \brief Order of the spatial numerical integration.*/
  SpatialOrder_Flow,		/*!< \brief Order of the spatial numerical integration.*/
	SpatialOrder_Turb,		/*!< \brief Order of the spatial numerical integration.*/
  SpatialOrder_AdjFlow,		/*!< \brief Order of the spatial numerical integration.*/
	SpatialOrder_AdjTurb,		/*!< \brief Order of the spatial numerical integration.*/
  SpatialOrder_AdjLevelSet;		/*!< \brief Order of the spatial numerical integration.*/
  bool FSI_Problem;			/*!< \brief Boolean to determine whether the simulation is FSI or not. */
  bool AD_Mode;         /*!< \brief Algorithmic Differentiation support. */
  unsigned short Kind_Material_Compress,	/*!< \brief Determines if the material is compressible or incompressible (structural analysis). */
  Kind_Material,			/*!< \brief Determines the material model to be used (structural analysis). */
  Kind_Struct_Solver,		/*!< \brief Determines the geometric condition (small or large deformations) for structural analysis. */
  Kind_DV_FEA;				/*!< \brief Kind of Design Variable for FEA problems.*/
  unsigned short Kind_Turb_Model;			/*!< \brief Turbulent model definition. */
  unsigned short Kind_Trans_Model,			/*!< \brief Transition model definition. */
	Kind_ActDisk, Kind_Engine_Inflow, Kind_Inlet, *Kind_Data_Riemann, *Kind_Data_NRBC;           /*!< \brief Kind of inlet boundary treatment. */
	su2double Linear_Solver_Error;		/*!< \brief Min error of the linear solver for the implicit formulation. */
	su2double Linear_Solver_Error_FSI_Struc;		/*!< \brief Min error of the linear solver for the implicit formulation in the structural side for FSI problems . */
	unsigned long Linear_Solver_Iter;		/*!< \brief Max iterations of the linear solver for the implicit formulation. */
	unsigned long Linear_Solver_Iter_FSI_Struc;		/*!< \brief Max iterations of the linear solver for FSI applications and structural solver. */
	unsigned long Linear_Solver_Restart_Frequency;   /*!< \brief Restart frequency of the linear solver for the implicit formulation. */
  su2double Roe_Kappa;		/*!< \brief Relaxation of the Roe scheme. */
  su2double Relaxation_Factor_Flow;		/*!< \brief Relaxation coefficient of the linear solver mean flow. */
  su2double Relaxation_Factor_Turb;		/*!< \brief Relaxation coefficient of the linear solver turbulence. */
  su2double Relaxation_Factor_AdjFlow;		/*!< \brief Relaxation coefficient of the linear solver adjoint mean flow. */
	su2double AdjTurb_Linear_Error;		/*!< \brief Min error of the turbulent adjoint linear solver for the implicit formulation. */
  su2double EntropyFix_Coeff;              /*!< \brief Entropy fix coefficient. */
	unsigned short AdjTurb_Linear_Iter;		/*!< \brief Min error of the turbulent adjoint linear solver for the implicit formulation. */
	su2double *Section_Location;                  /*!< \brief Airfoil section limit. */
  unsigned short nSections,      /*!< \brief Number of section cuts to make when calculating internal volume. */
  nVolSections;               /*!< \brief Number of sections. */
	su2double* Kappa_Flow,           /*!< \brief Numerical dissipation coefficients for the flow equations. */
	*Kappa_AdjFlow;                  /*!< \brief Numerical dissipation coefficients for the linearized equations. */
	su2double Kappa_1st_AdjFlow,	/*!< \brief JST 1st order dissipation coefficient for adjoint flow equations (coarse multigrid levels). */
	Kappa_2nd_AdjFlow,			/*!< \brief JST 2nd order dissipation coefficient for adjoint flow equations. */
	Kappa_4th_AdjFlow,			/*!< \brief JST 4th order dissipation coefficient for adjoint flow equations. */
	Kappa_1st_Flow,			/*!< \brief JST 1st order dissipation coefficient for flow equations (coarse multigrid levels). */
	Kappa_2nd_Flow,			/*!< \brief JST 2nd order dissipation coefficient for flow equations. */
	Kappa_4th_Flow;			/*!< \brief JST 4th order dissipation coefficient for flow equations. */

	su2double Min_Beta_RoeTurkel,		/*!< \brief Minimum value of Beta for the Roe-Turkel low Mach preconditioner. */
	Max_Beta_RoeTurkel;		/*!< \brief Maximum value of Beta for the Roe-Turkel low Mach preconditioner. */
  unsigned long GridDef_Nonlinear_Iter, /*!< \brief Number of nonlinear increments for grid deformation. */
  GridDef_Linear_Iter; /*!< \brief Number of linear smoothing iterations for grid deformation. */
  unsigned short Deform_Stiffness_Type; /*!< \brief Type of element stiffness imposed for FEA mesh deformation. */
  bool Deform_Output;  /*!< \brief Print the residuals during mesh deformation to the console. */
  su2double Deform_Tol_Factor; /*!< Factor to multiply smallest volume for deform tolerance (0.001 default) */
  su2double Deform_Coeff; /*!< Deform coeffienct */
  unsigned short Deform_Linear_Solver; /*!< Numerical method to deform the grid */
  unsigned short FFD_Continuity; /*!< Surface continuity at the intersection with the FFD */
  su2double Deform_ElasticityMod, Deform_PoissonRatio; /*!< young's modulus and poisson ratio for volume deformation stiffness model */
  bool Visualize_Deformation;	/*!< \brief Flag to visualize the deformation in MDC. */
	su2double Mach;		/*!< \brief Mach number. */
	su2double Reynolds;	/*!< \brief Reynolds number. */
	su2double Froude;	/*!< \brief Froude number. */
	su2double Length_Reynolds;	/*!< \brief Reynolds length (dimensional). */
	su2double AoA,			/*!< \brief Angle of attack (just external flow). */
	AoS;				/*!< \brief Angle of sideSlip (just external flow). */
  bool Fixed_CL_Mode;			/*!< \brief Activate fixed CL mode (external flow only). */
  bool Fixed_CM_Mode;			/*!< \brief Activate fixed CL mode (external flow only). */
  su2double Target_CL;			/*!< \brief Specify a target CL instead of AoA (external flow only). */
  su2double dCl_dAlpha;			/*!< \brief Lift curve slope for fixed CL mode (1/deg, external flow only). */
  unsigned long Iter_Fixed_CL;			/*!< \brief Iterations to re-evaluate the angle of attack (external flow only). */
  unsigned long Iter_Fixed_NetThrust;			/*!< \brief Iterations to re-evaluate the angle of attack (external flow only). */
  unsigned long Update_Alpha;			/*!< \brief Iterations to re-evaluate the angle of attack (external flow only). */
  unsigned long Update_BCThrust;			/*!< \brief Iterations to re-evaluate the angle of attack (external flow only). */
  su2double dNetThrust_dBCThrust;        /*!< \brief value of dCl/dAlpha. */
  bool Update_BCThrust_Bool;			/*!< \brief Boolean flag for whether to update the AoA for fixed lift mode on a given iteration. */
  bool Update_AoA;			/*!< \brief Boolean flag for whether to update the AoA for fixed lift mode on a given iteration. */
	su2double ChargeCoeff;		/*!< \brief Charge coefficient (just for poisson problems). */
	unsigned short Cauchy_Func_Flow,	/*!< \brief Function where to apply the convergence criteria in the flow problem. */
	Cauchy_Func_AdjFlow,				/*!< \brief Function where to apply the convergence criteria in the adjoint problem. */
	Cauchy_Elems;						/*!< \brief Number of elements to evaluate. */
	unsigned short Residual_Func_Flow;	/*!< \brief Equation to apply residual convergence to. */
	unsigned long StartConv_Iter;	/*!< \brief Start convergence criteria at iteration. */
  su2double Cauchy_Eps;	/*!< \brief Epsilon used for the convergence. */
	unsigned long Wrt_Sol_Freq,	/*!< \brief Writing solution frequency. */
	Wrt_Sol_Freq_DualTime,	/*!< \brief Writing solution frequency for Dual Time. */
	Wrt_Con_Freq,				/*!< \brief Writing convergence history frequency. */
	Wrt_Con_Freq_DualTime;				/*!< \brief Writing convergence history frequency. */
	bool Wrt_Unsteady;  /*!< \brief Write unsteady data adding header and prefix. */
  bool Wrt_Dynamic;  		/*!< \brief Write dynamic data adding header and prefix. */
	bool LowFidelitySim;  /*!< \brief Compute a low fidelity simulation. */
	bool Restart,	/*!< \brief Restart solution (for direct, adjoint, and linearized problems).*/
	Restart_Flow;	/*!< \brief Restart flow solution for adjoint and linearized problems. */
	unsigned short nMarker_Monitoring,	/*!< \brief Number of markers to monitor. */
	nMarker_Designing,					/*!< \brief Number of markers for the objective function. */
	nMarker_GeoEval,					/*!< \brief Number of markers for the objective function. */
	nMarker_Plotting,					/*!< \brief Number of markers to plot. */
  nMarker_Analyze,					/*!< \brief Number of markers to plot. */
	nMarker_FSIinterface,					/*!< \brief Number of markers in the FSI interface. */
  nMarker_Moving,               /*!< \brief Number of markers in motion (DEFORMING, MOVING_WALL, or FLUID_STRUCTURE). */
	nMarker_DV;               /*!< \brief Number of markers affected by the design variables. */
  string *Marker_Monitoring,     /*!< \brief Markers to monitor. */
  *Marker_Designing,         /*!< \brief Markers to plot. */
  *Marker_GeoEval,         /*!< \brief Markers to plot. */
  *Marker_Plotting,          /*!< \brief Markers to plot. */
  *Marker_Analyze,          /*!< \brief Markers to plot. */
  *Marker_FSIinterface,          /*!< \brief Markers in the FSI interface. */
  *Marker_Moving,            /*!< \brief Markers in motion (DEFORMING, MOVING_WALL, or FLUID_STRUCTURE). */
  *Marker_DV;            /*!< \brief Markers affected by the design variables. */
  unsigned short  *Marker_All_Monitoring,        /*!< \brief Global index for monitoring using the grid information. */
  *Marker_All_GeoEval,       /*!< \brief Global index for geometrical evaluation. */
  *Marker_All_Plotting,        /*!< \brief Global index for plotting using the grid information. */
  *Marker_All_Analyze,        /*!< \brief Global index for plotting using the grid information. */
  *Marker_All_FSIinterface,        /*!< \brief Global index for FSI interface markers using the grid information. */
  *Marker_All_DV,          /*!< \brief Global index for design variable markers using the grid information. */
  *Marker_All_Moving,          /*!< \brief Global index for moving surfaces using the grid information. */
  *Marker_All_Designing,         /*!< \brief Global index for moving using the grid information. */
  *Marker_All_Out_1D,      /*!< \brief Global index for moving using 1D integrated output. */
  *Marker_CfgFile_Monitoring,     /*!< \brief Global index for monitoring using the config information. */
  *Marker_CfgFile_Designing,      /*!< \brief Global index for monitoring using the config information. */
  *Marker_CfgFile_GeoEval,      /*!< \brief Global index for monitoring using the config information. */
  *Marker_CfgFile_Plotting,     /*!< \brief Global index for plotting using the config information. */
  *Marker_CfgFile_Analyze,     /*!< \brief Global index for plotting using the config information. */
  *Marker_CfgFile_FSIinterface,     /*!< \brief Global index for FSI interface using the config information. */
  *Marker_CfgFile_Out_1D,      /*!< \brief Global index for plotting using the config information. */
  *Marker_CfgFile_Moving,       /*!< \brief Global index for moving surfaces using the config information. */
  *Marker_CfgFile_DV,       /*!< \brief Global index for design variable markers using the config information. */
  *Marker_CfgFile_PerBound;     /*!< \brief Global index for periodic boundaries using the config information. */
  string *PlaneTag;      /*!< \brief Global index for the plane adaptation (upper, lower). */
	su2double DualVol_Power;			/*!< \brief Power for the dual volume in the grid adaptation sensor. */
	unsigned short Analytical_Surface;	/*!< \brief Information about the analytical definition of the surface for grid adaptation. */
	unsigned short Axis_Orientation;	/*!< \brief Axis orientation. */
	unsigned short Mesh_FileFormat;	/*!< \brief Mesh input format. */
	unsigned short Output_FileFormat;	/*!< \brief Format of the output files. */
  unsigned short ActDisk_Jump;	/*!< \brief Format of the output files. */
  bool CFL_Adapt;      /*!< \brief Adaptive CFL number. */
	su2double RefAreaCoeff,		/*!< \brief Reference area for coefficient computation. */
	RefElemLength,				/*!< \brief Reference element length for computing the slope limiting epsilon. */
	RefSharpEdges,				/*!< \brief Reference coefficient for detecting sharp edges. */
	RefLengthMoment,			/*!< \brief Reference length for moment computation. */
  *RefOriginMoment,           /*!< \brief Origin for moment computation. */
  *RefOriginMoment_X,      /*!< \brief X Origin for moment computation. */
  *RefOriginMoment_Y,      /*!< \brief Y Origin for moment computation. */
  *RefOriginMoment_Z,      /*!< \brief Z Origin for moment computation. */
  *CFL_AdaptParam,      /*!< \brief Information about the CFL ramp. */
  *CFL,
	DomainVolume;		/*!< \brief Volume of the computational grid. */
  unsigned short nRefOriginMoment_X,    /*!< \brief Number of X-coordinate moment computation origins. */
	nRefOriginMoment_Y,           /*!< \brief Number of Y-coordinate moment computation origins. */
	nRefOriginMoment_Z;           /*!< \brief Number of Z-coordinate moment computation origins. */
	string Mesh_FileName,			/*!< \brief Mesh input file. */
	Mesh_Out_FileName,				/*!< \brief Mesh output file. */
	Solution_FlowFileName,			/*!< \brief Flow solution input file. */
	Solution_LinFileName,			/*!< \brief Linearized flow solution input file. */
	Solution_AdjFileName,			/*!< \brief Adjoint solution input file for drag functional. */
	Solution_FEMFileName,			/*!< \brief Adjoint solution input file for drag functional. */
	Flow_FileName,					/*!< \brief Flow variables output file. */
	Structure_FileName,					/*!< \brief Structure variables output file. */
	SurfStructure_FileName,					/*!< \brief Surface structure variables output file. */
  SurfWave_FileName,					/*!< \brief Surface structure variables output file. */
	SurfHeat_FileName,					/*!< \brief Surface structure variables output file. */
	Wave_FileName,					/*!< \brief Wave variables output file. */
	Heat_FileName,					/*!< \brief Heat variables output file. */
	AdjWave_FileName,					/*!< \brief Adjoint wave variables output file. */
	Residual_FileName,				/*!< \brief Residual variables output file. */
	Conv_FileName,					/*!< \brief Convergence history output file. */
  Breakdown_FileName,			    /*!< \brief Breakdown output file. */
  Conv_FileName_FSI,					/*!< \brief Convergence history output file. */
  Restart_FlowFileName,			/*!< \brief Restart file for flow variables. */
	Restart_WaveFileName,			/*!< \brief Restart file for wave variables. */
	Restart_HeatFileName,			/*!< \brief Restart file for heat variables. */
	Restart_AdjFileName,			/*!< \brief Restart file for adjoint variables, drag functional. */
	Restart_FEMFileName,			/*!< \brief Restart file for FEM elasticity. */
	Adj_FileName,					/*!< \brief Output file with the adjoint variables. */
	ObjFunc_Grad_FileName,			/*!< \brief Gradient of the objective function. */
	ObjFunc_Value_FileName,			/*!< \brief Objective function. */
	SurfFlowCoeff_FileName,			/*!< \brief Output file with the flow variables on the surface. */
	SurfAdjCoeff_FileName,			/*!< \brief Output file with the adjoint variables on the surface. */
  New_SU2_FileName,       		/*!< \brief Output SU2 mesh file converted from CGNS format. */
  SurfSens_FileName,			/*!< \brief Output file for the sensitivity on the surface (discrete adjoint). */
  VolSens_FileName;			/*!< \brief Output file for the sensitivity in the volume (discrete adjoint). */
	bool Low_MemoryOutput,      /*!< \brief Write a volume solution file */
  Wrt_Vol_Sol,                /*!< \brief Write a volume solution file */
	Wrt_Srf_Sol,                /*!< \brief Write a surface solution file */
	Wrt_Csv_Sol,                /*!< \brief Write a surface comma-separated values solution file */
	Wrt_Residuals,              /*!< \brief Write residuals to solution file */
  Wrt_Limiters,              /*!< \brief Write residuals to solution file */
	Wrt_SharpEdges,              /*!< \brief Write residuals to solution file */
  Wrt_Halo,                   /*!< \brief Write rind layers in solution files */
  Plot_Section_Forces,       /*!< \brief Write sectional forces for specified markers. */
	Wrt_1D_Output;                /*!< \brief Write average stagnation pressure specified markers. */
  unsigned short Console_Output_Verb;  /*!< \brief Level of verbosity for console output */
	su2double Gamma,			/*!< \brief Ratio of specific heats of the gas. */
	Bulk_Modulus,			/*!< \brief Value of the bulk modulus for incompressible flows. */
	ArtComp_Factor,			/*!< \brief Value of the artificial compresibility factor for incompressible flows. */
	Gas_Constant,     /*!< \brief Specific gas constant. */
	Gas_ConstantND,     /*!< \brief Non-dimensional specific gas constant. */
	Gas_Constant_Ref, /*!< \brief Reference specific gas constant. */
	Temperature_Critical,   /*!< \brief Critical Temperature for real fluid model.  */
	Pressure_Critical,   /*!< \brief Critical Pressure for real fluid model.  */
	Density_Critical,   /*!< \brief Critical Density for real fluid model.  */
	Acentric_Factor,   /*!< \brief Acentric Factor for real fluid model.  */
	Mu_ConstantND,   /*!< \brief Constant Viscosity for ConstantViscosity model.  */
	Kt_ConstantND,   /*!< \brief Constant Thermal Conductivity for ConstantConductivity model.  */
	Mu_RefND,   /*!< \brief reference viscosity for Sutherland model.  */
	Mu_Temperature_RefND,   /*!< \brief reference Temperature for Sutherland model.  */
	Mu_SND,   /*!< \brief reference S for Sutherland model.  */
	FreeSurface_Zero,	/*!< \brief Coordinate of the level set zero. */
	FreeSurface_Depth,	/*!< \brief Coordinate of the level set zero. */
	*Velocity_FreeStream,     /*!< \brief Total velocity of the fluid.  */
	Energy_FreeStream,     /*!< \brief Total energy of the fluid.  */
	ModVel_FreeStream,     /*!< \brief Total density of the fluid.  */
	ModVel_FreeStreamND,     /*!< \brief Total density of the fluid.  */
	Density_FreeStream,     /*!< \brief Total density of the fluid. */
	Viscosity_FreeStream,     /*!< \brief Total density of the fluid.  */
	Tke_FreeStream,     /*!< \brief Total turbulent kinetic energy of the fluid.  */
	Intermittency_FreeStream,     /*!< \brief Freestream intermittency (for sagt transition model) of the fluid.  */
	TurbulenceIntensity_FreeStream,     /*!< \brief Freestream turbulent intensity (for sagt transition model) of the fluid.  */
	Turb2LamViscRatio_FreeStream,          /*!< \brief Ratio of turbulent to laminar viscosity. */
	NuFactor_FreeStream,  /*!< \brief Ratio of turbulent to laminar viscosity. */
  NuFactor_Engine,  /*!< \brief Ratio of turbulent to laminar viscosity at the engine. */
  NuFactor_ActDisk,  /*!< \brief Ratio of turbulent to laminar viscosity at the actuator disk. */
  SecondaryFlow_ActDisk,  /*!< \brief Ratio of turbulent to laminar viscosity at the actuator disk. */
  Initial_BCThrust,  /*!< \brief Ratio of turbulent to laminar viscosity at the actuator disk. */
  Pressure_FreeStream,     /*!< \brief Total pressure of the fluid. */
	Temperature_FreeStream,  /*!< \brief Total temperature of the fluid.  */
  Temperature_ve_FreeStream,  /*!< \brief Total vibrational-electronic temperature of the fluid.  */
  *MassFrac_FreeStream, /*!< \brief Mixture mass fractions of the fluid. */
	Prandtl_Lam,      /*!< \brief Laminar Prandtl number for the gas.  */
	Prandtl_Turb,     /*!< \brief Turbulent Prandtl number for the gas.  */
	Length_Ref,       /*!< \brief Reference length for non-dimensionalization. */
	Pressure_Ref,     /*!< \brief Reference pressure for non-dimensionalization.  */
	Temperature_Ref,  /*!< \brief Reference temperature for non-dimensionalization.*/
	Density_Ref,      /*!< \brief Reference density for non-dimensionalization.*/
	Velocity_Ref,     /*!< \brief Reference velocity for non-dimensionalization.*/
	Time_Ref,                  /*!< \brief Reference time for non-dimensionalization. */
	Viscosity_Ref,              /*!< \brief Reference viscosity for non-dimensionalization. */
	Conductivity_Ref,           /*!< \brief Reference conductivity for non-dimensionalization. */
	Energy_Ref,                 /*!< \brief Reference viscosity for non-dimensionalization. */
	Wall_Temperature,           /*!< \brief Temperature at an isotropic wall in Kelvin. */
	Omega_Ref,                  /*!< \brief Reference angular velocity for non-dimensionalization. */
	Force_Ref,                  /*!< \brief Reference body force for non-dimensionalization. */
	Pressure_FreeStreamND,      /*!< \brief Farfield pressure value (external flow). */
	Temperature_FreeStreamND,   /*!< \brief Farfield temperature value (external flow). */
	Density_FreeStreamND,       /*!< \brief Farfield density value (external flow). */
  Velocity_FreeStreamND[3],   /*!< \brief Farfield velocity values (external flow). */
	Energy_FreeStreamND,        /*!< \brief Farfield energy value (external flow). */
	Viscosity_FreeStreamND,     /*!< \brief Farfield viscosity value (external flow). */
	Tke_FreeStreamND,           /*!< \brief Farfield kinetic energy (external flow). */
  Omega_FreeStreamND,         /*!< \brief Specific dissipation (external flow). */
  Omega_FreeStream;           /*!< \brief Specific dissipation (external flow). */
	su2double ElasticyMod,			/*!< \brief Young's modulus of elasticity. */
<<<<<<< HEAD
	PoissonRatio,						/*!< \brief Poisson's ratio. */
	MaterialDensity,								/*!< \brief Material density. */
	DE_Modulus,							/*!< \brief Dielectric elastomer modulus. */
	DE_Rate;							  /*!< \brief Dielectric elastomer maximum rate of change. */
	bool DE_Effects; 						/*!< Application of DE effects to FE analysis */
  bool DE_Predicted;            /*!< Application of DE effects to FE analysis */
	bool RefGeom; 						/*!< Read a reference geometry for optimization purposes. */
	bool Structural_Adj; 						/*!< Decide whether a structural adjoint iteration needs to be run (temporary). */
	string RefGeom_FEMFileName;    			/*!< \brief File name for reference geometry. */
	unsigned short RefGeom_FileFormat;	/*!< \brief Mesh input format. */
=======
	PoissonRatio,						    /*!< \brief Poisson's ratio. */
	MaterialDensity,					  /*!< \brief Material density. */
	Bulk_Modulus_Struct;				/*!< \brief Bulk modulus (on the structural side). */
>>>>>>> 5fe9dac3
	unsigned short Kind_2DElasForm;			/*!< \brief Kind of bidimensional elasticity solver. */
	unsigned short nIterFSI;	  /*!< \brief Number of maximum number of subiterations in a FSI problem. */
	su2double AitkenStatRelax;	/*!< \brief Aitken's relaxation factor (if set as static) */
	su2double AitkenDynMaxInit;	/*!< \brief Aitken's maximum dynamic relaxation factor for the first iteration */
	su2double AitkenDynMinInit;	/*!< \brief Aitken's minimum dynamic relaxation factor for the first iteration */
	su2double Wave_Speed;			  /*!< \brief Wave speed used in the wave solver. */
	su2double Thermal_Diffusivity;			/*!< \brief Thermal diffusivity used in the heat solver. */
	su2double Cyclic_Pitch,     /*!< \brief Cyclic pitch for rotorcraft simulations. */
	Collective_Pitch;           /*!< \brief Collective pitch for rotorcraft simulations. */
	string Motion_Filename;			/*!< \brief Arbitrary mesh motion input base filename. */
	su2double Mach_Motion;			/*!< \brief Mach number based on mesh velocity and freestream quantities. */
  su2double *Motion_Origin_X, /*!< \brief X-coordinate of the mesh motion origin. */
  *Motion_Origin_Y,           /*!< \brief Y-coordinate of the mesh motion origin. */
  *Motion_Origin_Z,           /*!< \brief Z-coordinate of the mesh motion origin. */
  *Translation_Rate_X,        /*!< \brief Translational velocity of the mesh in the x-direction. */
  *Translation_Rate_Y,        /*!< \brief Translational velocity of the mesh in the y-direction. */
  *Translation_Rate_Z,        /*!< \brief Translational velocity of the mesh in the z-direction. */
  *Rotation_Rate_X,           /*!< \brief Angular velocity of the mesh about the x-axis. */
  *Rotation_Rate_Y,           /*!< \brief Angular velocity of the mesh about the y-axis. */
  *Rotation_Rate_Z,           /*!< \brief Angular velocity of the mesh about the z-axis. */
  *Pitching_Omega_X,          /*!< \brief Angular frequency of the mesh pitching about the x-axis. */
  *Pitching_Omega_Y,          /*!< \brief Angular frequency of the mesh pitching about the y-axis. */
  *Pitching_Omega_Z,          /*!< \brief Angular frequency of the mesh pitching about the z-axis. */
  *Pitching_Ampl_X,           /*!< \brief Pitching amplitude about the x-axis. */
  *Pitching_Ampl_Y,           /*!< \brief Pitching amplitude about the y-axis. */
  *Pitching_Ampl_Z,           /*!< \brief Pitching amplitude about the z-axis. */
  *Pitching_Phase_X,          /*!< \brief Pitching phase offset about the x-axis. */
  *Pitching_Phase_Y,          /*!< \brief Pitching phase offset about the y-axis. */
  *Pitching_Phase_Z,          /*!< \brief Pitching phase offset about the z-axis. */
  *Plunging_Omega_X,          /*!< \brief Angular frequency of the mesh plunging in the x-direction. */
  *Plunging_Omega_Y,          /*!< \brief Angular frequency of the mesh plunging in the y-direction. */
  *Plunging_Omega_Z,          /*!< \brief Angular frequency of the mesh plunging in the z-direction. */
  *Plunging_Ampl_X,           /*!< \brief Plunging amplitude in the x-direction. */
  *Plunging_Ampl_Y,           /*!< \brief Plunging amplitude in the y-direction. */
  *Plunging_Ampl_Z,           /*!< \brief Plunging amplitude in the z-direction. */
  *Omega_HB;                  /*!< \brief Frequency for Harmonic Balance Operator (in rad/s). */
  unsigned short nMotion_Origin_X,    /*!< \brief Number of X-coordinate mesh motion origins. */
	nMotion_Origin_Y,           /*!< \brief Number of Y-coordinate mesh motion origins. */
	nMotion_Origin_Z,           /*!< \brief Number of Z-coordinate mesh motion origins. */
	nTranslation_Rate_X,        /*!< \brief Number of Translational x-velocities for mesh motion. */
	nTranslation_Rate_Y,        /*!< \brief Number of Translational y-velocities for mesh motion. */
	nTranslation_Rate_Z,        /*!< \brief Number of Translational z-velocities for mesh motion. */
	nRotation_Rate_X,           /*!< \brief Number of Angular velocities about the x-axis for mesh motion. */
	nRotation_Rate_Y,           /*!< \brief Number of Angular velocities about the y-axis for mesh motion. */
	nRotation_Rate_Z,           /*!< \brief Number of Angular velocities about the z-axis for mesh motion. */
	nPitching_Omega_X,          /*!< \brief Number of Angular frequencies about the x-axis for pitching. */
	nPitching_Omega_Y,          /*!< \brief Number of Angular frequencies about the y-axis for pitching. */
	nPitching_Omega_Z,          /*!< \brief Number of Angular frequencies about the z-axis for pitching. */
	nPitching_Ampl_X,           /*!< \brief Number of Pitching amplitudes about the x-axis. */
	nPitching_Ampl_Y,           /*!< \brief Number of Pitching amplitudes about the y-axis. */
	nPitching_Ampl_Z,           /*!< \brief Number of Pitching amplitudes about the z-axis. */
	nPitching_Phase_X,          /*!< \brief Number of Pitching phase offsets about the x-axis. */
	nPitching_Phase_Y,          /*!< \brief Number of Pitching phase offsets about the y-axis. */
	nPitching_Phase_Z,          /*!< \brief Number of Pitching phase offsets about the z-axis. */
	nPlunging_Omega_X,          /*!< \brief Number of Angular frequencies in the x-direction for plunging. */
	nPlunging_Omega_Y,          /*!< \brief Number of Angular frequencies in the y-direction for plunging. */
	nPlunging_Omega_Z,          /*!< \brief Number of Angular frequencies in the z-direction for plunging. */
	nPlunging_Ampl_X,           /*!< \brief Number of Plunging amplitudes in the x-direction. */
	nPlunging_Ampl_Y,           /*!< \brief Number of Plunging amplitudes in the y-direction. */
	nPlunging_Ampl_Z,           /*!< \brief Number of Plunging amplitudes in the z-direction. */
    nOmega_HB,                /*!< \brief Number of frequencies in Harmonic Balance Operator. */
  nMoveMotion_Origin,         /*!< \brief Number of motion origins. */
  *MoveMotion_Origin;         /*!< \brief Keeps track if we should move moment origin. */
  vector<vector<vector<su2double> > > Aeroelastic_np1, /*!< \brief Aeroelastic solution at time level n+1. */
  Aeroelastic_n,              /*!< \brief Aeroelastic solution at time level n. */
	Aeroelastic_n1;             /*!< \brief Aeroelastic solution at time level n-1. */
  su2double FlutterSpeedIndex,/*!< \brief The flutter speed index. */
  PlungeNaturalFrequency,     /*!< \brief Plunging natural frequency for Aeroelastic. */
  PitchNaturalFrequency,      /*!< \brief Pitch natural frequency for Aeroelastic. */
  AirfoilMassRatio,           /*!< \brief The airfoil mass ratio for Aeroelastic. */
  CG_Location,                /*!< \brief Center of gravity location for Aeroelastic. */
  RadiusGyrationSquared;      /*!< \brief The radius of gyration squared for Aeroelastic. */
  su2double *Aeroelastic_plunge, /*!< \brief Value of plunging coordinate at the end of an external iteration. */
	*Aeroelastic_pitch;         /*!< \brief Value of pitching coordinate at the end of an external iteration. */
  unsigned short AeroelasticIter; /*!< \brief Solve the aeroelastic equations every given number of internal iterations. */
  unsigned short Gust_Type,	  /*!< \brief Type of Gust. */
  Gust_Dir;                   /*!< \brief Direction of the gust */
  su2double Gust_WaveLength,  /*!< \brief The gust wavelength. */
  Gust_Periods,               /*!< \brief Number of gust periods. */
  Gust_Ampl,                  /*!< \brief Gust amplitude. */
  Gust_Begin_Time,            /*!< \brief Time at which to begin the gust. */
  Gust_Begin_Loc;             /*!< \brief Location at which the gust begins. */
  long Visualize_CV;          /*!< \brief Node number for the CV to be visualized */
  bool ExtraOutput;
<<<<<<< HEAD
  bool DeadLoad; 		/*!< Application of dead loads to the FE analysis */
  bool PseudoStatic;    /*!< Application of dead loads to the FE analysis */
  bool MatchingMesh; 	/*!< Matching mesh (while implementing interpolation procedures). */
  bool SteadyRestart; 	/*!< Restart from a steady state for FSI problems. */
  su2double Newmark_alpha,			/*!< \brief Parameter alpha for Newmark method. */
  Newmark_delta;				/*!< \brief Parameter delta for Newmark method. */
  unsigned short nIntCoeffs;	/*!< \brief Number of integration coeffs for structural calculations. */
  su2double *Int_Coeffs;		/*!< \brief Time integration coefficients for structural method. */
  unsigned short nElectric_Field,	/*!< \brief Number of different values for the electric field in the membrane. */
  nDim_Electric_Field;				/*!< \brief Dimensionality of the problem. */
  unsigned short nElectric_Field_Max, /*!< \brief Number of different values for the max electric field in the membrane. */
  nElectric_Field_Min;                  /*!< \brief Number of different values for the min electric field in the membrane. */
  unsigned short nDel_EField;		/*!< \brief Number of delimiters for the electric field (must be nElectric_Field + 1). */
  unsigned short Axis_EField;		/*!< \brief Axis along which the delimiters are set. */
  su2double *Electric_Field_Mod, 	/*!< \brief Values of the modulus of the electric field. */
  *Electric_Field_Dir;				/*!< \brief Direction of the electric field. */
  su2double *Electric_Field_Max,  /*!< \brief Maximum value of the modulus of the electric field. */
  *Electric_Field_Min;            /*!< \brief Minimum value of the modulus of the electric field. */
  su2double *Electric_Field_Del;	/*!< \brief Values of the delimiters of the Electric Field (along axis Axis_EField). */
  su2double *DV_Del_X,        /*!< \brief Values of the delimiters of the Electric Field (along axis X). */
  *DV_Del_Y,                  /*!< \brief Values of the delimiters of the Electric Field (along axis Y). */
  *DV_Del_Z;                  /*!< \brief Values of the delimiters of the Electric Field (along axis Z). */
  unsigned short nDV_Del_X,   /*!< \brief Number of delimiters for the electric field (along axis X). */
  nDV_Del_Y,                    /*!< \brief Number of delimiters for the electric field (along axis Y). */
  nDV_Del_Z;                    /*!< \brief Number of delimiters for the electric field (along axis Z). */
  bool Sigmoid_Load,		/*!< \brief Apply the load using a sigmoid. */
  Ramp_Load;				/*!< \brief Apply the load with linear increases. */
  bool IncrementalLoad;		/*!< \brief Apply the load in increments (for nonlinear structural analysis). */
=======
  bool DeadLoad; 	          	/*!< Application of dead loads to the FE analysis */
  bool MatchingMesh; 	        /*!< Matching mesh (while implementing interpolation procedures). */
  bool SteadyRestart; 	      /*!< Restart from a steady state for FSI problems. */
  su2double Newmark_alpha,		/*!< \brief Parameter alpha for Newmark method. */
  Newmark_delta;				      /*!< \brief Parameter delta for Newmark method. */
  unsigned short nIntCoeffs;	/*!< \brief Number of integration coeffs for structural calculations. */
  su2double *Int_Coeffs;		  /*!< \brief Time integration coefficients for structural method. */
  bool Sigmoid_Load,		      /*!< \brief Apply the load using a sigmoid. */
  Ramp_Load;				          /*!< \brief Apply the load with linear increases. */
  bool IncrementalLoad;		    /*!< \brief Apply the load in increments (for nonlinear structural analysis). */
>>>>>>> 5fe9dac3
  unsigned long IncLoad_Nincrements; /*!< \brief Number of increments. */
  su2double *IncLoad_Criteria;/*!< \brief Criteria for the application of incremental loading. */
  su2double Ramp_Time;			  /*!< \brief Time until the maximum load is applied. */
  su2double Sigmoid_Time;			/*!< \brief Time until the maximum load is applied, using a sigmoid. */
  su2double Sigmoid_K;			  /*!< \brief Sigmoid parameter determining its steepness. */
  su2double Static_Time;			/*!< \brief Time while the structure is not loaded in FSI applications. */
  unsigned short Pred_Order;  /*!< \brief Order of the predictor for FSI applications. */
  unsigned short Kind_Interpolation; /*!\brief type of interpolation to use for FSI applications. */
  bool Prestretch;            /*!< Read a reference geometry for optimization purposes. */
  string Prestretch_FEMFileName;         /*!< \brief File name for reference geometry. */
  unsigned long Nonphys_Points, /*!< \brief Current number of non-physical points in the solution. */
  Nonphys_Reconstr;           /*!< \brief Current number of non-physical reconstructions for 2nd-order upwinding. */
  bool ParMETIS;              /*!< \brief Boolean for activating ParMETIS mode (while testing). */
  unsigned short DirectDiff;  /*!< \brief Direct Differentation mode. */
  bool DiscreteAdjoint;       /*!< \brief AD-based discrete adjoint mode. */
  su2double *default_vel_inf, /*!< \brief Default freestream velocity array for the COption class. */
  *default_eng_box,           /*!< \brief Default engine box array for the COption class. */
  *default_eng_val,           /*!< \brief Default engine box array values for the COption class. */
  *default_cfl_adapt,         /*!< \brief Default CFL adapt param array for the COption class. */
  *default_ad_coeff_flow,     /*!< \brief Default artificial dissipation (flow) array for the COption class. */
  *default_ad_coeff_adj,      /*!< \brief Default artificial dissipation (adjoint) array for the COption class. */
  *default_obj_coeff,         /*!< \brief Default objective array for the COption class. */
  *default_geo_loc,           /*!< \brief Default SU2_GEO section locations array for the COption class. */
  *default_distortion,        /*!< \brief Default SU2_GEO section locations array for the COption class. */
  *default_ea_lim,            /*!< \brief Default equivalent area limit array for the COption class. */
  *default_grid_fix,          /*!< \brief Default fixed grid (non-deforming region) array for the COption class. */
  *default_inc_crit;          /*!< \brief Default incremental criteria array for the COption class. */
  
  /*--- all_options is a map containing all of the options. This is used during config file parsing
  to track the options which have not been set (so the default values can be used). Without this map
   there would be no list of all the config file options. ---*/
  
  map<string, bool> all_options;

  /*--- brief param is a map from the option name (config file string) to its decoder (the specific child
   class of COptionBase that turns the string into a value) ---*/
  
  map<string, COptionBase*> option_map;


  // All of the addXxxOptions take in the name of the option, and a refernce to the field of that option
  // in the option structure. Depending on the specific type, it may take in a default value, and may
  // take in extra options. The addXxxOptions mostly follow the same pattern, so please see addDoubleOption
  // for detailed comments.
  //
  // List options are those that can be an unknown number of elements, and also take in a reference to
  // an integer. This integer will be populated with the number of elements of that type unmarshaled.
  //
  // Array options are those with a fixed number of elements.
  //
  // List and Array options should also be able to be specified with the string "NONE" indicating that there
  // are no elements. This allows the option to be present in a config file but left blank.

  /*!<\brief addDoubleOption creates a config file parser for an option with the given name whose
   value can be represented by a su2double.*/
  
  void addDoubleOption(const string name, su2double & option_field, su2double default_value) {
    // Check if the key is already in the map. If this fails, it is coder error
    // and not user error, so throw.
    assert(option_map.find(name) == option_map.end());

    // Add this option to the list of all the options
    all_options.insert(pair<string, bool>(name, true));

    // Create the parser for a su2double option with a reference to the option_field and the desired
    // default value. This will take the string in the config file, convert it to a su2double, and
    // place that su2double in the memory location specified by the reference.
    COptionBase* val = new COptionDouble(name, option_field, default_value);

    // Create an association between the option name ("CFL") and the parser generated above.
    // During configuration, the parsing script will get the option name, and use this map
    // to find how to parse that option.
    option_map.insert(pair<string, COptionBase *>(name, val));
  }

  void addStringOption(const string name, string & option_field, string default_value) {
    assert(option_map.find(name) == option_map.end());
    all_options.insert(pair<string, bool>(name, true));
    COptionBase* val = new COptionString(name, option_field, default_value);
    option_map.insert(pair<string, COptionBase *>(name, val));
  }

  void addIntegerOption(const string name, int & option_field, int default_value) {
    assert(option_map.find(name) == option_map.end());
    all_options.insert(pair<string, bool>(name, true));
    COptionBase* val = new COptionInt(name, option_field, default_value);
    option_map.insert(pair<string, COptionBase *>(name, val));
  }

  void addUnsignedLongOption(const string name, unsigned long & option_field, unsigned long default_value) {
    assert(option_map.find(name) == option_map.end());
    all_options.insert(pair<string, bool>(name, true));
    COptionBase* val = new COptionULong(name, option_field, default_value);
    option_map.insert(pair<string, COptionBase *>(name, val));
  }

  void addUnsignedShortOption(const string name, unsigned short & option_field, unsigned short default_value) {
    assert(option_map.find(name) == option_map.end());
    all_options.insert(pair<string, bool>(name, true));
    COptionBase* val = new COptionUShort(name, option_field, default_value);
    option_map.insert(pair<string, COptionBase *>(name, val));
  }

  void addLongOption(const string name, long & option_field, long default_value) {
    assert(option_map.find(name) == option_map.end());
    all_options.insert(pair<string, bool>(name, true));
    COptionBase* val = new COptionLong(name, option_field, default_value);
    option_map.insert(pair<string, COptionBase *>(name, val));
  }

  void addBoolOption(const string name, bool & option_field, bool default_value) {
    assert(option_map.find(name) == option_map.end());
    all_options.insert(pair<string, bool>(name, true));
    COptionBase* val = new COptionBool(name, option_field, default_value);
    option_map.insert(pair<string, COptionBase *>(name, val));
  }

  // enum types work differently than all of the others because there are a small number of valid
  // string entries for the type. One must also provide a list of all the valid strings of that type.
  template <class Tenum>
  void addEnumOption(const string name, unsigned short & option_field, const map<string, Tenum> & enum_map, Tenum default_value) {
    assert(option_map.find(name) == option_map.end());
    all_options.insert(pair<string, bool>(name, true));
    COptionBase* val = new COptionEnum<Tenum>(name, enum_map, option_field, default_value);
    option_map.insert(pair<string, COptionBase *>(name, val));
    return;
  }


  // input_size is the number of options read in from the config file
  template <class Tenum>
	void addEnumListOption(const string name, unsigned short & input_size, unsigned short * & option_field, const map<string, Tenum> & enum_map) {
    input_size = 0;
    assert(option_map.find(name) == option_map.end());
    all_options.insert(pair<string, bool>(name, true));
		COptionBase* val = new COptionEnumList<Tenum>(name, enum_map, option_field, input_size);
    option_map.insert( pair<string, COptionBase*>(name, val) );
	}

  void addDoubleArrayOption(const string name, const int size, su2double * & option_field, su2double * default_value) {

  //  su2double * def = new su2double [size];
  //  for (int i = 0; i < size; i++) {
  //    def[i] = default_value[i];
  //  }
    assert(option_map.find(name) == option_map.end());
    all_options.insert(pair<string, bool>(name, true));
    COptionBase* val = new COptionDoubleArray(name, size, option_field, default_value);
    option_map.insert(pair<string, COptionBase *>(name, val));
  }

  void addDoubleListOption(const string name, unsigned short & size, su2double * & option_field) {
    assert(option_map.find(name) == option_map.end());
    all_options.insert(pair<string, bool>(name, true));
    COptionBase* val = new COptionDoubleList(name, size, option_field);
    option_map.insert(pair<string, COptionBase *>(name, val));
  }

  void addUShortListOption(const string name, unsigned short & size, unsigned short * & option_field) {
    assert(option_map.find(name) == option_map.end());
    all_options.insert(pair<string, bool>(name, true));
    COptionBase* val = new COptionUShortList(name, size, option_field);
    option_map.insert(pair<string, COptionBase *>(name, val));
  }

  void addStringListOption(const string name, unsigned short & num_marker, string* & option_field) {
    assert(option_map.find(name) == option_map.end());
    all_options.insert(pair<string, bool>(name, true));
    COptionBase* val = new COptionStringList(name, num_marker, option_field);
    option_map.insert(pair<string, COptionBase *>(name, val));
  }

  void addConvectOption(const string name, unsigned short & space_field, unsigned short & centered_field, unsigned short & upwind_field) {
    assert(option_map.find(name) == option_map.end());
    all_options.insert(pair<string, bool>(name, true));
    COptionBase* val = new COptionConvect(name, space_field, centered_field, upwind_field);
    option_map.insert(pair<string, COptionBase *>(name, val));
  }

  void addMathProblemOption(const string name, bool & ContinuousAdjoint, const bool & ContinuousAdjoint_default,
                            bool & DiscreteAdjoint, const bool & DiscreteAdjoint_default,
                            bool & Restart_Flow, const bool & Restart_Flow_default) {
    assert(option_map.find(name) == option_map.end());
    all_options.insert(pair<string, bool>(name, true));
    COptionBase* val = new COptionMathProblem(name, ContinuousAdjoint, ContinuousAdjoint_default, DiscreteAdjoint, DiscreteAdjoint_default, Restart_Flow, Restart_Flow_default);
    option_map.insert(pair<string, COptionBase *>(name, val));
  }

  void addDVParamOption(const string name, unsigned short & nDV_field, su2double** & paramDV, string* & FFDTag,
                        unsigned short* & design_variable) {
    assert(option_map.find(name) == option_map.end());
    all_options.insert(pair<string, bool>(name, true));
    COptionBase* val = new COptionDVParam(name, nDV_field, paramDV, FFDTag, design_variable);
    option_map.insert(pair<string, COptionBase *>(name, val));
  }
  
  void addDVValueOption(const string name, unsigned short* & nDVValue_field, su2double** & valueDV, unsigned short & nDV_field,  su2double** & paramDV,
                        unsigned short* & design_variable) {
    assert(option_map.find(name) == option_map.end());
    all_options.insert(pair<string, bool>(name, true));
    COptionBase* val = new COptionDVValue(name, nDVValue_field, valueDV, nDV_field, paramDV, design_variable);
    option_map.insert(pair<string, COptionBase *>(name, val));
  }

  void addFFDDefOption(const string name, unsigned short & nFFD_field, su2double** & coordFFD, string* & FFDTag) {
    assert(option_map.find(name) == option_map.end());
    all_options.insert(pair<string, bool>(name, true));
    COptionBase* val = new COptionFFDDef(name, nFFD_field, coordFFD, FFDTag);
    option_map.insert(pair<string, COptionBase *>(name, val));
  }
  
  void addFFDDegreeOption(const string name, unsigned short & nFFD_field, unsigned short** & degreeFFD) {
    assert(option_map.find(name) == option_map.end());
    all_options.insert(pair<string, bool>(name, true));
    COptionBase* val = new COptionFFDDegree(name, nFFD_field, degreeFFD);
    option_map.insert(pair<string, COptionBase *>(name, val));
  }

  void addStringDoubleListOption(const string name, unsigned short & list_size, string * & string_field,
                        su2double* & double_field) {
    assert(option_map.find(name) == option_map.end());
    all_options.insert(pair<string, bool>(name, true));
    COptionBase* val = new COptionStringDoubleList(name, list_size, string_field, double_field);
    option_map.insert(pair<string, COptionBase *>(name, val));
  }

  void addInletOption(const string name, unsigned short & nMarker_Inlet, string * & Marker_Inlet,
                                 su2double* & Ttotal, su2double* & Ptotal, su2double** & FlowDir) {
    assert(option_map.find(name) == option_map.end());
    all_options.insert(pair<string, bool>(name, true));
    COptionBase* val = new COptionInlet(name, nMarker_Inlet, Marker_Inlet, Ttotal, Ptotal, FlowDir);
    option_map.insert(pair<string, COptionBase *>(name, val));
  }
  template <class Tenum>
  
  void addRiemannOption(const string name, unsigned short & nMarker_Riemann, string * & Marker_Riemann, unsigned short* & option_field, const map<string, Tenum> & enum_map,
                                 su2double* & var1, su2double* & var2, su2double** & FlowDir) {
    assert(option_map.find(name) == option_map.end());
    all_options.insert(pair<string, bool>(name, true));
    COptionBase* val = new COptionRiemann<Tenum>(name, nMarker_Riemann, Marker_Riemann, option_field, enum_map, var1, var2, FlowDir);
    option_map.insert(pair<string, COptionBase *>(name, val));
  }
  template <class Tenum>
  void addNRBCOption(const string name, unsigned short & nMarker_NRBC, string * & Marker_NRBC, unsigned short* & option_field, const map<string, Tenum> & enum_map,
                                 su2double* & var1, su2double* & var2, su2double** & FlowDir) {
    assert(option_map.find(name) == option_map.end());
    all_options.insert(pair<string, bool>(name, true));
    COptionBase* val = new COptionNRBC<Tenum>(name, nMarker_NRBC, Marker_NRBC, option_field, enum_map, var1, var2, FlowDir);
    option_map.insert(pair<string, COptionBase *>(name, val));
  }

  void addExhaustOption(const string name, unsigned short & nMarker_Exhaust, string * & Marker_Exhaust,
                      su2double* & Ttotal, su2double* & Ptotal) {
    assert(option_map.find(name) == option_map.end());
    all_options.insert(pair<string, bool>(name, true));
    COptionBase* val = new COptionExhaust(name, nMarker_Exhaust, Marker_Exhaust, Ttotal, Ptotal);
    option_map.insert(pair<string, COptionBase *>(name, val));
  }
  
  void addPeriodicOption(const string & name, unsigned short & nMarker_PerBound,
                    string* & Marker_PerBound, string* & Marker_PerDonor,
                         su2double** & RotCenter, su2double** & RotAngles, su2double** & Translation) {
    assert(option_map.find(name) == option_map.end());
    all_options.insert(pair<string, bool>(name, true));
    COptionBase* val = new COptionPeriodic(name, nMarker_PerBound, Marker_PerBound, Marker_PerDonor, RotCenter, RotAngles, Translation);
    option_map.insert(pair<string, COptionBase *>(name, val));
  }

  void addMixingPlaneOption(const string & name, unsigned short & nMarker_MixBound,
                    string* & Marker_MixBound, string* & Marker_MixDonor) {
    assert(option_map.find(name) == option_map.end());
    all_options.insert(pair<string, bool>(name, true));
    COptionBase* val = new COptionMixingPlane(name, nMarker_MixBound, Marker_MixBound, Marker_MixDonor);
    option_map.insert(pair<string, COptionBase *>(name, val));
  }
  template <class Tenum>
  void addTurboPerfOption(const string & name, unsigned short & nMarker_TurboPerf,
                    string* & Marker_TurboBoundIn, string* & Marker_TurboBoundOut,  unsigned short* & Kind_TurboPerformance, const map<string, Tenum> & TurboPerformance_Map) {
    assert(option_map.find(name) == option_map.end());
    all_options.insert(pair<string, bool>(name, true));
    COptionBase* val = new COptionTurboPerformance<Tenum>(name, nMarker_TurboPerf, Marker_TurboBoundIn, Marker_TurboBoundOut, Kind_TurboPerformance, TurboPerformance_Map );
    option_map.insert(pair<string, COptionBase *>(name, val));
  }

  void addActDiskOption(const string & name,
                        unsigned short & nMarker_ActDiskInlet, unsigned short & nMarker_ActDiskOutlet, string* & Marker_ActDiskInlet, string* & Marker_ActDiskOutlet,
                        su2double** & ActDisk_PressJump, su2double** & ActDisk_TempJump, su2double** & ActDisk_Omega) {
    assert(option_map.find(name) == option_map.end());
    all_options.insert(pair<string, bool>(name, true));
    COptionBase* val = new COptionActDisk(name,
                                          nMarker_ActDiskInlet, nMarker_ActDiskOutlet, Marker_ActDiskInlet, Marker_ActDiskOutlet,
                                          ActDisk_PressJump, ActDisk_TempJump, ActDisk_Omega);
    option_map.insert(pair<string, COptionBase *>(name, val));
  }

  void addPythonOption(const string name) {
    assert(option_map.find(name) == option_map.end());
    all_options.insert(pair<string, bool>(name, true));
    COptionBase* val = new COptionPython(name);
    option_map.insert(pair<string, COptionBase *>(name, val));
  }

public:

	vector<string> fields; /*!< \brief Tags for the different fields in a restart file. */

	/*!
	 * \brief Constructor of the class which reads the input file.
	 */
	CConfig(char case_filename[MAX_STRING_SIZE], unsigned short val_software, unsigned short val_iZone, unsigned short val_nZone, unsigned short val_nDim, unsigned short verb_level);

	/*!
	 * \brief Constructor of the class which reads the input file.
	 */
	CConfig(char case_filename[MAX_STRING_SIZE], unsigned short val_software);
  
  /*!
   * \brief Constructor of the class which reads the input file.
   */
  CConfig(char case_filename[MAX_STRING_SIZE], CConfig *config);

	/*!
	 * \brief Destructor of the class.
	 */
	~CConfig(void);

  /*!
   * \brief Gets the number of zones in the mesh file.
   * \param[in] val_mesh_filename - Name of the file with the grid information.
   * \param[in] val_format - Format of the file with the grid information.
   * \param[in] config - Definition of the particular problem.
   * \return Total number of zones in the grid file.
   */
  static unsigned short GetnZone(string val_mesh_filename, unsigned short val_format, CConfig *config);

  /*!
   * \brief Gets the number of dimensions in the mesh file
   * \param[in] val_mesh_filename - Name of the file with the grid information.
   * \param[in] val_format - Format of the file with the grid information.
   * \return Total number of domains in the grid file.
   */
  static unsigned short GetnDim(string val_mesh_filename, unsigned short val_format);

  /*!
   * \brief Initializes pointers to null
   */
	void SetPointersNull(void);

	/*!
	 * \brief breaks an input line from the config file into a set of tokens
	 * \param[in] str - the input line string
	 * \param[out] option_name - the name of the option found at the beginning of the line
	 * \param[out] option_value - the tokens found after the "=" sign on the line
	 * \returns false if the line is empty or a commment, true otherwise
	 */
	bool TokenizeString(string & str, string & option_name,
			vector<string> & option_value);

	/*!
	 * \brief Get reference origin for moment computation.
     * \param[in] val_marker - the marker we are monitoring.
	 * \return Reference origin (in cartesians coordinates) for moment computation.
	 */
	su2double *GetRefOriginMoment(unsigned short val_marker);

  /*!
	 * \brief Get reference origin x-coordinate for moment computation.
   * \param[in] val_marker - the marker we are monitoring.
	 * \return Reference origin x-coordinate (in cartesians coordinates) for moment computation.
	 */
	su2double GetRefOriginMoment_X(unsigned short val_marker);

  /*!
	 * \brief Get reference origin y-coordinate for moment computation.
   * \param[in] val_marker - the marker we are monitoring.
	 * \return Reference origin y-coordinate (in cartesians coordinates) for moment computation.
	 */
	su2double GetRefOriginMoment_Y(unsigned short val_marker);

  /*!
	 * \brief Get reference origin z-coordinate for moment computation.
   * \param[in] val_marker - the marker we are monitoring.
	 * \return Reference origin z-coordinate (in cartesians coordinates) for moment computation.
	 */
	su2double GetRefOriginMoment_Z(unsigned short val_marker);

  /*!
	 * \brief Set reference origin x-coordinate for moment computation.
   * \param[in] val_marker - the marker we are monitoring.
	 * \param[in] val_origin - New x-coordinate of the mesh motion origin.
	 */
	void SetRefOriginMoment_X(unsigned short val_marker, su2double val_origin);

  /*!
	 * \brief Set reference origin y-coordinate for moment computation.
   * \param[in] val_marker - the marker we are monitoring.
	 * \param[in] val_origin - New y-coordinate of the mesh motion origin.
	 */
	void SetRefOriginMoment_Y(unsigned short val_marker, su2double val_origin);

  /*!
	 * \brief Set reference origin z-coordinate for moment computation.
   * \param[in] val_marker - the marker we are monitoring.
	 * \param[in] val_origin - New z-coordinate of the mesh motion origin.
	 */
	void SetRefOriginMoment_Z(unsigned short val_marker, su2double val_origin);

	/*!
	 * \brief Get index of the upper and lower horizontal plane.
	 * \param[in] index - 0 means upper surface, and 1 means lower surface.
	 * \return Index of the upper and lower surface.
	 */
	string GetPlaneTag(unsigned short index);

	/*!
	 * \brief Get the integration limits for the equivalent area computation.
	 * \param[in] index - 0 means x_min, and 1 means x_max.
	 * \return Integration limits for the equivalent area computation.
	 */
	su2double GetEA_IntLimit(unsigned short index);
  
  /*!
	 * \brief Get the integration limits for the equivalent area computation.
	 * \param[in] index - 0 means x_min, and 1 means x_max.
	 * \return Integration limits for the equivalent area computation.
	 */
	su2double GetEA_ScaleFactor(void);

  /*!
	 * \brief Get the limit value for the adjoint variables.
	 * \return Limit value for the adjoint variables.
	 */
	su2double GetAdjointLimit(void);

	/*!
	 * \brief Get the the coordinates where of the box where the grid is going to be deformed.
	 * \return Coordinates where of the box where the grid is going to be deformed.
	 */
	su2double *GetHold_GridFixed_Coord(void);

  /*!
   * \brief Get the the coordinates where of the box where a subsonic region is imposed.
   * \return Coordinates where of the box where the grid is going to be a subsonic region.
   */
  su2double *GetSubsonicEngine_Values(void);

  /*!
   * \brief Get the the coordinates where of the box where a subsonic region is imposed.
   * \return Coordinates where of the box where the grid is going to be a subsonic region.
   */
  su2double *GetSubsonicEngine_Cyl(void);
  
  /*!
   * \brief Get the the coordinates where of the box where a subsonic region is imposed.
   * \return Coordinates where of the box where the grid is going to be a subsonic region.
   */
  su2double *GetDistortionRack(void);

	/*!
	 * \brief Get the power of the dual volume in the grid adaptation sensor.
	 * \return Power of the dual volume in the grid adaptation sensor.
	 */
	su2double GetDualVol_Power(void);

	/*!
	 * \brief Get Information about if there is an analytical definition of the surface for doing the
	 *        grid adaptation.
	 * \return Definition of the surfaces. NONE implies that there isn't any analytical definition
	 *         and it will use and interpolation.
	 */
	unsigned short GetAnalytical_Surface(void);

  /*!
	 * \brief Get Information about if there is an analytical definition of the surface for doing the
	 *        grid adaptation.
	 * \return Definition of the surfaces. NONE implies that there isn't any analytical definition
	 *         and it will use and interpolation.
	 */
	unsigned short GetAxis_Orientation(void);

	/*!
	 * \brief Get the ratio of density for a free surface problem.
	 * \return Ratio of density for a free surface problem.
	 */
	su2double GetRatioDensity(void);

	/*!
	 * \brief Get the ratio of viscosity for a free surface problem.
	 * \return Ratio of viscosity for a free surface problem.
	 */
	su2double GetRatioViscosity(void);

	/*!
	 * \brief Get the thickness of the interfase for a free surface problem.
	 * \return Thickness of the interfase for a free surface problem.
	 */
	su2double GetFreeSurface_Thickness(void);

	/*!
	 * \brief Get the damping of the free surface for a free surface problem.
	 * \return Damping of the interfase for a free surface problem.
	 */
	su2double GetFreeSurface_Damping_Coeff(void);

	/*!
	 * \brief Get the damping of the free surface for a free surface problem.
	 * \return Damping of the interfase for a free surface problem.
	 */
	su2double GetFreeSurface_Damping_Length(void);

	/*!
	 * \brief Get the outlet position of the free surface for a free surface problem.
	 * \return Outlet position of the interfase for a free surface problem.
	 */
	su2double GetFreeSurface_Outlet(void);

  /*!
	 * \brief Creates a tecplot file to visualize the partition made by the DDC software.
	 * \return <code>TRUE</code> if the partition is going to be plotted; otherwise <code>FALSE</code>.
	 */
  bool GetExtraOutput(void);

	/*!
	 * \brief Get the value of the Mach number (velocity divided by speed of sound).
	 * \return Value of the Mach number.
	 */
	su2double GetMach(void);

	/*!
	 * \brief Get the value of the Gamma of fluid (ratio of specific heats).
	 * \return Value of the constant: Gamma
	 */
	su2double GetGamma(void);
  
  /*!
   * \brief Get the values of the CFL adapation.
   * \return Value of CFL adapation
   */
  su2double GetCFL_AdaptParam(unsigned short val_index);
  
  /*!
   * \brief Get the values of the CFL adapation.
   * \return Value of CFL adapation
   */
  bool GetCFL_Adapt(void);
  
  /*!
	 * \brief Get the value of the limits for the sections.
	 * \return Value of the limits for the sections.
	 */
	su2double GetSection_Location(unsigned short val_var);

	/*!
	 * \brief Get the array that maps chemical consituents to each chemical reaction.
	 * \return Memory location of the triple pointer to the 3-D reaction map array.
	 */
	int ***GetReaction_Map(void);

	/*!
	 * \brief Get the array containing the curve fit coefficients for the Omega(0,0) collision integrals.
	 * \return Memory location of the triple pointer to the 3-D collision integral array.
	 */
	su2double ***GetCollisionIntegral00(void);

	/*!
	 * \brief Get the array containing the curve fit coefficients for the Omega(1,1) collision integrals.
	 * \return Memory location of the triple pointer to the 3-D collision integral array.
	 */
	su2double ***GetCollisionIntegral11(void);

	/*!
	 * \brief Get the value of the bulk modulus.
	 * \return Value of the bulk modulus.
	 */
	su2double GetBulk_Modulus(void);

	/*!
	 * \brief Get the artificial compresibility factor.
	 * \return Value of the artificial compresibility factor.
	 */
	su2double GetArtComp_Factor(void);

	/*!
	 * \brief Get the Level set zero for free surface .
	 * \return Value of the level set zero coordinate
	 */
	su2double GetFreeSurface_Zero(void);

	/*!
	 * \brief Get the Level set zero for free surface .
	 * \return Value of the level set zero coordinate
	 */
	su2double GetFreeSurface_Depth(void);

	/*!
	 * \brief Get the value of specific gas constant.
	 * \return Value of the constant: Gamma
	 */
	su2double GetGas_Constant(void);

  /*!
	 * \brief Get the value of specific gas constant.
	 * \return Value of the constant: Gamma
	 */
	su2double GetGas_ConstantND(void);

	/*!
	 * \brief Get the coefficients of the Blottner viscosity model
	 * \param[in] val_Species - Index of the species
	 * \param[in] val_Coeff - Index of the coefficient (As, Bs, Cs)
	 * \return Value of the Blottner coefficient
	 */
	su2double GetBlottnerCoeff(unsigned short val_Species, unsigned short val_Coeff);

  /*!
	 * \brief Get the p-norm for heat-flux objective functions (adjoint problem).
	 * \return Value of the heat flux p-norm
	 */
	su2double GetPnormHeat(void);

	/*!
	 * \brief Get the value of wall temperature.
	 * \return Value of the constant: Temperature
	 */
	su2double GetWallTemperature(void);

	/*!
	 * \brief Get the reference value for the specific gas constant.
	 * \return Reference value for the specific gas constant.
	 */
	su2double GetGas_Constant_Ref(void);

	/*!
	 * \brief Get the value of the frestream temperature.
	 * \return Freestream temperature.
	 */
	su2double GetTemperature_FreeStream(void);

  /*!
	 * \brief Get the value of the frestream temperature.
	 * \return Freestream temperature.
	 */
	su2double GetEnergy_FreeStream(void);

  /*!
	 * \brief Get the value of the frestream temperature.
	 * \return Freestream temperature.
	 */
	su2double GetViscosity_FreeStream(void);

  /*!
	 * \brief Get the value of the frestream temperature.
	 * \return Freestream temperature.
	 */
	su2double GetDensity_FreeStream(void);

  /*!
	 * \brief Get the value of the frestream temperature.
	 * \return Freestream temperature.
	 */
	su2double GetModVel_FreeStream(void);

  /*!
	 * \brief Get the value of the frestream temperature.
	 * \return Freestream temperature.
	 */
	su2double GetModVel_FreeStreamND(void);

  /*!
	 * \brief Get the value of the frestream vibrational-electronic temperature.
	 * \return Freestream temperature.
	 */
	su2double GetTemperature_ve_FreeStream(void);

	/*!
	 * \brief Get the value of the laminar Prandtl number.
	 * \return Laminar Prandtl number.
	 */
	su2double GetPrandtl_Lam(void);

	/*!
	 * \brief Get the value of the turbulent Prandtl number.
	 * \return Turbulent Prandtl number.
	 */
	su2double GetPrandtl_Turb(void);

	/*!
	 * \brief Get the value of the reference length for non-dimensionalization.
	 *        This value should always be 1 internally, and is not user-specified.
	 * \return Reference length for non-dimensionalization.
	 */
	su2double GetLength_Ref(void);

	/*!
	 * \brief Get the value of the reference pressure for non-dimensionalization.
	 * \return Reference pressure for non-dimensionalization.
	 */
	su2double GetPressure_Ref(void);

  /*!
	 * \brief Get the value of the reference pressure for non-dimensionalization.
	 * \return Reference pressure for non-dimensionalization.
	 */
	su2double GetEnergy_Ref(void);

	/*!
	 * \brief Get the value of the reference temperature for non-dimensionalization.
	 * \return Reference temperature for non-dimensionalization.
	 */
	su2double GetTemperature_Ref(void);

	/*!
	 * \brief Get the value of the reference density for non-dimensionalization.
	 * \return Reference density for non-dimensionalization.
	 */
	su2double GetDensity_Ref(void);

	/*!
	 * \brief Get the value of the reference velocity for non-dimensionalization.
	 * \return Reference velocity for non-dimensionalization.
	 */
	su2double GetVelocity_Ref(void);

	/*!
	 * \brief Get the value of the reference time for non-dimensionalization.
	 * \return Reference time for non-dimensionalization.
	 */
	su2double GetTime_Ref(void);

	/*!
	 * \brief Get the value of the reference viscosity for non-dimensionalization.
	 * \return Reference viscosity for non-dimensionalization.
	 */
	su2double GetViscosity_Ref(void);
  
  /*!
   * \brief Get the value of the reference viscosity for non-dimensionalization.
   * \return Reference viscosity for non-dimensionalization.
   */
  su2double GetHighlite_Area(void);
  
  /*!
   * \brief Get the value of the reference viscosity for non-dimensionalization.
   * \return Reference viscosity for non-dimensionalization.
   */
  su2double GetFan_Poly_Eff(void);

	/*!
	 * \brief Get the value of the reference conductivity for non-dimensionalization.
	 * \return Reference conductivity for non-dimensionalization.
	 */
	su2double GetConductivity_Ref(void);

	/*!
	 * \brief Get the value of the reference angular velocity for non-dimensionalization.
	 * \return Reference angular velocity for non-dimensionalization.
	 */
	su2double GetOmega_Ref(void);

	/*!
	 * \brief Get the value of the reference force for non-dimensionalization.
	 * \return Reference force for non-dimensionalization.
	 */
	su2double GetForce_Ref(void);

  /*!
	 * \brief Get the value of the non-dimensionalized freestream pressure.
	 * \return Non-dimensionalized freestream pressure.
	 */
	su2double GetPressure_FreeStream(void);

	/*!
	 * \brief Get the value of the non-dimensionalized freestream pressure.
	 * \return Non-dimensionalized freestream pressure.
	 */
	su2double GetPressure_FreeStreamND(void);

	/*!
	 * \brief Get the vector of the dimensionalized freestream velocity.
	 * \return Dimensionalized freestream velocity vector.
	 */
	su2double* GetVelocity_FreeStream(void);

	/*!
	 * \brief Get the value of the non-dimensionalized freestream temperature.
	 * \return Non-dimensionalized freestream temperature.
	 */
	su2double GetTemperature_FreeStreamND(void);

	/*!
	 * \brief Get the value of the non-dimensionalized freestream density.
	 * \return Non-dimensionalized freestream density.
	 */
	su2double GetDensity_FreeStreamND(void);

	/*!
	 * \brief Get the vector of the non-dimensionalized freestream velocity.
	 * \return Non-dimensionalized freestream velocity vector.
	 */
	su2double* GetVelocity_FreeStreamND(void);

	/*!
	 * \brief Get the value of the non-dimensionalized freestream energy.
	 * \return Non-dimensionalized freestream energy.
	 */
	su2double GetEnergy_FreeStreamND(void);

	/*!
	 * \brief Get the value of the non-dimensionalized freestream viscosity.
	 * \return Non-dimensionalized freestream viscosity.
	 */
	su2double GetViscosity_FreeStreamND(void);

  /*!
	 * \brief Get the value of the non-dimensionalized freestream viscosity.
	 * \return Non-dimensionalized freestream viscosity.
	 */
	su2double GetTke_FreeStreamND(void);

  /*!
	 * \brief Get the value of the non-dimensionalized freestream viscosity.
	 * \return Non-dimensionalized freestream viscosity.
	 */
	su2double GetOmega_FreeStreamND(void);

  /*!
	 * \brief Get the value of the non-dimensionalized freestream viscosity.
	 * \return Non-dimensionalized freestream viscosity.
	 */
	su2double GetTke_FreeStream(void);

  /*!
	 * \brief Get the value of the non-dimensionalized freestream viscosity.
	 * \return Non-dimensionalized freestream viscosity.
	 */
	su2double GetOmega_FreeStream(void);

	/*!
	 * \brief Get the value of the non-dimensionalized freestream intermittency.
	 * \return Non-dimensionalized freestream intermittency.
	 */
	su2double GetIntermittency_FreeStream(void);

	/*!
	 * \brief Get the value of the non-dimensionalized freestream turbulence intensity.
	 * \return Non-dimensionalized freestream intensity.
	 */
	su2double GetTurbulenceIntensity_FreeStream(void);

	/*!
	 * \brief Get the value of the non-dimensionalized freestream turbulence intensity.
	 * \return Non-dimensionalized freestream intensity.
	 */
	su2double GetNuFactor_FreeStream(void);
  
  /*!
   * \brief Get the value of the non-dimensionalized engine turbulence intensity.
   * \return Non-dimensionalized engine intensity.
   */
  su2double GetNuFactor_Engine(void);

  /*!
   * \brief Get the value of the non-dimensionalized actuator disk turbulence intensity.
   * \return Non-dimensionalized actuator disk intensity.
   */
  su2double GetNuFactor_ActDisk(void);
  
  /*!
   * \brief Get the value of the non-dimensionalized actuator disk turbulence intensity.
   * \return Non-dimensionalized actuator disk intensity.
   */
  su2double GetSecondaryFlow_ActDisk(void);
  
  /*!
   * \brief Get the value of the non-dimensionalized actuator disk turbulence intensity.
   * \return Non-dimensionalized actuator disk intensity.
   */
  su2double GetInitial_BCThrust(void);
  
  /*!
   * \brief Get the value of the non-dimensionalized actuator disk turbulence intensity.
   * \return Non-dimensionalized actuator disk intensity.
   */
  void SetInitial_BCThrust(su2double val_bcthrust);

	/*!
	 * \brief Get the value of the turbulent to laminar viscosity ratio.
	 * \return Ratio of turbulent to laminar viscosity ratio.
	 */
	su2double GetTurb2LamViscRatio_FreeStream(void);

  /*!
	 * \brief Get the vector of free stream mass fraction values.
	 * \return Ratio of species mass to mixture mass.
	 */
	su2double* GetMassFrac_FreeStream(void);

	/*!
	 * \brief Get the value of the Reynolds length.
	 * \return Reynolds length.
	 */
	su2double GetLength_Reynolds(void);

	/*!
	 * \brief Get the start up iterations using the fine grid, this works only for multigrid problems.
	 * \return Start up iterations using the fine grid.
	 */
	unsigned short GetnStartUpIter(void);

	/*!
	 * \brief Get the reference area for non dimensional coefficient computation. If the value from the
	 *        is 0 then, the code will compute the reference area using the projection of the shape into
	 *        the z plane (3D) or the x plane (2D).
	 * \return Value of the reference area for coefficient computation.
	 */
	su2double GetRefAreaCoeff(void);

	/*!
	 * \brief Get the wave speed.
	 * \return Value of the wave speed.
	 */
	su2double GetWaveSpeed(void);

	/*!
	 * \brief Get the wave speed.
	 * \return Value of the wave speed.
	 */
	su2double GetThermalDiffusivity(void);

	/*!
	 * \brief Get the Young's modulus of elasticity.
	 * \return Value of the Young's modulus of elasticity.
	 */
	su2double GetElasticyMod(void);

	/*!
	  * \brief Decide whether to apply DE effects to the model.
	  * \return <code>TRUE</code> if the DE effects are to be applied, <code>FALSE</code> otherwise.
	  */

	bool GetDE_Effects(void);

  /*!
    * \brief Decide whether to predict the DE effects for the next time step.
    * \return <code>TRUE</code> if the DE effects are to be applied, <code>FALSE</code> otherwise.
    */

  bool GetDE_Predicted(void);

	/*!
	 * \brief Get the value of the DE modulus.
	 * \return Value of the DE modulus.
	 */
	su2double GetDE_Modulus(void);

	/*!
	 * \brief Get the value of the DE rate of change from one iter to the next.
	 * \return Value of the DE rate of change from one iter to the next.
	 */
	su2double GetDE_Rate(void);

	/*!
	 * \brief Get the kind of design variable for FEA.
	 * \return Value of the DE voltage.
	 */
	unsigned short GetDV_FEA(void);

	/*!
	  * \brief Decide whether to run a structural adjoint solution.
	  * \return <code>TRUE</code> if it's necessary to run a structural adjoint solution, <code>FALSE</code> otherwise.
	  */

	bool GetStructural_Adj(void);

	/*!
	  * \brief Decide whether it's necessary to read a reference geometry.
	  * \return <code>TRUE</code> if it's necessary to read a reference geometry, <code>FALSE</code> otherwise.
	  */

	bool GetRefGeom(void);

	/*!
	 * \brief Get the name of the file with the reference geometry of the structural problem.
	 * \return Name of the file with the reference geometry of the structural problem.
	 */
	string GetRefGeom_FEMFileName(void);

	/*!
	 * \brief Get the format of the reference geometry file.
	 * \return Format of the reference geometry file.
	 */
	unsigned short GetRefGeom_FileFormat(void);

    /*!
	 * \brief Formulation for 2D elasticity (plane stress - strain)
	 * \return Flag to 2D elasticity model.
	 */
	unsigned short GetElas2D_Formulation(void);

  /*!
    * \brief Decide whether it's necessary to read a reference geometry.
    * \return <code>TRUE</code> if it's necessary to read a reference geometry, <code>FALSE</code> otherwise.
    */

  bool GetPrestretch(void);

  /*!
   * \brief Get the name of the file with the reference geometry of the structural problem.
   * \return Name of the file with the reference geometry of the structural problem.
   */
  string GetPrestretch_FEMFileName(void);

	/*!
	 * \brief Get the Poisson's ratio.
	 * \return Value of the Poisson's ratio.
	 */
	su2double GetPoissonRatio(void);

	/*!
	 * \brief Get the Material Density.
	 * \return Value of the Material Density.
	 */
	su2double GetMaterialDensity(void);

    /*!
	 * \brief Compressibility/incompressibility of the solids analysed using the structural solver.
	 * \return Compressible or incompressible.
	 */
	unsigned short GetMaterialCompressibility(void);

    /*!
	 * \brief Compressibility/incompressibility of the solids analysed using the structural solver.
	 * \return Compressible or incompressible.
	 */
	unsigned short GetMaterialModel(void);

    /*!
	 * \brief Geometric conditions for the structural solver.
	 * \return Small or large deformation structural analysis.
	 */
	unsigned short GetGeometricConditions(void);

	/*!
	 * \brief Get the reference length for computing moment (the default value is 1).
	 * \return Reference length for moment computation.
	 */
	su2double GetRefLengthMoment(void);

	/*!
	 * \brief Get the reference element length for computing the slope limiting epsilon.
	 * \return Reference element length for slope limiting epsilon.
	 */
	su2double GetRefElemLength(void);

  /*!
	 * \brief Get the reference coefficient for detecting sharp edges.
	 * \return Reference coefficient for detecting sharp edges.
	 */
	su2double GetRefSharpEdges(void);

	/*!
	 * \brief Get the volume of the whole domain using the fine grid, this value is common for all the grids
	 *        in the multigrid method.
	 * \return Volume of the whole domain.
	 */
	su2double GetDomainVolume(void);

	/*!
	 * \brief In case the <i>RefAreaCoeff</i> is equal to 0 then, it is necessary to compute a reference area,
	 *        with this function we set the value of the reference area.
	 * \param[in] val_area - Value of the reference area for non dimensional coefficient computation.
	 */
	void SetRefAreaCoeff(su2double val_area);

	/*!
	 * \brief Set the value of the domain volume computed on the finest grid.
	 * \note This volume do not include the volume of the body that is being simulated.
	 * \param[in] val_volume - Value of the domain volume computed on the finest grid.
	 */
	void SetDomainVolume(su2double val_volume);

	/*!
	 * \brief Set the finest mesh in a multigrid strategy.
	 * \note If we are using a Full Multigrid Strategy or a start up with finest grid, it is necessary
	 *       to change several times the finest grid.
	 * \param[in] val_finestmesh - Index of the finest grid.
	 */
	void SetFinestMesh(unsigned short val_finestmesh);

	/*!
	 * \brief Set the kind of time integration scheme.
	 * \note If we are solving different equations it will be necessary to change several
	 *       times the kind of time integration, to choose the right scheme.
	 * \param[in] val_kind_timeintscheme - Kind of time integration scheme.
	 */
	void SetKind_TimeIntScheme(unsigned short val_kind_timeintscheme);

	/*!
	 * \brief Set the parameters of the convective numerical scheme.
	 * \note The parameters will change because we are solving different kind of equations.
	 * \param[in] val_kind_convnumscheme - Center or upwind scheme.
	 * \param[in] val_kind_centered - If centered scheme, kind of centered scheme (JST, etc.).
	 * \param[in] val_kind_upwind - If upwind scheme, kind of upwind scheme (Roe, etc.).
	 * \param[in] val_kind_slopelimit - If upwind scheme, kind of slope limit.
	 */
	void SetKind_ConvNumScheme(unsigned short val_kind_convnumscheme, unsigned short val_kind_centered,
			unsigned short val_kind_upwind, unsigned short val_kind_slopelimit, unsigned short val_order_spatial_int);

	/*!
	 * \brief Get the value of limiter coefficient.
	 * \return Value of the limiter coefficient.
	 */
	su2double GetLimiterCoeff(void);
  
  /*!
	 * \brief Freeze the value of the limiter after a number of iterations.
	 * \return Number of iterations.
	 */
	unsigned long GetLimiterIter(void);

  /*!
	 * \brief Get the value of sharp edge limiter.
	 * \return Value of the sharp edge limiter coefficient.
	 */
	su2double GetSharpEdgesCoeff(void);

	/*!
	 * \brief Get the Reynolds number. Dimensionless number that gives a measure of the ratio of inertial forces
	 *        to viscous forces and consequently quantifies the relative importance of these two types of forces
	 *        for given flow condition.
	 * \return Value of the Reynolds number.
	 */
	su2double GetReynolds(void);

	/*!
	 * \brief Get the Froude number for free surface problems.
	 * \return Value of the Froude number.
	 */
	su2double GetFroude(void);

  /*!
	 * \brief Set the Froude number for free surface problems.
	 * \return Value of the Froude number.
	 */
	void SetFroude(su2double val_froude);

  /*!
	 * \brief Set the Froude number for free surface problems.
	 * \return Value of the Froude number.
	 */
	void SetMach(su2double val_mach);

  /*!
	 * \brief Set the Froude number for free surface problems.
	 * \return Value of the Froude number.
	 */
	void SetReynolds(su2double val_reynolds);

  /*!
	 * \brief Set the Froude number for free surface problems.
	 * \return Value of the Froude number.
	 */
	void SetLength_Ref(su2double val_length_ref);

  /*!
	 * \brief Set the Froude number for free surface problems.
	 * \return Value of the Froude number.
	 */
	void SetVelocity_Ref(su2double val_velocity_ref);

  /*!
	 * \brief Set the Froude number for free surface problems.
	 * \return Value of the Froude number.
	 */
	void SetPressure_Ref(su2double val_pressure_ref);

  /*!
	 * \brief Set the Froude number for free surface problems.
	 * \return Value of the Froude number.
	 */
	void SetDensity_Ref(su2double val_density_ref);
  
  /*!
   * \brief Set the reference temperature.
   * \return Value of the Froude number.
   */
  void SetTemperature_Ref(su2double val_temperature_ref);

  /*!
	 * \brief Set the Froude number for free surface problems.
	 * \return Value of the Froude number.
	 */
	void SetTime_Ref(su2double val_time_ref);

  /*!
	 * \brief Set the Froude number for free surface problems.
	 * \return Value of the Froude number.
	 */
	void SetEnergy_Ref(su2double val_energy_ref);

  /*!
	 * \brief Set the Froude number for free surface problems.
	 * \return Value of the Froude number.
	 */
	void SetOmega_Ref(su2double val_omega_ref);

  /*!
	 * \brief Set the Froude number for free surface problems.
	 * \return Value of the Froude number.
	 */
	void SetForce_Ref(su2double val_force_ref);

  /*!
	 * \brief Set the Froude number for free surface problems.
	 * \return Value of the Froude number.
	 */
	void SetGas_Constant_Ref(su2double val_gas_constant_ref);

  /*!
	 * \brief Set the Froude number for free surface problems.
	 * \return Value of the Froude number.
	 */
	void SetGas_Constant(su2double val_gas_constant);

  /*!
	 * \brief Set the Froude number for free surface problems.
	 * \return Value of the Froude number.
	 */
	void SetViscosity_Ref(su2double val_viscosity_ref);

   /*!
    * \brief Set the Froude number for free surface problems.
	* \return Value of the Froude number.
	*/
	void SetConductivity_Ref(su2double val_conductivity_ref);

  /*!
	 * \brief Set the Froude number for free surface problems.
	 * \return Value of the Froude number.
	 */
	void SetPressure_FreeStreamND(su2double val_pressure_freestreamnd);

  /*!
	 * \brief Set the Froude number for free surface problems.
	 * \return Value of the Froude number.
	 */
	void SetPressure_FreeStream(su2double val_pressure_freestream);

  /*!
	 * \brief Set the Froude number for free surface problems.
	 * \return Value of the Froude number.
	 */
	void SetDensity_FreeStreamND(su2double val_density_freestreamnd);

  /*!
	 * \brief Set the Froude number for free surface problems.
	 * \return Value of the Froude number.
	 */
	void SetDensity_FreeStream(su2double val_density_freestream);

  /*!
	 * \brief Set the Froude number for free surface problems.
	 * \return Value of the Froude number.
	 */
	void SetViscosity_FreeStream(su2double val_viscosity_freestream);

  /*!
	 * \brief Set the Froude number for free surface problems.
	 * \return Value of the Froude number.
	 */
	void SetModVel_FreeStream(su2double val_modvel_freestream);

  /*!
	 * \brief Set the Froude number for free surface problems.
	 * \return Value of the Froude number.
	 */
	void SetModVel_FreeStreamND(su2double val_modvel_freestreamnd);

  /*!
	 * \brief Set the Froude number for free surface problems.
	 * \return Value of the Froude number.
	 */
	void SetTemperature_FreeStream(su2double val_temperature_freestream);
  
  /*!
	 * \brief Set the Froude number for free surface problems.
	 * \return Value of the Froude number.
	 */
	void SetTemperature_FreeStreamND(su2double val_temperature_freestreamnd);

  /*!
	 * \brief Set the Froude number for free surface problems.
	 * \return Value of the Froude number.
	 */
	void SetGas_ConstantND(su2double val_gas_constantnd);

  /*!
	 * \brief Set the Froude number for free surface problems.
	 * \return Value of the Froude number.
	 */
	void SetVelocity_FreeStreamND(su2double val_velocity_freestreamnd, unsigned short val_dim);

  /*!
	 * \brief Set the Froude number for free surface problems.
	 * \return Value of the Froude number.
	 */
	void SetViscosity_FreeStreamND(su2double val_viscosity_freestreamnd);

  /*!
	 * \brief Set the Froude number for free surface problems.
	 * \return Value of the Froude number.
	 */
	void SetTke_FreeStreamND(su2double val_tke_freestreamnd);

  /*!
	 * \brief Set the Froude number for free surface problems.
	 * \return Value of the Froude number.
	 */
	void SetOmega_FreeStreamND(su2double val_omega_freestreamnd);

  /*!
	 * \brief Set the Froude number for free surface problems.
	 * \return Value of the Froude number.
	 */
	void SetTke_FreeStream(su2double val_tke_freestream);

  /*!
	 * \brief Set the Froude number for free surface problems.
	 * \return Value of the Froude number.
	 */
	void SetOmega_FreeStream(su2double val_omega_freestream);

  /*!
	 * \brief Set the Froude number for free surface problems.
	 * \return Value of the Froude number.
	 */
	void SetEnergy_FreeStreamND(su2double val_energy_freestreamnd);

  /*!
	 * \brief Set the Froude number for free surface problems.
	 * \return Value of the Froude number.
	 */
	void SetEnergy_FreeStream(su2double val_energy_freestream);

  /*!
	 * \brief Set the Froude number for free surface problems.
	 * \return Value of the Froude number.
	 */
	void SetTotal_UnstTimeND(su2double val_total_unsttimend);

	/*!
	 * \brief Get the angle of attack of the body. This is the angle between a reference line on a lifting body
	 *        (often the chord line of an airfoil) and the vector representing the relative motion between the
	 *        lifting body and the fluid through which it is moving.
	 * \return Value of the angle of attack.
	 */
	su2double GetAoA(void);

	/*!
	 * \brief Set the angle of attack.
	 * \param[in] val_AoA - Value of the angle of attack.
	 */
	void SetAoA(su2double val_AoA);

  /*!
	 * \brief Set the angle of attack.
	 * \param[in] val_AoA - Value of the angle of attack.
	 */
	void SetAoS(su2double val_AoS);

	/*!
	 * \brief Get the angle of sideslip of the body. It relates to the rotation of the aircraft centerline from
	 *        the relative wind.
	 * \return Value of the angle of sideslip.
	 */
	su2double GetAoS(void);

	/*!
	 * \brief Get the charge coefficient that is used in the poissonal potential simulation.
	 * \return Value of the charge coefficient.
	 */
	su2double GetChargeCoeff(void);

	/*!
	 * \brief Get the number of multigrid levels.
	 * \return Number of multigrid levels (without including the original grid).
	 */
	unsigned short GetnMGLevels(void);

	/*!
	 * \brief Set the number of multigrid levels.
	 * \param[in] val_nMGLevels - Index of the mesh were the CFL is applied
	 */
	void SetMGLevels(unsigned short val_nMGLevels);

	/*!
	 * \brief Get the index of the finest grid.
	 * \return Index of the finest grid in a multigrid strategy, this is 0 unless we are
		       performing a Full multigrid.
	 */
	unsigned short GetFinestMesh(void);

	/*!
	 * \brief Get the kind of multigrid (V or W).
	 * \note This variable is used in a recursive way to perform the different kind of cycles
	 * \return 0 or 1 depending of we are dealing with a V or W cycle.
	 */
	unsigned short GetMGCycle(void);

	/*!
	 * \brief Get the king of evaluation in the geometrical module.
	 * \return 0 or 1 depending of we are dealing with a V or W cycle.
	 */
	unsigned short GetGeometryMode(void);

	/*!
	 * \brief Get the Courant Friedrich Levi number for each grid.
	 * \param[in] val_mesh - Index of the mesh were the CFL is applied.
	 * \return CFL number for each grid.
	 */
	su2double GetCFL(unsigned short val_mesh);
  
  /*!
	 * \brief Get the Courant Friedrich Levi number for each grid.
	 * \param[in] val_mesh - Index of the mesh were the CFL is applied.
	 * \return CFL number for each grid.
	 */
	void SetCFL(unsigned short val_mesh, su2double val_cfl);

	/*!
	 * \brief Get the Courant Friedrich Levi number for unsteady simulations.
	 * \return CFL number for unsteady simulations.
	 */
	su2double GetUnst_CFL(void);
  
  /*!
   * \brief Get the Courant Friedrich Levi number for unsteady simulations.
   * \return CFL number for unsteady simulations.
   */
  su2double GetMax_DeltaTime(void);
  
	/*!
	 * \brief Get a parameter of the particular design variable.
	 * \param[in] val_dv - Number of the design variable that we want to read.
	 * \param[in] val_param - Index of the parameter that we want to read.
	 * \return Design variable parameter.
	 */
	su2double GetParamDV(unsigned short val_dv, unsigned short val_param);

  /*!
   * \brief Get a parameter of the particular design variable.
   * \param[in] val_ffd - Number of the ffd that we want to read.
   * \param[in] val_coord - Index of the coordinate that we want to read.
   * \return FFD parameter.
   */
  su2double GetCoordFFDBox(unsigned short val_ffd, unsigned short val_coord);

  /*!
   * \brief Get a parameter of the particular design variable.
   * \param[in] val_ffd - Number of the ffd that we want to read.
   * \param[in] val_coord - Index of the coordinate that we want to read.
   * \return FFD parameter.
   */
  unsigned short GetDegreeFFDBox(unsigned short val_ffd, unsigned short val_degree);

  /*!
	 * \brief Get the FFD Tag of a particular design variable.
	 * \param[in] val_dv - Number of the design variable that we want to read.
	 * \return Design variable parameter.
	 */
	string GetFFDTag(unsigned short val_dv);
  
  /*!
   * \brief Get the FFD Tag of a particular design variable.
   * \param[in] val_dv - Number of the design variable that we want to read.
   * \return Design variable parameter.
   */
  string GetTagFFDBox(unsigned short val_ffd);

	/*!
	 * \brief Get the number of design variables.
	 * \return Number of the design variables.
	 */
	unsigned short GetnDV(void);
  
  /*!
   * \brief Get the number of design variables.
   * \return Number of the design variables.
   */
  unsigned short GetnDV_Value(unsigned short iDV);

  /*!
   * \brief Get the number of design variables.
   * \return Number of the design variables.
   */
  unsigned short GetnFFDBox(void);
  
  /*!
   * \brief Get the required continuity level at the surface intersection with the FFD
   * \return Continuity level at the surface intersection.
   */
  unsigned short GetFFD_Continuity(void);

	/*!
	 * \brief Get the number of Runge-Kutta steps.
	 * \return Number of Runge-Kutta steps.
	 */
	unsigned short GetnRKStep(void);

	/*!
	 * \brief Get the total number of boundary markers.
	 * \return Total number of boundary markers.
	 */
	unsigned short GetnMarker_All(void);
  
  /*!
   * \brief Get the total number of boundary markers.
   * \return Total number of boundary markers.
   */
  unsigned short GetnMarker_Max(void);

    /*!
	 * \brief Get the total number of boundary markers.
	 * \return Total number of boundary markers.
	 */
	unsigned short GetnMarker_EngineInflow(void);

  /*!
	 * \brief Get the total number of boundary markers.
	 * \return Total number of boundary markers.
	 */
	unsigned short GetnMarker_EngineExhaust(void);

    /*!
	 * \brief Get the total number of boundary markers.
	 * \return Total number of boundary markers.
	 */
	unsigned short GetnMarker_NearFieldBound(void);

    /*!
	 * \brief Get the total number of boundary markers.
	 * \return Total number of boundary markers.
	 */
	unsigned short GetnMarker_InterfaceBound(void);

  /*!
	 * \brief Get the total number of boundary markers.
	 * \return Total number of boundary markers.
	 */
	unsigned short GetnMarker_ActDiskInlet(void);

  /*!
	 * \brief Get the total number of boundary markers.
	 * \return Total number of boundary markers.
	 */
	unsigned short GetnMarker_ActDiskOutlet(void);

  /*!
   * \brief Get the total number of 1D output markers.
   * \return Total number of monitoring markers.
   */
  unsigned short GetnMarker_Out_1D(void);


    /*!
	 * \brief Get the total number of monitoring markers.
	 * \return Total number of monitoring markers.
	 */
	unsigned short GetnMarker_Monitoring(void);

  /*!
	 * \brief Get the total number of moving markers.
	 * \return Total number of moving markers.
	 */
	unsigned short GetnMarker_Moving(void);
  
  /*!
   * \brief Get the total number of moving markers.
   * \return Total number of moving markers.
   */
  unsigned short GetnMarker_Analyze(void);

	/*!
   * \brief Get the total number of objectives in kind_objective list
   * \return Total number of objectives in kind_objective list
   */
	unsigned short GetnObj(void);

	/*!
	 * \brief Stores the number of marker in the simulation.
	 * \param[in] val_nmarker - Number of markers of the problem.
	 */
	void SetnMarker_All(unsigned short val_nmarker);

	/*!
	 * \brief Get the number of external iterations.
	 * \return Number of external iterations.
	 */
	unsigned long GetnExtIter(void);

	/*!
	 * \brief Get the number of internal iterations.
	 * \return Number of internal iterations.
	 */
	unsigned long GetUnst_nIntIter(void);

	/*!
	 * \brief Get the number of internal iterations for the Newton-Raphson Method in nonlinear structural applications.
	 * \return Number of internal iterations.
	 */
	unsigned long GetDyn_nIntIter(void);

  /*!
	 * \brief Get the restart iteration number for unsteady simulations.
	 * \return Restart iteration number for unsteady simulations.
	 */
  long GetUnst_RestartIter(void);

  /*!
	 * \brief Get the starting direct iteration number for the unsteady adjoint (reverse time integration).
	 * \return Starting direct iteration number for the unsteady adjoint.
	 */
  long GetUnst_AdjointIter(void);

  /*!
  * \brief Number of iterations to average (reverse time integration).
  * \return Starting direct iteration number for the unsteady adjoint.
  */
  unsigned long GetIter_Avg_Objective(void);

  /*!
   * \brief Get the restart iteration number for dynamic structural simulations.
	 * \return Restart iteration number for dynamic structural simulations.
	 */
  long GetDyn_RestartIter(void);

	/*!
	 * \brief Retrieves the number of periodic time instances for Harmonic Balance.
	 * \return: Number of periodic time instances for Harmonic Balance.
	 */
	unsigned short GetnTimeInstances(void);

	/*!
	 * \brief Retrieves the period of oscillations to be used with Harmonic Balance.
	 * \return: Period for Harmonic Balance.
	 */
	su2double GetHarmonicBalance_Period(void);

	/*!
	 * \brief Set the number of external iterations.
	 * \note This is important in no time depending methods, where only
	 *       one external iteration is needed.
	 * \param[in] val_niter - Set the number of external iterations.
	 */
	void SetnExtIter(unsigned long val_niter);

	/*!
	 * \brief Set the current external iteration number.
	 * \param[in] val_iter - Current external iteration number.
	 */
	void SetExtIter(unsigned long val_iter);

	/*!
	 * \brief Set the current FSI iteration number.
	 * \param[in] val_iter - Current FSI iteration number.
	 */
	void SetFSIIter(unsigned long val_iter);

	/*!
	 * \brief Set the current internal iteration number.
	 * \param[in] val_iter - Current external iteration number.
	 */
	void SetIntIter(unsigned long val_iter);

	/*!
	 * \brief Get the current external iteration number.
	 * \return Current external iteration.
	 */
	unsigned long GetExtIter(void);

	/*!
	 * \brief Get the current FSI iteration number.
	 * \return Current FSI iteration.
	 */
	unsigned long GetFSIIter(void);

	/*!
	 * \brief Get the current internal iteration number.
	 * \return Current internal iteration.
	 */
	unsigned long GetIntIter(void);

	/*!
	 * \brief Get the frequency for writing the solution file.
	 * \return It writes the solution file with this frequency.
	 */
	unsigned long GetWrt_Sol_Freq(void);

	/*!
	 * \brief Get the frequency for writing the solution file in Dual Time.
	 * \return It writes the solution file with this frequency.
	 */
	unsigned long GetWrt_Sol_Freq_DualTime(void);

	/*!
	 * \brief Get the frequency for writing the convergence file.
	 * \return It writes the convergence file with this frequency.
	 */
	unsigned long GetWrt_Con_Freq(void);

	/*!
	 * \brief Get the frequency for writing the convergence file in Dual Time.
	 * \return It writes the convergence file with this frequency.
	 */
	unsigned long GetWrt_Con_Freq_DualTime(void);

	/*!
	 * \brief Get information about writing unsteady headers and file extensions.
	 * \return 	<code>TRUE</code> means that unsteady solution files will be written.
	 */
	bool GetWrt_Unsteady(void);

	/*!
	 * \brief Get information about performing a low fidelity simulation.
	 * \return 	<code>TRUE</code> means that a low fidelity simulation will be performed.
	 */
	bool GetLowFidelitySim(void);

	/*!
	 * \brief Get information about writing a volume solution file.
	 * \return <code>TRUE</code> means that a volume solution file will be written.
	 */
	bool GetWrt_Vol_Sol(void);
  
  /*!
	 * \brief Get information about writing a volume solution file.
	 * \return <code>TRUE</code> means that a volume solution file will be written.
	 */
  bool GetLow_MemoryOutput(void);

	/*!
	 * \brief Get information about writing a surface solution file.
	 * \return <code>TRUE</code> means that a surface solution file will be written.
	 */
	bool GetWrt_Srf_Sol(void);

	/*!
	 * \brief Get information about writing a surface comma-separated values (CSV) solution file.
	 * \return <code>TRUE</code> means that a surface comma-separated values (CSV) solution file will be written.
	 */
	bool GetWrt_Csv_Sol(void);

	/*!
	 * \brief Get information about writing residuals to volume solution file.
	 * \return <code>TRUE</code> means that residuals will be written to the solution file.
	 */
	bool GetWrt_Residuals(void);
  
	/*!
	 * \brief Get information about writing residuals to volume solution file.
	 * \return <code>TRUE</code> means that residuals will be written to the solution file.
	 */
	bool GetWrt_Limiters(void);
  
	/*!
	 * \brief Get information about writing residuals to volume solution file.
	 * \return <code>TRUE</code> means that residuals will be written to the solution file.
	 */
	bool GetWrt_SharpEdges(void);

  /*!
	 * \brief Get information about writing rind layers to the solution files.
	 * \return <code>TRUE</code> means that rind layers will be written to the solution file.
	 */
	bool GetWrt_Halo(void);

  /*!
	 * \brief Get information about writing sectional force files.
	 * \return <code>TRUE</code> means that sectional force files will be written for specified markers.
	 */
	bool GetPlot_Section_Forces(void);

  /*!
   * \brief Get information about writing average stagnation pressure
   * \return <code>TRUE</code> means that the average stagnation pressure will be output for specified markers.
   */
  bool GetWrt_1D_Output(void);

	/*!
	 * \brief Get the alpha (convective) coefficients for the Runge-Kutta integration scheme.
	 * \param[in] val_step - Index of the step.
	 * \return Alpha coefficient for the Runge-Kutta integration scheme.
	 */
	su2double Get_Alpha_RKStep(unsigned short val_step);

	/*!
	 * \brief Get the index of the surface defined in the geometry file.
	 * \param[in] val_marker - Value of the marker in which we are interested.
	 * \return Value of the index that is in the geometry file for the surface that
	 *         has the marker <i>val_marker</i>.
	 */
	string GetMarker_All_TagBound(unsigned short val_marker);

  /*!
   * \brief Get the index of the surface defined in the geometry file.
   * \param[in] val_marker - Value of the marker in which we are interested.
   * \return Value of the index that is in the geometry file for the surface that
   *         has the marker <i>val_marker</i>.
   */
  string GetMarker_ActDiskInlet_TagBound(unsigned short val_marker);

  /*!
   * \brief Get the index of the surface defined in the geometry file.
   * \param[in] val_marker - Value of the marker in which we are interested.
   * \return Value of the index that is in the geometry file for the surface that
   *         has the marker <i>val_marker</i>.
   */
  string GetMarker_ActDiskOutlet_TagBound(unsigned short val_marker);
  
	/*!
	 * \brief Get the index of the surface defined in the geometry file.
	 * \param[in] val_marker - Value of the marker in which we are interested.
	 * \return Value of the index that is in the geometry file for the surface that
	 *         has the marker <i>val_marker</i>.
	 */
	string GetMarker_EngineInflow_TagBound(unsigned short val_marker);

	/*!
	 * \brief Get the index of the surface defined in the geometry file.
	 * \param[in] val_marker - Value of the marker in which we are interested.
	 * \return Value of the index that is in the geometry file for the surface that
	 *         has the marker <i>val_marker</i>.
	 */
	string GetMarker_EngineExhaust_TagBound(unsigned short val_marker);

  /*!
	 * \brief Get the name of the surface defined in the geometry file.
	 * \param[in] val_marker - Value of the marker in which we are interested.
	 * \return Name that is in the geometry file for the surface that
	 *         has the marker <i>val_marker</i>.
	 */
	string GetMarker_Monitoring_TagBound(unsigned short val_marker);

	/*!
	 * \brief Get the tag if the iMarker defined in the geometry file.
	 * \param[in] val_tag - Value of the tag in which we are interested.
	 * \return Value of the marker <i>val_marker</i> that is in the geometry file
	 *         for the surface that has the tag.
	 */
  short GetMarker_All_TagBound(string val_tag);

	/*!
	 * \brief Get the kind of boundary for each marker.
	 * \param[in] val_marker - Index of the marker in which we are interested.
	 * \return Kind of boundary for the marker <i>val_marker</i>.
	 */
	unsigned short GetMarker_All_KindBC(unsigned short val_marker);

  /*!
   * \brief Get the kind of boundary for each marker.
   * \param[in] val_marker - Index of the marker in which we are interested.
   * \return Kind of boundary for the marker <i>val_marker</i>.
   */
  unsigned short GetMarker_All_Out_1D(unsigned short val_marker);

  /*!
   * \brief Set the value of the boundary <i>val_boundary</i> (read from the config file)
   *        for the marker <i>val_marker</i>.
   * \param[in] val_marker - Index of the marker in which we are interested.
   * \param[in] val_boundary - Kind of boundary read from config file.
   */
  void SetMarker_All_Out_1D(unsigned short val_marker, unsigned short val_boundary);


	/*!
	 * \brief Set the value of the boundary <i>val_boundary</i> (read from the config file)
	 *        for the marker <i>val_marker</i>.
	 * \param[in] val_marker - Index of the marker in which we are interested.
	 * \param[in] val_boundary - Kind of boundary read from config file.
	 */
	void SetMarker_All_KindBC(unsigned short val_marker, unsigned short val_boundary);

	/*!
	 * \brief Set the value of the index <i>val_index</i> (read from the geometry file) for
	 *        the marker <i>val_marker</i>.
	 * \param[in] val_marker - Index of the marker in which we are interested.
	 * \param[in] val_index - Index of the surface read from geometry file.
	 */
	void SetMarker_All_TagBound(unsigned short val_marker, string val_index);

	/*!
	 * \brief Set if a marker <i>val_marker</i> is going to be monitored <i>val_monitoring</i>
	 *        (read from the config file).
	 * \note This is important for non dimensional coefficient computation.
	 * \param[in] val_marker - Index of the marker in which we are interested.
	 * \param[in] val_monitoring - 0 or 1 depending if the the marker is going to be monitored.
	 */
	void SetMarker_All_Monitoring(unsigned short val_marker, unsigned short val_monitoring);

  /*!
	 * \brief Set if a marker <i>val_marker</i> is going to be monitored <i>val_monitoring</i>
	 *        (read from the config file).
	 * \note This is important for non dimensional coefficient computation.
	 * \param[in] val_marker - Index of the marker in which we are interested.
	 * \param[in] val_monitoring - 0 or 1 depending if the the marker is going to be monitored.
	 */
	void SetMarker_All_GeoEval(unsigned short val_marker, unsigned short val_geoeval);

  /*!
	 * \brief Set if a marker <i>val_marker</i> is going to be designed <i>val_designing</i>
	 *        (read from the config file).
	 * \note This is important for non dimensional coefficient computation.
	 * \param[in] val_marker - Index of the marker in which we are interested.
	 * \param[in] val_monitoring - 0 or 1 depending if the the marker is going to be designed.
	 */
	void SetMarker_All_Designing(unsigned short val_marker, unsigned short val_designing);

	/*!
	 * \brief Set if a marker <i>val_marker</i> is going to be plot <i>val_plotting</i>
	 *        (read from the config file).
	 * \param[in] val_marker - Index of the marker in which we are interested.
	 * \param[in] val_plotting - 0 or 1 depending if the the marker is going to be plot.
	 */
	void SetMarker_All_Plotting(unsigned short val_marker, unsigned short val_plotting);

  /*!
   * \brief Set if a marker <i>val_marker</i> is going to be plot <i>val_plotting</i>
   *        (read from the config file).
   * \param[in] val_marker - Index of the marker in which we are interested.
   * \param[in] val_plotting - 0 or 1 depending if the the marker is going to be plot.
   */
  void SetMarker_All_Analyze(unsigned short val_marker, unsigned short val_analyze);

	/*!
	 * \brief Set if a marker <i>val_marker</i> is part of the FSI interface <i>val_plotting</i>
	 *        (read from the config file).
	 * \param[in] val_marker - Index of the marker in which we are interested.
	 * \param[in] val_plotting - 0 or 1 depending if the the marker is part of the FSI interface.
	 */
	void SetMarker_All_FSIinterface(unsigned short val_marker, unsigned short val_fsiinterface);

	/*!
	 * \brief Set if a marker <i>val_marker</i> is going to be affected by design variables <i>val_moving</i>
	 *        (read from the config file).
	 * \param[in] val_marker - Index of the marker in which we are interested.
	 * \param[in] val_DV - 0 or 1 depending if the the marker is affected by design variables.
	 */
	void SetMarker_All_DV(unsigned short val_marker, unsigned short val_DV);

  /*!
	 * \brief Set if a marker <i>val_marker</i> is going to be moved <i>val_moving</i>
	 *        (read from the config file).
	 * \param[in] val_marker - Index of the marker in which we are interested.
	 * \param[in] val_moving - 0 or 1 depending if the the marker is going to be moved.
	 */
	void SetMarker_All_Moving(unsigned short val_marker, unsigned short val_moving);

	/*!
	 * \brief Set if a marker <i>val_marker</i> is going to be periodic <i>val_perbound</i>
	 *        (read from the config file).
	 * \param[in] val_marker - Index of the marker in which we are interested.
	 * \param[in] val_perbound - Index of the surface with the periodic boundary.
	 */
	void SetMarker_All_PerBound(unsigned short val_marker, short val_perbound);

	/*!
	 * \brief Set if a marker <i>val_marker</i> is going to be sent or receive <i>val_index</i>
	 *        from another domain.
	 * \param[in] val_marker - 0 or 1 depending if the the marker is going to be moved.
	 * \param[in] val_index - Index of the surface read from geometry file.
	 */
	void SetMarker_All_SendRecv(unsigned short val_marker, short val_index);

	/*!
	 * \brief Get the send-receive information for a marker <i>val_marker</i>.
	 * \param[in] val_marker - 0 or 1 depending if the the marker is going to be moved.
	 * \return If positive, the information is sended to that domain, in case negative
	 *         the information is receive from that domain.
	 */
	short GetMarker_All_SendRecv(unsigned short val_marker);

	/*!
	 * \brief Get an internal index that identify the periodic boundary conditions.
	 * \param[in] val_marker - Value of the marker that correspond with the periodic boundary.
	 * \return The internal index of the periodic boundary condition.
	 */
	short GetMarker_All_PerBound(unsigned short val_marker);

	/*!
	 * \brief Get the monitoring information for a marker <i>val_marker</i>.
	 * \param[in] val_marker - 0 or 1 depending if the the marker is going to be monitored.
	 * \return 0 or 1 depending if the marker is going to be monitored.
	 */
	unsigned short GetMarker_All_Monitoring(unsigned short val_marker);

  /*!
	 * \brief Get the monitoring information for a marker <i>val_marker</i>.
	 * \param[in] val_marker - 0 or 1 depending if the the marker is going to be monitored.
	 * \return 0 or 1 depending if the marker is going to be monitored.
	 */
	unsigned short GetMarker_All_GeoEval(unsigned short val_marker);

  /*!
	 * \brief Get the design information for a marker <i>val_marker</i>.
	 * \param[in] val_marker - 0 or 1 depending if the the marker is going to be monitored.
	 * \return 0 or 1 depending if the marker is going to be monitored.
	 */
	unsigned short GetMarker_All_Designing(unsigned short val_marker);

	/*!
	 * \brief Get the plotting information for a marker <i>val_marker</i>.
	 * \param[in] val_marker - 0 or 1 depending if the the marker is going to be moved.
	 * \return 0 or 1 depending if the marker is going to be plotted.
	 */
	unsigned short GetMarker_All_Plotting(unsigned short val_marker);

  /*!
   * \brief Get the plotting information for a marker <i>val_marker</i>.
   * \param[in] val_marker - 0 or 1 depending if the the marker is going to be moved.
   * \return 0 or 1 depending if the marker is going to be plotted.
   */
  unsigned short GetMarker_All_Analyze(unsigned short val_marker);

	/*!
	 * \brief Get the FSI interface information for a marker <i>val_marker</i>.
	 * \param[in] val_marker - 0 or 1 depending if the the marker is going to be moved.
	 * \return 0 or 1 depending if the marker is part of the FSI interface.
	 */
	unsigned short GetMarker_All_FSIinterface(unsigned short val_marker);


	/*!
	 * \brief Get the number of FSI interface markers <i>val_marker</i>.
	 * \param[in] void.
	 * \return Number of markers belonging to the FSI interface.
	 */
	unsigned short GetMarker_n_FSIinterface(void);

	/*!
	 * \brief Get the DV information for a marker <i>val_marker</i>.
	 * \param[in] val_marker - 0 or 1 depending if the the marker is going to be affected by design variables.
	 * \return 0 or 1 depending if the marker is going to be affected by design variables.
	 */
	unsigned short GetMarker_All_DV(unsigned short val_marker);

  /*!
	 * \brief Get the motion information for a marker <i>val_marker</i>.
	 * \param[in] val_marker - 0 or 1 depending if the the marker is going to be moved.
	 * \return 0 or 1 depending if the marker is going to be moved.
	 */
	unsigned short GetMarker_All_Moving(unsigned short val_marker);

	/*!
	 * \brief Get the number of pre-smoothings in a multigrid strategy.
	 * \param[in] val_mesh - Index of the grid.
	 * \return Number of smoothing iterations.
	 */
	unsigned short GetMG_PreSmooth(unsigned short val_mesh);

	/*!
	 * \brief Get the number of post-smoothings in a multigrid strategy.
	 * \param[in] val_mesh - Index of the grid.
	 * \return Number of smoothing iterations.
	 */
	unsigned short GetMG_PostSmooth(unsigned short val_mesh);

	/*!
	 * \brief Get the number of implicit Jacobi smoothings of the correction in a multigrid strategy.
	 * \param[in] val_mesh - Index of the grid.
	 * \return Number of implicit smoothing iterations.
	 */
	unsigned short GetMG_CorrecSmooth(unsigned short val_mesh);

	/*!
	 * \brief Governing equations of the flow (it can be different from the run time equation).
	 * \param[in] val_zone - Zone where the soler is applied.
	 * \return Governing equation that we are solving.
	 */
	unsigned short GetKind_Solver(void);


	/*!
	 * \brief Governing equations of the flow (it can be different from the run time equation).
	 * \param[in] val_zone - Zone where the soler is applied.
	 * \return Governing equation that we are solving.
	 */
	void SetKind_Solver(unsigned short val_solver);


  /*!
	 * \brief Governing equations of the flow (it can be different from the run time equation).
	 * \param[in] val_zone - Zone where the soler is applied.
	 * \return Governing equation that we are solving.
	 */
	unsigned short GetKind_Regime(void);

  /*!
	 * \brief Governing equations of the flow (it can be different from the run time equation).
	 * \param[in] val_zone - Zone where the soler is applied.
	 * \return Governing equation that we are solving.
	 */
	unsigned short GetSystemMeasurements(void);

	/*!
	 * \brief Gas model that we are using.
	 * \return Gas model that we are using.
	 */
	unsigned short GetKind_GasModel(void);

	/*!
	 * \brief Fluid model that we are using.
	 * \return Fluid model that we are using.
	 */
	unsigned short GetKind_FluidModel(void);

	/*!
	 * \brief free stream option to initialize the solution
	 * \return free stream option
	 */
	unsigned short GetKind_FreeStreamOption(void);

	/*!
	 * \brief free stream option to initialize the solution
	 * \return free stream option
	 */
	unsigned short GetKind_InitOption(void);
	/*!
	 * \brief Get the value of the critical pressure.
	 * \return Critical pressure.
	 */
	su2double GetPressure_Critical(void);

	/*!
	 * \brief Get the value of the critical temperature.
	 * \return Critical temperature.
	 */
	su2double GetTemperature_Critical(void);

	/*!
	 * \brief Get the value of the critical pressure.
	 * \return Critical pressure.
	 */
	su2double GetAcentric_Factor(void);

	/*!
	 * \brief Get the value of the critical temperature.
	 * \return Critical temperature.
	 */
	unsigned short GetKind_ViscosityModel(void);

	/*!
	 * \brief Get the value of the thermal conductivity .
	 * \return Critical temperature.
	 */
	unsigned short GetKind_ConductivityModel(void);

	/*!
	 * \brief Get the value of the critical temperature.
	 * \return Critical temperature.
	 */
	su2double GetMu_ConstantND(void);

	/*!
	 * \brief Get the value of the non-dimensional thermal conductivity.
	 * \return Critical temperature.
	 */
	su2double GetKt_ConstantND(void);

	/*!
	 * \brief Get the value of the critical temperature.
	 * \return Critical temperature.
	 */
	su2double GetMu_RefND(void);

	/*!
	 * \brief Get the value of the critical temperature.
	 * \return Critical temperature.
	 */
	su2double GetMu_Temperature_RefND(void);

	/*!
	 * \brief Get the value of the critical temperature.
	 * \return Critical temperature.
	 */
	su2double GetMu_SND(void);

	/*!
	 * \brief Get the value of the critical temperature.
	 * \return Critical temperature.
	 */
	void SetMu_ConstantND(su2double mu_const);

	/*!
	 * \brief Get the value of the critical temperature.
	 * \return Critical temperature.
	 */
	void SetKt_ConstantND(su2double kt_const);

	/*!
	 * \brief Get the value of the critical temperature.
	 * \return Critical temperature.
	 */
	void SetMu_RefND(su2double mu_ref);

	/*!
	 * \brief Get the value of the critical temperature.
	 * \return Critical temperature.
	 */
	void SetMu_Temperature_RefND(su2double mu_Tref);

	/*!
	 * \brief Get the value of the critical temperature.
	 * \return Critical temperature.
	 */
	void SetMu_SND(su2double mu_s);

	/*!
	 * \brief Get the kind of method for computation of spatial gradients.
	 * \return Numerical method for computation of spatial gradients.
	 */
	unsigned short GetKind_Gradient_Method(void);

	/*!
	 * \brief Get the kind of solver for the implicit solver.
	 * \return Numerical solver for implicit formulation (solving the linear system).
	 */
	unsigned short GetKind_Linear_Solver(void);
  
  /*!
   * \brief Get the kind of solver for the implicit solver.
   * \return Numerical solver for implicit formulation (solving the linear system).
   */
  unsigned short GetDeform_Linear_Solver(void);

	/*!
	 * \brief Get the kind of preconditioner for the implicit solver.
	 * \return Numerical preconditioner for implicit formulation (solving the linear system).
	 */
	unsigned short GetKind_Linear_Solver_Prec(void);

	/*!
	 * \brief Set the kind of preconditioner for the implicit solver.
	 * \return Numerical preconditioner for implicit formulation (solving the linear system).
	 */
	void SetKind_Linear_Solver_Prec(unsigned short val_kind_prec);

	/*!
	 * \brief Get min error of the linear solver for the implicit formulation.
	 * \return Min error of the linear solver for the implicit formulation.
	 */
	su2double GetLinear_Solver_Error(void);

	/*!
	 * \brief Get max number of iterations of the linear solver for the implicit formulation.
	 * \return Max number of iterations of the linear solver for the implicit formulation.
	 */
	unsigned long GetLinear_Solver_Iter(void);

  /*!
   * \brief Get restart frequency of the linear solver for the implicit formulation.
   * \return Restart frequency of the linear solver for the implicit formulation.
   */
  unsigned long GetLinear_Solver_Restart_Frequency(void);

	/*!
	 * \brief Get the relaxation coefficient of the linear solver for the implicit formulation.
	 * \return relaxation coefficient of the linear solver for the implicit formulation.
	 */
	su2double GetRelaxation_Factor_Flow(void);
  
  /*!
   * \brief Get the relaxation coefficient of the linear solver for the implicit formulation.
   * \return relaxation coefficient of the linear solver for the implicit formulation.
   */
  su2double GetRelaxation_Factor_AdjFlow(void);
  
  /*!
   * \brief Get the relaxation coefficient of the linear solver for the implicit formulation.
   * \return relaxation coefficient of the linear solver for the implicit formulation.
   */
  su2double GetRelaxation_Factor_Turb(void);
  
  /*!
   * \brief Get the relaxation coefficient of the linear solver for the implicit formulation.
   * \return relaxation coefficient of the linear solver for the implicit formulation.
   */
  su2double GetRoe_Kappa(void);

	/*!
	 * \brief Get the kind of solver for the implicit solver.
	 * \return Numerical solver for implicit formulation (solving the linear system).
	 */
	unsigned short GetKind_AdjTurb_Linear_Solver(void);

	/*!
	 * \brief Get the kind of preconditioner for the implicit solver.
	 * \return Numerical preconditioner for implicit formulation (solving the linear system).
	 */
	unsigned short GetKind_AdjTurb_Linear_Prec(void);

  /*!
   * \brief Get the kind of solver for the implicit solver.
   * \return Numerical solver for implicit formulation (solving the linear system).
   */
  unsigned short GetKind_DiscAdj_Linear_Solver(void);

  /*!
   * \brief Get the kind of preconditioner for the implicit solver.
   * \return Numerical preconditioner for implicit formulation (solving the linear system).
   */
  unsigned short GetKind_DiscAdj_Linear_Prec(void);

	/*!
	 * \brief Set the kind of preconditioner for the implicit solver.
	 * \return Numerical preconditioner for implicit formulation (solving the linear system).
	 */
	void SetKind_AdjTurb_Linear_Prec(unsigned short val_kind_prec);

	/*!
	 * \brief Get min error of the linear solver for the implicit formulation.
	 * \return Min error of the linear solver for the implicit formulation.
	 */
	su2double GetAdjTurb_Linear_Error(void);
  
  /*!
	 * \brief Get the entropy fix.
	 * \return Vaule of the entropy fix.
	 */
	su2double GetEntropyFix_Coeff(void);

	/*!
	 * \brief Get max number of iterations of the linear solver for the implicit formulation.
	 * \return Max number of iterations of the linear solver for the implicit formulation.
	 */
	unsigned short GetAdjTurb_Linear_Iter(void);

	/*!
	 * \brief Get CFL reduction factor for adjoint turbulence model.
	 * \return CFL reduction factor.
	 */
	su2double GetCFLRedCoeff_AdjTurb(void);

  /*!
	 * \brief Get the number of linear smoothing iterations for mesh deformation.
	 * \return Number of linear smoothing iterations for mesh deformation.
	 */
	unsigned long GetGridDef_Linear_Iter(void);

  /*!
	 * \brief Get the number of nonlinear increments for mesh deformation.
	 * \return Number of nonlinear increments for mesh deformation.
	 */
	unsigned long GetGridDef_Nonlinear_Iter(void);

  /*!
	 * \brief Get information about writing grid deformation residuals to the console.
	 * \return <code>TRUE</code> means that grid deformation residuals will be written to the console.
	 */
	bool GetDeform_Output(void);

  /*!
	 * \brief Get factor to multiply smallest volume for deform tolerance.
	 * \return Factor to multiply smallest volume for deform tolerance.
	 */
	su2double GetDeform_Tol_Factor(void);
  
  /*!
   * \brief Get factor to multiply smallest volume for deform tolerance.
   * \return Factor to multiply smallest volume for deform tolerance.
   */
  su2double GetDeform_Coeff(void);

  /*!
   * \brief Get Young's modulus for deformation (constant stiffness deformation)
   */
  su2double GetDeform_ElasticityMod(void);

  /*!
   * \brief Get Poisson's ratio for deformation (constant stiffness deformation)
   * \
   */
  su2double GetDeform_PoissonRatio(void);

  /*!
	 * \brief Get the type of stiffness to impose for FEA mesh deformation.
	 * \return type of stiffness to impose for FEA mesh deformation.
	 */
	unsigned short GetDeform_Stiffness_Type(void);

	/*!
	 * \brief Creates a teot file to visualize the deformation made by the MDC software.
	 * \return <code>TRUE</code> if the deformation is going to be plotted; otherwise <code>FALSE</code>.
	 */
	bool GetVisualize_Deformation(void);

	/*!
	 * \brief Get the kind of SU2 software component.
	 * \return Kind of the SU2 software component.
	 */
	unsigned short GetKind_SU2(void);
  
  /*!
   * \brief Get the kind of non-dimensionalization.
   * \return Kind of non-dimensionalization.
   */
  unsigned short GetRef_NonDim(void);
  
  /*!
	 * \brief Get the kind of SU2 software component.
	 * \return Kind of the SU2 software component.
	 */
	void SetKind_SU2(unsigned short val_kind_su2);

	/*!
	 * \brief Get the kind of the turbulence model.
	 * \return Kind of the turbulence model.
	 */
	unsigned short GetKind_Turb_Model(void);

	/*!
	 * \brief Get the kind of the transition model.
	 * \return Kind of the transion model.
	 */
	unsigned short GetKind_Trans_Model(void);

	/*!
	 * \brief Get the kind of adaptation technique.
	 * \return Kind of adaptation technique.
	 */
	unsigned short GetKind_Adaptation(void);

	/*!
	 * \brief Get the number of new elements added in the adaptation process.
	 * \return percentage of new elements that are going to be added in the adaptation.
	 */
	su2double GetNew_Elem_Adapt(void);

	/*!
	 * \brief Get the kind of time integration method.
	 * \note This is the information that the code will use, the method will
	 *       change in runtime depending of the specific equation (direct, adjoint,
	 *       linearized) that is being solved.
	 * \return Kind of time integration method.
	 */
	unsigned short GetKind_TimeIntScheme(void);

	/*!
	 * \brief Get the kind of convective numerical scheme.
	 * \note This is the information that the code will use, the method will
	 *       change in runtime depending of the specific equation (direct, adjoint,
	 *       linearized) that is being solved.
	 * \return Kind of the convective scheme.
	 */
	unsigned short GetKind_ConvNumScheme(void);

	/*!
	 * \brief Get kind of center scheme for the convective terms.
	 * \note This is the information that the code will use, the method will
	 *       change in runtime depending of the specific equation (direct, adjoint,
	 *       linearized) that is being solved.
	 * \return Kind of center scheme for the convective terms.
	 */
	unsigned short GetKind_Centered(void);

	/*!
	 * \brief Get kind of upwind scheme for the convective terms.
	 * \note This is the information that the code will use, the method will
	 *       change in runtime depending of the specific equation (direct, adjoint,
	 *       linearized) that is being solved.
	 * \return Kind of upwind scheme for the convective terms.
	 */
	unsigned short GetKind_Upwind(void);

  /*!
	 * \brief Get the order of the spatial integration.
	 * \note This is the information that the code will use, the method will
	 *       change in runtime depending of the specific equation (direct, adjoint,
	 *       linearized) that is being solved.
	 * \return Kind of upwind scheme for the convective terms.
	 */
	unsigned short GetSpatialOrder(void);

  /*!
	 * \brief Get the order of the spatial integration.
	 * \note This is the information that the code will use, the method will
	 *       change in runtime depending of the specific equation (direct, adjoint,
	 *       linearized) that is being solved.
	 * \return Kind of upwind scheme for the convective terms.
	 */
	unsigned short GetSpatialOrder_Flow(void);

  /*!
	 * \brief Get the order of the spatial integration.
	 * \note This is the information that the code will use, the method will
	 *       change in runtime depending of the specific equation (direct, adjoint,
	 *       linearized) that is being solved.
	 * \return Kind of upwind scheme for the convective terms.
	 */
	unsigned short GetSpatialOrder_Turb(void);

  /*!
	 * \brief Get the order of the spatial integration.
	 * \note This is the information that the code will use, the method will
	 *       change in runtime depending of the specific equation (direct, adjoint,
	 *       linearized) that is being solved.
	 * \return Kind of upwind scheme for the convective terms.
	 */
	unsigned short GetSpatialOrder_AdjLevelSet(void);

  /*!
	 * \brief Get the order of the spatial integration.
	 * \note This is the information that the code will use, the method will
	 *       change in runtime depending of the specific equation (direct, adjoint,
	 *       linearized) that is being solved.
	 * \return Kind of upwind scheme for the convective terms.
	 */
	unsigned short GetSpatialOrder_AdjFlow(void);

	/*!
	 * \brief Get the kind of integration scheme (explicit or implicit)
	 *        for the flow equations.
	 * \note This value is obtained from the config file, and it is constant
	 *       during the computation.
	 * \return Kind of integration scheme for the flow equations.
	 */
	unsigned short GetKind_TimeIntScheme_Flow(void);

	/*!
	 * \brief Get the kind of integration scheme (explicit or implicit)
	 *        for the flow equations.
	 * \note This value is obtained from the config file, and it is constant
	 *       during the computation.
	 * \return Kind of integration scheme for the plasma equations.
	 */
	unsigned short GetKind_TimeIntScheme_Wave(void);

  /*!
	 * \brief Get the kind of integration scheme (explicit or implicit)
	 *        for the flow equations.
	 * \note This value is obtained from the config file, and it is constant
	 *       during the computation.
	 * \return Kind of integration scheme for the plasma equations.
	 */
	unsigned short GetKind_TimeIntScheme_Heat(void);

  /*!
	 * \brief Get the kind of integration scheme (explicit or implicit)
	 *        for the flow equations.
	 * \note This value is obtained from the config file, and it is constant
	 *       during the computation.
	 * \return Kind of integration scheme for the plasma equations.
	 */
	unsigned short GetKind_TimeIntScheme_Poisson(void);

	/*!
	 * \brief Get the kind of integration scheme (explicit or implicit)
	 *        for the flow equations.
	 * \note This value is obtained from the config file, and it is constant
	 *       during the computation.
	 * \return Kind of integration scheme for the plasma equations.
	 */
	unsigned short GetKind_TimeIntScheme_FEA(void);

	/*!
	 * \brief Get the kind of integration scheme (explicit or implicit)
	 *        for the template equations.
	 * \note This value is obtained from the config file, and it is constant
	 *       during the computation.
	 * \return Kind of integration scheme for the plasma equations.
	 */
	unsigned short GetKind_TimeIntScheme_Template(void);

	/*!
	 * \brief Get the kind of integration scheme (explicit or implicit)
	 *        for the flow equations.
	 * \note This value is obtained from the config file, and it is constant
	 *       during the computation.
	 * \return Kind of integration scheme for the plasma equations.
	 */
	unsigned short GetKind_SpaceIteScheme_FEA(void);

	/*!
	 * \brief Get the kind of transfer method we want to use for multiphysics problems
	 * \note This value is obtained from the config file, and it is constant
	 *       during the computation.
	 * \return Kind of transfer method for multiphysics problems
	 */
	unsigned short GetKind_TransferMethod(void);

	/*!
	 * \brief Get the kind of convective numerical scheme for the flow
	 *        equations (centered or upwind).
	 * \note This value is obtained from the config file, and it is constant
	 *       during the computation.
	 * \return Kind of convective numerical scheme for the flow equations.
	 */
	unsigned short GetKind_ConvNumScheme_Flow(void);

	/*!
	 * \brief Get the kind of convective numerical scheme for the template
	 *        equations (centered or upwind).
	 * \note This value is obtained from the config file, and it is constant
	 *       during the computation.
	 * \return Kind of convective numerical scheme for the flow equations.
	 */
	unsigned short GetKind_ConvNumScheme_Template(void);

	/*!
	 * \brief Get the kind of convective numerical scheme for the adjoint level set
	 *        equations (centered or upwind).
	 * \note This value is obtained from the config file, and it is constant
	 *       during the computation.
	 * \return Kind of convective numerical scheme for the level set equation.
	 */
	unsigned short GetKind_ConvNumScheme_AdjLevelSet(void);

	/*!
	 * \brief Get the kind of center convective numerical scheme for the flow equations.
	 * \note This value is obtained from the config file, and it is constant
	 *       during the computation.
	 * \return Kind of center convective numerical scheme for the flow equations.
	 */
	unsigned short GetKind_Centered_Flow(void);

	/*!
	 * \brief Get the kind of center convective numerical scheme for the adjoint level set equations.
	 * \note This value is obtained from the config file, and it is constant
	 *       during the computation.
	 * \return Kind of center convective numerical scheme for the level set equations.
	 */
	unsigned short GetKind_Centered_AdjLevelSet(void);

	/*!
	 * \brief Get the kind of center convective numerical scheme for the plasma equations.
	 * \note This value is obtained from the config file, and it is constant
	 *       during the computation.
	 * \return Kind of center convective numerical scheme for the flow equations.
	 */
	unsigned short GetKind_Centered_Template(void);

	/*!
	 * \brief Get the kind of upwind convective numerical scheme for the flow equations.
	 * \note This value is obtained from the config file, and it is constant
	 *       during the computation.
	 * \return Kind of upwind convective numerical scheme for the flow equations.
	 */
	unsigned short GetKind_Upwind_Flow(void);

	/*!
	 * \brief Get the kind of upwind convective numerical scheme for the adjoint level set equation.
	 * \note This value is obtained from the config file, and it is constant
	 *       during the computation.
	 * \return Kind of upwind convective numerical scheme for the flow equations.
	 */
	unsigned short GetKind_Upwind_AdjLevelSet(void);

	/*!
	 * \brief Get the method for limiting the spatial gradients.
	 * \return Method for limiting the spatial gradients.
	 */
	unsigned short GetKind_SlopeLimit(void);

	/*!
	 * \brief Get the method for limiting the spatial gradients.
	 * \return Method for limiting the spatial gradients solving the flow equations.
	 */
	unsigned short GetKind_SlopeLimit_Flow(void);

  /*!
	 * \brief Get the method for limiting the spatial gradients.
	 * \return Method for limiting the spatial gradients solving the turbulent equation.
	 */
	unsigned short GetKind_SlopeLimit_Turb(void);

	/*!
	 * \brief Get the method for limiting the spatial gradients.
	 * \return Method for limiting the spatial gradients solving the level set equation.
	 */
	unsigned short GetKind_SlopeLimit_AdjLevelSet(void);

	/*!
	 * \brief Get the method for limiting the spatial gradients.
	 * \return Method for limiting the spatial gradients solving the adjoint turbulent equation.
	 */
	unsigned short GetKind_SlopeLimit_AdjTurb(void);

	/*!
	 * \brief Get the method for limiting the spatial gradients.
	 * \return Method for limiting the spatial gradients solving the adjoint flow equation.
	 */
	unsigned short GetKind_SlopeLimit_AdjFlow(void);

	/*!
	 * \brief Value of the calibrated constant for the Lax method (center scheme).
	 * \note This constant is used in coarse levels and with first order methods.
	 * \return Calibrated constant for the Lax method.
	 */
	su2double GetKappa_1st_Flow(void);

	/*!
	 * \brief Value of the calibrated constant for the JST method (center scheme).
	 * \return Calibrated constant for the JST method for the flow equations.
	 */
	su2double GetKappa_2nd_Flow(void);

	/*!
	 * \brief Value of the calibrated constant for the JST method (center scheme).
	 * \return Calibrated constant for the JST method for the flow equations.
	 */
	su2double GetKappa_4th_Flow(void);

	/*!
	 * \brief Get the kind of integration scheme (explicit or implicit)
	 *        for the adjoint flow equations.
	 * \note This value is obtained from the config file, and it is constant
	 *       during the computation.
	 * \return Kind of integration scheme for the adjoint flow equations.
	 */
	unsigned short GetKind_TimeIntScheme_AdjFlow(void);

	/*!
	 * \brief Get the kind of convective numerical scheme for the adjoint flow
	 *        equations (centered or upwind).
	 * \note This value is obtained from the config file, and it is constant
	 *       during the computation.
	 * \return Kind of convective numerical scheme for the adjoint flow equations.
	 */
	unsigned short GetKind_ConvNumScheme_AdjFlow(void);

	/*!
	 * \brief Get the kind of center convective numerical scheme for the adjoint flow equations.
	 * \note This value is obtained from the config file, and it is constant
	 *       during the computation.
	 * \return Kind of center convective numerical scheme for the adjoint flow equations.
	 */
	unsigned short GetKind_Centered_AdjFlow(void);

	/*!
	 * \brief Get the kind of upwind convective numerical scheme for the adjoint flow equations.
	 * \note This value is obtained from the config file, and it is constant
	 *       during the computation.
	 * \return Kind of upwind convective numerical scheme for the adjoint flow equations.
	 */
	unsigned short GetKind_Upwind_AdjFlow(void);

	/*!
	 * \brief Value of the calibrated constant for the high order method (center scheme).
	 * \return Calibrated constant for the high order center method for the adjoint flow equations.
	 */
	su2double GetKappa_2nd_AdjFlow(void);

	/*!
	 * \brief Value of the calibrated constant for the high order method (center scheme).
	 * \return Calibrated constant for the high order center method for the adjoint flow equations.
	 */
	su2double GetKappa_4th_AdjFlow(void);

	/*!
	 * \brief Value of the calibrated constant for the low order method (center scheme).
	 * \return Calibrated constant for the low order center method for the adjoint flow equations.
	 */
	su2double GetKappa_1st_AdjFlow(void);

	/*!
	 * \brief Get the kind of integration scheme (implicit)
	 *        for the turbulence equations.
	 * \note This value is obtained from the config file, and it is constant
	 *       during the computation.
	 * \return Kind of integration scheme for the turbulence equations.
	 */
	unsigned short GetKind_TimeIntScheme_Turb(void);

	/*!
	 * \brief Get the kind of integration scheme (implicit)
	 *        for the level set equations.
	 * \note This value is obtained from the config file, and it is constant
	 *       during the computation.
	 * \return Kind of integration scheme for the level set equations.
	 */
	unsigned short GetKind_TimeIntScheme_AdjLevelSet(void);

	/*!
	 * \brief Get the kind of convective numerical scheme for the turbulence
	 *        equations (upwind).
	 * \note This value is obtained from the config file, and it is constant
	 *       during the computation.
	 * \return Kind of convective numerical scheme for the turbulence equations.
	 */
	unsigned short GetKind_ConvNumScheme_Turb(void);

	/*!
	 * \brief Get the kind of center convective numerical scheme for the turbulence equations.
	 * \note This value is obtained from the config file, and it is constant
	 *       during the computation.
	 * \return Kind of center convective numerical scheme for the turbulence equations.
	 */
	unsigned short GetKind_Centered_Turb(void);

	/*!
	 * \brief Get the kind of upwind convective numerical scheme for the turbulence equations.
	 * \note This value is obtained from the config file, and it is constant
	 *       during the computation.
	 * \return Kind of upwind convective numerical scheme for the turbulence equations.
	 */
	unsigned short GetKind_Upwind_Turb(void);

	/*!
	 * \brief Get the kind of integration scheme (explicit or implicit)
	 *        for the adjoint turbulence equations.
	 * \note This value is obtained from the config file, and it is constant
	 *       during the computation.
	 * \return Kind of integration scheme for the adjoint turbulence equations.
	 */
	unsigned short GetKind_TimeIntScheme_AdjTurb(void);

	/*!
	 * \brief Get the kind of convective numerical scheme for the adjoint turbulence
	 *        equations (centered or upwind).
	 * \note This value is obtained from the config file, and it is constant
	 *       during the computation.
	 * \return Kind of convective numerical scheme for the adjoint turbulence equations.
	 */
	unsigned short GetKind_ConvNumScheme_AdjTurb(void);

	/*!
	 * \brief Get the kind of center convective numerical scheme for the adjoint turbulence equations.
	 * \note This value is obtained from the config file, and it is constant
	 *       during the computation.
	 * \return Kind of center convective numerical scheme for the adjoint turbulence equations.
	 */
	unsigned short GetKind_Centered_AdjTurb(void);

	/*!
	 * \brief Get the kind of upwind convective numerical scheme for the adjoint turbulence equations.
	 * \note This value is obtained from the config file, and it is constant
	 *       during the computation.
	 * \return Kind of upwind convective numerical scheme for the adjoint turbulence equations.
	 */
	unsigned short GetKind_Upwind_AdjTurb(void);

	/*!
	 * \brief Provides information about the way in which the turbulence will be treated by the
	 *        adjoint method.
	 * \return <code>FALSE</code> means that the adjoint turbulence equations will be used.
	 */
	bool GetFrozen_Visc(void);

  /*!
   * \brief Viscous limiter mean flow.
   * \return <code>FALSE</code> means no viscous limiter turb equations.
   */
  bool GetViscous_Limiter_Flow(void);
  
  /*!
   * \brief Viscous limiter turb equations.
   * \return <code>FALSE</code> means no viscous limiter turb equations.
   */
  bool GetViscous_Limiter_Turb(void);
  
  /*!
   * \brief Write convergence file for FSI problems
   * \return <code>FALSE</code> means no file is written.
   */
  bool GetWrite_Conv_FSI(void);

  /*!
	 * \brief Provides information about if the sharp edges are going to be removed from the sensitivity.
	 * \return <code>FALSE</code> means that the sharp edges will be removed from the sensitivity.
	 */
	bool GetSens_Remove_Sharp(void);

	/*!
	 * \brief Get the kind of inlet boundary condition treatment (total conditions or mass flow).
	 * \return Kind of inlet boundary condition.
	 */
	unsigned short GetKind_Inlet(void);


	/*!
	 * \brief Get the kind of mixing process for averaging quantities at the boundaries.
	 * \return Kind of mixing process.
	 */
	unsigned short GetKind_MixingProcess(void);

	/*!
     * \brief Verify if there is mixing plane interface specified from config file.
	 * \return boolean.
	 */
	bool GetBoolMixingPlane(void);

	/*!
	 * \brief number mixing plane interface specified from config file.
	 * \return number of bound.
	 */
    unsigned short Get_nMarkerMixingPlane(void);

    /*!
	 * \brief get bounds name of mixing plane interface.
	 * \return name of the bound.
	 */
    string GetMarker_MixingPlane_Bound(unsigned short index);


    /*!
	 * \brief get bounds name of mixing plane interface.
	 * \return name of the bound.
	 */
    string GetMarker_MixingPlane_Donor(unsigned short index);

    /*!
     * \brief Verify if there is Turbomachinery performance option specified from config file.
	 * \return boolean.
	 */
	bool GetBoolTurboPerf(void);
    /*!
	 * \brief number Turbomachinery performance option specified from config file.
	 * \return number of bound.
	 */
	unsigned short Get_nMarkerTurboPerf(void);

    /*!
	 * \brief get inlet bounds name for Turbomachinery performance calculation.
	 * \return name of the bound.
	 */
	string GetMarker_TurboPerf_BoundIn(unsigned short index);

	/*!
	 * \brief get outlet bounds name for Turbomachinery performance calculation.
	 * \return name of the bound.
	 */
	string GetMarker_TurboPerf_BoundOut(unsigned short index);

	/*!
	 * \brief get marker kind for Turbomachinery performance calculation.
	 * \return kind index.
	 */
	unsigned short GetKind_TurboPerf(unsigned short index);
  
  /*!
   * \brief Get the kind of inlet boundary condition treatment (total conditions or mass flow).
   * \return Kind of inlet boundary condition.
   */
  unsigned short GetKind_Engine_Inflow(void);

  /*!
   * \brief Get the kind of inlet boundary condition treatment (total conditions or mass flow).
   * \return Kind of inlet boundary condition.
   */
  unsigned short GetKind_ActDisk(void);

    /*!
	 * \brief Get the number of sections.
	 * \return Number of sections
	 */
	unsigned short GetnSections(void);

  /*!
	 * \brief Get the number of sections for computing internal volume.
	 * \return Number of sections for computing internal volume.
	 */
	unsigned short GetnVolSections(void);

	/*!
	 * \brief Provides information about the the nodes that are going to be moved on a deformation
	 *        volumetric grid deformation.
	 * \return <code>TRUE</code> means that only the points on the FFD box will be moved.
	 */
	bool GetHold_GridFixed(void);

	/*!
	 * \brief Get the kind of objective function. There are several options: Drag coefficient,
	 *        Lift coefficient, efficiency, etc.
	 * \note The objective function will determine the boundary condition of the adjoint problem.
	 * \return Kind of objective function.
	 */
	unsigned short GetKind_ObjFunc(void);

	/*!
	 * \author H. Kline
   * \brief Get the kind of objective function. There are several options: Drag coefficient,
   *        Lift coefficient, efficiency, etc.
   * \note The objective function will determine the boundary condition of the adjoint problem.
   * \return Kind of objective function.
   */
  unsigned short GetKind_ObjFunc(unsigned short val_obj);

  /*!
   * \author H. Kline
   * \brief Get the weight of objective function. There are several options: Drag coefficient,
   *        Lift coefficient, efficiency, etc.
   * \note The objective function will determine the boundary condition of the adjoint problem.
   * \return Weight of objective function.
   */
  su2double GetWeight_ObjFunc(unsigned short val_obj);

  /*!
   * \author H. Kline
   * \brief Set the weight of objective function. There are several options: Drag coefficient,
   *        Lift coefficient, efficiency, etc.
   * \note The objective function will determine the boundary condition of the adjoint problem.
   * \return Weight of objective function.
   */
  void SetWeight_ObjFunc(unsigned short val_obj, su2double val);

  /*!
  * \author H. Kline
	 * \brief Get the coefficients of the objective defined by the chain rule with primitive variables.
   * \note This objective is only applicable to gradient calculations. Objective value must be
   * calculated using the area averaged outlet values of density, velocity, and pressure.
   * Gradients are w.r.t density, velocity[3], and pressure. when 2D gradient w.r.t. 3rd component of velocity set to 0.
	 */
	su2double GetCoeff_ObjChainRule(unsigned short iVar);

	/*!
	 * \author H. Kline
	 * \brief Get the flag indicating whether to comput a combined objective.
	 */
	bool GetComboObj(void);

	/*!
	 * \brief Get the kind of sensitivity smoothing technique.
	 * \return Kind of sensitivity smoothing technique.
	 */
	unsigned short GetKind_SensSmooth(void);

	/*!
	 * \brief Provides information about the time integration, and change the write in the output
	 *        files information about the iteration.
	 * \return The kind of time integration: Steady state, time stepping method (unsteady) or
	 *         dual time stepping method (unsteady).
	 */
	unsigned short GetUnsteady_Simulation(void);

	/*!
	 * \brief Provides the number of chemical reactions in the chemistry model
	 * \return: The number of chemical reactions, read from input file
	 */
	unsigned short GetnReactions(void);

	/*!
	 * \brief Provides the number of chemical reactions in the chemistry model
	 * \return: The number of chemical reactions, read from input file
	 */
	su2double GetArrheniusCoeff(unsigned short iReaction);

	/*!
	 * \brief Provides the number of chemical reactions in the chemistry model
	 * \return: The number of chemical reactions, read from input file
	 */
	su2double GetArrheniusEta(unsigned short iReaction);

	/*!
	 * \brief Provides the number of chemical reactions in the chemistry model
	 * \return: The number of chemical reactions, read from input file
	 */
	su2double GetArrheniusTheta(unsigned short iReaction);

  /*!
	 * \brief Provides the rate controlling temperature exponents for chemistry.
	 * \return: Rate controlling temperature exponents.
	 */
  su2double* GetRxnTcf_a(void);

  /*!
	 * \brief Provides the rate controlling temperature exponents for chemistry.
	 * \return: Rate controlling temperature exponents.
	 */
  su2double* GetRxnTcf_b(void);

  /*!
	 * \brief Provides the rate controlling temperature exponents for chemistry.
	 * \return: Rate controlling temperature exponents.
	 */
  su2double* GetRxnTcb_a(void);

  /*!
	 * \brief Provides the rate controlling temperature exponents for chemistry.
	 * \return: Rate controlling temperature exponents.
	 */
  su2double* GetRxnTcb_b(void);

  /*!
	 * \brief Dissociation potential of species.
	 * \return: Dissociation potential.
	 */
	su2double* GetDissociationPot(void);

	/*!
	 * \brief Provides the number of rotational modes of energy storage
	 * \return: Vector of rotational mode count
	 */
  su2double* GetRotationModes(void);

	/*!
	 * \brief Provides the characteristic vibrational temperature for calculating e_vib
	 * \return: Vector of characteristic vibrational temperatures [K]
	 */
	su2double* GetCharVibTemp(void);

  /*!
	 * \brief Provides the characteristic electronic temperature for calculating e_el
	 * \return: Vector of characteristic vibrational temperatures [K]
	 */
	su2double** GetCharElTemp(void);

  /*!
	 * \brief Provides the degeneracy of electron states for calculating e_el
	 * \return: Vector of characteristic vibrational temperatures [K]
	 */
	su2double** GetElDegeneracy(void);

  /*!
	 * \brief Provides number electron states for calculating e_el
	 * \return: Vector of number of electron states for each species
	 */
	unsigned short* GetnElStates(void);


  /*!
	 * \brief Provides the thermodynamic reference temperatures from the JANAF tables
	 * \return: Vector of reference temperatures [K]
	 */
  su2double* GetRefTemperature(void);

  /*!
	 * \brief Provides the characteristic vibrational temperature for calculating e_vib
	 * \return: The number of chemical reactions, read from input file
	 */
	su2double GetCharVibTemp(unsigned short iSpecies);

	/*!
	 * \brief Provides the molar mass of each species present in multi species fluid
	 * \return: Vector of molar mass of each species in kg/kmol
	 */
	su2double* GetMolar_Mass(void);

  /*!
	 * \brief Provides the molar mass of each species present in multi species fluid
	 * \return: Mass of each species in Kg
	 */
	su2double GetMolar_Mass(unsigned short iSpecies);

	/*!
	 * \brief Retrieves the number of monatomic species in the multicomponent gas.
	 * \return: Number of monatomic species.
	 */
	unsigned short GetnMonatomics(void);

	/*!
	 * \brief Retrieves the number of monatomic species in the multicomponent gas.
	 * \return: Number of monatomic species.
	 */
	unsigned short GetnDiatomics(void);

	/*!
	 * \brief Provides the molar mass of each species present in multi species fluid
	 * \return: Molar mass of the specified gas consituent [kg/kmol]
	 */
	su2double GetInitial_Gas_Composition(unsigned short iSpecies);

  /*!
	 * \brief Provides the formation enthalpy of the specified species at standard conditions
	 * \return: Enthalpy of formation
	 */
	su2double* GetEnthalpy_Formation(void);

	/*!
	 * \brief Provides the formation enthalpy of the specified species at standard conditions
	 * \return: Enthalpy of formation
	 */
	su2double GetEnthalpy_Formation(unsigned short iSpecies);

	/*!
	 * \brief Provides the restart information.
	 * \return Restart information, if <code>TRUE</code> then the code will use the solution as restart.
	 */
	bool GetRestart(void);

	/*!
	 * \brief Provides the number of varaibles.
	 * \return Number of variables.
	 */
	unsigned short GetnVar(void);

  /*!
	 * \brief Provides the number of varaibles.
	 * \return Number of variables.
	 */
	unsigned short GetnZone(void);

  /*!
	 * \brief Provides the number of varaibles.
	 * \return Number of variables.
	 */
	unsigned short GetiZone(void);

	/*!
	 * \brief For some problems like adjoint or the linearized equations it
	 *		  is necessary to restart the flow solution.
	 * \return Flow restart information, if <code>TRUE</code> then the code will restart the flow solution.
	 */

	bool GetRestart_Flow(void);

  /*!
   * \brief Indicates whether electron gas is present in the gas mixture.
   */
  bool GetIonization(void);

	/*!
	 * \brief Information about computing and plotting the equivalent area distribution.
	 * \return <code>TRUE</code> or <code>FALSE</code>  depending if we are computing the equivalent area.
	 */
	bool GetEquivArea(void);

  /*!
	 * \brief Information about computing and plotting the equivalent area distribution.
	 * \return <code>TRUE</code> or <code>FALSE</code>  depending if we are computing the equivalent area.
	 */
	bool GetInvDesign_Cp(void);

	/*!
	 * \brief Information about computing and plotting the equivalent area distribution.
	 * \return <code>TRUE</code> or <code>FALSE</code>  depending if we are computing the equivalent area.
	 */
	bool GetInvDesign_HeatFlux(void);

	/*!
	 * \brief Get name of the input grid.
	 * \return File name of the input grid.
	 */
	string GetMesh_FileName(void);

	/*!
	 * \brief Get name of the output grid, this parameter is important for grid
	 *        adaptation and deformation.
	 * \return File name of the output grid.
	 */
	string GetMesh_Out_FileName(void);

	/*!
	 * \brief Get the name of the file with the solution of the flow problem.
	 * \return Name of the file with the solution of the flow problem.
	 */
	string GetSolution_FlowFileName(void);

	/*!
	 * \brief Get the name of the file with the solution of the adjoint flow problem
	 *		  with drag objective function.
	 * \return Name of the file with the solution of the adjoint flow problem with
	 *         drag objective function.
	 */
	string GetSolution_AdjFileName(void);

	/*!
	 * \brief Get the name of the file with the solution of the structural problem.
	 * \return Name of the file with the solution of the structural problem.
	 */
	string GetSolution_FEMFileName(void);

	/*!
	 * \brief Get the name of the file with the residual of the problem.
	 * \return Name of the file with the residual of the problem.
	 */
	string GetResidual_FileName(void);

	/*!
	 * \brief Get the format of the input/output grid.
	 * \return Format of the input/output grid.
	 */
	unsigned short GetMesh_FileFormat(void);

	/*!
	 * \brief Get the format of the output solution.
	 * \return Format of the output solution.
	 */
	unsigned short GetOutput_FileFormat(void);

  /*!
   * \brief Get the format of the output solution.
   * \return Format of the output solution.
   */
  unsigned short GetActDisk_Jump(void);

	/*!
	 * \brief Get the name of the file with the convergence history of the problem.
	 * \return Name of the file with convergence history of the problem.
	 */
	string GetConv_FileName(void);

	/*!
	 * \brief Get the name of the file with the convergence history of the problem for FSI applications.
	 * \return Name of the file with convergence history of the problem.
	 */
	string GetConv_FileName_FSI(void);
    
  /*!
   * \brief Get the name of the file with the forces breakdown of the problem.
   * \return Name of the file with forces breakdown of the problem.
   */
  string GetBreakdown_FileName(void);

	/*!
	 * \brief Get the name of the file with the flow variables.
	 * \return Name of the file with the primitive variables.
	 */
	string GetFlow_FileName(void);

	/*!
	 * \brief Get the name of the file with the structure variables.
	 * \return Name of the file with the structure variables.
	 */
	string GetStructure_FileName(void);

  /*!
	 * \brief Get the name of the file with the structure variables.
	 * \return Name of the file with the structure variables.
	 */
	string GetSurfStructure_FileName(void);

  /*!
	 * \brief Get the name of the file with the structure variables.
	 * \return Name of the file with the structure variables.
	 */
	string GetSurfWave_FileName(void);

  /*!
	 * \brief Get the name of the file with the structure variables.
	 * \return Name of the file with the structure variables.
	 */
	string GetSurfHeat_FileName(void);

	/*!
	 * \brief Get the name of the file with the wave variables.
	 * \return Name of the file with the wave variables.
	 */
	string GetWave_FileName(void);

  /*!
	 * \brief Get the name of the file with the wave variables.
	 * \return Name of the file with the wave variables.
	 */
	string GetHeat_FileName(void);

	/*!
	 * \brief Get the name of the file with the adjoint wave variables.
	 * \return Name of the file with the adjoint wave variables.
	 */
	string GetAdjWave_FileName(void);

	/*!
	 * \brief Get the name of the restart file for the wave variables.
	 * \return Name of the restart file for the flow variables.
	 */
	string GetRestart_WaveFileName(void);

	/*!
	 * \brief Get the name of the restart file for the heat variables.
	 * \return Name of the restart file for the flow variables.
	 */
	string GetRestart_HeatFileName(void);

	/*!
	 * \brief Append the zone index to the restart or the solution files.
	 * \return Name of the restart file for the flow variables.
	 */
	string GetMultizone_FileName(string val_filename, int val_iZone);
    
    /*!
	 * \brief Get the name of the restart file for the flow variables.
	 * \return Name of the restart file for the flow variables.
	 */
	string GetRestart_FlowFileName(void);

	/*!
	 * \brief Get the name of the restart file for the adjoint variables (drag objective function).
	 * \return Name of the restart file for the adjoint variables (drag objective function).
	 */
	string GetRestart_AdjFileName(void);

	/*!
	 * \brief Get the name of the restart file for the flow variables.
	 * \return Name of the restart file for the flow variables.
	 */
	string GetRestart_FEMFileName(void);

	/*!
	 * \brief Get the name of the file with the adjoint variables.
	 * \return Name of the file with the adjoint variables.
	 */
	string GetAdj_FileName(void);

	/*!
	 * \brief Get the name of the file with the gradient of the objective function.
	 * \return Name of the file with the gradient of the objective function.
	 */
	string GetObjFunc_Grad_FileName(void);

	/*!
	 * \brief Get the name of the file with the gradient of the objective function.
	 * \return Name of the file with the gradient of the objective function.
	 */
	string GetObjFunc_Value_FileName(void);

	/*!
	 * \brief Get the name of the file with the surface information for the flow problem.
	 * \return Name of the file with the surface information for the flow problem.
	 */
	string GetSurfFlowCoeff_FileName(void);

	/*!
	 * \brief Get the name of the file with the surface information for the adjoint problem.
	 * \return Name of the file with the surface information for the adjoint problem.
	 */
	string GetSurfAdjCoeff_FileName(void);

  /*!
   * \brief Get the name of the file with the surface sensitivity (discrete adjoint).
   * \return Name of the file with the surface sensitivity (discrete adjoint).
   */
  string GetSurfSens_FileName(void);

  /*!
   * \brief Get the name of the file with the volume sensitivity (discrete adjoint).
   * \return Name of the file with the volume sensitivity (discrete adjoint).
   */
  string GetVolSens_FileName(void);

  /*!
	 * \brief Augment the input filename with the iteration number for an unsteady file.
   * \param[in] val_filename - String value of the base filename.
   * \param[in] val_iter - Unsteady iteration number or time instance.
	 * \return Name of the file with the iteration number for an unsteady solution file.
	 */
  string GetUnsteady_FileName(string val_filename, int val_iter);

  /*!
	 * \brief Append the input filename string with the appropriate objective function extension.
   * \param[in] val_filename - String value of the base filename.
	 * \return Name of the file with the appropriate objective function extension.
	 */
  string GetObjFunc_Extension(string val_filename);
  
        /*!
  	 * \brief Get functional that is going to be used to evaluate the residual flow convergence.
  	 * \return Functional that is going to be used to evaluate the residual flow convergence.
  	 */
  	unsigned short GetResidual_Func_Flow(void);

	/*!
	 * \brief Get functional that is going to be used to evaluate the flow convergence.
	 * \return Functional that is going to be used to evaluate the flow convergence.
	 */
	unsigned short GetCauchy_Func_Flow(void);

	/*!
	 * \brief Get functional that is going to be used to evaluate the adjoint flow convergence.
	 * \return Functional that is going to be used to evaluate the adjoint flow convergence.
	 */
	unsigned short GetCauchy_Func_AdjFlow(void);

	/*!
	 * \brief Get the number of iterations that are considered in the Cauchy convergence criteria.
	 * \return Number of elements in the Cauchy criteria.
	 */
	unsigned short GetCauchy_Elems(void);

	/*!
	 * \brief Get the number of iterations that are not considered in the convergence criteria.
	 * \return Number of iterations before starting with the convergence criteria.
	 */
	unsigned long GetStartConv_Iter(void);

	/*!
	 * \brief Get the value of convergence criteria for the Cauchy method in the direct,
	 *        adjoint or linearized problem.
	 * \return Value of the convergence criteria.
	 */
	su2double GetCauchy_Eps(void);

	/*!
	 * \brief If we are prforming an unsteady simulation, there is only
	 *        one value of the time step for the complete simulation.
	 * \return Value of the time step in an unsteady simulation (non dimensional).
	 */
	su2double GetDelta_UnstTimeND(void);

  /*!
	 * \brief If we are prforming an unsteady simulation, there is only
	 *        one value of the time step for the complete simulation.
	 * \return Value of the time step in an unsteady simulation (non dimensional).
	 */
	su2double GetTotal_UnstTimeND(void);

	/*!
	 * \brief If we are prforming an unsteady simulation, there is only
	 *        one value of the time step for the complete simulation.
	 * \return Value of the time step in an unsteady simulation.
	 */
	su2double GetDelta_UnstTime(void);

	/*!
	 * \brief Set the value of the unsteadty time step using the CFL number.
	 * \param[in] val_delta_unsttimend - Value of the unsteady time step using CFL number.
	 */
	void SetDelta_UnstTimeND(su2double val_delta_unsttimend);

	/*!
	 * \brief If we are performing an unsteady simulation, this is the
	 * 	value of max physical time for which we run the simulation
	 * \return Value of the physical time in an unsteady simulation.
	 */
	su2double GetTotal_UnstTime(void);

	/*!
	 * \brief If we are performing an unsteady simulation, this is the
	 * 	value of current time.
	 * \return Value of the physical time in an unsteady simulation.
	 */
	su2double GetCurrent_UnstTime(void);

  /*!
	 * \brief Divide the rectbles and hexahedron.
	 * \return <code>TRUE</code> if the elements must be divided; otherwise <code>FALSE</code>.
	 */
	bool GetSubsonicEngine(void);
  
  /*!
   * \brief Actuator disk defined with a double surface.
   * \return <code>TRUE</code> if the elements must be divided; otherwise <code>FALSE</code>.
   */
  bool GetActDisk_DoubleSurface(void);
  
  /*!
   * \brief Actuator disk defined with a double surface.
   * \return <code>TRUE</code> if the elements must be divided; otherwise <code>FALSE</code>.
   */
  bool GetActDisk_SU2_DEF(void);

	/*!
	 * \brief Value of the design variable step, we use this value in design problems.
	 * \param[in] val_dv - Number of the design variable that we want to read.
   * \param[in] val_value - Value of the design variable that we want to read.
	 * \return Design variable step.
	 */
  su2double GetDV_Value(unsigned short val_dv, unsigned short val_val = 0);

  /*!
   * \brief Set the value of the design variable step, we use this value in design problems.
   * \param[in] val_dv - Number of the design variable that we want to read.
   * \param[in] val    - Value of the design variable.
   */
  void SetDV_Value(unsigned short val_dv, unsigned short val_ind, su2double val);

	/*!
	 * \brief Get information about the grid movement.
	 * \return <code>TRUE</code> if there is a grid movement; otherwise <code>FALSE</code>.
	 */
	bool GetGrid_Movement(void);

	/*!
	 * \brief Get the type of dynamic mesh motion.
	 * \param[in] val_iZone - Number for the current zone in the mesh (each zone has independent motion).
	 * \return Type of dynamic mesh motion.
	 */
	unsigned short GetKind_GridMovement(unsigned short val_iZone);

	/*!
	 * \brief Set the type of dynamic mesh motion.
	 * \param[in] val_iZone - Number for the current zone in the mesh (each zone has independent motion).
	 * \param[in] motion_Type - Specify motion type.
	 */
	void SetKind_GridMovement(unsigned short val_iZone, unsigned short motion_Type);

	/*!
	 * \brief Get the mach number based on the mesh velocity and freestream quantities.
	 * \return Mach number based on the mesh velocity and freestream quantities.
	 */
	su2double GetMach_Motion(void);

	/*!
	 * \brief Get x-coordinate of the mesh motion origin.
	 * \param[in] val_iZone - Number for the current zone in the mesh (each zone has independent motion).
	 * \return X-coordinate of the mesh motion origin.
	 */
	su2double GetMotion_Origin_X(unsigned short val_iZone);

	/*!
	 * \brief Get y-coordinate of the mesh motion origin
	 * \param[in] val_iZone - Number for the current zone in the mesh (each zone has independent motion).
	 * \return Y-coordinate of the mesh motion origin.
	 */
	su2double GetMotion_Origin_Y(unsigned short val_iZone);

	/*!
	 * \brief Get z-coordinate of the mesh motion origin
	 * \param[in] val_iZone - Number for the current zone in the mesh (each zone has independent motion).
	 * \return Z-coordinate of the mesh motion origin.
	 */
	su2double GetMotion_Origin_Z(unsigned short val_iZone);

	/*!
	 * \brief Set x-coordinate of the mesh motion origin.
	 * \param[in] val_iZone - Number for the current zone in the mesh (each zone has independent motion).
	 * \param[in] val_origin - New x-coordinate of the mesh motion origin.
	 */
	void SetMotion_Origin_X(unsigned short val_iZone, su2double val_origin);

	/*!
	 * \brief Set y-coordinate of the mesh motion origin
	 * \param[in] val_iZone - Number for the current zone in the mesh (each zone has independent motion).
	 * \param[in] val_origin - New y-coordinate of the mesh motion origin.
	 */
	void SetMotion_Origin_Y(unsigned short val_iZone, su2double val_origin);

	/*!
	 * \brief Set z-coordinate of the mesh motion origin
	 * \param[in] val_iZone - Number for the current zone in the mesh (each zone has independent motion).
	 * \param[in] val_origin - New y-coordinate of the mesh motion origin.
	 */
	void SetMotion_Origin_Z(unsigned short val_iZone, su2double val_origin);

	/*!
	 * \brief Get the translational velocity of the mesh in the x-direction.
	 * \param[in] val_iZone - Number for the current zone in the mesh (each zone has independent motion).
	 * \return Translational velocity of the mesh in the x-direction.
	 */
	su2double GetTranslation_Rate_X(unsigned short val_iZone);

	/*!
	 * \brief Get the translational velocity of the mesh in the y-direction.
	 * \param[in] val_iZone - Number for the current zone in the mesh (each zone has independent motion).
	 * \return Translational velocity of the mesh in the y-direction.
	 */
	su2double GetTranslation_Rate_Y(unsigned short val_iZone);

	/*!
	 * \brief Get the translational velocity of the mesh in the z-direction.
	 * \param[in] val_iZone - Number for the current zone in the mesh (each zone has independent motion).
	 * \return Translational velocity of the mesh in the z-direction.
	 */
	su2double GetTranslation_Rate_Z(unsigned short val_iZone);

	/*!
	 * \brief Get the angular velocity of the mesh about the x-axis.
	 * \param[in] val_iZone - Number for the current zone in the mesh (each zone has independent motion).
	 * \return Angular velocity of the mesh about the x-axis.
	 */
	su2double GetRotation_Rate_X(unsigned short val_iZone);

	/*!
	 * \brief Get the angular velocity of the mesh about the y-axis.
	 * \param[in] val_iZone - Number for the current zone in the mesh (each zone has independent motion).
	 * \return Angular velocity of the mesh about the y-axis.
	 */
	su2double GetRotation_Rate_Y(unsigned short val_iZone);

	/*!
	 * \brief Get the angular velocity of the mesh about the z-axis.
	 * \param[in] val_iZone - Number for the current zone in the mesh (each zone has independent motion).
	 * \return Angular velocity of the mesh about the z-axis.
	 */
	su2double GetRotation_Rate_Z(unsigned short val_iZone);

	/*!
	 * \brief Get the angular frequency of a mesh pitching about the x-axis.
	 * \param[in] val_iZone - Number for the current zone in the mesh (each zone has independent motion).
	 * \return Angular frequency of a mesh pitching about the x-axis.
	 */
	su2double GetPitching_Omega_X(unsigned short val_iZone);

	/*!
	 * \brief Get the angular frequency of a mesh pitching about the y-axis.
	 * \param[in] val_iZone - Number for the current zone in the mesh (each zone has independent motion).
	 * \return Angular frequency of a mesh pitching about the y-axis.
	 */
	su2double GetPitching_Omega_Y(unsigned short val_iZone);

	/*!
	 * \brief Get the angular frequency of a mesh pitching about the z-axis.
	 * \param[in] val_iZone - Number for the current zone in the mesh (each zone has independent motion).
	 * \return Angular frequency of a mesh pitching about the z-axis.
	 */
	su2double GetPitching_Omega_Z(unsigned short val_iZone);

	/*!
	 * \brief Get the pitching amplitude about the x-axis.
	 * \param[in] val_iZone - Number for the current zone in the mesh (each zone has independent motion).
	 * \return Pitching amplitude about the x-axis.
	 */
	su2double GetPitching_Ampl_X(unsigned short val_iZone);

	/*!
	 * \brief Get the pitching amplitude about the y-axis.
	 * \param[in] val_iZone - Number for the current zone in the mesh (each zone has independent motion).
	 * \return Pitching amplitude about the y-axis.
	 */
	su2double GetPitching_Ampl_Y(unsigned short val_iZone);

	/*!
	 * \brief Get the pitching amplitude about the z-axis.
	 * \param[in] val_iZone - Number for the current zone in the mesh (each zone has independent motion).
	 * \return Pitching amplitude about the z-axis.
	 */
	su2double GetPitching_Ampl_Z(unsigned short val_iZone);

	/*!
	 * \brief Get the pitching phase offset about the x-axis.
	 * \param[in] val_iZone - Number for the current zone in the mesh (each zone has independent motion).
	 * \return Pitching phase offset about the x-axis.
	 */
	su2double GetPitching_Phase_X(unsigned short val_iZone);

	/*!
	 * \brief Get the pitching phase offset about the y-axis.
	 * \param[in] val_iZone - Number for the current zone in the mesh (each zone has independent motion).
	 * \return Pitching phase offset about the y-axis.
	 */
	su2double GetPitching_Phase_Y(unsigned short val_iZone);

	/*!
	 * \brief Get the pitching phase offset about the z-axis.
	 * \param[in] val_iZone - Number for the current zone in the mesh (each zone has independent motion).
	 * \return Pitching phase offset about the z-axis.
	 */
	su2double GetPitching_Phase_Z(unsigned short val_iZone);

	/*!
	 * \brief Get the angular frequency of a mesh plunging in the x-direction.
	 * \param[in] val_iZone - Number for the current zone in the mesh (each zone has independent motion).
	 * \return Angular frequency of a mesh plunging in the x-direction.
	 */
	su2double GetPlunging_Omega_X(unsigned short val_iZone);

	/*!
	 * \brief Get the angular frequency of a mesh plunging in the y-direction.
	 * \param[in] val_iZone - Number for the current zone in the mesh (each zone has independent motion).
	 * \return Angular frequency of a mesh plunging in the y-direction.
	 */
	su2double GetPlunging_Omega_Y(unsigned short val_iZone);

	/*!
	 * \brief Get the angular frequency of a mesh plunging in the z-direction.
	 * \param[in] val_iZone - Number for the current zone in the mesh (each zone has independent motion).
	 * \return Angular frequency of a mesh plunging in the z-direction.
	 */
	su2double GetPlunging_Omega_Z(unsigned short val_iZone);

	/*!
	 * \brief Get the plunging amplitude in the x-direction.
	 * \param[in] val_iZone - Number for the current zone in the mesh (each zone has independent motion).
	 * \return Plunging amplitude in the x-direction.
	 */
	su2double GetPlunging_Ampl_X(unsigned short val_iZone);

	/*!
	 * \brief Get the plunging amplitude in the y-direction.
	 * \param[in] val_iZone - Number for the current zone in the mesh (each zone has independent motion).
	 * \return Plunging amplitude in the y-direction.
	 */
	su2double GetPlunging_Ampl_Y(unsigned short val_iZone);

	/*!
	 * \brief Get the plunging amplitude in the z-direction.
	 * \param[in] val_iZone - Number for the current zone in the mesh (each zone has independent motion).
	 * \return Plunging amplitude in the z-direction.
	 */
	su2double GetPlunging_Ampl_Z(unsigned short val_iZone);
    
    /*!
     * \brief Get the Harmonic Balance frequency pointer.
     * \return Harmonic Balance Frequency pointer.
     */
    su2double* GetOmega_HB(void);

  /*!
	 * \brief Get if we should update the motion origin.
	 * \param[in] val_marker - Value of the marker in which we are interested.
	 * \return yes or no to update motion origin.
	 */
	unsigned short GetMoveMotion_Origin(unsigned short val_marker);

	/*!
	 * \brief Get the minimum value of Beta for Roe-Turkel preconditioner
	 * \return the minimum value of Beta for Roe-Turkel preconditioner
	 */
	su2double GetminTurkelBeta();

	/*!
	 * \brief Get the minimum value of Beta for Roe-Turkel preconditioner
	 * \return the minimum value of Beta for Roe-Turkel preconditioner
	 */
	su2double GetmaxTurkelBeta();

	/*!
	 * \brief Get information about the adibatic wall condition
	 * \return <code>TRUE</code> if it is a adiabatic wall condition; otherwise <code>FALSE</code>.
	 */
	bool GetAdiabaticWall(void);

	/*!
	 * \brief Get information about the isothermal wall condition
	 * \return <code>TRUE</code> if it is a isothermal wall condition; otherwise <code>FALSE</code>.
	 */
	bool GetIsothermalWall(void);

	/*!
	 * \brief Get information about the Low Mach Preconditioning
	 * \return <code>TRUE</code> if we are using low Mach preconditioner; otherwise <code>FALSE</code>.
	 */
	bool Low_Mach_Preconditioning(void);

	/*!
	 * \brief Get information about the Low Mach Correction
	 * \return <code>TRUE</code> if we are using low Mach correction; otherwise <code>FALSE</code>.
	 */
	bool Low_Mach_Correction(void);

	/*!
	 * \brief Get information about the poisson solver condition
	 * \return <code>TRUE</code> if it is a poisson solver condition; otherwise <code>FALSE</code>.
	 */
	bool GetPoissonSolver(void);

	/*!
	 * \brief Get information about the gravity force.
	 * \return <code>TRUE</code> if it uses the gravity force; otherwise <code>FALSE</code>.
	 */
	bool GetGravityForce(void);

	/*!
	 * \brief Get information about the rotational frame.
	 * \return <code>TRUE</code> if there is a rotational frame; otherwise <code>FALSE</code>.
	 */
	bool GetRotating_Frame(void);

	/*!
	 * \brief Get information about the axisymmetric frame.
	 * \return <code>TRUE</code> if there is a rotational frame; otherwise <code>FALSE</code>.
	 */
	bool GetAxisymmetric(void);
  
  /*!
	 * \brief Get information about the axisymmetric frame.
	 * \return <code>TRUE</code> if there is a rotational frame; otherwise <code>FALSE</code>.
	 */
	bool GetDebugMode(void);

	/*!
	 * \brief Get information about there is a smoothing of the grid coordinates.
	 * \return <code>TRUE</code> if there is smoothing of the grid coordinates; otherwise <code>FALSE</code>.
	 */
	bool GetAdaptBoundary(void);

	/*!
	 * \brief Get information about there is a smoothing of the grid coordinates.
	 * \return <code>TRUE</code> if there is smoothing of the grid coordinates; otherwise <code>FALSE</code>.
	 */
	bool GetSmoothNumGrid(void);

	/*!
	 * \brief Set information about there is a smoothing of the grid coordinates.
	 * \param[in] val_smoothnumgrid - <code>TRUE</code> if there is smoothing of the grid coordinates; otherwise <code>FALSE</code>.
	 */
	void SetSmoothNumGrid(bool val_smoothnumgrid);

	/*!
	 * \brief Subtract one to the index of the finest grid (full multigrid strategy).
	 * \return Change the index of the finest grid.
	 */
	void SubtractFinestMesh(void);

	/*!
	 * \brief Obtain the kind of design variable.
	 * \param[in] val_dv - Number of the design variable that we want to read.
	 * \return Design variable identification.
	 */
	unsigned short GetDesign_Variable(unsigned short val_dv);

	/*!
	 * \brief Obtain the kind of convergence criteria to establish the convergence of the CFD code.
	 * \return Kind of convergence criteria.
	 */
	unsigned short GetConvCriteria(void);

	/*!
	 * \brief Get the index in the config information of the marker <i>val_marker</i>.
	 * \note When we read the config file, it stores the markers in a particular vector.
	 * \return Index in the config information of the marker <i>val_marker</i>.
	 */
	unsigned short GetMarker_CfgFile_TagBound(string val_marker);
  
  /*!
   * \brief Get the name in the config information of the marker number <i>val_marker</i>.
   * \note When we read the config file, it stores the markers in a particular vector.
   * \return Name of the marker in the config information of the marker <i>val_marker</i>.
   */
  string GetMarker_CfgFile_TagBound(unsigned short val_marker);

	/*!
	 * \brief Get the boundary information (kind of boundary) in the config information of the marker <i>val_marker</i>.
	 * \return Kind of boundary in the config information of the marker <i>val_marker</i>.
	 */
	unsigned short GetMarker_CfgFile_KindBC(string val_marker);

	/*!
	 * \brief Get the monitoring information from the config definition for the marker <i>val_marker</i>.
	 * \return Monitoring information of the boundary in the config information for the marker <i>val_marker</i>.
	 */
	unsigned short GetMarker_CfgFile_Monitoring(string val_marker);

  /*!
	 * \brief Get the monitoring information from the config definition for the marker <i>val_marker</i>.
	 * \return Monitoring information of the boundary in the config information for the marker <i>val_marker</i>.
	 */
	unsigned short GetMarker_CfgFile_GeoEval(string val_marker);

  /*!
	 * \brief Get the monitoring information from the config definition for the marker <i>val_marker</i>.
	 * \return Monitoring information of the boundary in the config information for the marker <i>val_marker</i>.
	 */
	unsigned short GetMarker_CfgFile_Designing(string val_marker);

	/*!
	 * \brief Get the plotting information from the config definition for the marker <i>val_marker</i>.
	 * \return Plotting information of the boundary in the config information for the marker <i>val_marker</i>.
	 */
	unsigned short GetMarker_CfgFile_Plotting(string val_marker);

  /*!
   * \brief Get the plotting information from the config definition for the marker <i>val_marker</i>.
   * \return Plotting information of the boundary in the config information for the marker <i>val_marker</i>.
   */
  unsigned short GetMarker_CfgFile_Analyze(string val_marker);

	/*!
	 * \brief Get the FSI interface information from the config definition for the marker <i>val_marker</i>.
	 * \return Plotting information of the boundary in the config information for the marker <i>val_marker</i>.
	 */
	unsigned short GetMarker_CfgFile_FSIinterface(string val_marker);

  /*!
   * \brief Get the 1-D output (ie, averaged pressure) information from the config definition for the marker <i>val_marker</i>.
   * \return 1D output information of the boundary in the config information for the marker <i>val_marker</i>.
   */
  unsigned short GetMarker_CfgFile_Out_1D(string val_marker);

	/*!
	 * \brief Get the DV information from the config definition for the marker <i>val_marker</i>.
	 * \return DV information of the boundary in the config information for the marker <i>val_marker</i>.
	 */
	unsigned short GetMarker_CfgFile_DV(string val_marker);

  /*!
	 * \brief Get the motion information from the config definition for the marker <i>val_marker</i>.
	 * \return Motion information of the boundary in the config information for the marker <i>val_marker</i>.
	 */
	unsigned short GetMarker_CfgFile_Moving(string val_marker);

	/*!
	 * \brief Get the periodic information from the config definition of the marker <i>val_marker</i>.
	 * \return Periodic information of the boundary in the config information of the marker <i>val_marker</i>.
	 */
	unsigned short GetMarker_CfgFile_PerBound(string val_marker);

	/*!
	 * \brief Determines if problem is adjoint
	 * \return true if Adjoint
	 */
	bool GetContinuous_Adjoint(void);

    /*!
	 * \brief Determines if problem is viscous
	 * \return true if Viscous
	 */
	bool GetViscous(void);

	/*!
	 * \brief Provides the index of the solution in the container.
	 * \param[in] val_eqsystem - Equation that is being solved.
	 * \return Index on the solution container.
	 */
	unsigned short GetContainerPosition(unsigned short val_eqsystem);

	/*!
	 * \brief Value of the order of magnitude reduction of the residual.
	 * \return Value of the order of magnitude reduction of the residual.
	 */
	su2double GetOrderMagResidual(void);

	/*!
	 * \brief Value of the minimum residual value (log10 scale).
	 * \return Value of the minimum residual value (log10 scale).
	 */
	su2double GetMinLogResidual(void);

	/*!
	 * \brief Value of the order of magnitude reduction of the residual for FSI applications.
	 * \return Value of the order of magnitude reduction of the residual.
	 */
	su2double GetOrderMagResidualFSI(void);

	/*!
	 * \brief Value of the minimum residual value for FSI applications (log10 scale).
	 * \return Value of the minimum residual value (log10 scale).
	 */
	su2double GetMinLogResidualFSI(void);

	/*!
	 * \brief Value of the displacement tolerance UTOL for FEM structural analysis (log10 scale).
	 * \return Value of Res_FEM_UTOL (log10 scale).
	 */
	su2double GetResidual_FEM_UTOL(void);

	/*!
	 * \brief Value of the displacement tolerance UTOL for FEM structural analysis (log10 scale).
	 * \return Value of Res_FEM_UTOL (log10 scale).
	 */
	su2double GetResidual_FEM_RTOL(void);

	/*!
	 * \brief Value of the displacement tolerance UTOL for FEM structural analysis (log10 scale).
	 * \return Value of Res_FEM_UTOL (log10 scale).
	 */
	su2double GetResidual_FEM_ETOL(void);

  /*!
   * \brief Value of the maximum objective function for FEM elasticity adjoint (log10 scale).
   * \return Value of Res_FEM_ADJ (log10 scale).
   */
  su2double GetCriteria_FEM_ADJ(void);

  /*!
   * \brief Value of the damping factor for the engine inlet bc.
   * \return Value of the damping factor.
   */
  su2double GetDamp_Engine_Inflow(void);
  
  /*!
   * \brief Value of the damping factor for the engine exhaust inlet bc.
   * \return Value of the damping factor.
   */
  su2double GetDamp_Engine_Exhaust(void);
  
	/*!
	 * \brief Value of the damping factor for the residual restriction.
	 * \return Value of the damping factor.
	 */
	su2double GetDamp_Res_Restric(void);

	/*!
	 * \brief Value of the damping factor for the correction prolongation.
	 * \return Value of the damping factor.
	 */
	su2double GetDamp_Correc_Prolong(void);

	/*!
	 * \brief Value of the position of the Near Field (y coordinate for 2D, and z coordinate for 3D).
	 * \return Value of the Near Field position.
	 */
	su2double GetPosition_Plane(void);

	/*!
	 * \brief Value of the weight of the drag coefficient in the Sonic Boom optimization.
	 * \return Value of the weight of the drag coefficient in the Sonic Boom optimization.
	 */
	su2double GetWeightCd(void);
  
  /*!
   * \brief Value of the weight of the CD, CL, CM optimization.
   * \return Value of the weight of the CD, CL, CM optimization.
   */
  void SetdNetThrust_dBCThrust(su2double val_dnetthrust_dbcthrust);
  
  /*!
	 * \brief Value of the azimuthal line to fix due to a misalignments of the nearfield.
	 * \return Azimuthal line to fix due to a misalignments of the nearfield.
	 */
	su2double GetFixAzimuthalLine(void);

	/*!
	 * \brief Set the global parameters of each simulation for each runtime system.
	 * \param[in] val_solver - Solver of the simulation.
	 * \param[in] val_system - Runtime system that we are solving.
	 */
	void SetGlobalParam(unsigned short val_solver, unsigned short val_system, unsigned long val_extiter);

	/*!
	 * \brief Center of rotation for a rotational periodic boundary.
	 */
	su2double *GetPeriodicRotCenter(string val_marker);

	/*!
	 * \brief Angles of rotation for a rotational periodic boundary.
	 */
	su2double *GetPeriodicRotAngles(string val_marker);

	/*!
	 * \brief Translation vector for a rotational periodic boundary.
	 */
	su2double *GetPeriodicTranslation(string val_marker);

	/*!
	 * \brief Get the rotationally periodic donor marker for boundary <i>val_marker</i>.
	 * \return Periodic donor marker from the config information for the marker <i>val_marker</i>.
	 */
	unsigned short GetMarker_Periodic_Donor(string val_marker);
  
  /*!
   * \brief Get the origin of the actuator disk.
   */
  su2double GetActDisk_NetThrust(string val_marker);
  
  /*!
   * \brief Get the origin of the actuator disk.
   */
  su2double GetActDisk_Power(string val_marker);
  
  /*!
   * \brief Get the origin of the actuator disk.
   */
  su2double GetActDisk_MassFlow(string val_marker);
  /*!
   * \brief Get the origin of the actuator disk.
   */
  su2double GetActDisk_Mach(string val_marker);
  /*!
   * \brief Get the origin of the actuator disk.
   */
  su2double GetActDisk_Force(string val_marker);
  
  /*!
   * \brief Get the origin of the actuator disk.
   */
  su2double GetActDisk_BCThrust(string val_marker);
  
  /*!
   * \brief Get the origin of the actuator disk.
   */
  su2double GetActDisk_BCThrust_Old(string val_marker);
  
  /*!
   * \brief Get the tip radius of th actuator disk.
   */
  su2double GetActDisk_Area(string val_marker);
  
  /*!
   * \brief Get the tip radius of th actuator disk.
   */
  su2double GetActDisk_ReverseMassFlow(string val_marker);
  
  /*!
   * \brief Get the thrust corffient of the actuator disk.
   */
  su2double GetActDisk_PressJump(string val_marker, unsigned short val_index);
  
  /*!
   * \brief Get the thrust corffient of the actuator disk.
   */
  su2double GetActDisk_TempJump(string val_marker, unsigned short val_index);
  
  /*!
   * \brief Get the rev / min of the actuator disk.
   */
  su2double GetActDisk_Omega(string val_marker, unsigned short val_index);
  
  /*!
   * \brief Get Actuator Disk Outlet for boundary <i>val_marker</i> (actuator disk inlet).
   * \return Actuator Disk Outlet from the config information for the marker <i>val_marker</i>.
   */
  unsigned short GetMarker_CfgFile_ActDiskOutlet(string val_marker);
  
  /*!
   * \brief Get Actuator Disk Outlet for boundary <i>val_marker</i> (actuator disk inlet).
   * \return Actuator Disk Outlet from the config information for the marker <i>val_marker</i>.
   */
  unsigned short GetMarker_CfgFile_EngineExhaust(string val_marker);

  /*!
	 * \brief Get the internal index for a moving boundary <i>val_marker</i>.
	 * \return Internal index for a moving boundary <i>val_marker</i>.
	 */
	unsigned short GetMarker_Moving(string val_marker);

  /*!
	 * \brief Get the name of the surface defined in the geometry file.
	 * \param[in] val_marker - Value of the marker in which we are interested.
	 * \return Name that is in the geometry file for the surface that
	 *         has the marker <i>val_marker</i>.
	 */
	string GetMarker_Moving_TagBound(unsigned short val_marker);
  
  /*!
   * \brief Get the name of the surface defined in the geometry file.
   * \param[in] val_marker - Value of the marker in which we are interested.
   * \return Name that is in the geometry file for the surface that
   *         has the marker <i>val_marker</i>.
   */
  string GetMarker_Analyze_TagBound(unsigned short val_marker);

	/*!
	 * \brief Set the total number of SEND_RECEIVE periodic transformations.
	 * \param[in] val_index - Total number of transformations.
	 */
	void SetnPeriodicIndex(unsigned short val_index);

	/*!
	 * \brief Get the total number of SEND_RECEIVE periodic transformations.
	 * \return Total number of transformations.
	 */
	unsigned short GetnPeriodicIndex(void);

	/*!
	 * \brief Set the rotation center for a periodic transformation.
	 * \param[in] val_index - Index corresponding to the periodic transformation.
	 * \param[in] center - Pointer to a vector containing the coordinate of the center.
	 */
	void SetPeriodicCenter(unsigned short val_index, su2double* center);

	/*!
	 * \brief Get the rotation center for a periodic transformation.
	 * \param[in] val_index - Index corresponding to the periodic transformation.
	 * \return A vector containing coordinates of the center point.
	 */
	su2double* GetPeriodicCenter(unsigned short val_index);

	/*!
	 * \brief Set the rotation angles for a periodic transformation.
	 * \param[in] val_index - Index corresponding to the periodic transformation.
	 * \param[in] rotation - Pointer to a vector containing the rotation angles.
	 */
	void SetPeriodicRotation(unsigned short val_index, su2double* rotation);

	/*!
	 * \brief Get the rotation angles for a periodic transformation.
	 * \param[in] val_index - Index corresponding to the periodic transformation.
	 * \return A vector containing the angles of rotation.
	 */
	su2double* GetPeriodicRotation(unsigned short val_index);

	/*!
	 * \brief Set the translation vector for a periodic transformation.
	 * \param[in] val_index - Index corresponding to the periodic transformation.
	 * \param[in] translate - Pointer to a vector containing the coordinate of the center.
	 */
	void SetPeriodicTranslate(unsigned short val_index, su2double* translate);

	/*!
	 * \brief Get the translation vector for a periodic transformation.
	 * \param[in] val_index - Index corresponding to the periodic transformation.
	 * \return The translation vector.
	 */
	su2double* GetPeriodicTranslate(unsigned short val_index);

	/*!
	 * \brief Get the total temperature at a nacelle boundary.
	 * \param[in] val_index - Index corresponding to the inlet boundary.
	 * \return The total temperature.
	 */
	su2double GetExhaust_Temperature_Target(string val_index);

	/*!
	 * \brief Get the total temperature at an inlet boundary.
	 * \param[in] val_index - Index corresponding to the inlet boundary.
	 * \return The total temperature.
	 */
	su2double GetInlet_Ttotal(string val_index);

	/*!
	 * \brief Get the temperature at a supersonic inlet boundary.
	 * \param[in] val_index - Index corresponding to the inlet boundary.
	 * \return The inlet density.
	 */
	su2double GetInlet_Temperature(string val_index);

	/*!
	 * \brief Get the pressure at a supersonic inlet boundary.
	 * \param[in] val_index - Index corresponding to the inlet boundary.
	 * \return The inlet pressure.
	 */
	su2double GetInlet_Pressure(string val_index);

	/*!
	 * \brief Get the velocity vector at a supersonic inlet boundary.
	 * \param[in] val_index - Index corresponding to the inlet boundary.
	 * \return The inlet velocity vector.
	 */
	su2double* GetInlet_Velocity(string val_index);

	/*!
	 * \brief Get the fixed value at the Dirichlet boundary.
	 * \param[in] val_index - Index corresponding to the Dirichlet boundary.
	 * \return The total temperature.
	 */
	su2double GetDirichlet_Value(string val_index);

	/*!
	 * \brief Get whether this is a Dirichlet or a Neumann boundary.
	 * \param[in] val_index - Index corresponding to the Dirichlet boundary.
	 * \return Yes or No.
	 */
	bool GetDirichlet_Boundary(string val_index);

	/*!
	 * \brief Get the total pressure at an inlet boundary.
	 * \param[in] val_index - Index corresponding to the inlet boundary.
	 * \return The total pressure.
	 */
	su2double GetInlet_Ptotal(string val_index);

	/*!
	 * \brief Get the total pressure at an nacelle boundary.
	 * \param[in] val_index - Index corresponding to the inlet boundary.
	 * \return The total pressure.
	 */
	su2double GetExhaust_Pressure_Target(string val_index);

  /*!
	 * \brief Value of the CFL reduction in LevelSet problems.
	 * \return Value of the CFL reduction in LevelSet problems.
	 */
	su2double GetCFLRedCoeff_Turb(void);

	/*!
	 * \brief Get the flow direction unit vector at an inlet boundary.
	 * \param[in] val_index - Index corresponding to the inlet boundary.
	 * \return The flow direction vector.
	 */
	su2double* GetInlet_FlowDir(string val_index);

	/*!
	 * \brief Get the back pressure (static) at an outlet boundary.
	 * \param[in] val_index - Index corresponding to the outlet boundary.
	 * \return The outlet pressure.
	 */
	su2double GetOutlet_Pressure(string val_index);

	/*!
	 * \brief Get the var 1 at Riemann boundary.
	 * \param[in] val_marker - Index corresponding to the Riemann boundary.
	 * \return The var1
	 */
	su2double GetRiemann_Var1(string val_marker);

	/*!
	 * \brief Get the var 2 at Riemann boundary.
	 * \param[in] val_marker - Index corresponding to the Riemann boundary.
	 * \return The var2
	 */

	su2double GetRiemann_Var2(string val_marker);

	/*!
	 * \brief Get the Flowdir at Riemann boundary.
	 * \param[in] val_marker - Index corresponding to the Riemann boundary.
	 * \return The Flowdir
	 */
	su2double* GetRiemann_FlowDir(string val_marker);

	/*!
	 * \brief Get Kind Data of Riemann boundary.
	 * \param[in] val_marker - Index corresponding to the Riemann boundary.
	 * \return Kind data
	 */
	unsigned short GetKind_Data_Riemann(string val_marker);

	/*!
	 * \brief Get the var 1 at NRBC boundary.
	 * \param[in] val_marker - Index corresponding to the NRBC boundary.
	 * \return The var1
	 */
	su2double GetNRBC_Var1(string val_marker);

	/*!
	 * \brief Get the var 2 at NRBC boundary.
	 * \param[in] val_marker - Index corresponding to the NRBC boundary.
	 * \return The var2
	 */

	su2double GetNRBC_Var2(string val_marker);

	/*!
	 * \brief Get the Flowdir at NRBC boundary.
	 * \param[in] val_marker - Index corresponding to the NRBC boundary.
	 * \return The Flowdir
	 */
	su2double* GetNRBC_FlowDir(string val_marker);

	/*!
	 * \brief Get Kind Data of NRBC boundary.
	 * \param[in] val_marker - Index corresponding to the NRBC boundary.
	 * \return Kind data
	 */
	unsigned short GetKind_Data_NRBC(string val_marker);

	/*!
	 * \brief Get the wall temperature (static) at an isothermal boundary.
	 * \param[in] val_index - Index corresponding to the isothermal boundary.
	 * \return The wall temperature.
	 */
	su2double GetIsothermal_Temperature(string val_index);

	/*!
	 * \brief Get the wall heat flux on a constant heat flux boundary.
	 * \param[in] val_index - Index corresponding to the constant heat flux boundary.
	 * \return The heat flux.
	 */
	su2double GetWall_HeatFlux(string val_index);

	/*!
	 * \brief Get the target (pressure, massflow, etc) at an engine inflow boundary.
	 * \param[in] val_index - Index corresponding to the engine inflow boundary.
	 * \return Target (pressure, massflow, etc) .
	 */
	su2double GetEngineInflow_Target(string val_marker);

  /*!
   * \brief Get the fan face Mach number at an engine inflow boundary.
   * \param[in] val_marker - Name of the boundary.
   * \return The fan face Mach number.
   */
	su2double GetInflow_Mach(string val_marker);
  
  /*!
   * \brief Get the back pressure (static) at an engine inflow boundary.
   * \param[in] val_marker - Name of the boundary.
   * \return The engine inflow pressure.
   */
  su2double GetInflow_Pressure(string val_marker);
  
  /*!
   * \brief Get the mass flow rate at an engine inflow boundary.
   * \param[in] val_marker - Name of the boundary.
   * \return The engine mass flow rate.
   */
  su2double GetInflow_MassFlow(string val_marker);
  
  /*!
   * \brief Get the percentage of reverse flow at an engine inflow boundary.
   * \param[in] val_marker - Name of the boundary.
   * \return The percentage of reverse flow.
   */
  su2double GetInflow_ReverseMassFlow(string val_marker);
  
  /*!
   * \brief Get the percentage of reverse flow at an engine inflow boundary.
   * \param[in] val_index - Index corresponding to the engine inflow boundary.
   * \return The percentage of reverse flow.
   */
  su2double GetInflow_ReverseMassFlow(unsigned short val_marker);

  /*!
   * \brief Get the total pressure at an engine inflow boundary.
   * \param[in] val_marker - Name of the boundary.
   * \return The total pressure.
   */
  su2double GetInflow_TotalPressure(string val_marker);
  
  /*!
   * \brief Get the temperature (static) at an engine inflow boundary.
   * \param[in] val_marker - Name of the boundary.
   * \return The engine inflow temperature.
   */
  su2double GetInflow_Temperature(string val_marker);
  
  /*!
   * \brief Get the total temperature at an engine inflow boundary.
   * \param[in] val_marker - Name of the boundary.
   * \return The engine inflow total temperature.
   */
  su2double GetInflow_TotalTemperature(string val_marker);
  
  /*!
   * \brief Get the ram drag at an engine inflow boundary.
   * \param[in] val_marker - Name of the boundary.
   * \return The engine inflow ram drag.
   */
  su2double GetInflow_RamDrag(string val_marker);
  
  /*!
   * \brief Get the force balance at an engine inflow boundary.
   * \param[in] val_marker - Name of the boundary.
   * \return The engine inflow force balance.
   */
  su2double GetInflow_Force(string val_marker);
  
  /*!
   * \brief Get the power at an engine inflow boundary.
   * \param[in] val_marker - Name of the boundary.
   * \return The engine inflow power.
   */
  su2double GetInflow_Power(string val_marker);
  
  /*!
   * \brief Get the back pressure (static) at an engine exhaust boundary.
   * \param[in] val_marker - Name of the boundary.
   * \return The engine exhaust pressure.
   */
  su2double GetExhaust_Pressure(string val_marker);
  
  /*!
   * \brief Get the temperature (static) at an engine exhaust boundary.
   * \param[in] val_marker - Name of the boundary.
   * \return The engine exhaust temperature.
   */
  su2double GetExhaust_Temperature(string val_marker);
  
  /*!
   * \brief Get the massflow at an engine exhaust boundary.
   * \param[in] val_marker - Name of the boundary.
   * \return The engine exhaust massflow.
   */
  su2double GetExhaust_MassFlow(string val_marker);
  
  /*!
   * \brief Get the total pressure at an engine exhaust boundary.
   * \param[in] val_marker - Name of the boundary.
   * \return The engine exhaust total pressure.
   */
  su2double GetExhaust_TotalPressure(string val_marker);
  
  /*!
   * \brief Get the total temperature at an engine exhaust boundary.
   * \param[in] val_marker - Name of the boundary.
   * \return The total temperature.
   */
  su2double GetExhaust_TotalTemperature(string val_marker);
  
  /*!
   * \brief Get the gross thrust at an engine exhaust boundary.
   * \param[in] val_marker - Name of the boundary.
   * \return Gross thrust.
   */
  su2double GetExhaust_GrossThrust(string val_marker);
  
  /*!
   * \brief Get the force balance at an engine exhaust boundary.
   * \param[in] val_marker - Name of the boundary.
   * \return Force balance.
   */
  su2double GetExhaust_Force(string val_marker);
  
  /*!
   * \brief Get the power at an engine exhaust boundary.
   * \param[in] val_marker - Name of the boundary.
   * \return Power.
   */
  su2double GetExhaust_Power(string val_marker);

  /*!
	 * \brief Get the back pressure (static) at an outlet boundary.
	 * \param[in] val_index - Index corresponding to the outlet boundary.
	 * \return The outlet pressure.
	 */
	void SetInflow_Mach(unsigned short val_imarker, su2double val_fanface_mach);
  
  /*!
   * \brief Set the fan face static pressure at an engine inflow boundary.
   * \param[in] val_index - Index corresponding to the engine inflow boundary.
   * \param[in] val_fanface_pressure - Fan face static pressure.
   */
  void SetInflow_Pressure(unsigned short val_imarker, su2double val_fanface_pressure);
  
  /*!
   * \brief Set the massflow at an engine inflow boundary.
   * \param[in] val_index - Index corresponding to the engine inflow boundary.
   * \param[in] val_fanface_massflow - Massflow.
   */
  void SetInflow_MassFlow(unsigned short val_imarker, su2double val_fanface_massflow);
  
  /*!
   * \brief Set the reverse flow at an engine inflow boundary.
   * \param[in] val_index - Index corresponding to the engine inflow boundary.
   * \param[in] val_fanface_reversemassflow - reverse flow.
   */
  void SetInflow_ReverseMassFlow(unsigned short val_imarker, su2double val_fanface_reversemassflow);
  
  /*!
   * \brief Set the fan face total pressure at an engine inflow boundary.
   * \param[in] val_index - Index corresponding to the engine inflow boundary.
   * \param[in] val_fanface_totalpressure - Fan face total pressure.
   */
  void SetInflow_TotalPressure(unsigned short val_imarker, su2double val_fanface_totalpressure);
  
  /*!
   * \brief Set the fan face static temperature at an engine inflow boundary.
   * \param[in] val_index - Index corresponding to the engine inflow boundary.
   * \param[in] val_fanface_pressure - Fan face static temperature.
   */
  void SetInflow_Temperature(unsigned short val_imarker, su2double val_fanface_temperature);
  
  /*!
   * \brief Set the fan face total temperature at an engine inflow boundary.
   * \param[in] val_index - Index corresponding to the engine inflow boundary.
   * \param[in] val_fanface_totaltemperature - Fan face total temperature.
   */
  void SetInflow_TotalTemperature(unsigned short val_imarker, su2double val_fanface_totaltemperature);
  
  /*!
   * \brief Set the ram drag temperature at an engine inflow boundary.
   * \param[in] val_index - Index corresponding to the engine inflow boundary.
   * \param[in] val_fanface_ramdrag - Ram drag value.
   */
  void SetInflow_RamDrag(unsigned short val_imarker, su2double val_fanface_ramdrag);
  
  /*!
   * \brief Set the force balance at an engine inflow boundary.
   * \param[in] val_index - Index corresponding to the engine inflow boundary.
   * \param[in] val_fanface_force - Fan face force.
   */
  void SetInflow_Force(unsigned short val_imarker, su2double val_fanface_force);
  
  /*!
   * \brief Set the power at an engine inflow boundary.
   * \param[in] val_index - Index corresponding to the engine inflow boundary.
   * \param[in] val_fanface_force - Power.
   */
  void SetInflow_Power(unsigned short val_imarker, su2double val_fanface_power);
  
  /*!
   * \brief Set the back pressure (static) at an engine exhaust boundary.
   * \param[in] val_index - Index corresponding to the outlet boundary.
   * \param[in] val_exhaust_pressure - Exhaust static pressure.
   */
  void SetExhaust_Pressure(unsigned short val_imarker, su2double val_exhaust_pressure);
  
  /*!
   * \brief Set the temperature (static) at an engine exhaust boundary.
   * \param[in] val_index - Index corresponding to the outlet boundary.
   * \param[in] val_exhaust_temp - Exhaust static temperature.
   */
  void SetExhaust_Temperature(unsigned short val_imarker, su2double val_exhaust_temp);
  
  /*!
   * \brief Set the back pressure (static) at an engine exhaust boundary.
   * \param[in] val_index - Index corresponding to the outlet boundary.
   * \param[in] val_exhaust_temp - Exhaust static temperature.
   */
  void SetExhaust_MassFlow(unsigned short val_imarker, su2double val_exhaust_massflow);
  
  /*!
   * \brief Set the back pressure (total) at an engine exhaust boundary.
   * \param[in] val_index - Index corresponding to the outlet boundary.
   * \param[in] val_exhaust_totalpressure - Exhaust total pressure.
   */
  void SetExhaust_TotalPressure(unsigned short val_imarker, su2double val_exhaust_totalpressure);
  
  /*!
   * \brief Set the total temperature at an engine exhaust boundary.
   * \param[in] val_index - Index corresponding to the outlet boundary.
   * \param[in] val_exhaust_totaltemp - Exhaust total temperature.
   */
  void SetExhaust_TotalTemperature(unsigned short val_imarker, su2double val_exhaust_totaltemp);
  
  /*!
   * \brief Set the gross thrust at an engine exhaust boundary.
   * \param[in] val_index - Index corresponding to the outlet boundary.
   * \param[in] val_exhaust_grossthrust - Exhaust gross thrust temperature.
   */
  void SetExhaust_GrossThrust(unsigned short val_imarker, su2double val_exhaust_grossthrust);
  
  /*!
   * \brief Set the force balance at an engine exhaust boundary.
   * \param[in] val_index - Index corresponding to the outlet boundary.
   * \param[in] val_exhaust_force - Exhaust force balance.
   */
  void SetExhaust_Force(unsigned short val_imarker, su2double val_exhaust_force);
  
  /*!
   * \brief Set the power at an engine exhaust boundary.
   * \param[in] val_index - Index corresponding to the outlet boundary.
   * \param[in] val_exhaust_power - Exhaust power.
   */
  void SetExhaust_Power(unsigned short val_imarker, su2double val_exhaust_power);
  
  /*!
   * \brief Set the back pressure (static) at an outlet boundary.
   * \param[in] val_imarker - Index corresponding to a particular engine boundary.
   * \param[in] val_engine_mach - Exhaust power.
   */
  void SetEngine_Mach(unsigned short val_imarker, su2double val_engine_mach);
  
  /*!
   * \brief Set the back pressure (static) at an outlet boundary.
   * \param[in] val_imarker - Index corresponding to a particular engine boundary.
   * \param[in] val_engine_force - Exhaust power.
   */
  void SetEngine_Force(unsigned short val_imarker, su2double val_engine_force);
  
  /*!
   * \brief Get the back pressure (static) at an outlet boundary.
   * \param[in] val_imarker - Index corresponding to a particular engine boundary.
   * \param[in] val_engine_power - Exhaust power.
   */
  void SetEngine_Power(unsigned short val_imarker, su2double val_engine_power);
  
  /*!
   * \brief Get the back pressure (static) at an outlet boundary.
   * \param[in] val_imarker - Index corresponding to a particular engine boundary.
   * \param[in] val_engine_netthrust - Exhaust power.
   */
  void SetEngine_NetThrust(unsigned short val_imarker, su2double val_engine_netthrust);
  
  /*!
   * \brief Get the back pressure (static) at an outlet boundary.
   * \param[in] val_imarker - Index corresponding to a particular engine boundary.
   * \param[in] val_engine_grossthrust - Exhaust power.
   */
  void SetEngine_GrossThrust(unsigned short val_imarker, su2double val_engine_grossthrust);
  
  /*!
   * \brief Get the back pressure (static) at an outlet boundary.
   * \param[in] val_imarker - Index corresponding to a particular engine boundary.
   * \param[in] val_engine_area - Exhaust power.
   */
  void SetEngine_Area(unsigned short val_imarker, su2double val_engine_area);

  /*!
   * \brief Get the back pressure (static) at an outlet boundary.
   * \param[in] val_imarker - Index corresponding to a particular engine boundary.
   * \return The outlet pressure.
   */
  su2double GetEngine_Mach(unsigned short val_imarker);
  
  /*!
   * \brief Get the back pressure (static) at an outlet boundary.
   * \param[in] val_imarker - Index corresponding to a particular engine boundary.
   * \return The outlet pressure.
   */
  su2double GetEngine_Force(unsigned short val_imarker);
  
  /*!
   * \brief Get the back pressure (static) at an outlet boundary.
   * \param[in] val_imarker - Index corresponding to a particular engine boundary.
   * \return The outlet pressure.
   */
  su2double GetEngine_Power(unsigned short val_imarker);
  
  /*!
   * \brief Get the back pressure (static) at an outlet boundary.
   * \param[in] val_imarker - Index corresponding to a particular engine boundary.
   * \return The outlet pressure.
   */
  
  su2double GetEngine_NetThrust(unsigned short val_imarker);
  /*!
   * \brief Get the back pressure (static) at an outlet boundary.
   * \param[in] val_imarker - Index corresponding to a particular engine boundary.
   * \return The outlet pressure.
   */
  
  su2double GetEngine_GrossThrust(unsigned short val_imarker);
  
  /*!
   * \brief Get the back pressure (static) at an outlet boundary.
   * \param[in] val_imarker - Index corresponding to a particular engine boundary.
   * \return The outlet pressure.
   */
  su2double GetEngine_Area(unsigned short val_imarker);

  /*!
   * \brief Get the back pressure (static) at an outlet boundary.
   * \param[in] val_index - Index corresponding to the outlet boundary.
   * \return The outlet pressure.
   */
  void SetActDiskInlet_Temperature(unsigned short val_imarker, su2double val_actdisk_temp);
  
  /*!
   * \brief Get the back pressure (static) at an outlet boundary.
   * \param[in] val_index - Index corresponding to the outlet boundary.
   * \return The outlet pressure.
   */
  void SetActDiskInlet_TotalTemperature(unsigned short val_imarker, su2double val_actdisk_totaltemp);
  
  /*!
   * \brief Get the back pressure (static) at an outlet boundary.
   * \param[in] val_index - Index corresponding to the outlet boundary.
   * \return The outlet pressure.
   */
  su2double GetActDiskInlet_Temperature(string val_marker);
  
  /*!
   * \brief Get the back pressure (static) at an outlet boundary.
   * \param[in] val_index - Index corresponding to the outlet boundary.
   * \return The outlet pressure.
   */
  su2double GetActDiskInlet_TotalTemperature(string val_marker);
  
  /*!
   * \brief Get the back pressure (static) at an outlet boundary.
   * \param[in] val_index - Index corresponding to the outlet boundary.
   * \return The outlet pressure.
   */
  void SetActDiskOutlet_Temperature(unsigned short val_imarker, su2double val_actdisk_temp);
  
  /*!
   * \brief Get the back pressure (static) at an outlet boundary.
   * \param[in] val_index - Index corresponding to the outlet boundary.
   * \return The outlet pressure.
   */
  void SetActDiskOutlet_TotalTemperature(unsigned short val_imarker, su2double val_actdisk_totaltemp);
  
  /*!
   * \brief Get the back pressure (static) at an outlet boundary.
   * \param[in] val_index - Index corresponding to the outlet boundary.
   * \return The outlet pressure.
   */
  su2double GetActDiskOutlet_Temperature(string val_marker);
  
  /*!
   * \brief Get the back pressure (static) at an outlet boundary.
   * \param[in] val_index - Index corresponding to the outlet boundary.
   * \return The outlet pressure.
   */
  su2double GetActDiskOutlet_TotalTemperature(string val_marker);
  
  /*!
   * \brief Get the back pressure (static) at an outlet boundary.
   * \param[in] val_index - Index corresponding to the outlet boundary.
   * \return The outlet pressure.
   */
  su2double GetActDiskInlet_MassFlow(string val_marker);
  
  /*!
   * \brief Get the back pressure (static) at an outlet boundary.
   * \param[in] val_index - Index corresponding to the outlet boundary.
   * \return The outlet pressure.
   */
  void SetActDiskInlet_MassFlow(unsigned short val_imarker, su2double val_actdisk_massflow);
  
  /*!
   * \brief Get the back pressure (static) at an outlet boundary.
   * \param[in] val_index - Index corresponding to the outlet boundary.
   * \return The outlet pressure.
   */
  su2double GetActDiskOutlet_MassFlow(string val_marker);
  
  /*!
   * \brief Get the back pressure (static) at an outlet boundary.
   * \param[in] val_index - Index corresponding to the outlet boundary.
   * \return The outlet pressure.
   */
  void SetActDiskOutlet_MassFlow(unsigned short val_imarker, su2double val_actdisk_massflow);
  
  /*!
   * \brief Get the back pressure (static) at an outlet boundary.
   * \param[in] val_index - Index corresponding to the outlet boundary.
   * \return The outlet pressure.
   */
  su2double GetActDiskInlet_Pressure(string val_marker);
  
  /*!
   * \brief Get the back pressure (static) at an outlet boundary.
   * \param[in] val_index - Index corresponding to the outlet boundary.
   * \return The outlet pressure.
   */
  su2double GetActDiskInlet_TotalPressure(string val_marker);
  
  /*!
   * \brief Get the back pressure (static) at an outlet boundary.
   * \param[in] val_index - Index corresponding to the outlet boundary.
   * \return The outlet pressure.
   */
  su2double GetActDisk_DeltaPress(unsigned short val_marker);
  
  /*!
   * \brief Get the back pressure (static) at an outlet boundary.
   * \param[in] val_index - Index corresponding to the outlet boundary.
   * \return The outlet pressure.
   */
  su2double GetActDisk_DeltaTemp(unsigned short val_marker);
  
  /*!
   * \brief Get the back pressure (static) at an outlet boundary.
   * \param[in] val_index - Index corresponding to the outlet boundary.
   * \return The outlet pressure.
   */
  su2double GetActDisk_TotalPressRatio(unsigned short val_marker);
  
  /*!
   * \brief Get the back pressure (static) at an outlet boundary.
   * \param[in] val_index - Index corresponding to the outlet boundary.
   * \return The outlet pressure.
   */
  su2double GetActDisk_TotalTempRatio(unsigned short val_marker);
  
  /*!
   * \brief Get the back pressure (static) at an outlet boundary.
   * \param[in] val_index - Index corresponding to the outlet boundary.
   * \return The outlet pressure.
   */
  su2double GetActDisk_StaticPressRatio(unsigned short val_marker);
  
  /*!
   * \brief Get the back pressure (static) at an outlet boundary.
   * \param[in] val_index - Index corresponding to the outlet boundary.
   * \return The outlet pressure.
   */
  su2double GetActDisk_StaticTempRatio(unsigned short val_marker);
  
  /*!
   * \brief Get the back pressure (static) at an outlet boundary.
   * \param[in] val_index - Index corresponding to the outlet boundary.
   * \return The outlet pressure.
   */
  su2double GetActDisk_NetThrust(unsigned short val_marker);
  
  /*!
   * \brief Get the back pressure (static) at an outlet boundary.
   * \param[in] val_index - Index corresponding to the outlet boundary.
   * \return The outlet pressure.
   */
  su2double GetActDisk_BCThrust(unsigned short val_marker);
  
  /*!
   * \brief Get the back pressure (static) at an outlet boundary.
   * \param[in] val_index - Index corresponding to the outlet boundary.
   * \return The outlet pressure.
   */
  su2double GetActDisk_BCThrust_Old(unsigned short val_marker);
  
  /*!
   * \brief Get the back pressure (static) at an outlet boundary.
   * \param[in] val_index - Index corresponding to the outlet boundary.
   * \return The outlet pressure.
   */
  su2double GetActDisk_GrossThrust(unsigned short val_marker);
  
  /*!
   * \brief Get the back pressure (static) at an outlet boundary.
   * \param[in] val_index - Index corresponding to the outlet boundary.
   * \return The outlet pressure.
   */
  su2double GetActDisk_Area(unsigned short val_marker);
  
  /*!
   * \brief Get the back pressure (static) at an outlet boundary.
   * \param[in] val_index - Index corresponding to the outlet boundary.
   * \return The outlet pressure.
   */
  su2double GetActDisk_ReverseMassFlow(unsigned short val_marker);

  /*!
   * \brief Get the back pressure (static) at an outlet boundary.
   * \param[in] val_index - Index corresponding to the outlet boundary.
   * \return The outlet pressure.
   */
  su2double GetActDiskInlet_RamDrag(string val_marker);
  
  /*!
   * \brief Get the back pressure (static) at an outlet boundary.
   * \param[in] val_index - Index corresponding to the outlet boundary.
   * \return The outlet pressure.
   */
  su2double GetActDiskInlet_Force(string val_marker);
  
  /*!
   * \brief Get the back pressure (static) at an outlet boundary.
   * \param[in] val_index - Index corresponding to the outlet boundary.
   * \return The outlet pressure.
   */
  su2double GetActDiskInlet_Power(string val_marker);
  
  /*!
   * \brief Get the back pressure (static) at an outlet boundary.
   * \param[in] val_index - Index corresponding to the outlet boundary.
   * \return The outlet pressure.
   */
  void SetActDiskInlet_Pressure(unsigned short val_imarker, su2double val_actdisk_pressure);
  
  /*!
   * \brief Get the back pressure (static) at an outlet boundary.
   * \param[in] val_index - Index corresponding to the outlet boundary.
   * \return The outlet pressure.
   */
  void SetActDiskInlet_TotalPressure(unsigned short val_imarker, su2double val_actdisk_totalpressure);

  /*!
   * \brief Get the back pressure (static) at an outlet boundary.
   * \param[in] val_index - Index corresponding to the outlet boundary.
   * \return The outlet pressure.
   */
  void SetActDisk_DeltaPress(unsigned short val_imarker, su2double val_actdisk_deltapress);
  
  /*!
   * \brief Get the back pressure (static) at an outlet boundary.
   * \param[in] val_index - Index corresponding to the outlet boundary.
   * \return The outlet pressure.
   */
  void SetActDisk_Power(unsigned short val_imarker, su2double val_actdisk_power);
  
  /*!
   * \brief Get the back pressure (static) at an outlet boundary.
   * \param[in] val_index - Index corresponding to the outlet boundary.
   * \return The outlet pressure.
   */
  void SetActDisk_MassFlow(unsigned short val_imarker, su2double val_actdisk_massflow);
  
  /*!
   * \brief Get the back pressure (static) at an outlet boundary.
   * \param[in] val_index - Index corresponding to the outlet boundary.
   * \return The outlet pressure.
   */
  void SetActDisk_Mach(unsigned short val_imarker, su2double val_actdisk_mach);
  
  /*!
   * \brief Get the back pressure (static) at an outlet boundary.
   * \param[in] val_index - Index corresponding to the outlet boundary.
   * \return The outlet pressure.
   */
  void SetActDisk_Force(unsigned short val_imarker, su2double val_actdisk_force);
  
  /*!
   * \brief Get the back pressure (static) at an outlet boundary.
   * \param[in] val_index - Index corresponding to the outlet boundary.
   * \return The outlet pressure.
   */
  void SetSurface_DC60(unsigned short val_imarker, su2double val_surface_distortion);
  
  /*!
   * \brief Get the back pressure (static) at an outlet boundary.
   * \param[in] val_index - Index corresponding to the outlet boundary.
   * \return The outlet pressure.
   */
  void SetSurface_MassFlow(unsigned short val_imarker, su2double val_surface_massflow);

  /*!
   * \brief Get the back pressure (static) at an outlet boundary.
   * \param[in] val_index - Index corresponding to the outlet boundary.
   * \return The outlet pressure.
   */
  void SetSurface_IDC(unsigned short val_imarker, su2double val_surface_distortion);
  
  /*!
   * \brief Get the back pressure (static) at an outlet boundary.
   * \param[in] val_index - Index corresponding to the outlet boundary.
   * \return The outlet pressure.
   */
  void SetSurface_IDC_Mach(unsigned short val_imarker, su2double val_surface_distortion);
  
  /*!
   * \brief Get the back pressure (static) at an outlet boundary.
   * \param[in] val_index - Index corresponding to the outlet boundary.
   * \return The outlet pressure.
   */
  void SetSurface_IDR(unsigned short val_imarker, su2double val_surface_distortion);
  
  /*!
   * \brief Get the back pressure (static) at an outlet boundary.
   * \param[in] val_index - Index corresponding to the outlet boundary.
   * \return The outlet pressure.
   */
  void SetActDisk_DeltaTemp(unsigned short val_imarker, su2double val_actdisk_deltatemp);
  
  /*!
   * \brief Get the back pressure (static) at an outlet boundary.
   * \param[in] val_index - Index corresponding to the outlet boundary.
   * \return The outlet pressure.
   */
  void SetActDisk_TotalPressRatio(unsigned short val_imarker, su2double val_actdisk_pressratio);
  
  /*!
   * \brief Get the back pressure (static) at an outlet boundary.
   * \param[in] val_index - Index corresponding to the outlet boundary.
   * \return The outlet pressure.
   */
  void SetActDisk_TotalTempRatio(unsigned short val_imarker, su2double val_actdisk_tempratio);
  
  /*!
   * \brief Get the back pressure (static) at an outlet boundary.
   * \param[in] val_index - Index corresponding to the outlet boundary.
   * \return The outlet pressure.
   */
  void SetActDisk_StaticPressRatio(unsigned short val_imarker, su2double val_actdisk_pressratio);
  
  /*!
   * \brief Get the back pressure (static) at an outlet boundary.
   * \param[in] val_index - Index corresponding to the outlet boundary.
   * \return The outlet pressure.
   */
  void SetActDisk_StaticTempRatio(unsigned short val_imarker, su2double val_actdisk_tempratio);
  
  /*!
   * \brief Get the back pressure (static) at an outlet boundary.
   * \param[in] val_index - Index corresponding to the outlet boundary.
   * \return The outlet pressure.
   */
  void SetActDisk_NetThrust(unsigned short val_imarker, su2double val_actdisk_netthrust);
  
  /*!
   * \brief Get the back pressure (static) at an outlet boundary.
   * \param[in] val_index - Index corresponding to the outlet boundary.
   * \return The outlet pressure.
   */
  void SetActDisk_BCThrust(string val_marker, su2double val_actdisk_bcthrust);
  
  /*!
   * \brief Get the back pressure (static) at an outlet boundary.
   * \param[in] val_index - Index corresponding to the outlet boundary.
   * \return The outlet pressure.
   */
  void SetActDisk_BCThrust(unsigned short val_imarker, su2double val_actdisk_bcthrust);
  
  /*!
   * \brief Get the back pressure (static) at an outlet boundary.
   * \param[in] val_index - Index corresponding to the outlet boundary.
   * \return The outlet pressure.
   */
  void SetActDisk_BCThrust_Old(string val_marker, su2double val_actdisk_bcthrust_old);
  
  /*!
   * \brief Get the back pressure (static) at an outlet boundary.
   * \param[in] val_index - Index corresponding to the outlet boundary.
   * \return The outlet pressure.
   */
  void SetActDisk_BCThrust_Old(unsigned short val_imarker, su2double val_actdisk_bcthrust_old);
  
  /*!
   * \brief Get the back pressure (static) at an outlet boundary.
   * \param[in] val_index - Index corresponding to the outlet boundary.
   * \return The outlet pressure.
   */
  void SetActDisk_GrossThrust(unsigned short val_imarker, su2double val_actdisk_grossthrust);
  
  /*!
   * \brief Get the back pressure (static) at an outlet boundary.
   * \param[in] val_index - Index corresponding to the outlet boundary.
   * \return The outlet pressure.
   */
  void SetActDisk_Area(unsigned short val_imarker, su2double val_actdisk_area);
  
  /*!
   * \brief Get the back pressure (static) at an outlet boundary.
   * \param[in] val_index - Index corresponding to the outlet boundary.
   * \return The outlet pressure.
   */
  void SetActDiskInlet_ReverseMassFlow(unsigned short val_imarker, su2double val_actdisk_area);
  
  /*!
   * \brief Get the back pressure (static) at an outlet boundary.
   * \param[in] val_index - Index corresponding to the outlet boundary.
   * \return The outlet pressure.
   */
  void SetActDiskInlet_RamDrag(unsigned short val_imarker, su2double val_actdisk_ramdrag);
  
  /*!
   * \brief Get the back pressure (static) at an outlet boundary.
   * \param[in] val_index - Index corresponding to the outlet boundary.
   * \return The outlet pressure.
   */
  void SetActDiskInlet_Force(unsigned short val_imarker, su2double val_actdisk_force);
  
  /*!
   * \brief Get the back pressure (static) at an outlet boundary.
   * \param[in] val_index - Index corresponding to the outlet boundary.
   * \return The outlet pressure.
   */
  void SetActDiskInlet_Power(unsigned short val_imarker, su2double val_actdisk_power);
  
  /*!
   * \brief Get the back pressure (static) at an outlet boundary.
   * \param[in] val_index - Index corresponding to the outlet boundary.
   * \return The outlet pressure.
   */
  su2double GetActDisk_Power(unsigned short val_imarker);
  
  /*!
   * \brief Get the back pressure (static) at an outlet boundary.
   * \param[in] val_index - Index corresponding to the outlet boundary.
   * \return The outlet pressure.
   */
  su2double GetActDisk_MassFlow(unsigned short val_imarker);
  
  /*!
   * \brief Get the back pressure (static) at an outlet boundary.
   * \param[in] val_index - Index corresponding to the outlet boundary.
   * \return The outlet pressure.
   */
  su2double GetActDisk_Mach(unsigned short val_imarker);
  
  /*!
   * \brief Get the back pressure (static) at an outlet boundary.
   * \param[in] val_index - Index corresponding to the outlet boundary.
   * \return The outlet pressure.
   */
  su2double GetActDisk_Force(unsigned short val_imarker);
  
  /*!
   * \brief Get the back pressure (static) at an outlet boundary.
   * \param[in] val_index - Index corresponding to the outlet boundary.
   * \return The outlet pressure.
   */
  su2double GetSurface_DC60(unsigned short val_imarker);
  
  /*!
   * \brief Get the back pressure (static) at an outlet boundary.
   * \param[in] val_index - Index corresponding to the outlet boundary.
   * \return The outlet pressure.
   */
  su2double GetSurface_MassFlow(unsigned short val_imarker);

  /*!
   * \brief Get the back pressure (static) at an outlet boundary.
   * \param[in] val_index - Index corresponding to the outlet boundary.
   * \return The outlet pressure.
   */
  su2double GetSurface_IDC(unsigned short val_imarker);
  
  /*!
   * \brief Get the back pressure (static) at an outlet boundary.
   * \param[in] val_index - Index corresponding to the outlet boundary.
   * \return The outlet pressure.
   */
  su2double GetSurface_IDC_Mach(unsigned short val_imarker);
  
  /*!
   * \brief Get the back pressure (static) at an outlet boundary.
   * \param[in] val_index - Index corresponding to the outlet boundary.
   * \return The outlet pressure.
   */
  su2double GetSurface_IDR(unsigned short val_imarker);
  
  /*!
   * \brief Get the back pressure (static) at an outlet boundary.
   * \param[in] val_index - Index corresponding to the outlet boundary.
   * \return The outlet pressure.
   */
  su2double GetActDiskOutlet_Pressure(string val_marker);
  
  /*!
   * \brief Get the back pressure (static) at an outlet boundary.
   * \param[in] val_index - Index corresponding to the outlet boundary.
   * \return The outlet pressure.
   */
  su2double GetActDiskOutlet_TotalPressure(string val_marker);
  
  /*!
   * \brief Get the back pressure (static) at an outlet boundary.
   * \param[in] val_index - Index corresponding to the outlet boundary.
   * \return The outlet pressure.
   */
  su2double GetActDiskOutlet_GrossThrust(string val_marker);
  
  /*!
   * \brief Get the back pressure (static) at an outlet boundary.
   * \param[in] val_index - Index corresponding to the outlet boundary.
   * \return The outlet pressure.
   */
  su2double GetActDiskOutlet_Force(string val_marker);
  
  /*!
   * \brief Get the back pressure (static) at an outlet boundary.
   * \param[in] val_index - Index corresponding to the outlet boundary.
   * \return The outlet pressure.
   */
  su2double GetActDiskOutlet_Power(string val_marker);
  
  /*!
   * \brief Get the back pressure (static) at an outlet boundary.
   * \param[in] val_index - Index corresponding to the outlet boundary.
   * \return The outlet pressure.
   */
  void SetActDiskOutlet_Pressure(unsigned short val_imarker, su2double val_actdisk_pressure);
  
  /*!
   * \brief Get the back pressure (static) at an outlet boundary.
   * \param[in] val_index - Index corresponding to the outlet boundary.
   * \return The outlet pressure.
   */
  void SetActDiskOutlet_TotalPressure(unsigned short val_imarker, su2double val_actdisk_totalpressure);
  
  /*!
   * \brief Get the back pressure (static) at an outlet boundary.
   * \param[in] val_index - Index corresponding to the outlet boundary.
   * \return The outlet pressure.
   */
  void SetActDiskOutlet_GrossThrust(unsigned short val_imarker, su2double val_actdisk_grossthrust);
  
  /*!
   * \brief Get the back pressure (static) at an outlet boundary.
   * \param[in] val_index - Index corresponding to the outlet boundary.
   * \return The outlet pressure.
   */
  void SetActDiskOutlet_Force(unsigned short val_imarker, su2double val_actdisk_force);
  
  /*!
   * \brief Get the back pressure (static) at an outlet boundary.
   * \param[in] val_index - Index corresponding to the outlet boundary.
   * \return The outlet pressure.
   */
  void SetActDiskOutlet_Power(unsigned short val_imarker, su2double val_actdisk_power);

	/*!
	 * \brief Get the displacement value at an displacement boundary.
	 * \param[in] val_index - Index corresponding to the displacement boundary.
	 * \return The displacement value.
	 */
	su2double GetDispl_Value(string val_index);

	/*!
	 * \brief Get the force value at an load boundary.
	 * \param[in] val_index - Index corresponding to the load boundary.
	 * \return The load value.
	 */
	su2double GetLoad_Value(string val_index);

	/*!
	 * \brief Get the force value at a load boundary defined in cartesian coordinates.
	 * \param[in] val_index - Index corresponding to the load boundary.
	 * \return The load value.
	 */
	su2double GetLoad_Dir_Value(string val_index);

	/*!
	 * \brief Get the force multiplier at a load boundary in cartesian coordinates.
	 * \param[in] val_index - Index corresponding to the load boundary.
	 * \return The load multiplier.
	 */
	su2double GetLoad_Dir_Multiplier(string val_index);

	/*!
	 * \brief Get the force direction at a loaded boundary in cartesian coordinates.
	 * \param[in] val_index - Index corresponding to the load boundary.
	 * \return The load direction.
	 */
	su2double* GetLoad_Dir(string val_index);

	/*!
	 * \brief Get the amplitude of the sine-wave at a load boundary defined in cartesian coordinates.
	 * \param[in] val_index - Index corresponding to the load boundary.
	 * \return The load value.
	 */
	su2double GetLoad_Sine_Amplitude(string val_index);

	/*!
	 * \brief Get the frequency of the sine-wave at a load boundary in cartesian coordinates.
	 * \param[in] val_index - Index corresponding to the load boundary.
	 * \return The load frequency.
	 */
	su2double GetLoad_Sine_Frequency(string val_index);

	/*!
	 * \brief Get the force direction at a sine-wave loaded boundary in cartesian coordinates.
	 * \param[in] val_index - Index corresponding to the load boundary.
	 * \return The load direction.
	 */
	su2double* GetLoad_Sine_Dir(string val_index);

	/*!
	 * \brief Get the force value at an load boundary.
	 * \param[in] val_index - Index corresponding to the load boundary.
	 * \return The load value.
	 */
	su2double GetFlowLoad_Value(string val_index);

	/*!
	 * \brief Cyclic pitch amplitude for rotor blades.
	 * \return The specified cyclic pitch amplitude.
	 */
	su2double GetCyclic_Pitch(void);

	/*!
	 * \brief Collective pitch setting for rotor blades.
	 * \return The specified collective pitch setting.
	 */
	su2double GetCollective_Pitch(void);

	/*!
	 * \brief Get name of the arbitrary mesh motion input file.
	 * \return File name of the arbitrary mesh motion input file.
	 */
	string GetMotion_FileName(void);

  /*!
	 * \brief Set the config options.
	 */
	void SetConfig_Options(unsigned short val_iZone, unsigned short val_nZone);

  /*!
   * \brief Set the config options.
   */
  void SetRunTime_Options(void);

  /*!
	 * \brief Set the config file parsing.
	 */
  void SetConfig_Parsing(char case_filename[MAX_STRING_SIZE]);

  /*!
   * \brief Set the config file parsing.
   */
  bool SetRunTime_Parsing(char case_filename[MAX_STRING_SIZE]);
  
	/*!
	 * \brief Config file postprocessing.
	 */
	void SetPostprocessing(unsigned short val_software, unsigned short val_izone, unsigned short val_nDim);

	/*!
	 * \brief Config file markers processing.
	 */
	void SetMarkers(unsigned short val_software);

	/*!
	 * \brief Config file output.
	 */
	void SetOutput(unsigned short val_software, unsigned short val_izone);

	/*!
	 * \brief Value of Aeroelastic solution coordinate at time n+1.
	 */
	vector<vector<su2double> > GetAeroelastic_np1(unsigned short iMarker);

	/*!
	 * \brief Value of Aeroelastic solution coordinate at time n.
	 */
	vector<vector<su2double> > GetAeroelastic_n(unsigned short iMarker);

	/*!
	 * \brief Value of Aeroelastic solution coordinate at time n-1.
	 */
	vector<vector<su2double> > GetAeroelastic_n1(unsigned short iMarker);

	/*!
	 * \brief Value of Aeroelastic solution coordinate at time n+1.
	 */
	void SetAeroelastic_np1(unsigned short iMarker, vector<vector<su2double> > solution);

	/*!
	 * \brief Value of Aeroelastic solution coordinate at time n from time n+1.
	 */
	void SetAeroelastic_n(void);

	/*!
	 * \brief Value of Aeroelastic solution coordinate at time n-1 from time n.
	 */
	void SetAeroelastic_n1(void);

  /*!
   * \brief Aeroelastic Flutter Speed Index.
   */
  su2double GetAeroelastic_Flutter_Speed_Index(void);
  
	/*!
	 * \brief Uncoupled Aeroelastic Frequency Plunge.
	 */
	su2double GetAeroelastic_Frequency_Plunge(void);

	/*!
	 * \brief Uncoupled Aeroelastic Frequency Pitch.
	 */
	su2double GetAeroelastic_Frequency_Pitch(void);

  /*!
   * \brief Aeroelastic Airfoil Mass Ratio.
   */
  su2double GetAeroelastic_Airfoil_Mass_Ratio(void);

  /*!
   * \brief Aeroelastic center of gravity location.
   */
  su2double GetAeroelastic_CG_Location(void);

  /*!
   * \brief Aeroelastic radius of gyration squared.
   */
  su2double GetAeroelastic_Radius_Gyration_Squared(void);

  /*!
   * \brief Aeroelastic solve every x inner iteration.
   */
  unsigned short GetAeroelasticIter(void);
  
	/*!
	 * \brief Value of plunging coordinate.
     * \param[in] val_marker - the marker we are monitoring.
	 * \return Value of plunging coordinate.
	 */
	su2double GetAeroelastic_plunge(unsigned short val_marker);

    /*!
	 * \brief Value of pitching coordinate.
     * \param[in] val_marker - the marker we are monitoring.
	 * \return Value of pitching coordinate.
	 */
	su2double GetAeroelastic_pitch(unsigned short val_marker);

	/*!
	 * \brief Value of plunging coordinate.
     * \param[in] val_marker - the marker we are monitoring.
     * \param[in] val - value of plunging coordinate.
	 */
	void SetAeroelastic_plunge(unsigned short val_marker, su2double val);

	/*!
	 * \brief Value of pitching coordinate.
     * \param[in] val_marker - the marker we are monitoring.
     * \param[in] val - value of pitching coordinate.
	 */
	void SetAeroelastic_pitch(unsigned short val_marker, su2double val);

    /*!
	 * \brief Get information about the aeroelastic simulation.
	 * \return <code>TRUE</code> if it is an aeroelastic case; otherwise <code>FALSE</code>.
	 */
	bool GetAeroelastic_Simulation(void);

    /*!
	 * \brief Get information about the wind gust.
	 * \return <code>TRUE</code> if there is a wind gust; otherwise <code>FALSE</code>.
	 */
	bool GetWind_Gust(void);

    /*!
	 * \brief Get the type of gust to simulate.
	 * \return type of gust to use for the simulation.
	 */
	unsigned short GetGust_Type(void);

    /*!
	 * \brief Get the gust direction.
	 * \return the gust direction.
	 */
    unsigned short GetGust_Dir(void);

    /*!
	 * \brief Value of the gust wavelength.
	 */
	su2double GetGust_WaveLength(void);

    /*!
	 * \brief Value of the number of gust periods.
	 */
	su2double GetGust_Periods(void);

    /*!
	 * \brief Value of the gust amplitude.
	 */
	su2double GetGust_Ampl(void);

    /*!
	 * \brief Value of the time at which to begin the gust.
	 */
	su2double GetGust_Begin_Time(void);

    /*!
	 * \brief Value of the location ath which the gust begins.
	 */
	su2double GetGust_Begin_Loc(void);

  /*!
	 * \brief Value of the time at which to begin the gust.
	 */
	unsigned short GetnFFD_Iter(void);

  /*!
	 * \brief Value of the location ath which the gust begins.
	 */
	su2double GetFFD_Tol(void);

  /*!
	 * \brief Get the node number of the CV to visualize.
	 * \return Node number of the CV to visualize.
	 */
	long GetVisualize_CV(void);

  /*!
	 * \brief Get information about whether to use fixed CL mode.
	 * \return <code>TRUE</code> if fixed CL mode is active; otherwise <code>FALSE</code>.
	 */
	bool GetFixed_CL_Mode(void);

  /*!
	 * \brief Get the value specified for the target CL.
	 * \return Value of the target CL.
	 */
	su2double GetTarget_CL(void);

  /*!
	 * \brief Get the value for the lift curve slope for fixed CL mode.
	 * \return Lift curve slope for fixed CL mode.
	 */
	su2double GetdCl_dAlpha(void);
  
  /*!
   * \brief Get the value of iterations to re-evaluate the angle of attack.
   * \return Number of iterations.
   */
  unsigned long GetIter_Fixed_CL(void);
  
  /*!
   * \brief Get the value of iterations to re-evaluate the angle of attack.
   * \return Number of iterations.
   */
  unsigned long GetIter_Fixed_NetThrust(void);

  /*!
   * \brief Get the value of the damping coefficient for fixed CL mode.
   * \return Damping coefficient for fixed CL mode.
   */
  su2double GetdNetThrust_dBCThrust(void);

  /*!
   * \brief Get the value of iterations to re-evaluate the angle of attack.
   * \return Number of iterations.
   */
  unsigned long GetUpdate_BCThrust(void);
  
  /*!
   * \brief Set the value of the boolean for updating AoA in fixed lift mode.
   * \param[in] val_update - the bool for whether to update the AoA.
   */
  void SetUpdate_BCThrust_Bool(bool val_update);

  /*!
	 * \brief Set the value of the boolean for updating AoA in fixed lift mode.
   * \param[in] val_update - the bool for whether to update the AoA.
	 */
	void SetUpdate_AoA(bool val_update);
  
  /*!
   * \brief Get information about whether to update the AoA for fixed lift mode.
   * \return <code>TRUE</code> if we should update the AoA for fixed lift mode; otherwise <code>FALSE</code>.
   */
  bool GetUpdate_BCThrust_Bool(void);

  /*!
	 * \brief Get information about whether to update the AoA for fixed lift mode.
	 * \return <code>TRUE</code> if we should update the AoA for fixed lift mode; otherwise <code>FALSE</code>.
	 */
	bool GetUpdate_AoA(void);
  
  /*!
	 * \brief Set the current number of non-physical nodes in the solution.
   * \param[in] val_nonphys_points - current number of non-physical points.
	 */
	void SetNonphysical_Points(unsigned long val_nonphys_points);
  
  /*!
	 * \brief Get the current number of non-physical nodes in the solution.
	 * \return Current number of non-physical points.
	 */
	unsigned long GetNonphysical_Points(void);
  
  /*!
	 * \brief Set the current number of non-physical reconstructions for 2nd-order upwinding.
   * \param[in] val_nonphys_reconstr - current number of non-physical reconstructions for 2nd-order upwinding.
	 */
	void SetNonphysical_Reconstr(unsigned long val_nonphys_reconstr);
  
  /*!
	 * \brief Get the current number of non-physical reconstructions for 2nd-order upwinding.
	 * \return Current number of non-physical reconstructions for 2nd-order upwinding.
	 */
	unsigned long GetNonphysical_Reconstr(void);
  
	/*!
	 * \brief Given arrays x[1..n] and y[1..n] containing a tabulated function, i.e., yi = f(xi), with
	          x1 < x2 < . . . < xN , and given values yp1 and ypn for the first derivative of the interpolating
	          function at points 1 and n, respectively, this routine returns an array y2[1..n] that contains
	          the second derivatives of the interpolating function at the tabulated points xi. If yp1 and/or
	          ypn are equal to 1 × 1030 or larger, the routine is signaled to set the corresponding boundary
	          condition for a natural spline, with zero second derivative on that boundary.
						Numerical Recipes: The Art of Scientific Computing, Third Edition in C++.
	 */
	void SetSpline(vector<su2double> &x, vector<su2double> &y, unsigned long n, su2double yp1, su2double ypn, vector<su2double> &y2);

	/*!
	 * \brief Given the arrays xa[1..n] and ya[1..n], which tabulate a function (with the xai’s in order),
	          and given the array y2a[1..n], which is the output from spline above, and given a value of
	          x, this routine returns a cubic-spline interpolated value y.
         	  Numerical Recipes: The Art of Scientific Computing, Third Edition in C++.
	 * \returns The interpolated value of for x.
	 */
	su2double GetSpline(vector<su2double> &xa, vector<su2double> &ya, vector<su2double> &y2a, unsigned long n, su2double x);
  
  /*!
   * \brief Get the verbosity level of the console output.
   * \return Verbosity level for the console output.
   */
  unsigned short GetConsole_Output_Verb(void);

  /*!
   *
   * \brief Get the direct differentation method.
   * \return direct differentiation method.
   */
  unsigned short GetDirectDiff();

  /*!
   * \brief Get the indicator whether we are solving an discrete adjoint problem.
   * \return the discrete adjoint indicator.
  */
  bool GetDiscrete_Adjoint(void);

  /*!
   * \brief Get the indicator whether we want to benchmark the MPI performance of FSI problems
   * \return The value for checking
  */
  bool CheckFSI_MPI(void);

	/*!
	 * \brief Get the number of fluid subiterations roblems.
	 * \return Number of FSI subiters.
	 */
	unsigned short GetnIterFSI(void);

	/*!
	 * \brief Get Aitken's relaxation parameter for static relaxation cases.
	 * \return Aitken's relaxation parameters.
	 */
	su2double GetAitkenStatRelax(void);

	/*!
	 * \brief Get Aitken's maximum relaxation parameter for dynamic relaxation cases and first iteration.
	 * \return Aitken's relaxation parameters.
	 */
	su2double GetAitkenDynMaxInit(void);

	/*!
	 * \brief Get Aitken's maximum relaxation parameter for dynamic relaxation cases and first iteration.
	 * \return Aitken's relaxation parameters.
	 */
	su2double GetAitkenDynMinInit(void);


	/*!
	  * \brief Decide whether to apply dead loads to the model.
	  * \return <code>TRUE</code> if the dead loads are to be applied, <code>FALSE</code> otherwise.
	  */

	bool GetDeadLoad(void);

  /*!
    * \brief Pseudo-static analysis (the density is 0 for inertial effects but nonzero for dead loads).
    * \return <code>TRUE</code> if the inertial effects are not considered, <code>FALSE</code> otherwise.
    */

  bool GetPseudoStatic(void);

	/*!
	  * \brief Identifies if the mesh is matching or not (temporary, while implementing interpolation procedures).
	  * \return <code>TRUE</code> if the mesh is matching, <code>FALSE</code> otherwise.
	  */

	bool GetMatchingMesh(void);

	/*!
	  * \brief Identifies if we want to restart from a steady or an unsteady solution.
	  * \return <code>TRUE</code> if we restart from steady state solution, <code>FALSE</code> otherwise.
	  */

	bool GetSteadyRestart(void);


	/*!
	 * \brief Provides information about the time integration of the structural analysis, and change the write in the output
	 *        files information about the iteration.
	 * \return The kind of time integration: Static or dynamic analysis
	 */
	unsigned short GetDynamic_Analysis(void);

	/*!
	 * \brief If we are prforming an unsteady simulation, there is only
	 *        one value of the time step for the complete simulation.
	 * \return Value of the time step in an unsteady simulation (non dimensional).
	 */
	su2double GetDelta_DynTime(void);

	/*!
	 * \brief If we are prforming an unsteady simulation, there is only
	 *        one value of the time step for the complete simulation.
	 * \return Value of the time step in an unsteady simulation (non dimensional).
	 */
	su2double GetTotal_DynTime(void);

	/*!
	 * \brief If we are prforming an unsteady simulation, there is only
	 *        one value of the time step for the complete simulation.
	 * \return Value of the time step in an unsteady simulation (non dimensional).
	 */
	su2double GetCurrent_DynTime(void);

	/*!
	 * \brief Get information about writing dynamic structural analysis headers and file extensions.
	 * \return 	<code>TRUE</code> means that dynamic structural analysis solution files will be written.
	 */
	bool GetWrt_Dynamic(void);

	/*!
	 * \brief Get Newmark alpha parameter.
	 * \return Value of the Newmark alpha parameter.
	 */
	su2double GetNewmark_alpha(void);

	/*!
	 * \brief Get Newmark delta parameter.
	 * \return Value of the Newmark delta parameter.
	 */
	su2double GetNewmark_delta(void);

	/*!
	 * \brief Get the number of integration coefficients provided by the user.
	 * \return Number of integration coefficients.
	 */
	unsigned short GetnIntCoeffs(void);

	/*!
	 * \brief Get the integration coefficients for the Generalized Alpha - Newmark integration integration scheme.
	 * \param[in] val_coeff - Index of the coefficient.
	 * \return Alpha coefficient for the Runge-Kutta integration scheme.
	 */
	su2double Get_Int_Coeffs(unsigned short val_coeff);

	/*!
	 * \brief Get the number of different values for the modulus of the electric field.
	 * \return Number of different values for the modulus of the electric field.
	 */
	unsigned short GetnElectric_Field(void);

	/*!
	 * \brief Get the dimensionality of the electric field.
	 * \return Number of integration coefficients.
	 */
	unsigned short GetnDim_Electric_Field(void);

	/*!
	 * \brief Get the values for the electric field modulus.
	 * \param[in] val_coeff - Index of the coefficient.
	 * \return Alpha coefficient for the Runge-Kutta integration scheme.
	 */
	su2double Get_Electric_Field_Mod(unsigned short val_coeff);

  /*!
   * \brief Get the maximum value allowed for the electric field modulus.
   * \param[in] val_coeff - Index of the coefficient.
   * \return Alpha coefficient for the Runge-Kutta integration scheme.
   */
  su2double Get_Electric_Field_Max(unsigned short val_coeff);

  /*!
   * \brief Get the minimum value allowed for the electric field modulus.
   * \param[in] val_coeff - Index of the coefficient.
   * \return Alpha coefficient for the Runge-Kutta integration scheme.
   */
  su2double Get_Electric_Field_Min(unsigned short val_coeff);


	/*!
	 * \brief Get the number of delimiters for the electric field.
	 * \return Number of different values of the delimiters for the electric field.
	 */
	unsigned short GetnDel_EField(void);

	/*!
	 * \brief Get the axis along which the delimiters for the electric field are defined.
	 * \return Axis (X, Y or Z).
	 */
	unsigned short GetAxis_EField(void);

	/*!
	 * \brief Get the values for the electric field modulus.
	 * \param[in] val_coeff - Index of the coefficient.
	 * \return Alpha coefficient for the Runge-Kutta integration scheme.
	 */
	su2double Get_Electric_Field_Del(unsigned short val_coeff);

  /*!
   * \brief Get the values that limit regions in the X axis.
   * \param[in] val_coeff - Index of the coefficient.
   * \return del_x - X coordinate.
   */
  su2double Get_DV_Del_X(unsigned short val_coeff);

  /*!
   * \brief Get the values that limit regions in the Y axis.
   * \param[in] val_coeff - Index of the coefficient.
   * \return del_y - Y coordinate.
   */
  su2double Get_DV_Del_Y(unsigned short val_coeff);

  /*!
   * \brief Get the values that limit regions in the Z axis.
   * \param[in] val_coeff - Index of the coefficient.
   * \return del_z - Z coordinate.
   */
  su2double Get_DV_Del_Z(unsigned short val_coeff);

  /*!
   * \brief Get the number of regions that are delimited in the X axis.
   * \return nDV_Del_X-1 - number of REGIONS in X direction (delimiters - 1)
   */
  unsigned short GetnDV_X(void);

  /*!
   * \brief Get the number of regions that are delimited in the Y axis.
   * \return nDV_Del_Y-1 - number of REGIONS in Y direction (delimiters - 1)
   */
  unsigned short GetnDV_Y(void);

  /*!
   * \brief Get the number of regions that are delimited in the Z axis.
   * \return nDV_Del_Z-1 - Number of REGIONS in Z direction (delimiters - 1)
   */
  unsigned short GetnDV_Z(void);


	/*!
	 * \brief Set the values for the electric field modulus.
	 * \param[in] val_coeff - Index of the electric field.
	 * \param[in] val_el_field - Value of the electric field.
	 */
	void Set_Electric_Field_Mod(unsigned short val_coeff, su2double val_el_field);

	/*!
	 * \brief Get the direction of the electric field in reference configuration.
	 * \param[in] val_coeff - Index of the coefficient.
	 * \return Alpha coefficient for the Runge-Kutta integration scheme.
	 */
	su2double* Get_Electric_Field_Dir(void);

	/*!
	 * \brief Check if the user wants to apply the load gradually.
	 * \return 	<code>TRUE</code> means that the load is to be applied gradually.
	 */
	 bool GetSigmoid_Load(void);

	/*!
	 * \brief Check if the user wants to apply the load as a ramp.
	 * \return 	<code>TRUE</code> means that the load is to be applied as a ramp.
	 */
	 bool GetRamp_Load(void);

	/*!
	 * \brief Get the maximum time of the ramp.
	 * \return 	Value of the max time while the load is linearly increased
	 */
	 su2double GetRamp_Time(void);

	/*!
	 * \brief Get the maximum time of the sigmoid.
	 * \return 	Value of the max time while the load is increased using a sigmoid
	 */
	 su2double GetSigmoid_Time(void);

	/*!
	 * \brief Get the sigmoid parameter.
	 * \return 	Parameter of steepness of the sigmoid
	 */
	 su2double GetSigmoid_K(void);

	/*!
	 * \brief Get the maximum time of the ramp.
	 * \return 	Value of the max time while the load is linearly increased
	 */
	su2double GetStatic_Time(void);

	/*!
	 * \brief Get the order of the predictor for FSI applications.
	 * \return 	Order of predictor
	 */
	 unsigned short GetPredictorOrder(void);

	/*!
	 * \brief Check if the simulation we are running is a FSI simulation
	 * \return Value of the physical time in an unsteady simulation.
	 */
	 bool GetFSI_Simulation(void);

	/*!
	 * \brief Check if we want to apply an incremental load to the nonlinear structural simulation
	 * \return <code>TRUE</code> means that the load is to be applied in increments.
	 */
	 bool GetIncrementalLoad(void);

	/*!
	 * \brief Get the number of increments for an incremental load.
	 * \return 	Number of increments.
	 */
	 unsigned long GetNumberIncrements(void);

	/*!
	 * \brief Get the value of the criteria for applying incremental loading.
	 * \return Value of the log10 of the residual.
	 */
	 su2double GetIncLoad_Criteria(unsigned short val_var);

	/*!
	 * \brief Get the relaxation method chosen for the simulation
	 * \return Value of the relaxation method
	 */
	unsigned short GetRelaxation_Method_FSI(void);

	/*!
	 * \brief Get the interpolation method used for matching between zones.
	 */
	inline unsigned short GetKindInterpolation(void);

  /*!
   * \brief Get the AD support.
   */
  bool GetAD_Mode(void);
};

#include "config_structure.inl"<|MERGE_RESOLUTION|>--- conflicted
+++ resolved
@@ -679,7 +679,6 @@
   Omega_FreeStreamND,         /*!< \brief Specific dissipation (external flow). */
   Omega_FreeStream;           /*!< \brief Specific dissipation (external flow). */
 	su2double ElasticyMod,			/*!< \brief Young's modulus of elasticity. */
-<<<<<<< HEAD
 	PoissonRatio,						/*!< \brief Poisson's ratio. */
 	MaterialDensity,								/*!< \brief Material density. */
 	DE_Modulus,							/*!< \brief Dielectric elastomer modulus. */
@@ -690,11 +689,6 @@
 	bool Structural_Adj; 						/*!< Decide whether a structural adjoint iteration needs to be run (temporary). */
 	string RefGeom_FEMFileName;    			/*!< \brief File name for reference geometry. */
 	unsigned short RefGeom_FileFormat;	/*!< \brief Mesh input format. */
-=======
-	PoissonRatio,						    /*!< \brief Poisson's ratio. */
-	MaterialDensity,					  /*!< \brief Material density. */
-	Bulk_Modulus_Struct;				/*!< \brief Bulk modulus (on the structural side). */
->>>>>>> 5fe9dac3
 	unsigned short Kind_2DElasForm;			/*!< \brief Kind of bidimensional elasticity solver. */
 	unsigned short nIterFSI;	  /*!< \brief Number of maximum number of subiterations in a FSI problem. */
 	su2double AitkenStatRelax;	/*!< \brief Aitken's relaxation factor (if set as static) */
@@ -779,7 +773,6 @@
   Gust_Begin_Loc;             /*!< \brief Location at which the gust begins. */
   long Visualize_CV;          /*!< \brief Node number for the CV to be visualized */
   bool ExtraOutput;
-<<<<<<< HEAD
   bool DeadLoad; 		/*!< Application of dead loads to the FE analysis */
   bool PseudoStatic;    /*!< Application of dead loads to the FE analysis */
   bool MatchingMesh; 	/*!< Matching mesh (while implementing interpolation procedures). */
@@ -808,18 +801,6 @@
   bool Sigmoid_Load,		/*!< \brief Apply the load using a sigmoid. */
   Ramp_Load;				/*!< \brief Apply the load with linear increases. */
   bool IncrementalLoad;		/*!< \brief Apply the load in increments (for nonlinear structural analysis). */
-=======
-  bool DeadLoad; 	          	/*!< Application of dead loads to the FE analysis */
-  bool MatchingMesh; 	        /*!< Matching mesh (while implementing interpolation procedures). */
-  bool SteadyRestart; 	      /*!< Restart from a steady state for FSI problems. */
-  su2double Newmark_alpha,		/*!< \brief Parameter alpha for Newmark method. */
-  Newmark_delta;				      /*!< \brief Parameter delta for Newmark method. */
-  unsigned short nIntCoeffs;	/*!< \brief Number of integration coeffs for structural calculations. */
-  su2double *Int_Coeffs;		  /*!< \brief Time integration coefficients for structural method. */
-  bool Sigmoid_Load,		      /*!< \brief Apply the load using a sigmoid. */
-  Ramp_Load;				          /*!< \brief Apply the load with linear increases. */
-  bool IncrementalLoad;		    /*!< \brief Apply the load in increments (for nonlinear structural analysis). */
->>>>>>> 5fe9dac3
   unsigned long IncLoad_Nincrements; /*!< \brief Number of increments. */
   su2double *IncLoad_Criteria;/*!< \brief Criteria for the application of incremental loading. */
   su2double Ramp_Time;			  /*!< \brief Time until the maximum load is applied. */
