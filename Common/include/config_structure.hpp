--- conflicted
+++ resolved
@@ -115,22 +115,6 @@
   Wind_Gust,              /*!< \brief Flag to know if there is a wind gust. */
   Aeroelastic_Simulation, /*!< \brief Flag to know if there is an aeroelastic simulation. */
   Rotating_Frame,			/*!< \brief Flag to know if there is a rotating frame. */
-<<<<<<< HEAD
-	PoissonSolver,			/*!< \brief Flag to know if we are solving  poisson forces  in plasma solver. */
-	Low_Mach_Precon,		/*!< \brief Flag to know if we are using a low Mach number preconditioner. */
-	Low_Mach_Corr,			/*!< \brief Flag to know if we are using a low Mach number correction. */
-	GravityForce,			/*!< \brief Flag to know if the gravity force is incuded in the formulation. */
-	SmoothNumGrid,			/*!< \brief Smooth the numerical grid. */
-	AdaptBoundary,			/*!< \brief Adapt the elements on the boundary. */
-	Engine_Intake,			/*!< \brief Engine intake subsonic region. */
-	Frozen_Visc,			/*!< \brief Flag for adjoint problem with/without frozen viscosity. */
-	Sens_Remove_Sharp,			/*!< \brief Flag for removing or not the sharp edges from the sensitivity computation. */
-	Hold_GridFixed,	/*!< \brief Flag hold fixed some part of the mesh during the deformation. */
-	Axisymmetric, /*!< \brief Flag for axisymmetric calculations */
-	DebugMode, /*!< \brief Flag for debug mode */
-  ionization, /*!< \brief Flag for determining if free electron gas is in the mixture */
-  Heat_Inc; /*!< \brief Flag for heat equation for incompressible flow.*/
-=======
   PoissonSolver,			/*!< \brief Flag to know if we are solving  poisson forces  in plasma solver. */
   Low_Mach_Precon,		/*!< \brief Flag to know if we are using a low Mach number preconditioner. */
   Low_Mach_Corr,			/*!< \brief Flag to know if we are using a low Mach number correction. */
@@ -141,8 +125,8 @@
   Frozen_Visc,			/*!< \brief Flag for adjoint problem with/without frozen viscosity. */
   Sens_Remove_Sharp,			/*!< \brief Flag for removing or not the sharp edges from the sensitivity computation. */
   Hold_GridFixed,	/*!< \brief Flag hold fixed some part of the mesh during the deformation. */
-  Axisymmetric; /*!< \brief Flag for axisymmetric calculations */
->>>>>>> 9795cfb9
+  Axisymmetric, /*!< \brief Flag for axisymmetric calculations */
+  Heat_Inc; /*!< \brief Flag for heat equation for incompressible flow.*/
   su2double Damp_Engine_Inflow;	/*!< \brief Damping factor for the engine inlet. */
   su2double Damp_Engine_Exhaust;	/*!< \brief Damping factor for the engine exhaust. */
   su2double Damp_Res_Restric,	/*!< \brief Damping factor for the residual restriction. */
@@ -445,7 +429,6 @@
   Kind_ConvNumScheme_Turb,	/*!< \brief Centered or upwind scheme for the turbulence model. */
   Kind_ConvNumScheme_AdjTurb,	/*!< \brief Centered or upwind scheme for the adjoint turbulence model. */
   Kind_ConvNumScheme_Template,	/*!< \brief Centered or upwind scheme for the level set equation. */
-<<<<<<< HEAD
 	Kind_Centered,				/*!< \brief Centered scheme. */
 	Kind_Centered_Flow,			/*!< \brief Centered scheme for the flow equations. */
 	Kind_Centered_AdjFlow,			/*!< \brief Centered scheme for the adjoint flow equations. */
@@ -460,32 +443,14 @@
 	Kind_Upwind_AdjTurb,		/*!< \brief Upwind scheme for the adjoint turbulence model. */
   Kind_Upwind_Heat,		/*!< \brief Upwind scheme for the heat model. */
 	Kind_Upwind_Template,			/*!< \brief Upwind scheme for the template model. */
-=======
-  Kind_Centered,				/*!< \brief Centered scheme. */
-  Kind_Centered_Flow,			/*!< \brief Centered scheme for the flow equations. */
-  Kind_Centered_AdjFlow,			/*!< \brief Centered scheme for the adjoint flow equations. */
-  Kind_Centered_Turb,			/*!< \brief Centered scheme for the turbulence model. */
-  Kind_Centered_AdjTurb,		/*!< \brief Centered scheme for the adjoint turbulence model. */
-  Kind_Centered_Template,		/*!< \brief Centered scheme for the template model. */
-  Kind_Upwind,				/*!< \brief Upwind scheme. */
-  Kind_Upwind_Flow,			/*!< \brief Upwind scheme for the flow equations. */
-  Kind_Upwind_AdjFlow,			/*!< \brief Upwind scheme for the adjoint flow equations. */
-  Kind_Upwind_Turb,			/*!< \brief Upwind scheme for the turbulence model. */
-  Kind_Upwind_AdjTurb,		/*!< \brief Upwind scheme for the adjoint turbulence model. */
-  Kind_Upwind_Template,			/*!< \brief Upwind scheme for the template model. */
->>>>>>> 9795cfb9
   Kind_Solver_Fluid_FSI,		/*!< \brief Kind of solver for the fluid in FSI applications. */
   Kind_Solver_Struc_FSI,		/*!< \brief Kind of solver for the structure in FSI applications. */
   Kind_BGS_RelaxMethod,				/*!< \brief Kind of relaxation method for Block Gauss Seidel method in FSI problems. */
   Kind_TransferMethod,	/*!< \brief Iterative scheme for nonlinear structural analysis. */
   SpatialOrder,		/*!< \brief Order of the spatial numerical integration.*/
   SpatialOrder_Flow,		/*!< \brief Order of the spatial numerical integration.*/
-<<<<<<< HEAD
   SpatialOrder_Heat,		/*!< \brief Order of the spatial numerical integration.*/
 	SpatialOrder_Turb,		/*!< \brief Order of the spatial numerical integration.*/
-=======
-  SpatialOrder_Turb,		/*!< \brief Order of the spatial numerical integration.*/
->>>>>>> 9795cfb9
   SpatialOrder_AdjFlow,		/*!< \brief Order of the spatial numerical integration.*/
   SpatialOrder_AdjTurb;		/*!< \brief Order of the spatial numerical integration.*/
   bool FSI_Problem;			/*!< \brief Boolean to determine whether the simulation is FSI or not. */
