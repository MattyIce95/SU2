--- conflicted
+++ resolved
@@ -7978,7 +7978,11 @@
   bool GetAD_Mode(void);
 
   /*!
-<<<<<<< HEAD
+   * \brief Get if AD preaccumulation should be performed.
+   */
+  bool GetAD_Preaccumulation(void);
+
+  /*!
    * \brief Get the heat equation.
    * \return YES if heat equation for inc. flow is enabled.
    */
@@ -7989,11 +7993,6 @@
    * \return YES if the passed values is the integrated heat flux over the marker's surface.
    */
   bool GetIntegrated_HeatFlux(void);
-=======
-   * \brief Get if AD preaccumulation should be performed.
-   */
-  bool GetAD_Preaccumulation(void);
->>>>>>> 0311971e
 };
 
 #include "config_structure.inl"