--- conflicted
+++ resolved
@@ -753,38 +753,6 @@
   nRefOriginMoment_Y,      /*!< \brief Number of Y-coordinate moment computation origins. */
   nRefOriginMoment_Z;      /*!< \brief Number of Z-coordinate moment computation origins. */
   unsigned short nMesh_Box_Size;
-<<<<<<< HEAD
-  short *Mesh_Box_Size;     /*!< \brief Array containing the number of grid points in the x-, y-, and z-directions for the analytic RECTANGLE and BOX grid formats. */
-  su2double* Mesh_Box_Length;       /*!< \brief Array containing the length in the x-, y-, and z-directions for the analytic RECTANGLE and BOX grid formats. */
-  su2double* Mesh_Box_Offset;       /*!< \brief Array containing the offset from 0.0 in the x-, y-, and z-directions for the analytic RECTANGLE and BOX grid formats. */
-  string Mesh_FileName,			/*!< \brief Mesh input file. */
-  Mesh_Out_FileName,				/*!< \brief Mesh output file. */
-  Solution_FileName,			/*!< \brief Flow solution input file. */
-  Solution_LinFileName,			/*!< \brief Linearized flow solution input file. */
-  Solution_AdjFileName,			/*!< \brief Adjoint solution input file for drag functional. */
-  Volume_FileName,					/*!< \brief Flow variables output file. */
-  Residual_FileName,				/*!< \brief Residual variables output file. */
-  Conv_FileName,					/*!< \brief Convergence history output file. */
-  Breakdown_FileName,			    /*!< \brief Breakdown output file. */
-  Restart_FileName,			/*!< \brief Restart file for flow variables. */
-  Restart_AdjFileName,			/*!< \brief Restart file for adjoint variables, drag functional. */
-  Adj_FileName,					/*!< \brief Output file with the adjoint variables. */
-  ObjFunc_Grad_FileName,			/*!< \brief Gradient of the objective function. */
-  ObjFunc_Value_FileName,			/*!< \brief Objective function. */
-  SurfCoeff_FileName,			/*!< \brief Output file with the flow variables on the surface. */
-  SurfAdjCoeff_FileName,			/*!< \brief Output file with the adjoint variables on the surface. */
-  New_SU2_FileName,       		/*!< \brief Output SU2 mesh file converted from CGNS format. */
-  SurfSens_FileName,			/*!< \brief Output file for the sensitivity on the surface (discrete adjoint). */
-  VolSens_FileName;			/*!< \brief Output file for the sensitivity in the volume (discrete adjoint). */
-  bool Wrt_Output,                 /*!< \brief Write any output files */
-  Wrt_Vol_Sol,                /*!< \brief Write a volume solution file */
-  Wrt_Srf_Sol,                /*!< \brief Write a surface solution file */
-  Wrt_Csv_Sol,                /*!< \brief Write a surface comma-separated values solution file */
-  Wrt_Stl_Sol,                /*!< \brief Write a surface STereoLithographie (STL) solution file */
-  Wrt_Crd_Sol,                /*!< \brief Write a binary file with the grid coordinates only. */
-  Wrt_Residuals,              /*!< \brief Write residuals to solution file */
-  Wrt_Surface,                /*!< \brief Write solution at each surface */
-=======
   short *Mesh_Box_Size;          /*!< \brief Array containing the number of grid points in the x-, y-, and z-directions for the analytic RECTANGLE and BOX grid formats. */
   su2double* Mesh_Box_Length;    /*!< \brief Array containing the length in the x-, y-, and z-directions for the analytic RECTANGLE and BOX grid formats. */
   su2double* Mesh_Box_Offset;    /*!< \brief Array containing the offset from 0.0 in the x-, y-, and z-directions for the analytic RECTANGLE and BOX grid formats. */
@@ -812,10 +780,10 @@
   Wrt_Vol_Sol,               /*!< \brief Write a volume solution file */
   Wrt_Srf_Sol,               /*!< \brief Write a surface solution file */
   Wrt_Csv_Sol,               /*!< \brief Write a surface comma-separated values solution file */
+  Wrt_Stl_Sol,               /*!< \brief Write a surface STereoLithographie (STL) solution file */
   Wrt_Crd_Sol,               /*!< \brief Write a binary file with the grid coordinates only. */
   Wrt_Residuals,             /*!< \brief Write residuals to solution file */
   Wrt_Surface,               /*!< \brief Write solution at each surface */
->>>>>>> 8aebfc08
   Wrt_Limiters,              /*!< \brief Write residuals to solution file */
   Wrt_SharpEdges,            /*!< \brief Write residuals to solution file */
   Wrt_Halo,                  /*!< \brief Write rind layers in solution files */
