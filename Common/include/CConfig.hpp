--- conflicted
+++ resolved
@@ -44,11 +44,7 @@
 #include <assert.h>
 
 #include "./option_structure.hpp"
-<<<<<<< HEAD
-#include "./datatype_structure.hpp"
-=======
-
->>>>>>> 626be8fd
+
 #ifdef HAVE_CGNS
 #include "cgnslib.h"
 #endif
