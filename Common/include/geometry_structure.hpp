--- conflicted
+++ resolved
@@ -1960,11 +1960,7 @@
    * \param[in] val_iZone - Domain to be read from the grid file.
    * \param[in] val_nZone - Total number of domains in the grid file.
    */
-<<<<<<< HEAD
-  void Read_CGNS_Format_Parallel(CConfig *config, string val_mesh_filename, unsigned short val_iZone, unsigned short val_nZone);
-=======
   void Read_Mesh_FVM(CConfig *config, string val_mesh_filename, unsigned short val_iZone, unsigned short val_nZone);
->>>>>>> e82f4097
   
   /*!
    * \brief Reads for the FEM solver the geometry of the grid and adjust the boundary
