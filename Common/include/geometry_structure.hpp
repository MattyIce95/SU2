--- conflicted
+++ resolved
@@ -925,19 +925,19 @@
 	 */	
 	virtual void SetCoord(CGeometry *geometry);
 
-        /*! 
-	 * \brief A virtual member.
-	 * \param[in] geometry - Geometrical definition of the problem.
-         * \param[in] val_marker - Index of the boundary marker.
-	 */
-        virtual void SetMultiGridWallHeatFlux(CGeometry *geometry, unsigned short val_marker);
-
-        /*! 
-	 * \brief A virtual member.
-	 * \param[in] geometry - Geometrical definition of the problem.
-         * \param[in] val_marker - Index of the boundary marker.
-	 */
-        virtual void SetMultiGridWallTemperature(CGeometry *geometry, unsigned short val_marker);
+  /*! 
+   * \brief A virtual member.
+   * \param[in] geometry - Geometrical definition of the problem.
+   * \param[in] val_marker - Index of the boundary marker.
+   */
+  virtual void SetMultiGridWallHeatFlux(CGeometry *geometry, unsigned short val_marker);
+
+  /*! 
+   * \brief A virtual member.
+   * \param[in] geometry - Geometrical definition of the problem.
+   * \param[in] val_marker - Index of the boundary marker.
+   */
+  virtual void SetMultiGridWallTemperature(CGeometry *geometry, unsigned short val_marker);
 
 	/*! 
 	 * \brief A virtual member.
@@ -1681,18 +1681,17 @@
   unsigned short GetMGLevel(void);
 
   /*!
-<<<<<<< HEAD
    * \brief Compute and store the volume of the elements.
    * \param[in] config - Problem configuration.
    */
   void UpdateBoundaries(CConfig *config);
-=======
+
+  /*!
    * \brief A virtual member.
    * \param config - Config
    */
   virtual void ComputeMeshQualityStatistics(CConfig *config);
 
->>>>>>> 417d856e
 };
 
 /*!
