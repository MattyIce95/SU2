/*!
 * \file option_structure.hpp
 * \brief Defines classes for referencing options for easy input in CConfig
 * \author J. Hicken, B. Tracey
 * \version 7.0.3 "Blackbird"
 *
 * SU2 Project Website: https://su2code.github.io
 *
 * The SU2 Project is maintained by the SU2 Foundation
 * (http://su2foundation.org)
 *
 * Copyright 2012-2020, SU2 Contributors (cf. AUTHORS.md)
 *
 * SU2 is free software; you can redistribute it and/or
 * modify it under the terms of the GNU Lesser General Public
 * License as published by the Free Software Foundation; either
 * version 2.1 of the License, or (at your option) any later version.
 *
 * SU2 is distributed in the hope that it will be useful,
 * but WITHOUT ANY WARRANTY; without even the implied warranty of
 * MERCHANTABILITY or FITNESS FOR A PARTICULAR PURPOSE. See the GNU
 * Lesser General Public License for more details.
 *
 * You should have received a copy of the GNU Lesser General Public
 * License along with SU2. If not, see <http://www.gnu.org/licenses/>.
 */

#pragma once

#include "./mpi_structure.hpp"

#include <iostream>
#include <sstream>
#include <string>
#include <vector>
#include <map>
#include <cstdlib>
#include <algorithm>

using namespace std;

/*!
 * \class CEmptyMap
 * \brief We use this dummy class instead of std::map when
 * we only need the enum definition and not the string to
 * enum maps, this makes compilation much faster.
 */
template <typename T, typename U>
struct CEmptyMap {
  CEmptyMap(initializer_list<pair<const T, U> >) {}
};

#ifdef ENABLE_MAPS
template<class T, class U>
using MapType = map<T,U>;
#define MakePair(a,b) {a,b},
#else
template<class T, class U>
using MapType = CEmptyMap<T,U>;
#define MakePair(a,b)
#endif

/*!
 * \brief Different software components of SU2
 */
enum SU2_COMPONENT {
  SU2_CFD = 1,	/*!< \brief Running the SU2_CFD software. */
  SU2_DEF = 2,	/*!< \brief Running the SU2_DEF software. */
  SU2_DOT = 3,	/*!< \brief Running the SU2_DOT software. */
  SU2_MSH = 4,	/*!< \brief Running the SU2_MSH software. */
  SU2_GEO = 5,	/*!< \brief Running the SU2_GEO software. */
  SU2_SOL = 6 	/*!< \brief Running the SU2_SOL software. */
};

const unsigned int EXIT_DIVERGENCE = 2;   /*!< \brief Exit code (divergence). */

const unsigned int BUFSIZE = 3000000;         /*!< \brief MPI buffer. */
const unsigned int MAX_PARAMETERS = 10;       /*!< \brief Maximum number of parameters for a design variable definition. */
const unsigned int MAX_NUMBER_PERIODIC = 10;  /*!< \brief Maximum number of periodic boundary conditions. */
const unsigned int MAX_STRING_SIZE = 200;     /*!< \brief Maximum number of domains. */
const unsigned int MAX_NUMBER_FFD = 15;       /*!< \brief Maximum number of FFDBoxes for the FFD. */
const unsigned int MAX_SOLS = 12;             /*!< \brief Maximum number of solutions at the same time (dimension of solution container array). */
const unsigned int MAX_TERMS = 6;             /*!< \brief Maximum number of terms in the numerical equations (dimension of solver container array). */
const unsigned int MAX_ZONES = 3;             /*!< \brief Maximum number of zones. */
const unsigned int MAX_FE_KINDS = 4;          /*!< \brief Maximum number of Finite Elements. */
const unsigned int NO_RK_ITER = 0;            /*!< \brief No Runge-Kutta iteration. */

const unsigned int OVERHEAD = 4;    /*!< \brief Overhead space above nMarker when allocating space for boundary elems (MPI + periodic). */

const unsigned int MESH_0 = 0;  /*!< \brief Definition of the finest grid level. */
const unsigned int MESH_1 = 1;  /*!< \brief Definition of the finest grid level. */
const unsigned int ZONE_0 = 0;  /*!< \brief Definition of the first grid domain. */
const unsigned int ZONE_1 = 1;  /*!< \brief Definition of the second grid domain. */
const unsigned int INST_0 = 0;  /*!< \brief Definition of the first instance per grid level. */

const su2double STANDARD_GRAVITY = 9.80665;           /*!< \brief Acceleration due to gravity at surface of earth. */
const su2double UNIVERSAL_GAS_CONSTANT = 8.3144598;   /*!< \brief Universal gas constant in J/(mol*K) */

const su2double EPS = 1.0E-16;        /*!< \brief Error scale. */
const su2double TURB_EPS = 1.0E-16;   /*!< \brief Turbulent Error scale. */

const su2double ONE2 = 0.5;         /*!< \brief One divided by two. */
const su2double TWO3 = 2.0 / 3.0;   /*!< \brief Two divided by three. */
const su2double FOUR3 = 4.0 / 3.0;  /*!< \brief Four divided by three. */

const su2double PI_NUMBER = 4.0 * atan(1.0);  /*!< \brief Pi number. */

const su2double STEFAN_BOLTZMANN = 5.670367E-08;  /*!< \brief Stefan-Boltzmann constant in W/(m^2*K^4). */

const int MASTER_NODE = 0;			/*!< \brief Master node for MPI parallelization. */
const int SINGLE_NODE = 1;			/*!< \brief There is only a node in the MPI parallelization. */
const int SINGLE_ZONE = 1;			/*!< \brief There is only a zone. */

const unsigned short COMM_TYPE_UNSIGNED_LONG  = 1;  /*!< \brief Communication type for unsigned long. */
const unsigned short COMM_TYPE_LONG           = 2;  /*!< \brief Communication type for long. */
const unsigned short COMM_TYPE_UNSIGNED_SHORT = 3;  /*!< \brief Communication type for unsigned short. */
const unsigned short COMM_TYPE_DOUBLE         = 4;  /*!< \brief Communication type for double. */
const unsigned short COMM_TYPE_CHAR           = 5;  /*!< \brief Communication type for char. */
const unsigned short COMM_TYPE_SHORT          = 6;  /*!< \brief Communication type for short. */
const unsigned short COMM_TYPE_INT            = 7;  /*!< \brief Communication type for int. */

const unsigned short N_ELEM_TYPES = 7;           /*!< \brief General output & CGNS defines. */
const unsigned short N_POINTS_LINE = 2;          /*!< \brief General output & CGNS defines. */
const unsigned short N_POINTS_TRIANGLE = 3;      /*!< \brief General output & CGNS defines. */
const unsigned short N_POINTS_QUADRILATERAL = 4; /*!< \brief General output & CGNS defines. */
const unsigned short N_POINTS_TETRAHEDRON = 4;   /*!< \brief General output & CGNS defines. */
const unsigned short N_POINTS_HEXAHEDRON = 8;    /*!< \brief General output & CGNS defines. */
const unsigned short N_POINTS_PYRAMID = 5;       /*!< \brief General output & CGNS defines. */
const unsigned short N_POINTS_PRISM = 6;         /*!< \brief General output & CGNS defines. */

const int CGNS_STRING_SIZE = 33; /*!< \brief Length of strings used in the CGNS format. */
const int SU2_CONN_SIZE   = 10;  /*!< \brief Size of the connectivity array that is allocated for each element
                                             that we read from a mesh file in the format [[globalID vtkType n0 n1 n2 n3 n4 n5 n6 n7 n8]. */
const int SU2_CONN_SKIP   = 2;   /*!< \brief Offset to skip the globalID and VTK type at the start of the element connectivity list for each CGNS element. */

const su2double COLORING_EFF_THRESH = 0.875;  /*!< \brief Below this value fallback strategies are used instead. */

/*!
 * \brief Boolean answers
 */
enum ANSWER {
  NONE = 0,
  NO = 0,   /*!< \brief Boolean definition of no. */
  YES = 1   /*!< \brief Boolean definition of yes. */
};

/*!
 * \brief Average method for marker analyze
 */
enum AVERAGE_TYPE {
  AVERAGE_AREA = 1,     /*!< \brief Area-weighted average. */
  AVERAGE_MASSFLUX = 2  /*!< \brief Mass-flux weighted average. */
};
static const MapType<string, AVERAGE_TYPE> Average_Map = {
  MakePair("AREA", AVERAGE_AREA)
  MakePair("MASSFLUX", AVERAGE_MASSFLUX)
};

/*!
 * \brief different solver types for the CFD component
 */
enum ENUM_MAIN_SOLVER {
  NO_SOLVER = 0,                    /*!< \brief Definition of no solver. */
  EULER = 1,                        /*!< \brief Definition of the Euler's solver. */
  NAVIER_STOKES = 2,                /*!< \brief Definition of the Navier-Stokes' solver. */
  RANS = 3,                         /*!< \brief Definition of the Reynolds-averaged Navier-Stokes' (RANS) solver. */
  INC_EULER = 4,                    /*!< \brief Definition of the incompressible Euler's solver. */
  INC_NAVIER_STOKES =5,             /*!< \brief Definition of the incompressible Navier-Stokes' solver. */
  INC_RANS = 6,                     /*!< \brief Definition of the incompressible Reynolds-averaged Navier-Stokes' (RANS) solver. */
  HEAT_EQUATION = 7,                /*!< \brief Definition of the finite volume heat solver. */
  FLUID_STRUCTURE_INTERACTION = 8,  /*!< \brief Definition of a FSI solver. */
  FEM_ELASTICITY = 9,               /*!< \brief Definition of a FEM solver. */
  ADJ_EULER = 10,                   /*!< \brief Definition of the continuous adjoint Euler's solver. */
  ADJ_NAVIER_STOKES = 11,           /*!< \brief Definition of the continuous adjoint Navier-Stokes' solver. */
  ADJ_RANS = 12,                    /*!< \brief Definition of the continuous adjoint Reynolds-averaged Navier-Stokes' (RANS) solver. */
  TEMPLATE_SOLVER = 13,             /*!< \brief Definition of template solver. */
  DISC_ADJ_EULER = 15,              /*!< \brief Definition of the discrete adjoint Euler solver. */
  DISC_ADJ_RANS = 16,               /*!< \brief Definition of the discrete adjoint Reynolds-averaged Navier-Stokes' (RANS) solver. */
  DISC_ADJ_NAVIER_STOKES = 17,      /*!< \brief Definition of the discrete adjoint Navier-Stokes' solver. */
  DISC_ADJ_INC_EULER = 18,          /*!< \brief Definition of the discrete adjoint incompressible Euler solver. */
  DISC_ADJ_INC_RANS = 19,           /*!< \brief Definition of the discrete adjoint imcompressible Reynolds-averaged Navier-Stokes' (RANS) solver. */
  DISC_ADJ_INC_NAVIER_STOKES = 20,  /*!< \brief Definition of the discrete adjoint imcompressible Navier-Stokes'. */
  DISC_ADJ_HEAT = 21,               /*!< \brief Definition of the discrete adjoint heat solver. */
  DISC_ADJ_FEM_EULER = 22,          /*!< \brief Definition of the discrete adjoint FEM Euler solver. */
  DISC_ADJ_FEM_RANS = 23,           /*!< \brief Definition of the discrete adjoint FEM Reynolds-averaged Navier-Stokes' (RANS) solver. */
  DISC_ADJ_FEM_NS = 24,             /*!< \brief Definition of the discrete adjoint FEM Navier-Stokes' solver. */
  DISC_ADJ_FEM = 25,                /*!< \brief Definition of the discrete adjoint FEM solver. */
  FEM_EULER = 26,                   /*!< \brief Definition of the finite element Euler's solver. */
  FEM_NAVIER_STOKES = 27,           /*!< \brief Definition of the finite element Navier-Stokes' solver. */
  FEM_RANS = 28,                    /*!< \brief Definition of the finite element Reynolds-averaged Navier-Stokes' (RANS) solver. */
  FEM_LES = 29,                     /*!< \brief Definition of the finite element Large Eddy Simulation Navier-Stokes' (LES) solver. */
  MULTIPHYSICS = 30
};
static const MapType<string, ENUM_MAIN_SOLVER> Solver_Map = {
  MakePair("NONE", NO_SOLVER)
  MakePair("EULER", EULER)
  MakePair("NAVIER_STOKES", NAVIER_STOKES)
  MakePair("RANS", RANS)
  MakePair("INC_EULER", INC_EULER)
  MakePair("INC_NAVIER_STOKES", INC_NAVIER_STOKES)
  MakePair("INC_RANS", INC_RANS)
  MakePair("FEM_EULER", FEM_EULER)
  MakePair("FEM_NAVIER_STOKES", FEM_NAVIER_STOKES)
  MakePair("FEM_RANS", FEM_RANS)
  MakePair("FEM_LES", FEM_LES)
  MakePair("ADJ_EULER", ADJ_EULER)
  MakePair("ADJ_NAVIER_STOKES", ADJ_NAVIER_STOKES)
  MakePair("ADJ_RANS", ADJ_RANS )
  MakePair("HEAT_EQUATION", HEAT_EQUATION)
  MakePair("ELASTICITY", FEM_ELASTICITY)
  MakePair("DISC_ADJ_EULER", DISC_ADJ_EULER)
  MakePair("DISC_ADJ_RANS", DISC_ADJ_RANS)
  MakePair("DISC_ADJ_NAVIERSTOKES", DISC_ADJ_NAVIER_STOKES)
  MakePair("DISC_ADJ_INC_EULER", DISC_ADJ_INC_EULER)
  MakePair("DISC_ADJ_INC_RANS", DISC_ADJ_INC_RANS)
  MakePair("DISC_ADJ_INC_NAVIERSTOKES", DISC_ADJ_INC_NAVIER_STOKES)
  MakePair("DISC_ADJ_HEAT_EQUATION", DISC_ADJ_HEAT)
  MakePair("DISC_ADJ_FEM_EULER", DISC_ADJ_FEM_EULER)
  MakePair("DISC_ADJ_FEM_RANS", DISC_ADJ_FEM_RANS)
  MakePair("DISC_ADJ_FEM_NS", DISC_ADJ_FEM_NS)
  MakePair("DISC_ADJ_FEM", DISC_ADJ_FEM)
  MakePair("FLUID_STRUCTURE_INTERACTION", FLUID_STRUCTURE_INTERACTION)
  MakePair("TEMPLATE_SOLVER", TEMPLATE_SOLVER)
  MakePair("MULTIPHYSICS", MULTIPHYSICS)
};

/*!
 * \brief different solver types for the multizone environment component
 */
enum ENUM_MULTIZONE {
  MZ_BLOCK_GAUSS_SEIDEL = 0,   /*!< \brief Definition of a Block-Gauss-Seidel multizone solver. */
  MZ_BLOCK_JACOBI = 1          /*!< \brief Definition of a Block-Jacobi solver. */
};
static const MapType<string, ENUM_MULTIZONE> Multizone_Map = {
  MakePair("BLOCK_GAUSS_SEIDEL", MZ_BLOCK_GAUSS_SEIDEL)
  MakePair("BLOCK_JACOBI", MZ_BLOCK_JACOBI)
};

/*!
 * \brief Types of fluid solvers
 */
enum ENUM_FSI_FLUID_PROBLEM {
  NO_SOLVER_FFSI = 0,      /*!< \brief Definition of no solver. */
  EULER_FFSI = 1,          /*!< \brief Euler equations for the FSI problem */
  NAVIER_STOKES_FFSI = 2,  /*!< \brief NS equations for the FSI problem */
  RANS_FFSI = 3            /*!< \brief RANS equations for the FSI problem */
};
static const MapType<string, ENUM_FSI_FLUID_PROBLEM> FSI_Fluid_Solver_Map = {
  MakePair("NONE", NO_SOLVER_FFSI)
  MakePair("EULER", EULER_FFSI)
  MakePair("NAVIER_STOKES", NAVIER_STOKES_FFSI)
  MakePair("RANS", RANS_FFSI)
};

/*!
 * \brief Types of structural solvers
 */
enum ENUM_FSI_STRUC_PROBLEM {
  NO_SOLVER_SFSI = 0,           /*!< \brief Definition of no solver. */
  FEM_ELASTICITY_SFSI = 9,      /*!< \brief Nonlinear elasticity equations for the FSI problem */
};
static const MapType<string, ENUM_FSI_STRUC_PROBLEM> FSI_Struc_Solver_Map = {
  MakePair("NONE", NO_SOLVER_SFSI)
  MakePair("ELASTICITY", FEM_ELASTICITY_SFSI)
};

/*!
 * \brief Material geometric conditions
 */
enum ENUM_STRUCT_SOLVER {
  SMALL_DEFORMATIONS = 0,       /*!< \brief Definition of linear elastic material. */
  LARGE_DEFORMATIONS = 1,       /*!< \brief Definition of Neo-Hookean material. */
};
static const MapType<string, ENUM_STRUCT_SOLVER> Struct_Map = {
  MakePair("SMALL_DEFORMATIONS", SMALL_DEFORMATIONS)
  MakePair("LARGE_DEFORMATIONS", LARGE_DEFORMATIONS)
};

/*!
 * \brief Material model
 */
enum ENUM_MATERIAL_MODEL {
  LINEAR_ELASTIC = 0,   /*!< \brief Definition of linear elastic material. */
  NEO_HOOKEAN = 1,      /*!< \brief Definition of Neo-Hookean material. */
  KNOWLES = 2,          /*!< \brief Definition of Knowles stored-energy potential */
  IDEAL_DE = 3          /*!< \brief Definition of ideal Dielectric Elastomer */
};
static const MapType<string, ENUM_MATERIAL_MODEL> Material_Map = {
  MakePair("LINEAR_ELASTIC", LINEAR_ELASTIC)
  MakePair("NEO_HOOKEAN", NEO_HOOKEAN)
  MakePair("KNOWLES", KNOWLES)
  MakePair("IDEAL_DE", IDEAL_DE)
};

/*!
 * \brief Material compressibility
 */
enum ENUM_MAT_COMPRESS {
  COMPRESSIBLE_MAT = 0,           /*!< \brief Definition of compressible material. */
  NEARLY_INCOMPRESSIBLE_MAT = 1,  /*!< \brief Definition of nearly incompressible material. */
};
static const MapType<string, ENUM_MAT_COMPRESS> MatComp_Map = {
  MakePair("COMPRESSIBLE", COMPRESSIBLE_MAT)
  MakePair("NEARLY_INCOMPRESSIBLE", NEARLY_INCOMPRESSIBLE_MAT)
};

/*!
 * \brief Types of interpolators
 */
enum ENUM_INTERPOLATOR {
  NEAREST_NEIGHBOR = 0,      /*!< \brief Nearest Neigbhor interpolation */
  ISOPARAMETRIC = 1,         /*!< \brief Isoparametric interpolation, use CONSERVATIVE_INTERPOLATION=YES for conservative interpolation (S.A. Brown 1997).*/
  WEIGHTED_AVERAGE = 3,      /*!< \brief Sliding Mesh Approach E. Rinaldi 2015 */
  RADIAL_BASIS_FUNCTION = 4, /*!< \brief Radial basis function interpolation. */
};
static const MapType<string, ENUM_INTERPOLATOR> Interpolator_Map = {
  MakePair("NEAREST_NEIGHBOR", NEAREST_NEIGHBOR)
  MakePair("ISOPARAMETRIC",    ISOPARAMETRIC)
  MakePair("WEIGHTED_AVERAGE", WEIGHTED_AVERAGE)
  MakePair("RADIAL_BASIS_FUNCTION", RADIAL_BASIS_FUNCTION)
};

/*!
 * \brief Types of radial basis functions
 */
enum ENUM_RADIALBASIS {
  WENDLAND_C2 = 0,        /*!< \brief Wendland C2 radial basis function. */
  INV_MULTI_QUADRIC = 1,  /*!< \brief Inversed multi quartic biharmonic spline. */
  GAUSSIAN = 2,           /*!< \brief Gaussian basis function. */
  THIN_PLATE_SPLINE = 3,  /*!< \brief Thin plate spline. */
  MULTI_QUADRIC = 4,      /*!< \brief Multi quartic biharmonic spline. */
};
static const MapType<string, ENUM_RADIALBASIS> RadialBasisFunction_Map = {
  MakePair("WENDLAND_C2", WENDLAND_C2)
  MakePair("INV_MULTI_QUADRIC", INV_MULTI_QUADRIC)
  MakePair("GAUSSIAN", GAUSSIAN)
  MakePair("THIN_PLATE_SPLINE", THIN_PLATE_SPLINE)
  MakePair("MULTI_QUADRIC", MULTI_QUADRIC)
};

/*!
 * \brief type of radial spanwise interpolation function for the inlet face
 */
enum ENUM_INLET_SPANWISEINTERPOLATION {
  NO_INTERPOLATION = 0,
  LINEAR_1D = 1,
  AKIMA_1D = 2,
};
static const map<string, ENUM_INLET_SPANWISEINTERPOLATION> Inlet_SpanwiseInterpolation_Map = {
  MakePair("NONE", NO_INTERPOLATION)
  MakePair("LINEAR_1D",LINEAR_1D)
  MakePair("AKIMA_1D",AKIMA_1D)
};

/*!
 * \brief type of radial spanwise interpolation data type for the inlet face
 */
enum ENUM_INLET_INTERPOLATIONTYPE {
  VR_VTHETA = 0,
  ALPHA_PHI = 1,
};
static const map<string, ENUM_INLET_INTERPOLATIONTYPE> Inlet_SpanwiseInterpolationType_Map = {
  MakePair("VR_VTHETA",VR_VTHETA)
  MakePair("ALPHA_PHI",ALPHA_PHI)
};

/*!
 * \brief types of (coupling) transfers between distinct physical zones
 */
enum ENUM_TRANSFER {
  ZONES_ARE_EQUAL                   = 0,    /*!< \brief Zones are equal - no transfer. */
  NO_COMMON_INTERFACE               = 1,    /*!< \brief No common interface between the zones (geometrical). */
  NO_TRANSFER                       = 2,    /*!< \brief Zones may share a boundary, but still no coupling desired. */
  FLOW_TRACTION                     = 10,   /*!< \brief Flow traction coupling (between fluids and solids). */
  BOUNDARY_DISPLACEMENTS            = 21,   /*!< \brief Boundary displacements (between fluids and solids) */
  SLIDING_INTERFACE                 = 13,   /*!< \brief Sliding interface (between fluids). */
  CONSERVATIVE_VARIABLES            = 14,   /*!< \brief General coupling that simply transfers the conservative variables (between same solvers). */
  MIXING_PLANE                      = 15,   /*!< \brief Mixing plane between fluids. */
  CONJUGATE_HEAT_FS                 = 16,   /*!< \brief Conjugate heat transfer (between compressible fluids and solids). */
  CONJUGATE_HEAT_WEAKLY_FS          = 17,   /*!< \brief Conjugate heat transfer (between incompressible fluids and solids). */
  CONJUGATE_HEAT_SF                 = 18,   /*!< \brief Conjugate heat transfer (between solids and compressible fluids). */
  CONJUGATE_HEAT_WEAKLY_SF          = 19,   /*!< \brief Conjugate heat transfer (between solids and incompressible fluids). */
};

/*!
 * \brief different regime modes
 */
enum ENUM_REGIME {
  COMPRESSIBLE = 0,		/*!< \brief Definition of compressible solver. */
  INCOMPRESSIBLE = 1,	/*!< \brief Definition of incompressible solver. */
  NO_FLOW = 2
};

/*!
 * \brief different non-dimensional modes
 */
enum ENUM_KIND_NONDIM {
  DIMENSIONAL = 0,              /*!< \brief Dimensional simulation (compressible or incompressible). */
  FREESTREAM_PRESS_EQ_ONE = 1,  /*!< \brief Non-dimensional compressible simulation with freestream pressure equal to 1.0. */
  FREESTREAM_VEL_EQ_MACH = 2,   /*!< \brief Non-dimensional compressible simulation with freestream velocity equal to Mach number. */
  FREESTREAM_VEL_EQ_ONE = 3,    /*!< \brief Non-dimensional compressible simulation with freestream pressure equal to 1.0. */
  INITIAL_VALUES   = 4,         /*!< \brief Non-dimensional incompressible simulation based on intial values for external flow. */
  REFERENCE_VALUES = 5          /*!< \brief Non-dimensional incompressible simulation based on custom reference values. */
};
static const MapType<string, ENUM_KIND_NONDIM> NonDim_Map = {
  MakePair("DIMENSIONAL", DIMENSIONAL)
  MakePair("FREESTREAM_PRESS_EQ_ONE", FREESTREAM_PRESS_EQ_ONE)
  MakePair("FREESTREAM_VEL_EQ_MACH",  FREESTREAM_VEL_EQ_MACH)
  MakePair("FREESTREAM_VEL_EQ_ONE",   FREESTREAM_VEL_EQ_ONE)
  MakePair("INITIAL_VALUES",   INITIAL_VALUES)
  MakePair("REFERENCE_VALUES", REFERENCE_VALUES)
};

/*!
 * \brief different system of measurements
 */
enum ENUM_MEASUREMENTS {
  SI = 0,			/*!< \brief Definition of compressible solver. */
  US = 1			/*!< \brief Definition of incompressible solver. */
};
static const MapType<string, ENUM_MEASUREMENTS> Measurements_Map = {
  MakePair("SI", SI)
  MakePair("US", US)
};

/*!
 * \brief different types of systems
 */
enum RUNTIME_TYPE {
  RUNTIME_FLOW_SYS = 2,       /*!< \brief One-physics case, the code is solving the flow equations(Euler and Navier-Stokes). */
  RUNTIME_TURB_SYS = 3,       /*!< \brief One-physics case, the code is solving the turbulence model. */
  RUNTIME_ADJPOT_SYS = 5,     /*!< \brief One-physics case, the code is solving the adjoint potential flow equation. */
  RUNTIME_ADJFLOW_SYS = 6,    /*!< \brief One-physics case, the code is solving the adjoint equations is being solved (Euler and Navier-Stokes). */
  RUNTIME_ADJTURB_SYS = 7,    /*!< \brief One-physics case, the code is solving the adjoint turbulence model. */
  RUNTIME_MULTIGRID_SYS = 14, /*!< \brief Full Approximation Storage Multigrid system of equations. */
  RUNTIME_FEA_SYS = 20,       /*!< \brief One-physics case, the code is solving the FEA equation. */
  RUNTIME_ADJFEA_SYS = 30,    /*!< \brief One-physics case, the code is solving the adjoint FEA equation. */
  RUNTIME_HEAT_SYS = 21,      /*!< \brief One-physics case, the code is solving the heat equation. */
  RUNTIME_ADJHEAT_SYS = 31,   /*!< \brief One-physics case, the code is solving the adjoint heat equation. */
  RUNTIME_TRANS_SYS = 22,     /*!< \brief One-physics case, the code is solving the turbulence model. */
  RUNTIME_RADIATION_SYS = 23, /*!< \brief One-physics case, the code is solving the radiation model. */
  RUNTIME_ADJRAD_SYS = 24,    /*!< \brief One-physics case, the code is solving the adjoint radiation model. */
};

const int FLOW_SOL = 0;     /*!< \brief Position of the mean flow solution in the solver container array. */
const int ADJFLOW_SOL = 1;  /*!< \brief Position of the continuous adjoint flow solution in the solver container array. */

const int TURB_SOL = 2;     /*!< \brief Position of the turbulence model solution in the solver container array. */
const int ADJTURB_SOL = 3;  /*!< \brief Position of the continuous adjoint turbulence solution in the solver container array. */

const int TRANS_SOL = 4;    /*!< \brief Position of the transition model solution in the solver container array. */
const int HEAT_SOL = 5;     /*!< \brief Position of the heat equation in the solution solver array. */
const int ADJHEAT_SOL = 6;  /*!< \brief Position of the adjoint heat equation in the solution solver array. */
const int RAD_SOL = 7;      /*!< \brief Position of the radiation equation in the solution solver array. */
const int ADJRAD_SOL = 8;   /*!< \brief Position of the continuous adjoint turbulence solution in the solver container array. */

const int MESH_SOL = 9;      /*!< \brief Position of the mesh solver. */
const int ADJMESH_SOL = 10;   /*!< \brief Position of the adjoint of the mesh solver. */

const int FEA_SOL = 0;      /*!< \brief Position of the FEA equation in the solution solver array. */
const int ADJFEA_SOL = 1;   /*!< \brief Position of the FEA adjoint equation in the solution solver array. */

const int TEMPLATE_SOL = 0; /*!< \brief Position of the template solution. */

const int CONV_TERM = 0;           /*!< \brief Position of the convective terms in the numerics container array. */
const int VISC_TERM = 1;           /*!< \brief Position of the viscous terms in the numerics container array. */
const int SOURCE_FIRST_TERM = 2;   /*!< \brief Position of the first source term in the numerics container array. */
const int SOURCE_SECOND_TERM = 3;  /*!< \brief Position of the second source term in the numerics container array. */
const int CONV_BOUND_TERM = 4;     /*!< \brief Position of the convective boundary terms in the numerics container array. */
const int VISC_BOUND_TERM = 5;     /*!< \brief Position of the viscous boundary terms in the numerics container array. */

const int FEA_TERM = 0;      /*!< \brief Position of the finite element analysis terms in the numerics container array. */
const int DE_TERM = 1;       /*!< \brief Position of the dielectric terms in the numerics container array. */

const int MAT_NHCOMP  = 2;   /*!< \brief Position of the Neo-Hookean compressible material model. */
const int MAT_IDEALDE = 3;   /*!< \brief Position of the Ideal-DE material model. */
const int MAT_KNOWLES = 4;   /*!< \brief Position of the Knowles material model. */

/*!
 * \brief Types of finite elements (in 2D or 3D)
 */
const int EL_TRIA = 0;    /*!< \brief Elements of three nodes (2D). */
const int EL_QUAD = 1;    /*!< \brief Elements of four nodes (2D). */

const int EL_TETRA = 0;   /*!< \brief Elements of four nodes (3D). */
const int EL_HEXA  = 1;   /*!< \brief Elements of eight nodes (3D). */
const int EL_PYRAM = 2;   /*!< \brief Elements of five nodes (3D). */
const int EL_PRISM = 3;   /*!< \brief Elements of six nodes (3D). */


/*!
 * \brief Types of mathematical problem to solve
 */
enum ENUM_MATH_PROBLEM {
  DIRECT = 0,               /*!< \brief Direct problem */
  CONTINUOUS_ADJOINT = 1,   /*!< \brief Continuous adjoint problem */
  DISCRETE_ADJOINT = 2      /*!< \brief AD-based discrete adjoint problem. */
};
static const MapType<string, ENUM_MATH_PROBLEM> Math_Problem_Map = {
  MakePair("DIRECT", DIRECT)
  MakePair("CONTINUOUS_ADJOINT", CONTINUOUS_ADJOINT)
  MakePair("DISCRETE_ADJOINT", DISCRETE_ADJOINT)
};

/*!
 * \brief Types of spatial discretizations
 */
enum ENUM_SPACE {
  NO_CONVECTIVE = 0,   /*!< \brief No convective scheme is used. */
  SPACE_CENTERED = 1,  /*!< \brief Space centered convective numerical method. */
  SPACE_UPWIND = 2,    /*!< \brief Upwind convective numerical method. */
  FINITE_ELEMENT = 3   /*!< \brief Finite element convective numerical method. */
};
static const MapType<string, ENUM_SPACE> Space_Map = {
  MakePair("NONE", NO_CONVECTIVE)
  MakePair("SPACE_CENTERED", SPACE_CENTERED)
  MakePair("SPACE_UPWIND", SPACE_UPWIND)
  MakePair("FINITE_ELEMENT", FINITE_ELEMENT)
};

/*!
 * \brief Types of fluid model
 */
enum ENUM_FLUIDMODEL {
  STANDARD_AIR = 0,       /*!< \brief Standard air gas model. */
  IDEAL_GAS = 1,          /*!< \brief Ideal gas model. */
  VW_GAS = 2,             /*!< \brief Van Der Waals gas model. */
  PR_GAS = 3,             /*!< \brief Perfect Real gas model. */
  CONSTANT_DENSITY = 4,   /*!< \brief Constant density gas model. */
  INC_IDEAL_GAS = 5,      /*!< \brief Incompressible ideal gas model. */
  INC_IDEAL_GAS_POLY = 6  /*!< \brief Inc. ideal gas, polynomial gas model. */
};
static const MapType<string, ENUM_FLUIDMODEL> FluidModel_Map = {
  MakePair("STANDARD_AIR", STANDARD_AIR)
  MakePair("IDEAL_GAS", IDEAL_GAS)
  MakePair("VW_GAS", VW_GAS)
  MakePair("PR_GAS", PR_GAS)
  MakePair("CONSTANT_DENSITY", CONSTANT_DENSITY)
  MakePair("INC_IDEAL_GAS", INC_IDEAL_GAS)
  MakePair("INC_IDEAL_GAS_POLY", INC_IDEAL_GAS_POLY)
};

/*!
 * \brief Types of density models
 */
enum ENUM_DENSITYMODEL {
  CONSTANT = 0,
  BOUSSINESQ = 1,  /*!< \brief BoussinesQ density model. */
  VARIABLE = 2     /*!< \brief Variable density model. */
};
static const MapType<string, ENUM_DENSITYMODEL> DensityModel_Map = {
  MakePair("CONSTANT", CONSTANT)
  MakePair("BOUSSINESQ", BOUSSINESQ)
  MakePair("VARIABLE", VARIABLE)
};

/*!
 * \brief Types of initialization option
 */
enum ENUM_INIT_OPTION {
  REYNOLDS = 0,      /*!< \brief Reynold's number initalization. */
  TD_CONDITIONS = 1  /*!< \brief Total conditions initalization. */
};
static const MapType<string, ENUM_INIT_OPTION> InitOption_Map = {
  MakePair("REYNOLDS", REYNOLDS)
  MakePair("TD_CONDITIONS", TD_CONDITIONS)
};

/*!
 * \brief Types of initialization option
 */
enum ENUM_FREESTREAM_OPTION {
  TEMPERATURE_FS = 0,  /*!< \brief Temperature initialization. */
  DENSITY_FS = 1       /*!< \brief Density initalization. */
};
static const MapType<string, ENUM_FREESTREAM_OPTION> FreeStreamOption_Map = {
  MakePair("TEMPERATURE_FS", TEMPERATURE_FS)
  MakePair("DENSITY_FS", DENSITY_FS)
};

/*!
 * \brief Types of viscosity model
 */
enum ENUM_VISCOSITYMODEL {
  CONSTANT_VISCOSITY = 0,   /*!< \brief Constant viscosity. */
  SUTHERLAND = 1,           /*!< \brief Sutherlands Law viscosity. */
  POLYNOMIAL_VISCOSITY = 2  /*!< \brief Polynomial viscosity. */
};
static const MapType<string, ENUM_VISCOSITYMODEL> ViscosityModel_Map = {
  MakePair("CONSTANT_VISCOSITY", CONSTANT_VISCOSITY)
  MakePair("SUTHERLAND", SUTHERLAND)
  MakePair("POLYNOMIAL_VISCOSITY", POLYNOMIAL_VISCOSITY)
};

/*!
 * \brief Types of thermal conductivity model
 */
enum ENUM_CONDUCTIVITYMODEL {
  CONSTANT_CONDUCTIVITY = 0,   /*!< \brief Constant thermal conductivity. */
  CONSTANT_PRANDTL = 1,        /*!< \brief Constant Prandtl number. */
  POLYNOMIAL_CONDUCTIVITY = 2  /*!< \brief Polynomial thermal conductivity. */
};
static const MapType<string, ENUM_CONDUCTIVITYMODEL> ConductivityModel_Map = {
  MakePair("CONSTANT_CONDUCTIVITY", CONSTANT_CONDUCTIVITY)
  MakePair("CONSTANT_PRANDTL", CONSTANT_PRANDTL)
  MakePair("POLYNOMIAL_CONDUCTIVITY", POLYNOMIAL_CONDUCTIVITY)
};

/*!
 * \brief Types of turbulent thermal conductivity model
 */
enum ENUM_CONDUCTIVITYMODEL_TURB {
  NO_CONDUCTIVITY_TURB  = 0,  /*!< \brief No turbulent contribution to the effective thermal conductivity for RANS. */
  CONSTANT_PRANDTL_TURB = 1   /*!< \brief Include contribution to effective conductivity using constant turbulent Prandtl number for RANS. */
};
static const MapType<string, ENUM_CONDUCTIVITYMODEL_TURB> TurbConductivityModel_Map = {
  MakePair("NONE", NO_CONDUCTIVITY_TURB)
  MakePair("CONSTANT_PRANDTL_TURB", CONSTANT_PRANDTL_TURB)
};

/*!
 * \brief Types of unsteady mesh motion
 */
enum ENUM_GRIDMOVEMENT {
  NO_MOVEMENT = 0,          /*!< \brief Simulation on a static mesh. */
  RIGID_MOTION = 2,         /*!< \brief Simulation with rigid mesh motion (plunging/pitching/rotation). */
  ROTATING_FRAME = 8,       /*!< \brief Simulation in a rotating frame. */
  ELASTICITY = 9,           /*!< \brief Linear Elasticity. */
  STEADY_TRANSLATION = 11,  /*!< \brief Simulation in a steadily translating frame. */
  GUST = 12,                /*!< \brief Simulation on a static mesh with a gust. */
  MOVING_HTP = 13,          /*!< \brief Simulation with moving HTP (rotation). */
};
static const MapType<string, ENUM_GRIDMOVEMENT> GridMovement_Map = {
  MakePair("NONE", NO_MOVEMENT)
  MakePair("RIGID_MOTION", RIGID_MOTION)
  MakePair("ROTATING_FRAME", ROTATING_FRAME)
  MakePair("ELASTICITY", ELASTICITY)
  MakePair("MOVING_HTP", MOVING_HTP)
  MakePair("STEADY_TRANSLATION", STEADY_TRANSLATION)
  MakePair("GUST", GUST)
};

enum ENUM_SURFACEMOVEMENT {
  DEFORMING = 1,                 /*!< \brief Simulation with deformation. */
  MOVING_WALL = 2,               /*!< \brief Simulation with moving wall. */
  AEROELASTIC = 3,               /*!< \brief Simulation with aeroelastic motion. */
  AEROELASTIC_RIGID_MOTION = 4,  /*!< \brief Simulation with rotation and aeroelastic motion. */
  FLUID_STRUCTURE = 5,           /*!< \brief Fluid structure deformation. */
  EXTERNAL = 6,                  /*!< \brief Simulation with external motion. */
  EXTERNAL_ROTATION = 7,         /*!< \brief Simulation with external rotation motion. */
};
static const MapType<string, ENUM_SURFACEMOVEMENT> SurfaceMovement_Map = {
  MakePair("DEFORMING", DEFORMING)
  MakePair("MOVING_WALL", MOVING_WALL)
  MakePair("AEROELASTIC_RIGID_MOTION", AEROELASTIC_RIGID_MOTION)
  MakePair("AEROELASTIC", AEROELASTIC)
  MakePair("FLUID_STRUCTURE", FLUID_STRUCTURE)
  MakePair("EXTERNAL", EXTERNAL)
  MakePair("EXTERNAL_ROTATION", EXTERNAL_ROTATION)
};

/*!
 * \brief Type of wind gusts
 */
enum ENUM_GUST_TYPE {
  NO_GUST = 0,      /*!< \brief No gust. */
  TOP_HAT = 1,      /*!< \brief Top-hat function shaped gust  */
  SINE = 2,         /*!< \brief Sine shaped gust */
  ONE_M_COSINE = 3, /*!< \brief 1-cosine shaped gust */
  VORTEX = 4,       /*!< \brief A gust made from vortices */
  EOG = 5           /*!< \brief An extreme operating gust */
};
static const MapType<string, ENUM_GUST_TYPE> Gust_Type_Map = {
  MakePair("NONE", NO_GUST)
  MakePair("TOP_HAT", TOP_HAT)
  MakePair("SINE", SINE)
  MakePair("ONE_M_COSINE", ONE_M_COSINE)
  MakePair("VORTEX", VORTEX)
  MakePair("EOG", EOG)
};

/*!
 * \brief Type of wind direction
 */
enum ENUM_GUST_DIR {
  X_DIR = 0,  /*!< \brief Gust direction-X. */
  Y_DIR = 1   /*!< \brief Gust direction-Y. */
};
static const MapType<string, ENUM_GUST_DIR> Gust_Dir_Map = {
  MakePair("X_DIR", X_DIR)
  MakePair("Y_DIR", Y_DIR)
};

// If you add to ENUM_CENTERED, you must also add the option to ENUM_CONVECTIVE
/*!
 * \brief Types of centered spatial discretizations
 */
enum ENUM_CENTERED {
  NO_CENTERED = 0,    /*!< \brief No centered scheme is used. */
  JST = 1,            /*!< \brief Jameson-Smith-Turkel centered numerical method. */
  LAX = 2,            /*!< \brief Lax-Friedrich centered numerical method. */
  JST_KE = 4          /*!< \brief Kinetic Energy preserving Jameson-Smith-Turkel centered numerical method. */
};
static const MapType<string, ENUM_CENTERED> Centered_Map = {
  MakePair("NONE", NO_CENTERED)
  MakePair("JST", JST)
  MakePair("JST_KE", JST_KE)
  MakePair("LAX-FRIEDRICH", LAX)
};


// If you add to ENUM_UPWIND, you must also add the option to ENUM_CONVECTIVE
/*!
 * \brief Types of upwind spatial discretizations
 */
enum ENUM_UPWIND {
  NO_UPWIND = 0,              /*!< \brief No upwind scheme is used. */
  ROE = 1,                    /*!< \brief Roe's upwind numerical method. */
  SCALAR_UPWIND = 2,          /*!< \brief Scalar upwind numerical method. */
  AUSM = 3,                   /*!< \brief AUSM numerical method. */
  HLLC = 4,                   /*!< \brief HLLC numerical method. */
  SW = 5,                     /*!< \brief Steger-Warming method. */
  MSW = 6,                    /*!< \brief Modified Steger-Warming method. */
  TURKEL = 7,                 /*!< \brief Roe-Turkel's upwind numerical method. */
  SLAU = 8,                   /*!< \brief Simple Low-Dissipation AUSM numerical method. */
  CUSP = 9,                   /*!< \brief Convective upwind and split pressure numerical method. */
  CONVECTIVE_TEMPLATE = 10,   /*!< \brief Template for new numerical method . */
  L2ROE = 11,                 /*!< \brief L2ROE numerical method . */
  LMROE = 12,                 /*!< \brief Rieper's Low Mach ROE numerical method . */
  SLAU2 = 13,                 /*!< \brief Simple Low-Dissipation AUSM 2 numerical method. */
  FDS = 14,                   /*!< \brief Flux difference splitting upwind method (incompressible flows). */
  LAX_FRIEDRICH = 15,         /*!< \brief Lax-Friedrich numerical method. */
  AUSMPLUSUP = 16,            /*!< \brief AUSM+ -up numerical method (All Speed) */
  AUSMPLUSUP2 = 17            /*!< \brief AUSM+ -up2 numerical method (All Speed) */
};
static const MapType<string, ENUM_UPWIND> Upwind_Map = {
  MakePair("NONE", NO_UPWIND)
  MakePair("ROE", ROE)
  MakePair("TURKEL_PREC", TURKEL)
  MakePair("AUSM", AUSM)
  MakePair("AUSMPLUSUP", AUSMPLUSUP)
  MakePair("AUSMPLUSUP2", AUSMPLUSUP2)
  MakePair("SLAU", SLAU)
  MakePair("HLLC", HLLC)
  MakePair("SW", SW)
  MakePair("MSW", MSW)
  MakePair("CUSP", CUSP)
  MakePair("SCALAR_UPWIND", SCALAR_UPWIND)
  MakePair("CONVECTIVE_TEMPLATE", CONVECTIVE_TEMPLATE)
  MakePair("L2ROE", L2ROE)
  MakePair("LMROE", LMROE)
  MakePair("SLAU2", SLAU2)
  MakePair("FDS", FDS)
  MakePair("LAX-FRIEDRICH", LAX_FRIEDRICH)
};

/*!
 * \brief Types of FEM spatial discretizations
 */
enum ENUM_FEM {
  NO_FEM = 0,  /*!< \brief No finite element scheme is used. */
  DG = 1       /*!< \brief Discontinuous Galerkin numerical method. */
};
static const MapType<string, ENUM_FEM> FEM_Map = {
  MakePair("NONE", NO_FEM)
  MakePair("DG", DG)
};

/*!
 * \brief Types of shock capturing method in Discontinuous Galerkin numerical method.
 */
enum ENUM_SHOCK_CAPTURING_DG {
  NO_SHOCK_CAPTURING = 0,     /*!< \brief Shock capturing is not used. */
  PERSSON = 1                 /*!< \brief Per-Olof Persson's sub-cell shock capturing method. */
};
static const MapType<string, ENUM_SHOCK_CAPTURING_DG> ShockCapturingDG_Map = {
  MakePair("NONE", NO_SHOCK_CAPTURING)
  MakePair("PERSSON", PERSSON)
};

/*!
 * \brief Types of matrix coloring to compute a sparse Jacobian matrix.
 */
enum ENUM_MATRIX_COLORING {
  GREEDY_COLORING = 0,            /*!< \brief Greedy type of algorithm for the coloring. */
  NATURAL_COLORING = 1            /*!< \brief One color for every DOF, very slow. Only to be used for debugging. */
};
static const MapType<string, ENUM_MATRIX_COLORING> MatrixColoring_Map = {
  MakePair("GREEDY_COLORING", GREEDY_COLORING)
  MakePair("NATURAL_COLORING", NATURAL_COLORING)
};

/*!
 * \brief Types of slope limiters
 */
enum ENUM_LIMITER {
  NO_LIMITER           = 0, /*!< \brief No limiter. */
  VENKATAKRISHNAN      = 1, /*!< \brief Slope limiter using Venkatakrisnan method (stencil formulation). */
  VENKATAKRISHNAN_WANG = 2, /*!< \brief Slope limiter using Venkatakrisnan method, eps based on solution (stencil formulation). */
  BARTH_JESPERSEN      = 3, /*!< \brief Slope limiter using Barth-Jespersen method (stencil formulation). */
  VAN_ALBADA_EDGE      = 4, /*!< \brief Slope limiter using Van Albada method (edge formulation). */
  SHARP_EDGES          = 5, /*!< \brief Slope limiter using sharp edges. */
  WALL_DISTANCE        = 6  /*!< \brief Slope limiter using wall distance. */
};
static const MapType<string, ENUM_LIMITER> Limiter_Map = {
  MakePair("NONE", NO_LIMITER)
  MakePair("VENKATAKRISHNAN", VENKATAKRISHNAN)
  MakePair("VENKATAKRISHNAN_WANG", VENKATAKRISHNAN_WANG)
  MakePair("BARTH_JESPERSEN", BARTH_JESPERSEN)
  MakePair("VAN_ALBADA_EDGE", VAN_ALBADA_EDGE)
  MakePair("SHARP_EDGES", SHARP_EDGES)
  MakePair("WALL_DISTANCE", WALL_DISTANCE)
};

/*!
 * \brief Types of turbulent models
 */
enum ENUM_TURB_MODEL {
  NO_TURB_MODEL = 0, /*!< \brief No turbulence model. */
  SA        = 1,     /*!< \brief Kind of Turbulent model (Spalart-Allmaras). */
  SA_NEG    = 2,     /*!< \brief Kind of Turbulent model (Spalart-Allmaras). */
  SA_E      = 3,     /*!< \brief Kind of Turbulent model (Spalart-Allmaras Edwards). */
  SA_COMP   = 4,     /*!< \brief Kind of Turbulent model (Spalart-Allmaras Compressibility Correction). */
  SA_E_COMP = 5,     /*!< \brief Kind of Turbulent model (Spalart-Allmaras Edwards with Compressibility Correction). */
  SST       = 6,     /*!< \brief Kind of Turbulence model (Menter SST). */
  SST_SUST  = 7      /*!< \brief Kind of Turbulence model (Menter SST with sustaining terms for free-stream preservation). */
};
static const MapType<string, ENUM_TURB_MODEL> Turb_Model_Map = {
  MakePair("NONE", NO_TURB_MODEL)
  MakePair("SA", SA)
  MakePair("SA_NEG", SA_NEG)
  MakePair("SA_E", SA_E)
  MakePair("SA_COMP", SA_COMP)
  MakePair("SA_E_COMP", SA_E_COMP)
  MakePair("SST", SST)
  MakePair("SST_SUST", SST_SUST)
};

/*!
 * \brief Types of transition models
 */
enum ENUM_TRANS_MODEL {
  NO_TRANS_MODEL = 0,  /*!< \brief No transition model. */
  LM = 1,              /*!< \brief Kind of transition model (Langtry-Menter (LM) for SST and Spalart-Allmaras). */
  BC = 2               /*!< \brief Kind of transition model (BAS-CAKMAKCIOGLU (BC) for Spalart-Allmaras). */
};
static const MapType<string, ENUM_TRANS_MODEL> Trans_Model_Map = {
  MakePair("NONE", NO_TRANS_MODEL)
  MakePair("LM", LM)
  MakePair("BC", BC)
};

/*!
 * \brief Types of subgrid scale models
 */
enum ENUM_SGS_MODEL {
  NO_SGS_MODEL = 0, /*!< \brief No subgrid scale model. */
  IMPLICIT_LES = 1, /*!< \brief Implicit LES, i.e. no explicit SGS model. */
  SMAGORINSKY  = 2, /*!< \brief Smagorinsky SGS model. */
  WALE         = 3, /*!< \brief Wall-Adapting Local Eddy-viscosity SGS model. */
  VREMAN       = 4, /*!< \brief Vreman SGS model. */
  SIGMA        = 5  /*!< \brief Sigma SGS model. */
};
static const MapType<string, ENUM_SGS_MODEL> SGS_Model_Map = {
  MakePair("NONE",         NO_SGS_MODEL)
  MakePair("IMPLICIT_LES", IMPLICIT_LES)
  MakePair("SMAGORINSKY",  SMAGORINSKY)
  MakePair("WALE",         WALE)
  MakePair("VREMAN",       VREMAN)
  MakePair("SIGMA",        SIGMA)
};


/*!
 * \brief Types of window (weight) functions for cost functional
 */
enum WINDOW_FUNCTION {
  SQUARE = 0,        /*!< \brief No weight function  (order 1)*/
  HANN = 1,          /*!< \brief Hann-type weight function (order 3) */
  HANN_SQUARE = 2,   /*!< \brief Hann-squared type weight function (order 5)*/
  BUMP = 3,          /*!< \brief bump type weight function (exponential order of convergence) */
};
static const MapType<string, WINDOW_FUNCTION> Window_Map = {
  MakePair("SQUARE", SQUARE)
  MakePair("HANN", HANN)
  MakePair("HANN_SQUARE", HANN_SQUARE)
  MakePair("BUMP", BUMP)
};

/*!
 * \brief Types of hybrid RANS/LES models
 */
enum ENUM_HYBRIDRANSLES {
  NO_HYBRIDRANSLES = 0,  /*!< \brief No turbulence model. */
  SA_DES   = 1,          /*!< \brief Kind of Hybrid RANS/LES (SA - Detached Eddy Simulation (DES)). */
  SA_DDES  = 2,          /*!< \brief Kind of Hybrid RANS/LES (SA - Delayed DES (DDES) with Delta_max SGS ). */
  SA_ZDES  = 3,          /*!< \brief Kind of Hybrid RANS/LES (SA - Delayed DES (DDES) with Vorticity based SGS like Zonal DES). */
  SA_EDDES = 4,          /*!< \brief Kind of Hybrid RANS/LES (SA - Delayed DES (DDES) with Shear Layer Adapted SGS: Enhanced DDES). */
  SST_DDES  = 10,        /*!< \brief Kind of Hybrid RANS/LES (SST - Delayed DES (DDES) with Delta_max SGS ). */
  SST_EDDES  = 11,       /*!< \brief Kind of Hybrid RANS/LES (SST - Delayed DES (DDES) with Shear Layer Adapted SGS: Enhanced DDES). */
  SST_IDDES  = 12,       /*!< \brief Kind of Hybrid RANS/LES (SST - Improved Delayed DES (IDDES) with Delta_max SGS). */
  SST_EIDDES  = 13       /*!< \brief Kind of Hybrid RANS/LES (SST - Improved Delayed DES (IDDES) with Shear Layer Adapted SGS: Enhanced IDDES). */
};
static const MapType<string, ENUM_HYBRIDRANSLES> HybridRANSLES_Map = {
  MakePair("NONE", NO_HYBRIDRANSLES)
  MakePair("SA_DES", SA_DES)
  MakePair("SA_DDES", SA_DDES)
  MakePair("SA_ZDES", SA_ZDES)
  MakePair("SA_EDDES", SA_EDDES)
  MakePair("SST_DDES", SST_DDES)
  MakePair("SST_EDDES", SST_EDDES)
  MakePair("SST_IDDES", SST_IDDES)
  MakePair("SST_EIDDES", SST_EIDDES)

};

/*!
 * \brief Types of Roe Low Dissipation Schemes
 */
enum ENUM_ROELOWDISS {
    NO_ROELOWDISS = 0, /*!< \brief No Roe Low Dissipation model. */
    FD            = 1, /*!< \brief Numerical Blending based on DDES's F_d function */
    NTS           = 2, /*!< \brief Numerical Blending of Travin and Shur. */
    NTS_DUCROS    = 3, /*!< \brief Numerical Blending of Travin and Shur + Ducros' Shock Sensor. */
    FD_DUCROS     = 4, /*!< \brief Numerical Blending based on DDES's F_d function + Ducros' Shock Sensor */
    DUCROS        = 5  /*!< \brief Ducros' Shock Sensor */
};
static const MapType<string, ENUM_ROELOWDISS> RoeLowDiss_Map = {
  MakePair("NONE", NO_ROELOWDISS)
  MakePair("FD", FD)
  MakePair("NTS", NTS)
  MakePair("NTS_DUCROS", NTS_DUCROS)
  MakePair("FD_DUCROS", FD_DUCROS)
  MakePair("DUCROS", DUCROS)
};

/*!
 * \brief Types of wall functions.
 */
enum ENUM_WALL_FUNCTIONS {
  NO_WALL_FUNCTION          = 0,   /*!< \brief No wall function treatment, integration to the wall. Default behavior. */
  STANDARD_WALL_FUNCTION    = 1,   /*!< \brief Standard wall function. */
  EQUILIBRIUM_WALL_MODEL    = 2,   /*!< \brief Equilibrium wall model for LES. */
  LOGARITHMIC_WALL_MODEL    = 3,   /*!< \brief Reichardt's law-of-the-wall model for LES. */
  ALGEBRAIC_WALL_MODEL      = 4,    /*!< \brief Algebraic wall model for LES. */
<<<<<<< HEAD
  APGLL_WALL_MODEL          = 5,    /*!< \brief Adverse Pressure Gradient Wall Model for LES. */
  MIXINGLENGTH_WALL_MODEL   = 6
=======
  APGLL_WALL_MODEL          = 5,     /*!< \brief Adverse Pressure Gradient Wall Model for LES. */
  TEMPLATE_WALL_MODEL       = 6     /*!< \brief Template Wall Model */
>>>>>>> 85061382
};
static const MapType<string, ENUM_WALL_FUNCTIONS> Wall_Functions_Map = {
  MakePair("NO_WALL_FUNCTION",          NO_WALL_FUNCTION)
  MakePair("STANDARD_WALL_FUNCTION",    STANDARD_WALL_FUNCTION)
  MakePair("EQUILIBRIUM_WALL_MODEL",    EQUILIBRIUM_WALL_MODEL)
  MakePair("LOGARITHMIC_WALL_MODEL",    LOGARITHMIC_WALL_MODEL)
  MakePair("ALGEBRAIC_WALL_MODEL",      ALGEBRAIC_WALL_MODEL)
  MakePair("APGLL_WALL_MODEL",          APGLL_WALL_MODEL)
<<<<<<< HEAD
  MakePair("MIXINGLENGTH_WALL_MODEL",   MIXINGLENGTH_WALL_MODEL)
=======
  MakePair("TEMPLATE_WALL_MODEL",       TEMPLATE_WALL_MODEL)
>>>>>>> 85061382
};

/*!
 * \brief Type of time integration schemes
 */
enum ENUM_TIME_INT {
  RUNGE_KUTTA_EXPLICIT = 1,   /*!< \brief Explicit Runge-Kutta time integration definition. */
  EULER_EXPLICIT = 2,         /*!< \brief Explicit Euler time integration definition. */
  EULER_IMPLICIT = 3,         /*!< \brief Implicit Euler time integration definition. */
  CLASSICAL_RK4_EXPLICIT = 4, /*!< \brief Classical RK4 time integration definition. */
  ADER_DG = 5                 /*!< \brief ADER-DG time integration definition. */
};
static const MapType<string, ENUM_TIME_INT> Time_Int_Map = {
  MakePair("RUNGE-KUTTA_EXPLICIT", RUNGE_KUTTA_EXPLICIT)
  MakePair("EULER_EXPLICIT", EULER_EXPLICIT)
  MakePair("EULER_IMPLICIT", EULER_IMPLICIT)
  MakePair("CLASSICAL_RK4_EXPLICIT", CLASSICAL_RK4_EXPLICIT)
  MakePair("ADER_DG", ADER_DG)
};

/*!
 * \brief Type of predictor for the ADER-DG time integration scheme.
 */
enum ENUM_ADER_PREDICTOR {
  ADER_ALIASED_PREDICTOR     = 1, /*!< \brief Aliased predictor, easiest to do. */
  ADER_NON_ALIASED_PREDICTOR = 2  /*!< \brief Non-aliased predictor. Consistent, but more difficult. */
};
static const MapType<string, ENUM_ADER_PREDICTOR> Ader_Predictor_Map = {
  MakePair("ADER_ALIASED_PREDICTOR", ADER_ALIASED_PREDICTOR)
  MakePair("ADER_NON_ALIASED_PREDICTOR", ADER_NON_ALIASED_PREDICTOR)
};

/*!
 * \brief Type of heat timestep calculation
 */
enum ENUM_HEAT_TIMESTEP {
  MINIMUM = 1,     /*!< \brief Local time stepping based on minimum lambda.*/
  CONVECTIVE = 2,  /*!< \brief Local time stepping based on convective spectral radius.*/
  VISCOUS = 3,     /*!< \brief Local time stepping based on viscous spectral radius.*/
  BYFLOW = 4,      /*!< \brief Unsing the mean solvers time step. */
};
static const MapType<string, ENUM_HEAT_TIMESTEP> Heat_TimeStep_Map = {
  MakePair("LOCAL", MINIMUM)
  MakePair("CONVECTIVE", CONVECTIVE)
  MakePair("VISCOUS", VISCOUS)
  MakePair("BYFLOW", BYFLOW)
};

/*!
 * \brief Type of time integration schemes
 */
enum ENUM_TIME_INT_FEA {
  CD_EXPLICIT = 1,       /*!< \brief Support for implementing an explicit method. */
  NEWMARK_IMPLICIT = 2,  /*!< \brief Implicit Newmark integration definition. */
  GENERALIZED_ALPHA = 3  /*!< \brief Support for implementing another implicit method. */
};
static const MapType<string, ENUM_TIME_INT_FEA> Time_Int_Map_FEA = {
  MakePair("CD_EXPLICIT", CD_EXPLICIT)
  MakePair("NEWMARK_IMPLICIT", NEWMARK_IMPLICIT)
  MakePair("GENERALIZED_ALPHA", GENERALIZED_ALPHA)
};

/*!
 * \brief Type of time integration schemes
 */
enum ENUM_SPACE_ITE_FEA {
  NEWTON_RAPHSON = 1,           /*!< \brief Full Newton-Rapshon method. */
  MODIFIED_NEWTON_RAPHSON = 2   /*!< \brief Modified Newton-Raphson method. */
};
static const MapType<string, ENUM_SPACE_ITE_FEA> Space_Ite_Map_FEA = {
  MakePair("NEWTON_RAPHSON", NEWTON_RAPHSON)
  MakePair("MODIFIED_NEWTON_RAPHSON", MODIFIED_NEWTON_RAPHSON)
};

/*!
 * \brief Types of schemes to compute the flow gradient
 */
enum ENUM_FLOW_GRADIENT {
  NO_GRADIENT            = 0,   /*!< \brief No gradient method. Only possible for reconstruction gradient, in which case, the option chosen for NUM_METHOD_GRAD is used. */
  GREEN_GAUSS            = 1,   /*!< \brief Gradient computation using Green-Gauss theorem. */
  LEAST_SQUARES          = 2,   /*!< \brief Gradient computation using unweighted least squares. */
  WEIGHTED_LEAST_SQUARES = 3    /*!< \brief Gradients computation using inverse-distance weighted least squares. */
};
static const MapType<string, ENUM_FLOW_GRADIENT> Gradient_Map = {
  MakePair("NONE", NO_GRADIENT)
  MakePair("GREEN_GAUSS", GREEN_GAUSS)
  MakePair("LEAST_SQUARES", LEAST_SQUARES)
  MakePair("WEIGHTED_LEAST_SQUARES", WEIGHTED_LEAST_SQUARES)
};

/*!
 * \brief Types of action to take on a geometry structure
 */
enum GEOMETRY_ACTION {
  ALLOCATE = 0,     /*!< \brief Allocate geometry structure. */
  UPDATE = 1        /*!< \brief Update geometry structure (grid moving, adaptation, etc.). */
};

/*!
 * \brief Types of action to perform when doing the geometry evaluation
 */
enum GEOMETRY_MODE {
  FUNCTION = 0,     /*!< \brief Geometrical analysis. */
  GRADIENT = 1      /*!< \brief Geometrical analysis and gradient using finite differences. */
};
static const MapType<string, GEOMETRY_MODE> GeometryMode_Map = {
  MakePair("FUNCTION", FUNCTION)
  MakePair("GRADIENT", GRADIENT)
};

/*!
 * \brief Types of boundary conditions
 */
enum BC_TYPE {
  EULER_WALL = 1,             /*!< \brief Boundary Euler wall definition. */
  FAR_FIELD = 2,              /*!< \brief Boundary far-field definition. */
  SYMMETRY_PLANE = 3,         /*!< \brief Boundary symmetry plane definition. */
  INLET_FLOW = 4,             /*!< \brief Boundary inlet flow definition. */
  OUTLET_FLOW = 5,            /*!< \brief Boundary outlet flow definition. */
  PERIODIC_BOUNDARY = 6,      /*!< \brief Periodic boundary definition. */
  NEARFIELD_BOUNDARY = 7,     /*!< \brief Near-Field boundary definition. */
  ELECTRODE_BOUNDARY = 8,     /*!< \brief Electrode boundary definition. */
  DIELEC_BOUNDARY = 9,        /*!< \brief Dipoisson boundary definition. */
  CUSTOM_BOUNDARY = 10,       /*!< \brief custom boundary definition. */
  INTERFACE_BOUNDARY = 11,    /*!< \brief Domain interface boundary definition. */
  DIRICHLET = 12,             /*!< \brief Boundary Euler wall definition. */
  NEUMANN = 13,               /*!< \brief Boundary Neumann definition. */
  DISPLACEMENT_BOUNDARY = 14, /*!< \brief Boundary displacement definition. */
  LOAD_BOUNDARY = 15,         /*!< \brief Boundary Load definition. */
  FLOWLOAD_BOUNDARY = 16,     /*!< \brief Boundary Load definition. */
  SUPERSONIC_INLET = 19,      /*!< \brief Boundary supersonic inlet definition. */
  SUPERSONIC_OUTLET = 20,     /*!< \brief Boundary supersonic inlet definition. */
  ENGINE_INFLOW = 21,         /*!< \brief Boundary nacelle inflow. */
  ENGINE_EXHAUST = 22,        /*!< \brief Boundary nacelle exhaust. */
  RIEMANN_BOUNDARY= 24,       /*!< \brief Riemann Boundary definition. */
  ISOTHERMAL = 25,            /*!< \brief No slip isothermal wall boundary condition. */
  HEAT_FLUX  = 26,            /*!< \brief No slip constant heat flux wall boundary condition. */
  ACTDISK_INLET = 32,         /*!< \brief Actuator disk inlet boundary definition. */
  ACTDISK_OUTLET = 33,        /*!< \brief Actuator disk outlet boundary definition. */
  CLAMPED_BOUNDARY = 34,      /*!< \brief Clamped Boundary definition. */
  LOAD_DIR_BOUNDARY = 35,     /*!< \brief Boundary Load definition. */
  LOAD_SINE_BOUNDARY = 36,    /*!< \brief Sine-waveBoundary Load definition. */
  GILES_BOUNDARY= 37,         /*!< \brief Giles Boundary definition. */
  INTERNAL_BOUNDARY= 38,      /*!< \brief Internal Boundary definition. */
  FLUID_INTERFACE = 39,       /*!< \brief Domain interface definition. */
  DISP_DIR_BOUNDARY = 40,     /*!< \brief Boundary displacement definition. */
  DAMPER_BOUNDARY = 41,       /*!< \brief Damper. */
  CHT_WALL_INTERFACE = 50,    /*!< \brief Domain interface definition. */
  SEND_RECEIVE = 99,          /*!< \brief Boundary send-receive definition. */
};

/*!
 * \brief Different regime modes
 */
enum ENUM_2DFORM {
  PLANE_STRESS = 0,     /*!< \brief Definition of plane stress solver. */
  PLANE_STRAIN = 1      /*!< \brief Definition of plane strain solver. */
};
static const MapType<string, ENUM_2DFORM> ElasForm_2D = {
  MakePair("PLANE_STRESS", PLANE_STRESS)
  MakePair("PLANE_STRAIN", PLANE_STRAIN)
};

/*!
 * \brief Kinds of relaxation for FSI problem
 */
enum ENUM_AITKEN {
  NO_RELAXATION = 0,        /*!< \brief No relaxation in the strongly coupled approach. */
  FIXED_PARAMETER = 1,      /*!< \brief Relaxation with a fixed parameter. */
  AITKEN_DYNAMIC = 2        /*!< \brief Relaxation using Aitken's dynamic parameter. */
};
static const MapType<string, ENUM_AITKEN> AitkenForm_Map = {
  MakePair("NONE", NO_RELAXATION)
  MakePair("FIXED_PARAMETER", FIXED_PARAMETER)
  MakePair("AITKEN_DYNAMIC", AITKEN_DYNAMIC)
};

/*!
 * \brief Types of dynamic transfer methods
 */
enum ENUM_DYN_TRANSFER_METHOD {
  INSTANTANEOUS = 1,   /*!< \brief No ramp, load is transfer instantaneously. */
  POL_ORDER_1 = 2,     /*!< \brief The load is transferred using a ramp. */
  POL_ORDER_3 = 3,     /*!< \brief The load is transferred using an order 3 polynomial function */
  POL_ORDER_5 = 4,     /*!< \brief The load is transferred using an order 5 polynomial function */
  SIGMOID_10 = 5,      /*!< \brief The load is transferred using a sigmoid with parameter 10 */
  SIGMOID_20 = 6       /*!< \brief The load is transferred using a sigmoid with parameter 20 */
};
static const MapType<string, ENUM_DYN_TRANSFER_METHOD> Dyn_Transfer_Method_Map = {
  MakePair("INSTANTANEOUS", INSTANTANEOUS)
  MakePair("RAMP", POL_ORDER_1)
  MakePair("CUBIC", POL_ORDER_3)
  MakePair("QUINTIC", POL_ORDER_5)
  MakePair("SIGMOID_10", SIGMOID_10)
  MakePair("SIGMOID_20", SIGMOID_20)
};

/*!
 * \brief Kinds of Design Variables for FEA problems
 */
enum ENUM_DVFEA {
  NODV_FEA = 0,         /*!< \brief No design variable for FEA problems. */
  YOUNG_MODULUS = 1,    /*!< \brief Young modulus (E) as design variable. */
  POISSON_RATIO = 2,    /*!< \brief Poisson ratio (Nu) as design variable. */
  DENSITY_VAL = 3,      /*!< \brief Density (Rho) as design variable. */
  DEAD_WEIGHT = 4,      /*!< \brief Dead Weight (Rho_DL) as design variable. */
  ELECTRIC_FIELD = 5    /*!< \brief Electric field (E) as design variable. */
};
static const MapType<string, ENUM_DVFEA> DVFEA_Map = {
  MakePair("NONE", NODV_FEA)
  MakePair("YOUNG_MODULUS", YOUNG_MODULUS)
  MakePair("POISSON_RATIO", POISSON_RATIO)
  MakePair("DENSITY", DENSITY_VAL)
  MakePair("DEAD_WEIGHT", DEAD_WEIGHT)
  MakePair("ELECTRIC_FIELD", ELECTRIC_FIELD)
};

/*!
 * \brief Kinds of radiation models
 */
enum ENUM_RADIATION {
  NO_RADIATION = 0,      /*!< \brief No radiation model */
  P1_MODEL = 1           /*!< \brief P1 Radiation model. */
};
static const MapType<string, ENUM_RADIATION> Radiation_Map = {
  MakePair("NONE", NO_RADIATION)
  MakePair("P1", P1_MODEL)
};

/*!
 * \brief Kinds of P1 initialization
 */
enum ENUM_P1_INIT {
  P1_INIT_ZERO = 0,      /*!< \brief Initialize the P1 model from zero values */
  P1_INIT_TEMP = 1       /*!< \brief Initialize the P1 model from blackbody energy computed from the initial temperature. */
};
static const MapType<string, ENUM_P1_INIT> P1_Init_Map = {
  MakePair("ZERO", P1_INIT_ZERO)
  MakePair("TEMPERATURE_INIT", P1_INIT_TEMP)
};

/*!
 * \brief Kinds of coupling methods at CHT interfaces.
 * The first (temperature) part determines the BC method on the fluid side, the second (heatflux) part determines
 * the BC method on the solid side of the CHT interface.
 */
enum ENUM_CHT_COUPLING {
  DIRECT_TEMPERATURE_NEUMANN_HEATFLUX = 0,
  AVERAGED_TEMPERATURE_NEUMANN_HEATFLUX = 1,
  DIRECT_TEMPERATURE_ROBIN_HEATFLUX = 2,
  AVERAGED_TEMPERATURE_ROBIN_HEATFLUX = 3
};
static const MapType<string, ENUM_CHT_COUPLING> CHT_Coupling_Map = {
  MakePair("DIRECT_TEMPERATURE_NEUMANN_HEATFLUX", DIRECT_TEMPERATURE_NEUMANN_HEATFLUX)
  MakePair("AVERAGED_TEMPERATURE_NEUMANN_HEATFLUX", AVERAGED_TEMPERATURE_NEUMANN_HEATFLUX)
  MakePair("DIRECT_TEMPERATURE_ROBIN_HEATFLUX", DIRECT_TEMPERATURE_ROBIN_HEATFLUX)
  MakePair("AVERAGED_TEMPERATURE_ROBIN_HEATFLUX", AVERAGED_TEMPERATURE_ROBIN_HEATFLUX)
};

/*!
 * \brief Types Riemann boundary treatments
 */
enum RIEMANN_TYPE {
  TOTAL_CONDITIONS_PT = 1,          /*!< \brief User specifies total pressure, total temperature, and flow direction. */
  DENSITY_VELOCITY = 2,             /*!< \brief User specifies density and velocity, and flow direction. */
  STATIC_PRESSURE = 3,              /*!< \brief User specifies static pressure. */
  TOTAL_SUPERSONIC_INFLOW = 4,	    /*!< \brief User specifies total pressure, total temperature and Velocity components. */
  STATIC_SUPERSONIC_INFLOW_PT = 5,  /*!< \brief User specifies static pressure, static temperature, and Mach components. */
  STATIC_SUPERSONIC_INFLOW_PD = 6,  /*!< \brief User specifies static pressure, static temperature, and Mach components. */
  MIXING_IN = 7,                    /*!< \brief User does not specify anything; information is retrieved from the other domain */
  MIXING_OUT = 8,                   /*!< \brief User does not specify anything; information is retrieved from the other domain */
  SUPERSONIC_OUTFLOW = 9,
  RADIAL_EQUILIBRIUM = 10,
  TOTAL_CONDITIONS_PT_1D = 11,
  STATIC_PRESSURE_1D = 12,
  MIXING_IN_1D = 13,
  MIXING_OUT_1D =14
};
static const MapType<string, RIEMANN_TYPE> Riemann_Map = {
  MakePair("TOTAL_CONDITIONS_PT", TOTAL_CONDITIONS_PT)
  MakePair("DENSITY_VELOCITY", DENSITY_VELOCITY)
  MakePair("STATIC_PRESSURE", STATIC_PRESSURE)
  MakePair("TOTAL_SUPERSONIC_INFLOW", TOTAL_SUPERSONIC_INFLOW)
  MakePair("STATIC_SUPERSONIC_INFLOW_PT", STATIC_SUPERSONIC_INFLOW_PT)
  MakePair("STATIC_SUPERSONIC_INFLOW_PD", STATIC_SUPERSONIC_INFLOW_PD)
  MakePair("MIXING_IN", MIXING_IN)
  MakePair("MIXING_OUT", MIXING_OUT)
  MakePair("MIXING_IN_1D", MIXING_IN_1D)
  MakePair("MIXING_OUT_1D", MIXING_OUT_1D)
  MakePair("SUPERSONIC_OUTFLOW", SUPERSONIC_OUTFLOW)
  MakePair("RADIAL_EQUILIBRIUM", RADIAL_EQUILIBRIUM)
  MakePair("TOTAL_CONDITIONS_PT_1D", TOTAL_CONDITIONS_PT_1D)
  MakePair("STATIC_PRESSURE_1D", STATIC_PRESSURE_1D)
};

static const MapType<string, RIEMANN_TYPE> Giles_Map = {
  MakePair("TOTAL_CONDITIONS_PT", TOTAL_CONDITIONS_PT)
  MakePair("DENSITY_VELOCITY", DENSITY_VELOCITY)
  MakePair("STATIC_PRESSURE", STATIC_PRESSURE)
  MakePair("TOTAL_SUPERSONIC_INFLOW", TOTAL_SUPERSONIC_INFLOW)
  MakePair("STATIC_SUPERSONIC_INFLOW_PT", STATIC_SUPERSONIC_INFLOW_PT)
  MakePair("STATIC_SUPERSONIC_INFLOW_PD", STATIC_SUPERSONIC_INFLOW_PD)
  MakePair("MIXING_IN", MIXING_IN)
  MakePair("MIXING_OUT", MIXING_OUT)
  MakePair("MIXING_IN_1D", MIXING_IN_1D)
  MakePair("MIXING_OUT_1D", MIXING_OUT_1D)
  MakePair("SUPERSONIC_OUTFLOW", SUPERSONIC_OUTFLOW)
  MakePair("RADIAL_EQUILIBRIUM", RADIAL_EQUILIBRIUM)
  MakePair("TOTAL_CONDITIONS_PT_1D", TOTAL_CONDITIONS_PT_1D)
  MakePair("STATIC_PRESSURE_1D", STATIC_PRESSURE_1D)
};

/*!
 * \brief Types of mixing process for averaging quantities at the boundaries.
 */
enum AVERAGEPROCESS_TYPE {
  ALGEBRAIC = 1,  /*!< \brief an algebraic average is computed at the boundary of interest. */
  AREA = 2,       /*!< \brief an area average is computed at the boundary of interest. */
  MIXEDOUT = 3,	  /*!< \brief an mixed-out average is computed at the boundary of interest. */
  MASSFLUX = 4    /*!< \brief a mass flow average is computed at the boundary of interest. */
};
static const MapType<string, AVERAGEPROCESS_TYPE> AverageProcess_Map = {
  MakePair("ALGEBRAIC", ALGEBRAIC)
  MakePair("AREA", AREA)
  MakePair("MIXEDOUT", MIXEDOUT)
  MakePair("MASSFLUX", MASSFLUX)
};

/*!
 * \brief Types of mixing process for averaging quantities at the boundaries.
 */
enum MIXINGPLANE_INTERFACE_TYPE {
  MATCHING = 1,             /*!< \brief an algebraic average is computed at the boundary of interest. */
  NEAREST_SPAN = 2,         /*!< \brief an area average is computed at the boundary of interest. */
  LINEAR_INTERPOLATION = 3  /*!< \brief an mixed-out average is computed at the boundary of interest. */
};
static const MapType<string, MIXINGPLANE_INTERFACE_TYPE> MixingPlaneInterface_Map = {
  MakePair("MATCHING", MATCHING)
  MakePair("NEAREST_SPAN",  NEAREST_SPAN)
  MakePair("LINEAR_INTERPOLATION", LINEAR_INTERPOLATION)
};

/*!
 * \brief this option allow to compute the span-wise section in different ways.
 */
enum SPANWISE_TYPE {
  AUTOMATIC = 1,      /*!< \brief number of span-wise section are computed automatically */
  EQUISPACED = 2      /*!< \brief number of span-wise section are specified from the user */
};
static const MapType<string, SPANWISE_TYPE> SpanWise_Map = {
  MakePair("AUTOMATIC", AUTOMATIC)
  MakePair("EQUISPACED", EQUISPACED)
};

/*!
 * \brief Types of mixing process for averaging quantities at the boundaries.
 */
enum TURBOMACHINERY_TYPE {
  AXIAL = 1,              /*!< \brief axial turbomachinery. */
  CENTRIFUGAL = 2,        /*!< \brief centrifugal turbomachinery. */
  CENTRIPETAL = 3,        /*!< \brief centripetal turbomachinery. */
  CENTRIPETAL_AXIAL = 4,  /*!< \brief mixed flow turbine. */
  AXIAL_CENTRIFUGAL = 5   /*!< \brief mixed flow turbine. */
};
static const MapType<string, TURBOMACHINERY_TYPE> TurboMachinery_Map = {
  MakePair("AXIAL", AXIAL)
  MakePair("CENTRIFUGAL", CENTRIFUGAL)
  MakePair("CENTRIPETAL",  CENTRIPETAL)
  MakePair("CENTRIPETAL_AXIAL",  CENTRIPETAL_AXIAL)
  MakePair("AXIAL_CENTRIFUGAL",  AXIAL_CENTRIFUGAL)
};

/*!
 * \brief Types of Turbomachinery performance flag.
 */
enum TURBO_MARKER_TYPE{
  INFLOW   = 1,	  /*!< \brief flag for inflow marker for compute turboperformance. */
  OUTFLOW = 2     /*!< \brief flag for outflow marker for compute turboperformance. */
};

/*!
 * \brief Types inlet boundary treatments
 */
enum INLET_TYPE {
  TOTAL_CONDITIONS = 1,	  /*!< \brief User specifies total pressure, total temperature, and flow direction. */
  MASS_FLOW = 2,          /*!< \brief User specifies density and velocity (mass flow). */
  INPUT_FILE = 3,         /*!< \brief User specifies an input file. */
  VELOCITY_INLET = 4,     /*!< \brief Velocity inlet for an incompressible flow. */
  PRESSURE_INLET = 5      /*!< \brief Total pressure inlet for an incompressible flow. */
};
static const MapType<string, INLET_TYPE> Inlet_Map = {
  MakePair("TOTAL_CONDITIONS", TOTAL_CONDITIONS)
  MakePair("MASS_FLOW", MASS_FLOW)
  MakePair("INPUT_FILE", INPUT_FILE)
  MakePair("VELOCITY_INLET", VELOCITY_INLET)
  MakePair("PRESSURE_INLET", PRESSURE_INLET)
};

/*!
 * \brief Types outlet boundary treatments
 */
enum OUTLET_TYPE {
  PRESSURE_OUTLET = 1,    /*!< \brief Gauge pressure outlet for incompressible flow */
  MASS_FLOW_OUTLET = 2,   /*!< \brief Mass flow outlet for incompressible flow. */
};
static const MapType<string, OUTLET_TYPE> Outlet_Map = {
  MakePair("PRESSURE_OUTLET", PRESSURE_OUTLET)
  MakePair("MASS_FLOW_OUTLET", MASS_FLOW_OUTLET)
};

/*!
 * \brief Types engine inflow boundary treatments
 */
enum ENGINE_INFLOW_TYPE {
  FAN_FACE_MACH = 1,          /*!< \brief User specifies fan face mach number. */
  FAN_FACE_MDOT = 2,          /*!< \brief User specifies Static pressure. */
  FAN_FACE_PRESSURE = 3       /*!< \brief User specifies Static pressure. */
};
static const MapType<string, ENGINE_INFLOW_TYPE> Engine_Inflow_Map = {
  MakePair("FAN_FACE_MACH", FAN_FACE_MACH)
  MakePair("FAN_FACE_MDOT", FAN_FACE_MDOT)
  MakePair("FAN_FACE_PRESSURE", FAN_FACE_PRESSURE)
};

/*!
 * \brief Types actuator disk boundary treatments
 */
enum ACTDISK_TYPE {
  VARIABLES_JUMP = 1,     /*!< \brief User specifies the variables jump. */
  BC_THRUST = 2,          /*!< \brief User specifies the BC thrust. */
  NET_THRUST = 3,         /*!< \brief User specifies the Net thrust. */
  DRAG_MINUS_THRUST = 4,  /*!< \brief User specifies the D-T. */
  MASSFLOW = 5,           /*!< \brief User specifies the massflow. */
  POWER = 6               /*!< \brief User specifies the power. */
};
static const MapType<string, ACTDISK_TYPE> ActDisk_Map = {
  MakePair("VARIABLES_JUMP", VARIABLES_JUMP)
  MakePair("BC_THRUST", BC_THRUST)
  MakePair("NET_THRUST", NET_THRUST)
  MakePair("DRAG_MINUS_THRUST", DRAG_MINUS_THRUST)
  MakePair("MASSFLOW", MASSFLOW)
  MakePair("POWER", POWER)
};

/*!
 * \brief Types of geometric entities based on VTK nomenclature
 */
enum GEO_TYPE {
  VERTEX = 1,         /*!< \brief VTK nomenclature for defining a vertex element. */
  LINE = 3,           /*!< \brief VTK nomenclature for defining a line element. */
  TRIANGLE = 5,       /*!< \brief VTK nomenclature for defining a triangle element. */
  QUADRILATERAL = 9,  /*!< \brief VTK nomenclature for defining a quadrilateral element. */
  TETRAHEDRON = 10,   /*!< \brief VTK nomenclature for defining a tetrahedron element. */
  HEXAHEDRON = 12,    /*!< \brief VTK nomenclature for defining a hexahedron element. */
  PRISM = 13,         /*!< \brief VTK nomenclature for defining a prism element. */
  PYRAMID = 14        /*!< \brief VTK nomenclature for defining a pyramid element. */
};

/*!
 * \brief Types of objective functions
 */
enum ENUM_OBJECTIVE {
  DRAG_COEFFICIENT = 1,         /*!< \brief Drag objective function definition. */
  LIFT_COEFFICIENT = 2,         /*!< \brief Lift objective function definition. */
  SIDEFORCE_COEFFICIENT = 3,    /*!< \brief Side force objective function definition. */
  EFFICIENCY = 4,               /*!< \brief Efficiency objective function definition. */
  INVERSE_DESIGN_PRESSURE = 5,	/*!< \brief Pressure objective function definition (inverse design). */
  INVERSE_DESIGN_HEATFLUX = 6,  /*!< \brief Heat flux objective function definition (inverse design). */
  TOTAL_HEATFLUX = 7,           /*!< \brief Total heat flux. */
  MAXIMUM_HEATFLUX = 8,         /*!< \brief Maximum heat flux. */
  TOTAL_AVG_TEMPERATURE = 70,   /*!< \brief Total averaged temperature. */
  MOMENT_X_COEFFICIENT = 9,     /*!< \brief Pitching moment objective function definition. */
  MOMENT_Y_COEFFICIENT = 10,    /*!< \brief Rolling moment objective function definition. */
  MOMENT_Z_COEFFICIENT = 11,    /*!< \brief Yawing objective function definition. */
  EQUIVALENT_AREA = 12,         /*!< \brief Equivalent area objective function definition. */
  NEARFIELD_PRESSURE = 13,      /*!< \brief NearField Pressure objective function definition. */
  FORCE_X_COEFFICIENT = 14,     /*!< \brief X-direction force objective function definition. */
  FORCE_Y_COEFFICIENT = 15,     /*!< \brief Y-direction force objective function definition. */
  FORCE_Z_COEFFICIENT = 16,     /*!< \brief Z-direction force objective function definition. */
  THRUST_COEFFICIENT = 17,      /*!< \brief Thrust objective function definition. */
  TORQUE_COEFFICIENT = 18,      /*!< \brief Torque objective function definition. */
  FIGURE_OF_MERIT = 19,         /*!< \brief Rotor Figure of Merit objective function definition. */
  BUFFET_SENSOR = 20,           /*!< \brief Sensor for detecting separation. */
  SURFACE_TOTAL_PRESSURE = 28,  /*!< \brief Total Pressure objective function definition. */
  SURFACE_STATIC_PRESSURE = 29, /*!< \brief Static Pressure objective function definition. */
  SURFACE_MASSFLOW = 30,        /*!< \brief Mass Flow Rate objective function definition. */
  SURFACE_MACH = 51,            /*!< \brief Mach number objective function definition. */
  SURFACE_UNIFORMITY = 52,      /*!< \brief Flow uniformity objective function definition. */
  SURFACE_SECONDARY = 53,       /*!< \brief Secondary flow strength objective function definition. */
  SURFACE_MOM_DISTORTION = 54,  /*!< \brief Momentum distortion objective function definition. */
  SURFACE_SECOND_OVER_UNIFORM = 55, /*!< \brief Secondary over uniformity (relative secondary strength) objective function definition. */
  SURFACE_PRESSURE_DROP = 56, 	/*!< \brief Pressure drop objective function definition. */
  CUSTOM_OBJFUNC = 31, 	        /*!< \brief Custom objective function definition. */
  TOTAL_PRESSURE_LOSS = 39,
  KINETIC_ENERGY_LOSS = 40,
  TOTAL_EFFICIENCY = 41,
  TOTAL_STATIC_EFFICIENCY = 42,
  EULERIAN_WORK = 43,
  TOTAL_ENTHALPY_IN = 44,
  FLOW_ANGLE_IN = 45,
  FLOW_ANGLE_OUT = 46,
  MASS_FLOW_IN = 47,
  MASS_FLOW_OUT = 48,
  PRESSURE_RATIO = 49,
  ENTROPY_GENERATION = 50,
  REFERENCE_GEOMETRY = 60,      /*!< \brief Norm of displacements with respect to target geometry. */
  REFERENCE_NODE = 61,          /*!< \brief Objective function defined as the difference of a particular node respect to a reference position. */
  VOLUME_FRACTION = 62,         /*!< \brief Volume average physical density, for material-based topology optimization applications. */
  TOPOL_DISCRETENESS = 63,      /*!< \brief Measure of the discreteness of the current topology. */
  TOPOL_COMPLIANCE = 64         /*!< \brief Measure of the discreteness of the current topology. */
};
static const MapType<string, ENUM_OBJECTIVE> Objective_Map = {
  MakePair("DRAG", DRAG_COEFFICIENT)
  MakePair("LIFT", LIFT_COEFFICIENT)
  MakePair("SIDEFORCE", SIDEFORCE_COEFFICIENT)
  MakePair("EFFICIENCY", EFFICIENCY)
  MakePair("INVERSE_DESIGN_PRESSURE", INVERSE_DESIGN_PRESSURE)
  MakePair("INVERSE_DESIGN_HEATFLUX", INVERSE_DESIGN_HEATFLUX)
  MakePair("MOMENT_X", MOMENT_X_COEFFICIENT)
  MakePair("MOMENT_Y", MOMENT_Y_COEFFICIENT)
  MakePair("MOMENT_Z", MOMENT_Z_COEFFICIENT)
  MakePair("EQUIVALENT_AREA", EQUIVALENT_AREA)
  MakePair("NEARFIELD_PRESSURE", NEARFIELD_PRESSURE)
  MakePair("FORCE_X", FORCE_X_COEFFICIENT)
  MakePair("FORCE_Y", FORCE_Y_COEFFICIENT)
  MakePair("FORCE_Z", FORCE_Z_COEFFICIENT)
  MakePair("THRUST", THRUST_COEFFICIENT)
  MakePair("TORQUE", TORQUE_COEFFICIENT)
  MakePair("TOTAL_HEATFLUX", TOTAL_HEATFLUX)
  MakePair("MAXIMUM_HEATFLUX", MAXIMUM_HEATFLUX)
  MakePair("TOTAL_AVG_TEMPERATURE", TOTAL_AVG_TEMPERATURE)
  MakePair("FIGURE_OF_MERIT", FIGURE_OF_MERIT)
  MakePair("BUFFET", BUFFET_SENSOR)
  MakePair("SURFACE_TOTAL_PRESSURE", SURFACE_TOTAL_PRESSURE)
  MakePair("SURFACE_STATIC_PRESSURE", SURFACE_STATIC_PRESSURE)
  MakePair("SURFACE_MASSFLOW", SURFACE_MASSFLOW)
  MakePair("SURFACE_MACH", SURFACE_MACH)
  MakePair("SURFACE_UNIFORMITY", SURFACE_UNIFORMITY)
  MakePair("SURFACE_SECONDARY", SURFACE_SECONDARY)
  MakePair("SURFACE_MOM_DISTORTION", SURFACE_MOM_DISTORTION)
  MakePair("SURFACE_SECOND_OVER_UNIFORM", SURFACE_SECOND_OVER_UNIFORM)
  MakePair("SURFACE_PRESSURE_DROP", SURFACE_PRESSURE_DROP)
  MakePair("CUSTOM_OBJFUNC", CUSTOM_OBJFUNC)
  MakePair("TOTAL_EFFICIENCY", TOTAL_EFFICIENCY)
  MakePair("TOTAL_STATIC_EFFICIENCY", TOTAL_STATIC_EFFICIENCY)
  MakePair("TOTAL_PRESSURE_LOSS", TOTAL_PRESSURE_LOSS)
  MakePair("EULERIAN_WORK", EULERIAN_WORK)
  MakePair("TOTAL_ENTHALPY_IN", TOTAL_ENTHALPY_IN)
  MakePair("FLOW_ANGLE_IN", FLOW_ANGLE_IN)
  MakePair("FLOW_ANGLE_OUT", FLOW_ANGLE_OUT)
  MakePair("MASS_FLOW_IN", MASS_FLOW_IN)
  MakePair("MASS_FLOW_OUT", MASS_FLOW_OUT)
  MakePair("PRESSURE_RATIO",  PRESSURE_RATIO)
  MakePair("ENTROPY_GENERATION",  ENTROPY_GENERATION)
  MakePair("KINETIC_ENERGY_LOSS", KINETIC_ENERGY_LOSS)
  MakePair("REFERENCE_GEOMETRY", REFERENCE_GEOMETRY)
  MakePair("REFERENCE_NODE", REFERENCE_NODE)
  MakePair("VOLUME_FRACTION", VOLUME_FRACTION)
  MakePair("TOPOL_DISCRETENESS", TOPOL_DISCRETENESS)
  MakePair("TOPOL_COMPLIANCE", TOPOL_COMPLIANCE)
};

/*!
 * \brief Types of residual criteria equations
 */
enum ENUM_RESIDUAL {
    RHO_RESIDUAL = 1, 	     /*!< \brief Rho equation residual criteria equation. */
    RHO_ENERGY_RESIDUAL = 2  /*!< \brief RhoE equation residual criteria equation. */
};
static const MapType<string, ENUM_RESIDUAL> Residual_Map = {
  MakePair("RHO", RHO_RESIDUAL)
  MakePair("RHO_ENERGY", RHO_ENERGY_RESIDUAL)
};

/*!
 * \brief Types of residual criteria for structural problems
 */
enum ENUM_RESFEM {
  RESFEM_RELATIVE = 1,         /*!< \brief Relative criteria: Res/Res0. */
  RESFEM_ABSOLUTE = 2          /*!< \brief Absolute criteria: abs(Res). */
};
static const MapType<string, ENUM_RESFEM> ResFem_Map = {
  MakePair("RELATIVE", RESFEM_RELATIVE)
  MakePair("ABSOLUTE", RESFEM_ABSOLUTE)
};

/*!
 * \brief Types of sensitivities to compute
 */
enum ENUM_SENS {
  SENS_GEOMETRY = 1,    /*!< \brief Geometrical sensitivity. */
  SENS_MACH = 2,        /*!< \brief Mach number sensitivity. */
  SENS_AOA = 3,         /*!< \brief Angle of attack sensitivity. */
  SENS_AOS = 4          /*!< \brief Angle of Sideslip sensitivity. */
};
static const MapType<string, ENUM_SENS> Sens_Map = {
  MakePair("SENS_GEOMETRY", SENS_GEOMETRY)
  MakePair("SENS_MACH", SENS_MACH)
  MakePair("SENS_AOA", SENS_AOA)
  MakePair("SENS_AOS", SENS_AOS)
};

/*!
 * \brief Types of grid adaptation/refinement
 */
enum ENUM_ADAPT {
  NO_ADAPT = 0,           /*!< \brief No grid adaptation. */
  FULL = 1,               /*!< \brief Do a complete grid refinement of all the computational grids. */
  FULL_FLOW = 2,          /*!< \brief Do a complete grid refinement of the flow grid. */
  FULL_ADJOINT = 3,       /*!< \brief Do a complete grid refinement of the adjoint grid. */
  GRAD_FLOW = 5,          /*!< \brief Do a gradient based grid adaptation of the flow grid. */
  GRAD_ADJOINT = 6,       /*!< \brief Do a gradient based grid adaptation of the adjoint grid. */
  GRAD_FLOW_ADJ = 7,      /*!< \brief Do a gradient based grid adaptation of the flow and adjoint grid. */
  COMPUTABLE = 9,         /*!< \brief Apply a computable error grid adaptation. */
  REMAINING = 10,         /*!< \brief Apply a remaining error grid adaptation. */
  WAKE = 12,              /*!< \brief Do a grid refinement on the wake. */
  SMOOTHING = 14,         /*!< \brief Do a grid smoothing of the geometry. */
  SUPERSONIC_SHOCK = 15,  /*!< \brief Do a grid smoothing. */
  PERIODIC = 17           /*!< \brief Add the periodic halo cells. */
};
static const MapType<string, ENUM_ADAPT> Adapt_Map = {
  MakePair("NONE", NO_ADAPT)
  MakePair("FULL", FULL)
  MakePair("FULL_FLOW", FULL_FLOW)
  MakePair("FULL_ADJOINT", FULL_ADJOINT)
  MakePair("GRAD_FLOW", GRAD_FLOW)
  MakePair("GRAD_ADJOINT", GRAD_ADJOINT)
  MakePair("GRAD_FLOW_ADJ", GRAD_FLOW_ADJ)
  MakePair("COMPUTABLE", COMPUTABLE)
  MakePair("REMAINING", REMAINING)
  MakePair("WAKE", WAKE)
  MakePair("SMOOTHING", SMOOTHING)
  MakePair("SUPERSONIC_SHOCK", SUPERSONIC_SHOCK)
  MakePair("PERIODIC", PERIODIC)
};

/*!
 * \brief Types of input file formats
 */
enum ENUM_INPUT {
  SU2       = 1,  /*!< \brief SU2 input format. */
  CGNS_GRID = 2,  /*!< \brief CGNS input format for the computational grid. */
  RECTANGLE = 3,  /*!< \brief 2D rectangular mesh with N x M points of size Lx x Ly. */
  BOX       = 4   /*!< \brief 3D box mesh with N x M x L points of size Lx x Ly x Lz. */
};
static const MapType<string, ENUM_INPUT> Input_Map = {
  MakePair("SU2", SU2)
  MakePair("CGNS", CGNS_GRID)
  MakePair("RECTANGLE", RECTANGLE)
  MakePair("BOX", BOX)
};

/*!
 * \brief Type of solution output file formats
 */
enum ENUM_OUTPUT {
  TECPLOT                 = 1,  /*!< \brief Tecplot format for the solution output. */
  TECPLOT_BINARY          = 2,  /*!< \brief Tecplot binary format for the solution output. */
  SURFACE_TECPLOT         = 3,  /*!< \brief Tecplot format for the solution output. */
  SURFACE_TECPLOT_BINARY  = 4,  /*!< \brief Tecplot binary format for the solution output. */
  CSV                     = 5,  /*!< \brief Comma-separated values format for the solution output. */
  SURFACE_CSV             = 6,  /*!< \brief Comma-separated values format for the solution output. */
  PARAVIEW                = 7,  /*!< \brief Paraview ASCII format for the solution output. */
  PARAVIEW_BINARY         = 8,  /*!< \brief Paraview binary format for the solution output. */
  SURFACE_PARAVIEW        = 9,  /*!< \brief Paraview ASCII format for the solution output. */
  SURFACE_PARAVIEW_BINARY = 10, /*!< \brief Paraview binary format for the solution output. */
  MESH                    = 11, /*!< \brief SU2 mesh format. */
  RESTART_BINARY          = 12, /*!< \brief SU2 binary restart format. */
  RESTART_ASCII           = 13, /*!< \brief SU2 ASCII restart format. */
  CGNS                    = 14, /*!< \brief CGNS format. */
  STL                     = 15, /*!< \brief STL ASCII format for surface solution output. */
  STL_BINARY              = 16, /*!< \brief STL binary format for surface solution output. Not implemented yet. */
  PARAVIEW_XML            = 17, /*!< \brief Paraview XML with binary data format */
  SURFACE_PARAVIEW_XML    = 18, /*!< \brief Surface Paraview XML with binary data format */
  PARAVIEW_MULTIBLOCK     = 19  /*!< \brief Paraview XML Multiblock */
};
static const MapType<string, ENUM_OUTPUT> Output_Map = {
  MakePair("TECPLOT_ASCII", TECPLOT)
  MakePair("TECPLOT", TECPLOT_BINARY)
  MakePair("SURFACE_TECPLOT_ASCII", SURFACE_TECPLOT)
  MakePair("SURFACE_TECPLOT", SURFACE_TECPLOT_BINARY)
  MakePair("CSV", CSV)
  MakePair("SURFACE_CSV", SURFACE_CSV)
  MakePair("PARAVIEW_ASCII", PARAVIEW)
  MakePair("PARAVIEW_LEGACY", PARAVIEW_BINARY)
  MakePair("SURFACE_PARAVIEW_ASCII", SURFACE_PARAVIEW)
  MakePair("SURFACE_PARAVIEW_LEGACY", SURFACE_PARAVIEW_BINARY)
  MakePair("PARAVIEW", PARAVIEW_XML)
  MakePair("SURFACE_PARAVIEW", SURFACE_PARAVIEW_XML)
  MakePair("PARAVIEW_MULTIBLOCK", PARAVIEW_MULTIBLOCK)
  MakePair("RESTART_ASCII", RESTART_ASCII)
  MakePair("RESTART", RESTART_BINARY)
  MakePair("CGNS", CGNS)
  MakePair("STL", STL)
  MakePair("STL_BINARY", STL_BINARY)
};

/*!
 * \brief Type of solution output file formats
 */
enum ENUM_TAB_OUTPUT {
  TAB_CSV = 1,            /*!< \brief Comma-separated values format for the solution output. */
  TAB_TECPLOT = 2         /*!< \brief Tecplot format for the solution output. */
};
static const MapType<string, ENUM_TAB_OUTPUT> TabOutput_Map = {
  MakePair("CSV", TAB_CSV)
  MakePair("TECPLOT", TAB_TECPLOT)
};

/*!
 * \brief Type of volume sensitivity file formats (inout to SU2_DOT)
 */
enum ENUM_SENSITIVITY {
  SU2_NATIVE = 1,       /*!< \brief SU2 native binary format for the volume sensitivity input. */
  UNORDERED_ASCII = 2   /*!< \brief Unordered ASCII list (x,y,z,dJ/dx,dJ/dy/dJ/dz) format for the volume sensitivity input. */
};
static const MapType<string, ENUM_SENSITIVITY> Sensitivity_Map = {
  MakePair("SU2_NATIVE", SU2_NATIVE)
  MakePair("UNORDERED_ASCII", UNORDERED_ASCII)
};

/*!
 * \brief Type of jump definition
 */
enum JUMP_DEFINITION {
  DIFFERENCE = 1,     /*!< \brief Jump given by a difference in values. */
  RATIO = 2           /*!< \brief Jump given by a ratio. */
};
static const MapType<string, JUMP_DEFINITION> Jump_Map = {
  MakePair("DIFFERENCE", DIFFERENCE)
  MakePair("RATIO", RATIO)
};

/*!
 * \brief Type of multigrid cycle
 */
enum MG_CYCLE {
  V_CYCLE = 0,        /*!< \brief V cycle. */
  W_CYCLE = 1,        /*!< \brief W cycle. */
  FULLMG_CYCLE = 2    /*!< \brief FullMG cycle. */
};
static const MapType<string, MG_CYCLE> MG_Cycle_Map = {
  MakePair("V_CYCLE", V_CYCLE)
  MakePair("W_CYCLE", W_CYCLE)
  MakePair("FULLMG_CYCLE", FULLMG_CYCLE)
};

/*!
 * \brief Type of solution output variables
 */
enum ENUM_OUTPUT_VARS {
  DENSITY = 1,      /*!< \brief Density. */
  VEL_X = 2,        /*!< \brief X-component of velocity. */
  VEL_Y = 3,        /*!< \brief Y-component of velocity. */
  VEL_Z = 4,        /*!< \brief Z-component of velocity. */
  PRESSURE = 5,     /*!< \brief Static pressure. */
  MACH = 6,         /*!< \brief Mach number. */
  TEMPERATURE = 7,  /*!< \brief Temperature. */
  LAM_VISC = 8,     /*!< \brief Laminar viscosity. */
  EDDY_VISC = 9     /*!< \brief Eddy viscosity. */
};
static const MapType<string, ENUM_OUTPUT_VARS> Output_Vars_Map = {
  MakePair("DENSITY", DENSITY)
  MakePair("VEL_X", VEL_X)
  MakePair("VEL_Y", VEL_Y)
  MakePair("VEL_Z", VEL_Z)
  MakePair("PRESSURE", PRESSURE)
  MakePair("MACH", MACH)
  MakePair("TEMPERATURE", TEMPERATURE)
  MakePair("LAM_VISC", LAM_VISC)
  MakePair("EDDY_VISC", EDDY_VISC)
};

/*!
 * \brief Types of design parameterizations
 */
enum ENUM_PARAM {
  NO_DEFORMATION = 0,         /*!< \brief No deformation. */
  TRANSLATION = 1,            /*!< \brief Surface movement as design variable. */
  ROTATION = 2,               /*!< \brief Surface rotation as design variable. */
  SCALE = 3,                  /*!< \brief Surface rotation as design variable. */
  FFD_SETTING = 10,           /*!< \brief No surface deformation. */
  FFD_CONTROL_POINT = 11,     /*!< \brief Free form deformation for 3D design (change a control point). */
  FFD_NACELLE = 12,           /*!< \brief Free form deformation for 3D design (change a control point). */
  FFD_GULL = 13,              /*!< \brief Free form deformation for 3D design (change a control point). */
  FFD_CAMBER = 14,            /*!< \brief Free form deformation for 3D design (camber change). */
  FFD_TWIST = 15,             /*!< \brief Free form deformation for 3D design (change the twist angle of a section). */
  FFD_THICKNESS = 16,         /*!< \brief Free form deformation for 3D design (thickness change). */
  FFD_ROTATION = 18,          /*!< \brief Free form deformation for 3D design (rotation around a line). */
  FFD_CONTROL_POINT_2D = 19,  /*!< \brief Free form deformation for 2D design (change a control point). */
  FFD_CAMBER_2D = 20,         /*!< \brief Free form deformation for 3D design (camber change). */
  FFD_THICKNESS_2D = 21,      /*!< \brief Free form deformation for 3D design (thickness change). */
  FFD_TWIST_2D = 22,          /*!< \brief Free form deformation for 3D design (camber change). */
  FFD_CONTROL_SURFACE = 23,   /*!< \brief Free form deformation for 3D design (control surface). */
  FFD_ANGLE_OF_ATTACK = 24,   /*!< \brief Angle of attack for FFD problem. */
  HICKS_HENNE = 30,           /*!< \brief Hicks-Henne bump function for airfoil deformation. */
  PARABOLIC = 31,             /*!< \brief Parabolic airfoil definition as design variables. */
  NACA_4DIGITS = 32,          /*!< \brief The four digits NACA airfoil family as design variables. */
  AIRFOIL = 33,               /*!< \brief Airfoil definition as design variables. */
  CST = 34,                   /*!< \brief CST method with Kulfan parameters for airfoil deformation. */
  SURFACE_BUMP = 35,          /*!< \brief Surfacebump function for flat surfaces deformation. */
  SURFACE_FILE = 36,          /*!< \brief Nodal coordinates for surface set using a file (external parameterization). */
  DV_EFIELD = 40,             /*!< \brief Electric field in deformable membranes. */
  DV_YOUNG = 41,
  DV_POISSON = 42,
  DV_RHO = 43,
  DV_RHO_DL = 44,
  TRANSLATE_GRID = 50,        /*!< \brief Translate the volume grid. */
  ROTATE_GRID = 51,           /*!< \brief Rotate the volume grid */
  SCALE_GRID = 52,            /*!< \brief Scale the volume grid. */
  ANGLE_OF_ATTACK = 101       /*!< \brief Angle of attack for airfoils. */
};
static const MapType<string, ENUM_PARAM> Param_Map = {
  MakePair("FFD_SETTING", FFD_SETTING)
  MakePair("FFD_CONTROL_POINT_2D", FFD_CONTROL_POINT_2D)
  MakePair("FFD_TWIST_2D", FFD_TWIST_2D)
  MakePair("FFD_ANGLE_OF_ATTACK", FFD_ANGLE_OF_ATTACK)
  MakePair("FFD_CAMBER_2D", FFD_CAMBER_2D)
  MakePair("FFD_THICKNESS_2D", FFD_THICKNESS_2D)
  MakePair("HICKS_HENNE", HICKS_HENNE)
  MakePair("SURFACE_BUMP", SURFACE_BUMP)
  MakePair("ANGLE_OF_ATTACK", ANGLE_OF_ATTACK)
  MakePair("NACA_4DIGITS", NACA_4DIGITS)
  MakePair("TRANSLATION", TRANSLATION)
  MakePair("ROTATION", ROTATION)
  MakePair("SCALE", SCALE)
  MakePair("FFD_CONTROL_POINT", FFD_CONTROL_POINT)
  MakePair("FFD_ROTATION", FFD_ROTATION)
  MakePair("FFD_CONTROL_SURFACE", FFD_CONTROL_SURFACE)
  MakePair("FFD_NACELLE", FFD_NACELLE)
  MakePair("FFD_GULL", FFD_GULL)
  MakePair("FFD_TWIST", FFD_TWIST)
  MakePair("FFD_CAMBER", FFD_CAMBER)
  MakePair("FFD_THICKNESS", FFD_THICKNESS)
  MakePair("PARABOLIC", PARABOLIC)
  MakePair("AIRFOIL", AIRFOIL)
  MakePair("SURFACE_FILE", SURFACE_FILE)
  MakePair("NO_DEFORMATION", NO_DEFORMATION)
  MakePair("CST", CST)
  MakePair("ELECTRIC_FIELD", DV_EFIELD)
  MakePair("YOUNG_MODULUS", DV_YOUNG)
  MakePair("POISSON_RATIO", DV_POISSON)
  MakePair("STRUCTURAL_DENSITY", DV_RHO)
  MakePair("DEAD_WEIGHT", DV_RHO_DL)
  MakePair("TRANSLATE_GRID", TRANSLATE_GRID)
  MakePair("ROTATE_GRID", ROTATE_GRID)
  MakePair("SCALE_GRID", SCALE_GRID)
};

/*!
 * \brief Types of FFD Blending function
 */
enum ENUM_FFD_BLENDING{
  BSPLINE_UNIFORM = 0,  /*!< \brief BSpline blending */
  BEZIER = 1,           /*!< \brief Bezier blending */
};
static const MapType<string, ENUM_FFD_BLENDING> Blending_Map = {
  MakePair("BSPLINE_UNIFORM", BSPLINE_UNIFORM)
  MakePair("BEZIER", BEZIER)
};

/*!
 * \brief Types of solvers for solving linear systems
 */
enum ENUM_LINEAR_SOLVER {
  STEEPEST_DESCENT = 1,     /*!< \brief Steepest descent method for point inversion algoritm (Free-Form). */
  NEWTON = 2,               /*!< \brief Newton method for point inversion algorithm (Free-Form). */
  QUASI_NEWTON = 3,         /*!< \brief Quasi Newton method for point inversion algorithm (Free-Form). */
  CONJUGATE_GRADIENT = 4,   /*!< \brief Preconditionated conjugate gradient method for grid deformation. */
  FGMRES = 5,               /*!< \brief Flexible Generalized Minimal Residual method. */
  BCGSTAB = 6,              /*!< \brief BCGSTAB - Biconjugate Gradient Stabilized Method (main solver). */
  RESTARTED_FGMRES = 7,     /*!< \brief Flexible Generalized Minimal Residual method with restart. */
  SMOOTHER = 8,             /*!< \brief Iterative smoother. */
  PASTIX_LDLT = 9,          /*!< \brief PaStiX LDLT (complete) factorization. */
  PASTIX_LU = 10,           /*!< \brief PaStiX LU (complete) factorization. */
};
static const MapType<string, ENUM_LINEAR_SOLVER> Linear_Solver_Map = {
  MakePair("STEEPEST_DESCENT", STEEPEST_DESCENT)
  MakePair("NEWTON", NEWTON)
  MakePair("QUASI_NEWTON", QUASI_NEWTON)
  MakePair("CONJUGATE_GRADIENT", CONJUGATE_GRADIENT)
  MakePair("BCGSTAB", BCGSTAB)
  MakePair("FGMRES", FGMRES)
  MakePair("RESTARTED_FGMRES", RESTARTED_FGMRES)
  MakePair("SMOOTHER", SMOOTHER)
  MakePair("PASTIX_LDLT", PASTIX_LDLT)
  MakePair("PASTIX_LU", PASTIX_LU)
};

/*!
 * \brief Types surface continuity at the intersection with the FFD
 */
enum ENUM_FFD_CONTINUITY {
  DERIVATIVE_NONE = 0,    /*!< \brief No derivative continuity. */
  DERIVATIVE_1ST = 1,     /*!< \brief First derivative continuity. */
  DERIVATIVE_2ND = 2,     /*!< \brief Second derivative continuity. */
  USER_INPUT = 3          /*!< \brief User input. */
};
static const MapType<string, ENUM_FFD_CONTINUITY> Continuity_Map = {
  MakePair("NO_DERIVATIVE", DERIVATIVE_NONE)
  MakePair("1ST_DERIVATIVE", DERIVATIVE_1ST)
  MakePair("2ND_DERIVATIVE", DERIVATIVE_2ND)
  MakePair("USER_INPUT", USER_INPUT)
};

/*!
 * \brief Types of coordinates systems for the FFD
 */
enum ENUM_FFD_COORD_SYSTEM {
  CARTESIAN = 0,    /*!< \brief Cartesian coordinate system. */
  CYLINDRICAL = 1,  /*!< \brief Cylindrical coordinate system. */
  SPHERICAL = 2,    /*!< \brief Spherical coordinate system. */
  POLAR = 3         /*!< \brief Polar coordinate system. */
};
static const MapType<string, ENUM_FFD_COORD_SYSTEM> CoordSystem_Map = {
  MakePair("CARTESIAN", CARTESIAN)
  MakePair("CYLINDRICAL", CYLINDRICAL)
  MakePair("SPHERICAL", SPHERICAL)
  MakePair("POLAR", POLAR)
};

/*!
 * \brief Types of sensitivity smoothing
 */
enum ENUM_SENS_SMOOTHING {
  NO_SMOOTH = 0,  /*!< \brief No smoothing. */
  SOBOLEV = 1,    /*!< \brief Sobolev gradient smoothing. */
  BIGRID = 2      /*!< \brief Bi-grid technique smoothing. */
};
static const MapType<string, ENUM_SENS_SMOOTHING> Sens_Smoothing_Map = {
  MakePair("NONE", NO_SMOOTH)
  MakePair("SOBOLEV", SOBOLEV)
  MakePair("BIGRID", BIGRID)
};

/*!
 * \brief Types of preconditioners for the linear solver
 */
enum ENUM_LINEAR_SOLVER_PREC {
  JACOBI = 1,        /*!< \brief Jacobi preconditioner. */
  LU_SGS = 2,        /*!< \brief LU SGS preconditioner. */
  LINELET = 3,       /*!< \brief Line implicit preconditioner. */
  ILU = 4,           /*!< \brief ILU(k) preconditioner. */
  PASTIX_ILU= 5,     /*!< \brief PaStiX ILU(k) preconditioner. */
  PASTIX_LU_P= 6,    /*!< \brief PaStiX LU as preconditioner. */
  PASTIX_LDLT_P= 7,  /*!< \brief PaStiX LDLT as preconditioner. */
};
static const MapType<string, ENUM_LINEAR_SOLVER_PREC> Linear_Solver_Prec_Map = {
  MakePair("JACOBI", JACOBI)
  MakePair("LU_SGS", LU_SGS)
  MakePair("LINELET", LINELET)
  MakePair("ILU", ILU)
  MakePair("PASTIX_ILU", PASTIX_ILU)
  MakePair("PASTIX_LU", PASTIX_LU_P)
  MakePair("PASTIX_LDLT", PASTIX_LDLT_P)
};

/*!
 * \brief Types of analytic definitions for various geometries
 */
enum ENUM_GEO_ANALYTIC {
  NO_GEO_ANALYTIC = 0,   /*!< \brief No analytic definition of the geometry. */
  NACA0012_AIRFOIL = 1,  /*!< \brief Use the analytical definition of the NACA0012 for doing the grid adaptation. */
  NACA4412_AIRFOIL = 2,  /*!< \brief Use the analytical definition of the NACA4412 for doing the grid adaptation. */
  CYLINDER = 3,          /*!< \brief Use the analytical definition of a cylinder for doing the grid adaptation. */
  BIPARABOLIC = 4        /*!< \brief Use the analytical definition of a biparabolic airfoil for doing the grid adaptation. */
};
static const MapType<string, ENUM_GEO_ANALYTIC> Geo_Analytic_Map = {
  MakePair("NONE", NO_GEO_ANALYTIC)
  MakePair("NACA0012_AIRFOIL", NACA0012_AIRFOIL)
  MakePair("NACA4412_AIRFOIL", NACA4412_AIRFOIL)
  MakePair("CYLINDER", CYLINDER)
  MakePair("BIPARABOLIC", BIPARABOLIC)
};

/*!
 * \brief Types of axis orientation
 */
enum ENUM_GEO_DESCRIPTION {
  TWOD_AIRFOIL = 0, /*!< \brief Airfoil analysis. */
  WING = 1, 	    /*!< \brief Wing analysis. */
  FUSELAGE = 2,     /*!< \brief Fuselage analysis. */
  NACELLE = 3       /*!< \brief Nacelle analysis. */
};
static const MapType<string, ENUM_GEO_DESCRIPTION> Geo_Description_Map = {
  MakePair("AIRFOIL", TWOD_AIRFOIL)
  MakePair("WING", WING)
  MakePair("FUSELAGE", FUSELAGE)
  MakePair("NACELLE", NACELLE)
};

/*!
 * \brief Types of schemes for unsteady computations
 */
enum ENUM_UNSTEADY {
  STEADY = 0,            /*!< \brief A steady computation. */
  TIME_STEPPING = 1,     /*!< \brief Use a time stepping strategy for unsteady computations. */
  DT_STEPPING_1ST = 2,	 /*!< \brief Use a dual time stepping strategy for unsteady computations (1st order). */
  DT_STEPPING_2ND = 3,	 /*!< \brief Use a dual time stepping strategy for unsteady computations (2nd order). */
  ROTATIONAL_FRAME = 4,  /*!< \brief Use a rotational source term. */
  HARMONIC_BALANCE = 5   /*!< \brief Use a harmonic balance source term. */
};
static const MapType<string, ENUM_UNSTEADY> TimeMarching_Map = {
  MakePair("NO", STEADY)
  MakePair("TIME_STEPPING", TIME_STEPPING)
  MakePair("DUAL_TIME_STEPPING-1ST_ORDER", DT_STEPPING_1ST)
  MakePair("DUAL_TIME_STEPPING-2ND_ORDER", DT_STEPPING_2ND)
  MakePair("HARMONIC_BALANCE", HARMONIC_BALANCE)
  MakePair("ROTATIONAL_FRAME", ROTATIONAL_FRAME)
};

/*!
 * \brief Types of criteria to determine when the solution is converged
 */
enum ENUM_CONVERGE_CRIT {
  CAUCHY = 1,       /*!< \brief Cauchy criteria to establish the convergence of the code. */
  RESIDUAL = 2      /*!< \brief Residual criteria to establish the convergence of the code. */
};
static const MapType<string, ENUM_CONVERGE_CRIT> Converge_Crit_Map = {
  MakePair("CAUCHY", CAUCHY)
  MakePair("RESIDUAL", RESIDUAL)
};

/*!
 * \brief Types of element stiffnesses imposed for FEA mesh deformation
 */
enum ENUM_DEFORM_STIFFNESS {
  CONSTANT_STIFFNESS = 0,     /*!< \brief Impose a constant stiffness for each element (steel). */
  INVERSE_VOLUME = 1,         /*!< \brief Impose a stiffness for each element that is inversely proportional to cell volume. */
  SOLID_WALL_DISTANCE = 2     /*!< \brief Impose a stiffness for each element that is proportional to the distance from the solid surface. */
};
static const MapType<string, ENUM_DEFORM_STIFFNESS> Deform_Stiffness_Map = {
  MakePair("CONSTANT_STIFFNESS", CONSTANT_STIFFNESS)
  MakePair("INVERSE_VOLUME", INVERSE_VOLUME)
  MakePair("WALL_DISTANCE", SOLID_WALL_DISTANCE)
};

/*!
 * \brief The direct differentation variables.
 */
enum ENUM_DIRECTDIFF_VAR {
  NO_DERIVATIVE = 0,
  D_MACH = 1,         /*!< \brief Derivative w.r.t. the Mach number */
  D_AOA = 2,          /*!< \brief Derivative w.r.t. the angle of attack */
  D_PRESSURE = 3,     /*!< \brief Derivative w.r.t. the freestream pressure */
  D_TEMPERATURE = 4,  /*!< \brief Derivative w.r.t. the freestream temperature */
  D_DENSITY = 5,      /*!< \brief Derivative w.r.t. the freestream density */
  D_TURB2LAM = 6,     /*!< \brief Derivative w.r.t. the turb2lam */
  D_SIDESLIP = 7,     /*!< \brief Derivative w.r.t. the sideslip angle */
  D_VISCOSITY = 8,    /*!< \brief Derivative w.r.t. the viscosity */
  D_REYNOLDS = 9,     /*!< \brief Derivative w.r.t. the reynolds number */
  D_DESIGN = 10,      /*!< \brief Derivative w.r.t. the design?? */
  D_YOUNG = 11,       /*!< \brief Derivative w.r.t. the Young's modulus */
  D_POISSON = 12,     /*!< \brief Derivative w.r.t. the Poisson's ratio */
  D_RHO = 13,         /*!< \brief Derivative w.r.t. the solid density (inertial) */
  D_RHO_DL = 14,      /*!< \brief Derivative w.r.t. the density for dead loads */
  D_EFIELD = 15       /*!< \brief Derivative w.r.t. the electric field */
};
static const MapType<string, ENUM_DIRECTDIFF_VAR> DirectDiff_Var_Map = {
  MakePair("NONE", NO_DERIVATIVE)
  MakePair("MACH", D_MACH)
  MakePair("AOA", D_AOA)
  MakePair("PRESSURE", D_PRESSURE)
  MakePair("TEMPERATURE", D_TEMPERATURE)
  MakePair("DENSITY", D_DENSITY)
  MakePair("TURB2LAM", D_TURB2LAM)
  MakePair("SIDESLIP", D_SIDESLIP)
  MakePair("VISCOSITY", D_VISCOSITY)
  MakePair("REYNOLDS", D_REYNOLDS)
  MakePair("DESIGN_VARIABLES", D_DESIGN)
  MakePair("YOUNG_MODULUS", D_YOUNG)
  MakePair("POISSON_RATIO", D_POISSON)
  MakePair("STRUCTURAL_DENSITY", D_RHO)
  MakePair("STRUCTURAL_DEAD_LOAD", D_RHO_DL)
  MakePair("ELECTRIC_FIELD", D_EFIELD)
};


enum ENUM_RECORDING {
  SOLUTION_VARIABLES = 1,
  MESH_COORDS = 2,
  MESH_DEFORM = 3,
  SOLUTION_AND_MESH = 4
};

/*!
 * \brief Types of schemes for dynamic structural computations
 */
enum ENUM_DYNAMIC {
  STATIC = 0,     /*!< \brief A static structural computation. */
  DYNAMIC = 1     /*!< \brief Use a time stepping strategy for dynamic computations. */
};
static const MapType<string, ENUM_DYNAMIC> Dynamic_Map = {
  MakePair("NO", STATIC)
  MakePair("YES", DYNAMIC)
};

/*!
 * \brief Types of input file formats
 */
enum ENUM_INPUT_REF {
  SU2_REF = 1,              /*!< \brief SU2 input format (from a restart). */
  CUSTOM_REF = 2            /*!< \brief CGNS input format for the computational grid. */
};
static const MapType<string, ENUM_INPUT_REF> Input_Ref_Map = {
  MakePair("SU2", SU2_REF)
  MakePair("CUSTOM", CUSTOM_REF)
};

/*!
 * \brief Vertex-based quantities exchanged during periodic marker communications.
 */
enum PERIODIC_QUANTITIES {
  PERIODIC_NONE       = 99,  /*!< \brief No periodic communication required. */
  PERIODIC_VOLUME     =  1,  /*!< \brief Volume communication for summing total CV (periodic only). */
  PERIODIC_NEIGHBORS  =  2,  /*!< \brief Communication of the number of neighbors for centered schemes (periodic only). */
  PERIODIC_RESIDUAL   =  3,  /*!< \brief Residual and Jacobian communication (periodic only). */
  PERIODIC_LAPLACIAN  =  4,  /*!< \brief Undivided Laplacian communication for JST (periodic only). */
  PERIODIC_MAX_EIG    =  5,  /*!< \brief Maximum eigenvalue communication (periodic only). */
  PERIODIC_SENSOR     =  6,  /*!< \brief Dissipation sensor communication (periodic only). */
  PERIODIC_SOL_GG     =  7,  /*!< \brief Solution gradient communication for Green-Gauss (periodic only). */
  PERIODIC_PRIM_GG    =  8,  /*!< \brief Primitive gradient communication for Green-Gauss (periodic only). */
  PERIODIC_SOL_LS     =  9,  /*!< \brief Solution gradient communication for weighted Least Squares (periodic only). */
  PERIODIC_PRIM_LS    = 10,  /*!< \brief Primitive gradient communication for weighted Least Squares (periodic only). */
  PERIODIC_LIM_SOL_1  = 11,  /*!< \brief Solution limiter communication phase 1 of 2 (periodic only). */
  PERIODIC_LIM_SOL_2  = 12,  /*!< \brief Solution limiter communication phase 2 of 2 (periodic only). */
  PERIODIC_LIM_PRIM_1 = 13,  /*!< \brief Primitive limiter communication phase 1 of 2 (periodic only). */
  PERIODIC_LIM_PRIM_2 = 14,  /*!< \brief Primitive limiter communication phase 2 of 2 (periodic only). */
  PERIODIC_IMPLICIT   = 15,  /*!< \brief Implicit update communication to ensure consistency across periodic boundaries. */
  PERIODIC_SOL_ULS    = 16,  /*!< \brief Solution gradient communication for unwieghted Least Squares (periodic only). */
  PERIODIC_PRIM_ULS   = 17   /*!< \brief Primitive gradient communication for unweighted Least Squares (periodic only). */
};

/*!
 * \brief Vertex-based quantities exchanged in MPI point-to-point communications.
 */
enum MPI_QUANTITIES {
  SOLUTION             =  0,  /*!< \brief Conservative solution communication. */
  SOLUTION_OLD         =  1,  /*!< \brief Conservative solution old communication. */
  SOLUTION_GRADIENT    =  2,  /*!< \brief Conservative solution gradient communication. */
  SOLUTION_LIMITER     =  3,  /*!< \brief Conservative solution limiter communication. */
  SOLUTION_PRED        =  5,  /*!< \brief Solution predicted communication. */
  SOLUTION_PRED_OLD    =  6,  /*!< \brief Solution predicted old communication. */
  SOLUTION_GEOMETRY    =  7,  /*!< \brief Geometry solution communication. */
  PRIMITIVE_GRADIENT   =  8,  /*!< \brief Primitive gradient communication. */
  PRIMITIVE_LIMITER    =  9,  /*!< \brief Primitive limiter communication. */
  UNDIVIDED_LAPLACIAN  = 10,  /*!< \brief Undivided Laplacian communication. */
  MAX_EIGENVALUE       = 11,  /*!< \brief Maximum eigenvalue communication. */
  SENSOR               = 12,  /*!< \brief Dissipation sensor communication. */
  AUXVAR_GRADIENT      = 13,  /*!< \brief Auxiliary variable gradient communication. */
  COORDINATES          = 14,  /*!< \brief Vertex coordinates communication. */
  COORDINATES_OLD      = 15,  /*!< \brief Old vertex coordinates communication. */
  MAX_LENGTH           = 16,  /*!< \brief Maximum length communication. */
  GRID_VELOCITY        = 17,  /*!< \brief Grid velocity communication. */
  CROSS_TERM           = 18,  /*!< \brief Cross term communication. */
  CROSS_TERM_GEOMETRY  = 19,  /*!< \brief Geometric cross term communication. */
  REF_GEOMETRY         = 20,  /*!< \brief Reference geometry communication. */
  SOLUTION_EDDY        = 21,  /*!< \brief Turbulent solution plus eddy viscosity communication. */
  SOLUTION_MATRIX      = 22,  /*!< \brief Matrix solution communication. */
  SOLUTION_MATRIXTRANS = 23,  /*!< \brief Matrix transposed solution communication. */
  NEIGHBORS            = 24,  /*!< \brief Neighbor point count communication (for JST). */
  SOLUTION_FEA         = 25,  /*!< \brief FEA solution communication. */
  SOLUTION_FEA_OLD     = 26,  /*!< \brief FEA solution old communication. */
  MESH_DISPLACEMENTS   = 27,  /*!< \brief Mesh displacements at the interface. */
  SOLUTION_TIME_N      = 28,  /*!< \brief Solution at time n. */
  SOLUTION_TIME_N1     = 29   /*!< \brief Solution at time n-1. */
};

/*!
 * \brief MPI communication level
 */
enum COMM_LEVEL {
  COMM_NONE    = 0,   /*!< \brief Disable all MPI comms. Purely for testing, as results are incorrect. */
  COMM_MINIMAL = 1,   /*!< \brief Perform only the minimal set of MPI communications for correctness. Disables many console and output comms. */
  COMM_FULL    = 2    /*!< \brief Perform all MPI communications. */
};
static const MapType<string, COMM_LEVEL> Comm_Map = {
  MakePair("NONE",    COMM_NONE)
  MakePair("MINIMAL", COMM_MINIMAL)
  MakePair("FULL",    COMM_FULL)
};

/*
 * \brief Types of filter kernels, initially intended for structural topology optimization applications
 */
enum ENUM_FILTER_KERNEL {
  CONSTANT_WEIGHT_FILTER = 0,      /*!< \brief Uniform weight. */
  CONICAL_WEIGHT_FILTER  = 1,      /*!< \brief Linear decay with distance from center point [Bruns and Tortorelli, 2001]. */
  GAUSSIAN_WEIGHT_FILTER = 2,      /*!< \brief Bell shape around center point [Bruns and Tortorelli, 2003]. */
  DILATE_MORPH_FILTER    = 3,      /*!< \brief Continuous version of the dilate morphology operator [Sigmund 2007]. */
  ERODE_MORPH_FILTER     = 4,      /*!< \brief Continuous version of the erode morphology operator [Sigmund 2007].*/
};
static const MapType<string, ENUM_FILTER_KERNEL> Filter_Kernel_Map = {
  MakePair("CONSTANT", CONSTANT_WEIGHT_FILTER)
  MakePair("CONICAL" , CONICAL_WEIGHT_FILTER)
  MakePair("GAUSSIAN", GAUSSIAN_WEIGHT_FILTER)
  MakePair("DILATE"  , DILATE_MORPH_FILTER)
  MakePair("ERODE"   , ERODE_MORPH_FILTER)
};

/*!
 * \brief Types of projection function, initially intended for structural topology optimization applications
 */
enum ENUM_PROJECTION_FUNCTION {
  NO_PROJECTION  = 0,      /*!< \brief No projection. */
  HEAVISIDE_UP   = 1,      /*!< \brief Project values towards 1. */
  HEAVISIDE_DOWN = 2,      /*!< \brief Project values towards 0. */
};
static const MapType<string, ENUM_PROJECTION_FUNCTION> Projection_Function_Map = {
  MakePair("NO_PROJECTION" , NO_PROJECTION)
  MakePair("HEAVISIDE_UP"  , HEAVISIDE_UP)
  MakePair("HEAVISIDE_DOWN", HEAVISIDE_DOWN)
};

/*!
 * \brief the different validation solution
 */
enum ENUM_VERIFICATION_SOLUTIONS {
  NO_VERIFICATION_SOLUTION =  0,       /*!< \brief No verification solution, standard solver mode. */
  INVISCID_VORTEX          =  1,       /*!< \brief Inviscid vortex. Exact solution of the unsteady Euler equations. */
  RINGLEB                  =  2,       /*!< \brief Ringleb flow. Exact solution of the steady Euler equations. */
  SHOCK_VORTEX             = 11,          /*!< \brief Inviscid shock-vortex interaction. */
  NS_UNIT_QUAD             = 31,       /*!< \brief Exact solution of the laminar Navier Stokes equations without heat conduction. */
  TAYLOR_GREEN_VORTEX      = 32,       /*!< \brief Taylor Green Vortex. */
  INC_TAYLOR_GREEN_VORTEX  = 33,       /*!< \brief Incompressible Taylor Green Vortex (2D). */
  TURBULENT_CHANNEL        = 41,       /*!< \brief Turbulent channel at ReTau = 5200. */
  PERIODIC_HILL            = 42,       /*!< \brief Turbulent Periodic Hill at Re = 10595. */
  MMS_NS_UNIT_QUAD         = 61,       /*!< \brief Manufactured solution of the laminar Navier Stokes equations on a unit quad. */
  MMS_NS_UNIT_QUAD_WALL_BC = 62,       /*!< \brief Manufactured solution of the laminar Navier Stokes equations on a unit quad with wall BC's. */
  MMS_NS_TWO_HALF_CIRCLES  = 63,       /*!< \brief Manufactured solution of the laminar Navier Stokes equations between two half circles. */
  MMS_NS_TWO_HALF_SPHERES  = 64,       /*!< \brief Manufactured solution of the laminar Navier Stokes equations between two half spheres. */
  MMS_INC_EULER            = 65,       /*!< \brief Manufactured solution of the incompressible Euler equations. */
  MMS_INC_NS               = 66,       /*!< \brief Manufactured solution of the laminar incompressible Navier Stokes equations. */
  USER_DEFINED_SOLUTION    = 99,       /*!< \brief User defined solution. */
};
static const MapType<string, ENUM_VERIFICATION_SOLUTIONS> Verification_Solution_Map = {
  MakePair("NO_VERIFICATION_SOLUTION", NO_VERIFICATION_SOLUTION)
  MakePair("INVISCID_VORTEX",          INVISCID_VORTEX)
  MakePair("RINGLEB",                  RINGLEB)
  MakePair("SHOCK_VORTEX",             SHOCK_VORTEX)
  MakePair("NS_UNIT_QUAD",             NS_UNIT_QUAD)
  MakePair("TAYLOR_GREEN_VORTEX",      TAYLOR_GREEN_VORTEX)
  MakePair("INC_TAYLOR_GREEN_VORTEX",  INC_TAYLOR_GREEN_VORTEX)
  MakePair("TURBULENT_CHANNEL",        TURBULENT_CHANNEL)
  MakePair("PERIODIC_HILL",            PERIODIC_HILL)
  MakePair("MMS_NS_UNIT_QUAD",         MMS_NS_UNIT_QUAD)
  MakePair("MMS_NS_UNIT_QUAD_WALL_BC", MMS_NS_UNIT_QUAD_WALL_BC)
  MakePair("MMS_NS_TWO_HALF_CIRCLES",  MMS_NS_TWO_HALF_CIRCLES)
  MakePair("MMS_NS_TWO_HALF_SPHERES",  MMS_NS_TWO_HALF_SPHERES)
  MakePair("MMS_INC_EULER",            MMS_INC_EULER)
  MakePair("MMS_INC_NS",               MMS_INC_NS)
  MakePair("USER_DEFINED_SOLUTION",    USER_DEFINED_SOLUTION)
};

#undef MakePair
/* END_CONFIG_ENUMS */

class COptionBase {
private:
  vector<string> value;
public:
  COptionBase() {};
  virtual  ~COptionBase() = 0;

  virtual string SetValue(vector<string> value){this->value = value; return "";}
  vector<string> GetValue() {return value;}
  virtual void SetDefault() = 0;

  string optionCheckMultipleValues(vector<string> & option_value, string type_id, string option_name) {
    if (option_value.size() != 1) {
      string newString;
      newString.append(option_name);
      newString.append(": multiple values for type ");
      newString.append(type_id);
      return newString;
    }
    return "";
  }

  string badValue(vector<string> & option_value, string type_id, string option_name) {
    string newString;
    newString.append(option_name);
    newString.append(": improper option value for type ");
    newString.append(type_id);
    return newString;
  }
};

inline COptionBase::~COptionBase() {}

#ifdef ENABLE_MAPS
#include "option_structure.inl"
#endif<|MERGE_RESOLUTION|>--- conflicted
+++ resolved
@@ -943,13 +943,9 @@
   EQUILIBRIUM_WALL_MODEL    = 2,   /*!< \brief Equilibrium wall model for LES. */
   LOGARITHMIC_WALL_MODEL    = 3,   /*!< \brief Reichardt's law-of-the-wall model for LES. */
   ALGEBRAIC_WALL_MODEL      = 4,    /*!< \brief Algebraic wall model for LES. */
-<<<<<<< HEAD
   APGLL_WALL_MODEL          = 5,    /*!< \brief Adverse Pressure Gradient Wall Model for LES. */
-  MIXINGLENGTH_WALL_MODEL   = 6
-=======
-  APGLL_WALL_MODEL          = 5,     /*!< \brief Adverse Pressure Gradient Wall Model for LES. */
-  TEMPLATE_WALL_MODEL       = 6     /*!< \brief Template Wall Model */
->>>>>>> 85061382
+  TEMPLATE_WALL_MODEL       = 6,     /*!< \brief Template Wall Model */
+  MIXINGLENGTH_WALL_MODEL   = 7
 };
 static const MapType<string, ENUM_WALL_FUNCTIONS> Wall_Functions_Map = {
   MakePair("NO_WALL_FUNCTION",          NO_WALL_FUNCTION)
@@ -958,11 +954,8 @@
   MakePair("LOGARITHMIC_WALL_MODEL",    LOGARITHMIC_WALL_MODEL)
   MakePair("ALGEBRAIC_WALL_MODEL",      ALGEBRAIC_WALL_MODEL)
   MakePair("APGLL_WALL_MODEL",          APGLL_WALL_MODEL)
-<<<<<<< HEAD
+  MakePair("TEMPLATE_WALL_MODEL",       TEMPLATE_WALL_MODEL)
   MakePair("MIXINGLENGTH_WALL_MODEL",   MIXINGLENGTH_WALL_MODEL)
-=======
-  MakePair("TEMPLATE_WALL_MODEL",       TEMPLATE_WALL_MODEL)
->>>>>>> 85061382
 };
 
 /*!
