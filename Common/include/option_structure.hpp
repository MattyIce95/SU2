/*!
 * \file option_structure.hpp
 * \brief Defines classes for referencing options for easy input in CConfig
 * \author J. Hicken, B. Tracey
 * \version 6.2.0 "Falcon"
 *
 * The current SU2 release has been coordinated by the
 * SU2 International Developers Society <www.su2devsociety.org>
 * with selected contributions from the open-source community.
 *
 * The main research teams contributing to the current release are:
 *  - Prof. Juan J. Alonso's group at Stanford University.
 *  - Prof. Piero Colonna's group at Delft University of Technology.
 *  - Prof. Nicolas R. Gauger's group at Kaiserslautern University of Technology.
 *  - Prof. Alberto Guardone's group at Polytechnic University of Milan.
 *  - Prof. Rafael Palacios' group at Imperial College London.
 *  - Prof. Vincent Terrapon's group at the University of Liege.
 *  - Prof. Edwin van der Weide's group at the University of Twente.
 *  - Lab. of New Concepts in Aeronautics at Tech. Institute of Aeronautics.
 *
 * Copyright 2012-2019, Francisco D. Palacios, Thomas D. Economon,
 *                      Tim Albring, and the SU2 contributors.
 *
 * SU2 is free software; you can redistribute it and/or
 * modify it under the terms of the GNU Lesser General Public
 * License as published by the Free Software Foundation; either
 * version 2.1 of the License, or (at your option) any later version.
 *
 * SU2 is distributed in the hope that it will be useful,
 * but WITHOUT ANY WARRANTY; without even the implied warranty of
 * MERCHANTABILITY or FITNESS FOR A PARTICULAR PURPOSE. See the GNU
 * Lesser General Public License for more details.
 *
 * You should have received a copy of the GNU Lesser General Public
 * License along with SU2. If not, see <http://www.gnu.org/licenses/>.
 */

#pragma once

#include "./mpi_structure.hpp"

#include <iostream>
#include <sstream>
#include <string>
#include <vector>
#include <map>
#include <cstdlib>
#include <algorithm>

using namespace std;

/*!
 * \class CCreateMap
 * \brief creates a map from a list by overloading operator()
 * \tparam T - the key type in the map
 * \tparam U - the mapped value type in the map
 * \author Boost.Assign and anonymous person on stackoverflow
 *
 * We need this to create static const maps that map strings to enum
 * types.  The implementation is based on the Boost.Assign library.  This
 * particular version is taken from
 * http://stackoverflow.com/questions/138600/initializing-a-static-stdmapint-int-in-c
 */
template <typename T, typename U>
class CCreateMap {
private:
  std::map<T, U> m_map;
public:
  CCreateMap(const T& key, const U& val) {
    m_map[key] = val;
  }
  CCreateMap<T, U>& operator()(const T& key, const U& val) {
    m_map[key] = val;
    return *this;
  }
  operator std::map<T, U>() {
    return m_map;
  }
};

/*!
 * \brief utility function for converting strings to uppercase
 * \param[in, out] str - string we want to convert
 */
inline void StringToUpperCase(string & str) {
  std::transform(str.begin(), str.end(), str.begin(), ::toupper);
}

/*!
 * \brief utility function for converting strings to uppercase
 * \param[in] str - string we want a copy of converted to uppercase
 * \returns a copy of str in uppercase
 */
inline string StringToUpperCase(const string & str) {
  string upp_str(str);
  std::transform(upp_str.begin(), upp_str.end(), upp_str.begin(), ::toupper);
  return upp_str;
}

/*!
 * \brief different software components of SU2
 */
enum SU2_COMPONENT {
  SU2_CFD = 1,	/*!< \brief Running the SU2_CFD software. */
  SU2_DEF = 2,	/*!< \brief Running the SU2_DEF software. */
  SU2_DOT = 3,	/*!< \brief Running the SU2_DOT software. */
  SU2_MSH = 4,	/*!< \brief Running the SU2_MSH software. */
  SU2_GEO = 5,	/*!< \brief Running the SU2_GEO software. */
  SU2_SOL = 6 	/*!< \brief Running the SU2_SOL software. */
};

const unsigned int EXIT_DIVERGENCE = 2; /*!< \brief Exit code (divergence). */

const unsigned int BUFSIZE = 3000000;		     /*!< \brief MPI buffer. */
const unsigned int MAX_PARAMETERS = 10;		   /*!< \brief Maximum number of parameters for a design variable definition. */
const unsigned int MAX_NUMBER_PERIODIC = 10; /*!< \brief Maximum number of periodic boundary conditions. */
const unsigned int MAX_STRING_SIZE = 200;    /*!< \brief Maximum number of domains. */
const unsigned int MAX_NUMBER_FFD = 15;	     /*!< \brief Maximum number of FFDBoxes for the FFD. */
const unsigned int MAX_SOLS = 10;		         /*!< \brief Maximum number of solutions at the same time (dimension of solution container array). */
const unsigned int MAX_TERMS = 6;		         /*!< \brief Maximum number of terms in the numerical equations (dimension of solver container array). */
const unsigned int MAX_TERMS_FEA = 10;       /*!< \brief Maximum number of terms in the numerical equations (dimension of solver container array). */
const unsigned int MAX_ZONES = 3;            /*!< \brief Maximum number of zones. */
const unsigned int MAX_FE_KINDS = 4;            	/*!< \brief Maximum number of Finite Elements. */
const unsigned int NO_RK_ITER = 0;		       /*!< \brief No Runge-Kutta iteration. */

const unsigned int OVERHEAD = 4; /*!< \brief Overhead space above nMarker when allocating space for boundary elems (MPI + periodic). */

const unsigned int MESH_0 = 0; /*!< \brief Definition of the finest grid level. */
const unsigned int MESH_1 = 1; /*!< \brief Definition of the finest grid level. */
const unsigned int ZONE_0 = 0; /*!< \brief Definition of the first grid domain. */
const unsigned int ZONE_1 = 1; /*!< \brief Definition of the second grid domain. */
const unsigned int INST_0 = 0; /*!< \brief Definition of the first instance per grid level. */

const su2double STANDARD_GRAVITY = 9.80665;           /*!< \brief Acceleration due to gravity at surface of earth. */

const su2double UNIVERSAL_GAS_CONSTANT = 8.3144598;  /*!< \brief Universal gas constant in J/(mol*K) */

const su2double EPS = 1.0E-16;		   /*!< \brief Error scale. */
const su2double TURB_EPS = 1.0E-16; /*!< \brief Turbulent Error scale. */

const su2double ONE2 = 0.5;			   /*!< \brief One divided by two. */
const su2double TWO3 = 2.0 / 3.0;	 /*!< \brief Two divided by three. */
const su2double FOUR3 = 4.0 / 3.0;  /*!< \brief Four divided by three. */

const su2double PI_NUMBER = 4.0 * atan(1.0);	/*!< \brief Pi number. */

const int MASTER_NODE = 0;			/*!< \brief Master node for MPI parallelization. */
const int SINGLE_NODE = 1;			/*!< \brief There is only a node in the MPI parallelization. */
const int SINGLE_ZONE = 1;			/*!< \brief There is only a zone. */

const unsigned short COMM_TYPE_UNSIGNED_LONG  = 1; /*!< \brief Communication type for unsigned long. */
const unsigned short COMM_TYPE_LONG           = 2; /*!< \brief Communication type for long. */
const unsigned short COMM_TYPE_UNSIGNED_SHORT = 3; /*!< \brief Communication type for unsigned short. */
const unsigned short COMM_TYPE_DOUBLE         = 4; /*!< \brief Communication type for double. */
const unsigned short COMM_TYPE_CHAR           = 5; /*!< \brief Communication type for char. */
const unsigned short COMM_TYPE_SHORT          = 6; /*!< \brief Communication type for short. */
const unsigned short COMM_TYPE_INT            = 7; /*!< \brief Communication type for int. */

const unsigned short N_ELEM_TYPES = 7;           /*!< \brief General output & CGNS defines. */
const unsigned short N_POINTS_LINE = 2;          /*!< \brief General output & CGNS defines. */
const unsigned short N_POINTS_TRIANGLE = 3;      /*!< \brief General output & CGNS defines. */
const unsigned short N_POINTS_QUADRILATERAL = 4; /*!< \brief General output & CGNS defines. */
const unsigned short N_POINTS_TETRAHEDRON = 4;   /*!< \brief General output & CGNS defines. */
const unsigned short N_POINTS_HEXAHEDRON = 8;    /*!< \brief General output & CGNS defines. */
const unsigned short N_POINTS_PYRAMID = 5;       /*!< \brief General output & CGNS defines. */
const unsigned short N_POINTS_PRISM = 6;         /*!< \brief General output & CGNS defines. */

const int CGNS_STRING_SIZE = 33; /*!< \brief Length of strings used in the CGNS format. */
const int SU2_CONN_SIZE   = 10; /*!< \brief Size of the connectivity array that is allocated for each element that we read from a mesh file in the format [[globalID vtkType n0 n1 n2 n3 n4 n5 n6 n7 n8]. */
const int SU2_CONN_SKIP   = 2;  /*!< \brief Offset to skip the globalID and VTK type at the start of the element connectivity list for each CGNS element. */

/*!
 * \brief Boolean answers
 */
enum ANSWER {
  NONE = 0,
  NO = 0,    /*!< \brief Boolean definition of no. */
  YES = 1	/*!< \brief Boolean definition of yes. */
};

/*!
 * \brief Average method for marker analyze
 */
enum AVERAGE_TYPE {
  AVERAGE_AREA = 1, /*!< \brief Area-weighted average. */
  AVERAGE_MASSFLUX = 2 /*!< \brief Mass-flux weighted average. */
};
static const map<string, AVERAGE_TYPE> Average_Map = CCreateMap<string, AVERAGE_TYPE>
("AREA", AVERAGE_AREA)
("MASSFLUX", AVERAGE_MASSFLUX);

/*!
 * \brief different solver types for the CFD component
 */
enum ENUM_SOLVER {
  NO_SOLVER = 0,						/*!< \brief Definition of no solver. */
  EULER = 1,							/*!< \brief Definition of the Euler's solver. */
  NAVIER_STOKES = 2,					/*!< \brief Definition of the Navier-Stokes' solver. */
  RANS = 3,								/*!< \brief Definition of the Reynolds-averaged Navier-Stokes' (RANS) solver. */
  INC_EULER = 4,							/*!< \brief Definition of the incompressible Euler's solver. */
  INC_NAVIER_STOKES =5,					/*!< \brief Definition of the incompressible Navier-Stokes' solver. */
  INC_RANS = 6,								/*!< \brief Definition of the incompressible Reynolds-averaged Navier-Stokes' (RANS) solver. */
  HEAT_EQUATION_FVM = 7,     /*!< \brief Definition of the finite volume heat solver. */
  FLUID_STRUCTURE_INTERACTION = 8,		/*!< \brief Definition of a FSI solver. */
  FEM_ELASTICITY = 9,					/*!< \brief Definition of a FEM solver. */
  ADJ_EULER = 10,						/*!< \brief Definition of the continuous adjoint Euler's solver. */
  ADJ_NAVIER_STOKES = 11,				/*!< \brief Definition of the continuous adjoint Navier-Stokes' solver. */
  ADJ_RANS = 12,						/*!< \brief Definition of the continuous adjoint Reynolds-averaged Navier-Stokes' (RANS) solver. */
  TEMPLATE_SOLVER = 13,                 /*!< \brief Definition of template solver. */
  DISC_ADJ_EULER = 15,
  DISC_ADJ_RANS = 16,
  DISC_ADJ_NAVIER_STOKES = 17,
  DISC_ADJ_INC_EULER = 18,
  DISC_ADJ_INC_RANS = 19,
  DISC_ADJ_INC_NAVIER_STOKES = 20,
  DISC_ADJ_HEAT = 21,
  DISC_ADJ_FEM_EULER = 22,
  DISC_ADJ_FEM_RANS = 23,
  DISC_ADJ_FEM_NS = 24,
  DISC_ADJ_FEM = 25,
  FEM_EULER = 26,                       /*!< \brief Definition of the finite element Euler's solver. */
  FEM_NAVIER_STOKES = 27,               /*!< \brief Definition of the finite element Navier-Stokes' solver. */
  FEM_RANS = 28,                        /*!< \brief Definition of the finite element Reynolds-averaged Navier-Stokes' (RANS) solver. */
  FEM_LES = 29,                         /*!< \brief Definition of the finite element Large Eddy Simulation Navier-Stokes' (LES) solver. */
  MULTIPHYSICS = 30
};
/* BEGIN_CONFIG_ENUMS */
static const map<string, ENUM_SOLVER> Solver_Map = CCreateMap<string, ENUM_SOLVER>
("NONE", NO_SOLVER)
("EULER", EULER)
("NAVIER_STOKES", NAVIER_STOKES)
("RANS", RANS)
("INC_EULER", INC_EULER)
("INC_NAVIER_STOKES", INC_NAVIER_STOKES)
("INC_RANS", INC_RANS)
("FEM_EULER", FEM_EULER)
("FEM_NAVIER_STOKES", FEM_NAVIER_STOKES)
("FEM_RANS", FEM_RANS)
("FEM_LES", FEM_LES)
("ADJ_EULER", ADJ_EULER)
("ADJ_NAVIER_STOKES", ADJ_NAVIER_STOKES)
("ADJ_RANS", ADJ_RANS )
("HEAT_EQUATION_FVM", HEAT_EQUATION_FVM)
("ELASTICITY", FEM_ELASTICITY)
("DISC_ADJ_EULER", DISC_ADJ_EULER)
("DISC_ADJ_RANS", DISC_ADJ_RANS)
("DISC_ADJ_NAVIERSTOKES", DISC_ADJ_NAVIER_STOKES)
("DISC_ADJ_INC_EULER", DISC_ADJ_INC_EULER)
("DISC_ADJ_INC_RANS", DISC_ADJ_INC_RANS)
("DISC_ADJ_INC_NAVIERSTOKES", DISC_ADJ_INC_NAVIER_STOKES)
("DISC_ADJ_HEAT_EQUATION_FVM", DISC_ADJ_HEAT)
("DISC_ADJ_FEM_EULER", DISC_ADJ_FEM_EULER)
("DISC_ADJ_FEM_RANS", DISC_ADJ_FEM_RANS)
("DISC_ADJ_FEM_NS", DISC_ADJ_FEM_NS)
("DISC_ADJ_FEM", DISC_ADJ_FEM)
("FLUID_STRUCTURE_INTERACTION", FLUID_STRUCTURE_INTERACTION)
("TEMPLATE_SOLVER", TEMPLATE_SOLVER)
("MULTIPHYSICS", MULTIPHYSICS);

/*!
 * \brief different solver types for the multizone environment component
 */
enum ENUM_MULTIZONE {
  MZ_BLOCK_GAUSS_SEIDEL = 0,   /*!< \brief Definition of a Block-Gauss-Seidel multizone solver. */
  MZ_BLOCK_JACOBI = 1          /*!< \brief Definition of a Block-Jacobi solver. */
};
/* BEGIN_CONFIG_ENUMS */
static const map<string, ENUM_MULTIZONE> Multizone_Map = CCreateMap<string, ENUM_MULTIZONE>
("BLOCK_GAUSS_SEIDEL", MZ_BLOCK_GAUSS_SEIDEL)
("BLOCK_JACOBI", MZ_BLOCK_JACOBI);

/*!
 * \brief types of fluid solvers
 */
enum ENUM_FSI_FLUID_PROBLEM {
	  NO_SOLVER_FFSI = 0,			/*!< \brief Definition of no solver. */
	  EULER_FFSI = 1,				/*!< \brief Euler equations for the FSI problem */
	  NAVIER_STOKES_FFSI = 2,		/*!< \brief NS equations for the FSI problem */
	  RANS_FFSI = 3 				/*!< \brief RANS equations for the FSI problem */
};
static const map<string, ENUM_FSI_FLUID_PROBLEM> FSI_Fluid_Solver_Map = CCreateMap<string, ENUM_FSI_FLUID_PROBLEM>
("NONE", NO_SOLVER_FFSI)
("EULER", EULER_FFSI)
("NAVIER_STOKES", NAVIER_STOKES_FFSI)
("RANS", RANS_FFSI);

/*!
 * \brief types of structural solvers
 */
enum ENUM_FSI_STRUC_PROBLEM {
  NO_SOLVER_SFSI = 0,				/*!< \brief Definition of no solver. */
  FEM_ELASTICITY_SFSI = 9,		/*!< \brief Nonlinear elasticity equations for the FSI problem */
};
static const map<string, ENUM_FSI_STRUC_PROBLEM> FSI_Struc_Solver_Map = CCreateMap<string, ENUM_FSI_STRUC_PROBLEM>
("NONE", NO_SOLVER_SFSI)
("ELASTICITY", FEM_ELASTICITY_SFSI);

/*!
 * \brief Material geometric conditions
 */
enum ENUM_STRUCT_SOLVER {
	SMALL_DEFORMATIONS = 0,			/*!< \brief Definition of linear elastic material. */
	LARGE_DEFORMATIONS = 1,			/*!< \brief Definition of Neo-Hookean material. */
};
static const map<string, ENUM_STRUCT_SOLVER> Struct_Map = CCreateMap<string, ENUM_STRUCT_SOLVER>
("SMALL_DEFORMATIONS", SMALL_DEFORMATIONS)
("LARGE_DEFORMATIONS", LARGE_DEFORMATIONS);


/*!
 * \brief Material model
 */
enum ENUM_MATERIAL_MODEL {
	LINEAR_ELASTIC = 0,			/*!< \brief Definition of linear elastic material. */
	NEO_HOOKEAN = 1,			/*!< \brief Definition of Neo-Hookean material. */
	KNOWLES = 2,				/*!< \brief Definition of Knowles stored-energy potential */
	IDEAL_DE = 3				/*!< \brief Definition of ideal Dielectric Elastomer */
};
static const map<string, ENUM_MATERIAL_MODEL> Material_Map = CCreateMap<string, ENUM_MATERIAL_MODEL>
("LINEAR_ELASTIC", LINEAR_ELASTIC)
("NEO_HOOKEAN", NEO_HOOKEAN)
("KNOWLES", KNOWLES)
("IDEAL_DE", IDEAL_DE);

/*!
 * \brief Material compressibility
 */
enum ENUM_MAT_COMPRESS {
  COMPRESSIBLE_MAT = 0,		/*!< \brief Definition of compressible material. */
  NEARLY_INCOMPRESSIBLE_MAT = 1,	/*!< \brief Definition of nearly incompressible material. */
};
static const map<string, ENUM_MAT_COMPRESS> MatComp_Map = CCreateMap<string, ENUM_MAT_COMPRESS>
("COMPRESSIBLE", COMPRESSIBLE_MAT)
("NEARLY_INCOMPRESSIBLE", NEARLY_INCOMPRESSIBLE_MAT);



/*!
 * \brief types of interpolators
 */
enum ENUM_INTERPOLATOR {
  NEAREST_NEIGHBOR 	= 0,   	/*!< \brief Nearest Neigbhor interpolation */
  ISOPARAMETRIC 	= 1,	/*!< \brief Isoparametric interpolation, use CONSERVATIVE_INTERPOLATION=YES for conservative interpolation (S.A. Brown 1997).*/
  WEIGHTED_AVERAGE  = 3, 	/*!< \brief Sliding Mesh Approach E. Rinaldi 2015 */
  RADIAL_BASIS_FUNCTION= 4, /*!< \brief Radial basis function interpolation. */
};

static const map<string, ENUM_INTERPOLATOR> Interpolator_Map = CCreateMap<string, ENUM_INTERPOLATOR>
("NEAREST_NEIGHBOR", NEAREST_NEIGHBOR)
("ISOPARAMETRIC",    ISOPARAMETRIC)
("WEIGHTED_AVERAGE", WEIGHTED_AVERAGE)
("RADIAL_BASIS_FUNCTION", RADIAL_BASIS_FUNCTION);

/*!
 * \brief types of radial basis functions
 */
enum ENUM_RADIALBASIS {
  WENDLAND_C2 = 0,   /*!< \brief Wendland C2 radial basis function. */
  INV_MULTI_QUADRIC = 1, /*!< \brief Inversed multi quartic biharmonic spline. */
  GAUSSIAN = 2, /*!< \brief Gaussian basis function. */
  THIN_PLATE_SPLINE = 3, /*!< \brief Thin plate spline. */
  MULTI_QUADRIC = 4, /*!< \brief Multi quartic biharmonic spline. */
};

static const map<string, ENUM_RADIALBASIS> RadialBasisFunction_Map = CCreateMap<string, ENUM_RADIALBASIS>
("WENDLAND_C2", WENDLAND_C2)
("INV_MULTI_QUADRIC", INV_MULTI_QUADRIC)
("GAUSSIAN", GAUSSIAN)
("THIN_PLATE_SPLINE", THIN_PLATE_SPLINE)
("MULTI_QUADRIC", MULTI_QUADRIC);

/*!
 * \brief types of (coupling) transfers between distinct physical zones
 */

enum ENUM_TRANSFER {
  ZONES_ARE_EQUAL                   = 0,    /*!< \brief Zones are equal - no transfer. */
  NO_COMMON_INTERFACE               = 1,    /*!< \brief No common interface between the zones (geometrical). */
  NO_TRANSFER                       = 2,    /*!< \brief Zones may share a boundary, but still no coupling desired. */
  FLOW_TRACTION                     = 10,   /*!< \brief Flow traction coupling (between fluids and solids). */
  STRUCTURAL_DISPLACEMENTS_LEGACY   = 11,   /*!< \brief Structural displacements (between fluids and solids) - legacy version (to be removed). */
  BOUNDARY_DISPLACEMENTS            = 21,   /*!< \brief Boundary displacements (between fluids and solids) */
  STRUCTURAL_DISPLACEMENTS_DISC_ADJ = 12,   /*!< \brief Adjoints of structural displacements (between fluids and solids). */
  SLIDING_INTERFACE                 = 13,   /*!< \brief Sliding interface (between fluids). */
  CONSERVATIVE_VARIABLES            = 14,   /*!< \brief General coupling that simply transfers the conservative variables (between same solvers). */
  MIXING_PLANE                      = 15,   /*!< \brief Mixing plane between fluids. */
  CONJUGATE_HEAT_FS                 = 16,   /*!< \brief Conjugate heat transfer (between compressible fluids and solids). */
  CONJUGATE_HEAT_WEAKLY_FS          = 17,   /*!< \brief Conjugate heat transfer (between incompressible fluids and solids). */
  CONJUGATE_HEAT_SF                 = 18,   /*!< \brief Conjugate heat transfer (between solids and compressible fluids). */
  CONJUGATE_HEAT_WEAKLY_SF          = 19,   /*!< \brief Conjugate heat transfer (between solids and incompressible fluids). */
};

/*!
 * \brief different regime modes
 */
enum ENUM_REGIME {
  COMPRESSIBLE = 0,			/*!< \brief Definition of compressible solver. */
  INCOMPRESSIBLE = 1,				/*!< \brief Definition of incompressible solver. */
  NO_FLOW = 2
};

/*!
 * \brief different non-dimensional modes
 */
enum ENUM_KIND_NONDIM {
  DIMENSIONAL = 0,			    /*!< \brief Dimensional simulation (compressible or incompressible). */
  FREESTREAM_PRESS_EQ_ONE = 1, /*!< \brief Non-dimensional compressible simulation with freestream pressure equal to 1.0. */
  FREESTREAM_VEL_EQ_MACH = 2, /*!< \brief Non-dimensional compressible simulation with freestream velocity equal to Mach number. */
  FREESTREAM_VEL_EQ_ONE = 3, /*!< \brief Non-dimensional compressible simulation with freestream pressure equal to 1.0. */
  INITIAL_VALUES   = 4, /*!< \brief Non-dimensional incompressible simulation based on intial values for external flow. */
  REFERENCE_VALUES = 5 /*!< \brief Non-dimensional incompressible simulation based on custom reference values. */
};
static const map<string, ENUM_KIND_NONDIM> NonDim_Map = CCreateMap<string, ENUM_KIND_NONDIM>
("DIMENSIONAL", DIMENSIONAL)
("FREESTREAM_PRESS_EQ_ONE", FREESTREAM_PRESS_EQ_ONE)
("FREESTREAM_VEL_EQ_MACH",  FREESTREAM_VEL_EQ_MACH)
("FREESTREAM_VEL_EQ_ONE",   FREESTREAM_VEL_EQ_ONE)
("INITIAL_VALUES",   INITIAL_VALUES)
("REFERENCE_VALUES", REFERENCE_VALUES);

/*!
 * \brief different system of measurements
 */
enum ENUM_MEASUREMENTS {
  SI = 0,			/*!< \brief Definition of compressible solver. */
  US = 1				/*!< \brief Definition of incompressible solver. */
};
static const map<string, ENUM_MEASUREMENTS> Measurements_Map = CCreateMap<string, ENUM_MEASUREMENTS>
("SI", SI)
("US", US);

/*!
 * \brief different types of systems
 */
enum RUNTIME_TYPE {
  RUNTIME_FLOW_SYS = 2,			/*!< \brief One-physics case, the code is solving the flow equations(Euler and Navier-Stokes). */
  RUNTIME_TURB_SYS = 3,			/*!< \brief One-physics case, the code is solving the turbulence model. */
  RUNTIME_ADJPOT_SYS = 5,		/*!< \brief One-physics case, the code is solving the adjoint potential flow equation. */
  RUNTIME_ADJFLOW_SYS = 6,		/*!< \brief One-physics case, the code is solving the adjoint equations is being solved (Euler and Navier-Stokes). */
  RUNTIME_ADJTURB_SYS = 7,		/*!< \brief One-physics case, the code is solving the adjoint turbulence model. */
  RUNTIME_MULTIGRID_SYS = 14,   	/*!< \brief Full Approximation Storage Multigrid system of equations. */
  RUNTIME_FEA_SYS = 20,		/*!< \brief One-physics case, the code is solving the FEA equation. */
  RUNTIME_ADJFEA_SYS = 30,		/*!< \brief One-physics case, the code is solving the adjoint FEA equation. */
  RUNTIME_HEAT_SYS = 21,		/*!< \brief One-physics case, the code is solving the heat equation. */
  RUNTIME_ADJHEAT_SYS = 31, /*!< \brief One-physics case, the code is solving the adjoint heat equation. */
  RUNTIME_TRANS_SYS = 22,			/*!< \brief One-physics case, the code is solving the turbulence model. */
};

const int FLOW_SOL = 0;		/*!< \brief Position of the mean flow solution in the solver container array. */
const int ADJFLOW_SOL = 1;	/*!< \brief Position of the continuous adjoint flow solution in the solver container array. */

const int TURB_SOL = 2;		/*!< \brief Position of the turbulence model solution in the solver container array. */
const int ADJTURB_SOL = 3;	/*!< \brief Position of the continuous adjoint turbulence solution in the solver container array. */

const int TRANS_SOL = 4;	/*!< \brief Position of the transition model solution in the solver container array. */
const int HEAT_SOL = 5;		/*!< \brief Position of the heat equation in the solution solver array. */
const int ADJHEAT_SOL = 6;  /*!< \brief Position of the adjoint heat equation in the solution solver array. */

const int FEA_SOL = 0;			/*!< \brief Position of the FEA equation in the solution solver array. */
const int ADJFEA_SOL = 1;		/*!< \brief Position of the FEA adjoint equation in the solution solver array. */

const int TEMPLATE_SOL = 0;     /*!< \brief Position of the template solution. */

const int CONV_TERM = 0;	/*!< \brief Position of the convective terms in the numerics container array. */
const int VISC_TERM = 1;        /*!< \brief Position of the viscous terms in the numerics container array. */
const int SOURCE_FIRST_TERM = 2;        /*!< \brief Position of the first source term in the numerics container array. */
const int SOURCE_SECOND_TERM = 3;   /*!< \brief Position of the second source term in the numerics container array. */
const int CONV_BOUND_TERM = 4;       /*!< \brief Position of the convective boundary terms in the numerics container array. */
const int VISC_BOUND_TERM = 5;       /*!< \brief Position of the viscous boundary terms in the numerics container array. */

const int FEA_TERM = 0;			/*!< \brief Position of the finite element analysis terms in the numerics container array. */
const int DE_TERM = 1;			/*!< \brief Position of the dielectric terms in the numerics container array. */

const int MAT_NHCOMP  = 2;   /*!< \brief Position of the Neo-Hookean compressible material model. */
const int MAT_IDEALDE = 3;   /*!< \brief Position of the Ideal-DE material model. */
const int MAT_KNOWLES = 4;   /*!< \brief Position of the Knowles material model. */

const int MESH_SOL = 8;      /*!< \brief Position of the mesh solver. */
const int ADJMESH_SOL = 9;   /*!< \brief Position of the adjoint of the mesh solver. */


/*!
 * \brief types of finite elements (in 2D or 3D)
 */

const int EL_TRIA = 0;		/*!< \brief Elements of three nodes (2D). */
const int EL_QUAD = 1;		/*!< \brief Elements of four nodes (2D). */

const int EL_TETRA = 0;		/*!< \brief Elements of four nodes (3D). */
const int EL_HEXA  = 1;		/*!< \brief Elements of eight nodes (3D). */
const int EL_PYRAM = 2;    /*!< \brief Elements of five nodes (3D). */
const int EL_PRISM = 3;    /*!< \brief Elements of six nodes (3D). */


/*!
 * \brief types of mathematical problem to solve
 */
enum ENUM_MATH_PROBLEM {
  DIRECT = 0,		/*!< \brief Direct problem */
  CONTINUOUS_ADJOINT = 1,		/*!< \brief Continuous adjoint problem */
  DISCRETE_ADJOINT = 2 /*< \brief AD-based discrete adjoint problem. */
};
static const map<string, ENUM_MATH_PROBLEM> Math_Problem_Map = CCreateMap<string, ENUM_MATH_PROBLEM>
("DIRECT", DIRECT)
("CONTINUOUS_ADJOINT", CONTINUOUS_ADJOINT)
("DISCRETE_ADJOINT", DISCRETE_ADJOINT);

/*!
 * \brief types of spatial discretizations
 */
enum ENUM_SPACE {
  NO_CONVECTIVE = 0, /*!< \brief No convective scheme is used. */
  SPACE_CENTERED = 1,		/*!< \brief Space centered convective numerical method. */
  SPACE_UPWIND = 2,		/*!< \brief Upwind convective numerical method. */
  FINITE_ELEMENT = 3		/*!< \brief Finite element convective numerical method. */
};
static const map<string, ENUM_SPACE> Space_Map = CCreateMap<string, ENUM_SPACE>
("NONE", NO_CONVECTIVE)
("SPACE_CENTERED", SPACE_CENTERED)
("SPACE_UPWIND", SPACE_UPWIND)
("FINITE_ELEMENT", FINITE_ELEMENT);

/*!
 * \brief types of fluid model
 */
enum ENUM_FLUIDMODEL {
	STANDARD_AIR = 0,
	IDEAL_GAS = 1, /*!< \brief _____. */
	VW_GAS = 2,
	PR_GAS = 3,
  CONSTANT_DENSITY = 4,
  INC_IDEAL_GAS = 5,
  INC_IDEAL_GAS_POLY = 6
};

static const map<string, ENUM_FLUIDMODEL> FluidModel_Map = CCreateMap<string, ENUM_FLUIDMODEL>
("STANDARD_AIR", STANDARD_AIR)
("IDEAL_GAS", IDEAL_GAS)
("VW_GAS", VW_GAS)
("PR_GAS", PR_GAS)
("CONSTANT_DENSITY", CONSTANT_DENSITY)
("INC_IDEAL_GAS", INC_IDEAL_GAS)
("INC_IDEAL_GAS_POLY", INC_IDEAL_GAS_POLY);

/*!
 * \brief types of density models
 */
enum ENUM_DENSITYMODEL {
	CONSTANT = 0,
  BOUSSINESQ = 1,
	VARIABLE = 2
};

static const map<string, ENUM_DENSITYMODEL> DensityModel_Map = CCreateMap<string, ENUM_DENSITYMODEL>
("CONSTANT", CONSTANT)
("BOUSSINESQ", BOUSSINESQ)
("VARIABLE", VARIABLE);

/*!
 * \brief types of initialization option
 */

enum ENUM_INIT_OPTION {
	REYNOLDS = 0, /*!< \brief _____. */
	TD_CONDITIONS = 1

};

static const map<string, ENUM_INIT_OPTION> InitOption_Map = CCreateMap<string, ENUM_INIT_OPTION>
("REYNOLDS", REYNOLDS)
("TD_CONDITIONS", TD_CONDITIONS);

/*!
 * \brief types of initialization option
 */

enum ENUM_FREESTREAM_OPTION {
	TEMPERATURE_FS = 0, /*!< \brief _____. */
	DENSITY_FS = 1

};

static const map<string, ENUM_FREESTREAM_OPTION> FreeStreamOption_Map = CCreateMap<string, ENUM_FREESTREAM_OPTION>
("TEMPERATURE_FS", TEMPERATURE_FS)
("DENSITY_FS", DENSITY_FS);

/*!
 * \brief types of viscosity model
 */
enum ENUM_VISCOSITYMODEL {
	CONSTANT_VISCOSITY = 0, /*!< \brief _____. */
	SUTHERLAND = 1,
  POLYNOMIAL_VISCOSITY = 2
};

static const map<string, ENUM_VISCOSITYMODEL> ViscosityModel_Map = CCreateMap<string, ENUM_VISCOSITYMODEL>
("CONSTANT_VISCOSITY", CONSTANT_VISCOSITY)
("SUTHERLAND", SUTHERLAND)
("POLYNOMIAL_VISCOSITY", POLYNOMIAL_VISCOSITY);

/*!
 * \brief types of thermal conductivity model
 */
enum ENUM_CONDUCTIVITYMODEL {
	CONSTANT_CONDUCTIVITY = 0, /*!< \brief _____. */
	CONSTANT_PRANDTL = 1,
  POLYNOMIAL_CONDUCTIVITY = 2
};

static const map<string, ENUM_CONDUCTIVITYMODEL> ConductivityModel_Map = CCreateMap<string, ENUM_CONDUCTIVITYMODEL>
("CONSTANT_CONDUCTIVITY", CONSTANT_CONDUCTIVITY)
("CONSTANT_PRANDTL", CONSTANT_PRANDTL)
("POLYNOMIAL_CONDUCTIVITY", POLYNOMIAL_CONDUCTIVITY);

/*!
 * \brief types of turbulent thermal conductivity model
 */
enum ENUM_CONDUCTIVITYMODEL_TURB {
  NO_CONDUCTIVITY_TURB  = 0,  /*!< \brief No turbulent contribution to the effective thermal conductivity for RANS. */
  CONSTANT_PRANDTL_TURB = 1   /*!< \brief Include contribution to effective conductivity using constant turbulent Prandtl number for RANS. */
};

static const map<string, ENUM_CONDUCTIVITYMODEL_TURB> TurbConductivityModel_Map = CCreateMap<string, ENUM_CONDUCTIVITYMODEL_TURB>
("NONE", NO_CONDUCTIVITY_TURB)
("CONSTANT_PRANDTL_TURB", CONSTANT_PRANDTL_TURB);

/*!
 * \brief types of unsteady mesh motion
 */
enum ENUM_GRIDMOVEMENT {
  NO_MOVEMENT = 0, /*!< \brief Simulation on a static mesh. */
  RIGID_MOTION = 2,		/*!< \brief Simulation with rigid mesh motion (plunging/pitching/rotation). */
  ROTATING_FRAME = 8,    /*!< \brief Simulation in a rotating frame. */
  ELASTICITY = 9,    /*!< \brief Linear Elasticity. */
  STEADY_TRANSLATION = 11,    /*!< \brief Simulation in a steadily translating frame. */
  GUST = 12, /*!< \brief Simulation on a static mesh with a gust. */
  MOVING_HTP = 13,    /*!< \brief Simulation with moving HTP (rotation). */

};

static const map<string, ENUM_GRIDMOVEMENT> GridMovement_Map = CCreateMap<string, ENUM_GRIDMOVEMENT>
("NONE", NO_MOVEMENT)
("RIGID_MOTION", RIGID_MOTION)
("ROTATING_FRAME", ROTATING_FRAME)
("ELASTICITY", ELASTICITY)
("MOVING_HTP", MOVING_HTP)
("STEADY_TRANSLATION", STEADY_TRANSLATION)
("GUST", GUST);



enum ENUM_SURFACEMOVEMENT {
  DEFORMING = 1,
  MOVING_WALL = 2,
  AEROELASTIC = 3,    /*!< \brief Simulation with aeroelastic motion. */
  AEROELASTIC_RIGID_MOTION = 4, /*!< \brief Simulation with rotation and aeroelastic motion. */
  FLUID_STRUCTURE = 5,		/*!< \brief Fluid structure deformation. */
  EXTERNAL = 6,
  EXTERNAL_ROTATION = 7,
  FLUID_STRUCTURE_STATIC = 8 /*!< \brief Fluid structure deformation with no grid velocity. */
  
};

static const map<string, ENUM_SURFACEMOVEMENT> SurfaceMovement_Map = CCreateMap<string, ENUM_SURFACEMOVEMENT>
("DEFORMING", DEFORMING)
("MOVING_WALL", MOVING_WALL)
("AEROELASTIC_RIGID_MOTION", AEROELASTIC_RIGID_MOTION)
("AEROELASTIC", AEROELASTIC)
("FLUID_STRUCTURE_STATIC", FLUID_STRUCTURE_STATIC)
("FLUID_STRUCTURE", FLUID_STRUCTURE)
("EXTERNAL", EXTERNAL)
("EXTERNAL_ROTATION", EXTERNAL_ROTATION);


/*!
 * \brief type of wind gusts
 */
enum ENUM_GUST_TYPE {
  NO_GUST = 0,      /*!< \brief _______. */
  TOP_HAT = 1,      /*!< \brief Top-hat function shaped gust  */
  SINE = 2,         /*!< \brief  Sine shaped gust */
  ONE_M_COSINE = 3, /*!< \brief  1-cosine shaped gust */
  VORTEX = 4,       /*!< \brief  A gust made from vortices */
  EOG = 5           /*!< \brief  An extreme operating gust */
};
static const map<string, ENUM_GUST_TYPE> Gust_Type_Map = CCreateMap<string, ENUM_GUST_TYPE>
("NONE", NO_GUST)
("TOP_HAT", TOP_HAT)
("SINE", SINE)
("ONE_M_COSINE", ONE_M_COSINE)
("VORTEX", VORTEX)
("EOG", EOG);

/*!
 * \brief type of wind direction
 */
enum ENUM_GUST_DIR {
  X_DIR = 0,        /*!< \brief _______. */
  Y_DIR = 1 		 /*!< \brief _______. */
};
static const map<string, ENUM_GUST_DIR> Gust_Dir_Map = CCreateMap<string, ENUM_GUST_DIR>
("X_DIR", X_DIR)
("Y_DIR", Y_DIR);

// If you add to ENUM_CENTERED, you must also add the option to ENUM_CONVECTIVE
/*!
 * \brief types of centered spatial discretizations
 */
enum ENUM_CENTERED {
  NO_CENTERED = 0,    /*!< \brief No centered scheme is used. */
  JST = 1,            /*!< \brief Jameson-Smith-Turkel centered numerical method. */
  LAX = 2,            /*!< \brief Lax-Friedrich centered numerical method. */
  JST_KE = 4          /*!< \brief Kinetic Energy preserving Jameson-Smith-Turkel centered numerical method. */
};
static const map<string, ENUM_CENTERED> Centered_Map = CCreateMap<string, ENUM_CENTERED>
("NONE", NO_CENTERED)
("JST", JST)
("JST_KE", JST_KE)
("LAX-FRIEDRICH", LAX);


// If you add to ENUM_UPWIND, you must also add the option to ENUM_CONVECTIVE
/*!
 * \brief types of upwind spatial discretizations
 */
enum ENUM_UPWIND {
  NO_UPWIND = 0,              /*!< \brief No upwind scheme is used. */
  ROE = 1,                    /*!< \brief Roe's upwind numerical method. */
  SCALAR_UPWIND = 2,          /*!< \brief Scalar upwind numerical method. */
  AUSM = 3,                   /*!< \brief AUSM numerical method. */
  HLLC = 4,                   /*!< \brief HLLC numerical method. */
  SW = 5,                     /*!< \brief Steger-Warming method. */
  MSW = 6,                    /*!< \brief Modified Steger-Warming method. */
  TURKEL = 7,                 /*!< \brief Roe-Turkel's upwind numerical method. */
  SLAU = 8,                   /*!< \brief Simple Low-Dissipation AUSM numerical method. */
  CUSP = 9,                   /*!< \brief Convective upwind and split pressure numerical method. */
  CONVECTIVE_TEMPLATE = 10,   /*!< \brief Template for new numerical method . */
  L2ROE = 11,                 /*!< \brief L2ROE numerical method . */
  LMROE = 12,                 /*!< \brief Rieper's Low Mach ROE numerical method . */
  SLAU2 = 13,                 /*!< \brief Simple Low-Dissipation AUSM 2 numerical method. */
  FDS = 14,                   /*!< \brief Flux difference splitting upwind method (incompressible flows). */
  LAX_FRIEDRICH = 15,         /*!< \brief Lax-Friedrich numerical method. */
  AUSMPLUSUP = 16,            /*!< \brief AUSM+ -up numerical method (All Speed) */
  AUSMPLUSUP2 = 17            /*!< \brief AUSM+ -up2 numerical method (All Speed) */
};
static const map<string, ENUM_UPWIND> Upwind_Map = CCreateMap<string, ENUM_UPWIND>
("NONE", NO_UPWIND)
("ROE", ROE)
("TURKEL_PREC", TURKEL)
("AUSM", AUSM)
("AUSMPLUSUP", AUSMPLUSUP)
("AUSMPLUSUP2", AUSMPLUSUP2)
("SLAU", SLAU)
("HLLC", HLLC)
("SW", SW)
("MSW", MSW)
("CUSP", CUSP)
("SCALAR_UPWIND", SCALAR_UPWIND)
("CONVECTIVE_TEMPLATE", CONVECTIVE_TEMPLATE)
("L2ROE", L2ROE)
("LMROE", LMROE)
("SLAU2", SLAU2)
("FDS", FDS)
("LAX-FRIEDRICH", LAX_FRIEDRICH);

/*!
 * \brief types of FEM spatial discretizations
 */
enum ENUM_FEM {
  NO_FEM = 0,    /*!< \brief No finite element scheme is used. */
  DG = 1             /*!< \brief Discontinuous Galerkin numerical method. */
};
static const map<string, ENUM_FEM> FEM_Map = CCreateMap<string, ENUM_FEM>
("NONE", NO_FEM)
("DG", DG);

/*!
 * \brief types of shock capturing method in Discontinuous Galerkin numerical method.
 */
enum ENUM_SHOCK_CAPTURING_DG {
  NO_SHOCK_CAPTURING = 0,            /*!< \brief Shock capturing is not used. */
  PERSSON = 1                        /*!< \brief Per-Olof Persson's sub-cell shock capturing method. */
};
static const map<string, ENUM_SHOCK_CAPTURING_DG> ShockCapturingDG_Map = CCreateMap<string, ENUM_SHOCK_CAPTURING_DG>
("NONE", NO_SHOCK_CAPTURING)
("PERSSON", PERSSON);

/*!
 * \brief types of matrix coloring to compute a sparse Jacobian matrix.
 */
enum ENUM_MATRIX_COLORING {
  GREEDY_COLORING = 0,            /*!< \brief Greedy type of algorithm for the coloring. */
  NATURAL_COLORING = 1            /*!< \brief One color for every DOF, very slow. Only to be used for debugging. */
};
static const map<string, ENUM_MATRIX_COLORING> MatrixColoring_Map = CCreateMap<string, ENUM_MATRIX_COLORING>
("GREEDY_COLORING", GREEDY_COLORING)
("NATURAL_COLORING", NATURAL_COLORING);

/*!
 * \brief types of slope limiters
 */
enum ENUM_LIMITER {
  NO_LIMITER           = 0, /*!< \brief No limiter. */
  VENKATAKRISHNAN      = 1,	/*!< \brief Slope limiter using Venkatakrisnan method (stencil formulation). */
  VENKATAKRISHNAN_WANG = 2,	/*!< \brief Slope limiter using Venkatakrisnan method, eps based on solution (stencil formulation). */
  BARTH_JESPERSEN      = 3, /*!< \brief Slope limiter using Barth-Jespersen method (stencil formulation). */
  VAN_ALBADA_EDGE      = 4, /*!< \brief Slope limiter using Van Albada method (edge formulation). */
  SHARP_EDGES          = 5, /*!< \brief Slope limiter using sharp edges. */
  WALL_DISTANCE        = 6  /*!< \brief Slope limiter using wall distance. */
};
static const map<string, ENUM_LIMITER> Limiter_Map = CCreateMap<string, ENUM_LIMITER>
("NONE", NO_LIMITER)
("VENKATAKRISHNAN", VENKATAKRISHNAN)
("VENKATAKRISHNAN_WANG", VENKATAKRISHNAN_WANG)
("BARTH_JESPERSEN", BARTH_JESPERSEN)
("VAN_ALBADA_EDGE", VAN_ALBADA_EDGE)
("SHARP_EDGES", SHARP_EDGES)
("WALL_DISTANCE", WALL_DISTANCE);

/*!
 * \brief types of turbulent models
 */
enum ENUM_TURB_MODEL {
  NO_TURB_MODEL = 0, /*!< \brief No turbulence model. */
  SA        = 1, /*!< \brief Kind of Turbulent model (Spalart-Allmaras). */
  SA_NEG    = 2, /*!< \brief Kind of Turbulent model (Spalart-Allmaras). */
  SA_E      = 3, /*!< \brief Kind of Turbulent model (Spalart-Allmaras Edwards). */
  SA_COMP   = 4, /*!< \brief Kind of Turbulent model (Spalart-Allmaras Compressibility Correction). */
  SA_E_COMP = 5, /*!< \brief Kind of Turbulent model (Spalart-Allmaras Edwards with Compressibility Correction). */
  SST       = 6, /*!< \brief Kind of Turbulence model (Menter SST). */
  SST_SUST  = 7  /*!< \brief Kind of Turbulence model (Menter SST with sustaining terms for free-stream preservation). */
};
static const map<string, ENUM_TURB_MODEL> Turb_Model_Map = CCreateMap<string, ENUM_TURB_MODEL>
("NONE", NO_TURB_MODEL)
("SA", SA)
("SA_NEG", SA_NEG)
("SA_E", SA_E)
("SA_COMP", SA_COMP)
("SA_E_COMP", SA_E_COMP)
("SST", SST)
("SST_SUST", SST_SUST);

/*!
 * \brief types of transition models
 */
enum ENUM_TRANS_MODEL {
  NO_TRANS_MODEL = 0,            /*!< \brief No transition model. */
  LM = 1,	/*!< \brief Kind of transition model (Langtry-Menter (LM) for SST and Spalart-Allmaras). */
  BC = 2	/*!< \brief Kind of transition model (BAS-CAKMAKCIOGLU (BC) for Spalart-Allmaras). */
};
static const map<string, ENUM_TRANS_MODEL> Trans_Model_Map = CCreateMap<string, ENUM_TRANS_MODEL>
("NONE", NO_TRANS_MODEL)
("LM", LM)
("BC", BC); //BAS-CAKMAKCIOGLU

/*!
 * \brief types of subgrid scale models
 */
enum ENUM_SGS_MODEL {
  NO_SGS_MODEL = 0, /*!< \brief No subgrid scale model. */
  IMPLICIT_LES = 1, /*!< \brief Implicit LES, i.e. no explicit SGS model. */
  SMAGORINSKY  = 2, /*!< \brief Smagorinsky SGS model. */
  WALE         = 3, /*!< \brief Wall-Adapting Local Eddy-viscosity SGS model. */
  VREMAN       = 4  /*!< \brief Vreman SGS model. */
};
static const map<string, ENUM_SGS_MODEL> SGS_Model_Map = CCreateMap<string, ENUM_SGS_MODEL>
("NONE",         NO_SGS_MODEL)
("IMPLICIT_LES", IMPLICIT_LES)
("SMAGORINSKY",  SMAGORINSKY)
("WALE",         WALE)
("VREMAN",       VREMAN);

/*!
 * \brief types of hybrid RANS/LES models
 */
enum ENUM_HYBRIDRANSLES {
  NO_HYBRIDRANSLES = 0, /*!< \brief No turbulence model. */
  SA_DES   = 1, /*!< \brief Kind of Hybrid RANS/LES (SA - Detached Eddy Simulation (DES)). */
  SA_DDES  = 2,  /*!< \brief Kind of Hybrid RANS/LES (SA - Delayed DES (DDES) with Delta_max SGS ). */
  SA_ZDES  = 3,  /*!< \brief Kind of Hybrid RANS/LES (SA - Delayed DES (DDES) with Vorticity based SGS like Zonal DES). */
  SA_EDDES  = 4  /*!< \brief Kind of Hybrid RANS/LES (SA - Delayed DES (DDES) with Shear Layer Adapted SGS: Enhanced DDES). */
};
static const map<string, ENUM_HYBRIDRANSLES> HybridRANSLES_Map = CCreateMap<string, ENUM_HYBRIDRANSLES>
("NONE", NO_HYBRIDRANSLES)
("SA_DES", SA_DES)
("SA_DDES", SA_DDES)
("SA_ZDES", SA_ZDES)
("SA_EDDES", SA_EDDES);

/*!
 * \brief types of Roe Low Dissipation Schemes
 */
enum ENUM_ROELOWDISS {
    NO_ROELOWDISS = 0, /*!< \brief No Roe Low Dissipation model. */
    FD            = 1, /*!< \brief Numerical Blending based on DDES's F_d function */
    NTS           = 2, /*!< \brief Numerical Blending of Travin and Shur. */
    NTS_DUCROS    = 3,  /*!< \brief Numerical Blending of Travin and Shur + Ducros' Shock Sensor. */
    FD_DUCROS     = 4 /*!< \brief Numerical Blending based on DDES's F_d function + Ducros' Shock Sensor */
};
static const map<string, ENUM_ROELOWDISS> RoeLowDiss_Map = CCreateMap<string, ENUM_ROELOWDISS>
("NONE", NO_ROELOWDISS)
("FD", FD)
("NTS", NTS)
("NTS_DUCROS", NTS_DUCROS)
("FD_DUCROS", FD_DUCROS);

/*!
 * \brief types of wall functions.
 */
enum ENUM_WALL_FUNCTIONS {
  NO_WALL_FUNCTION          = 0,   /*!< \brief No wall function treatment, integration to the wall. Default behavior. */
  STANDARD_WALL_FUNCTION    = 1,   /*!< \brief Standard wall function. */
  ADAPTIVE_WALL_FUNCTION    = 2,   /*!< \brief Adaptive wall function. Formulation depends on y+. */
  SCALABLE_WALL_FUNCTION    = 3,   /*!< \brief Scalable wall function. */
  EQUILIBRIUM_WALL_MODEL    = 4,   /*!< \brief Equilibrium wall model for LES. */
  NONEQUILIBRIUM_WALL_MODEL = 5,   /*!< \brief Non-equilibrium wall model for LES. */
  LOGARITHMIC_WALL_MODEL    = 6    /*!< \brief Logarithmic law-of-the-wall model for LES. */
};
static const map<string, ENUM_WALL_FUNCTIONS> Wall_Functions_Map = CCreateMap<string, ENUM_WALL_FUNCTIONS>
("NO_WALL_FUNCTION",          NO_WALL_FUNCTION)
("STANDARD_WALL_FUNCTION",    STANDARD_WALL_FUNCTION)
("ADAPTIVE_WALL_FUNCTION",    ADAPTIVE_WALL_FUNCTION)
("SCALABLE_WALL_FUNCTION",    SCALABLE_WALL_FUNCTION)
("EQUILIBRIUM_WALL_MODEL",    EQUILIBRIUM_WALL_MODEL)
("NONEQUILIBRIUM_WALL_MODEL", NONEQUILIBRIUM_WALL_MODEL)
("LOGARITHMIC_WALL_MODEL", LOGARITHMIC_WALL_MODEL);

/*!
 * \brief type of time integration schemes
 */
enum ENUM_TIME_INT {
  RUNGE_KUTTA_EXPLICIT = 1,	/*!< \brief Explicit Runge-Kutta time integration definition. */
  EULER_EXPLICIT = 2,   	/*!< \brief Explicit Euler time integration definition. */
  EULER_IMPLICIT = 3,   	/*!< \brief Implicit Euler time integration definition. */
  CLASSICAL_RK4_EXPLICIT = 4,   /*!< \brief Classical RK4 time integration definition. */
  ADER_DG = 5                   /*!< \brief ADER-DG time integration definition. */
};
static const map<string, ENUM_TIME_INT> Time_Int_Map = CCreateMap<string, ENUM_TIME_INT>
("RUNGE-KUTTA_EXPLICIT", RUNGE_KUTTA_EXPLICIT)
("EULER_EXPLICIT", EULER_EXPLICIT)
("EULER_IMPLICIT", EULER_IMPLICIT)
("CLASSICAL_RK4_EXPLICIT", CLASSICAL_RK4_EXPLICIT)
("ADER_DG", ADER_DG);

/*!
 * \brief type of predictor for the ADER-DG time integration scheme.
 */
enum ENUM_ADER_PREDICTOR {
  ADER_ALIASED_PREDICTOR     = 1, /*!< \brief Aliased predictor, easiest to do. */
  ADER_NON_ALIASED_PREDICTOR = 2  /*!< \brief Non-aliased predictor. Consistent, but more difficult. */
};
static const map<string, ENUM_ADER_PREDICTOR> Ader_Predictor_Map = CCreateMap<string, ENUM_ADER_PREDICTOR>
("ADER_ALIASED_PREDICTOR", ADER_ALIASED_PREDICTOR)
("ADER_NON_ALIASED_PREDICTOR", ADER_NON_ALIASED_PREDICTOR);

/*!
 * \brief type of heat timestep calculation
 */
enum ENUM_HEAT_TIMESTEP {
  MINIMUM = 1, /*!< \brief Local time stepping based on minimum lambda.*/
  CONVECTIVE = 2, /*!< \brief Local time stepping based on convective spectral radius.*/
  VISCOUS = 3, /*!< \brief Local time stepping based on viscous spectral radius.*/
  BYFLOW = 4, /*!< \brief Unsing the mean solvers time step. */
};
static const map<string, ENUM_HEAT_TIMESTEP> Heat_TimeStep_Map = CCreateMap<string, ENUM_HEAT_TIMESTEP>
("LOCAL", MINIMUM)
("CONVECTIVE", CONVECTIVE)
("VISCOUS", VISCOUS)
("BYFLOW", BYFLOW);

/*!
 * \brief type of time integration schemes
 */
enum ENUM_TIME_INT_FEA {
  CD_EXPLICIT = 1,			/*!< \brief Support for implementing an explicit method. */
  NEWMARK_IMPLICIT = 2,   	/*!< \brief Implicit Newmark integration definition. */
  GENERALIZED_ALPHA = 3   		/*!< \brief Support for implementing another implicit method. */
};
static const map<string, ENUM_TIME_INT_FEA> Time_Int_Map_FEA = CCreateMap<string, ENUM_TIME_INT_FEA>
("CD_EXPLICIT", CD_EXPLICIT)
("NEWMARK_IMPLICIT", NEWMARK_IMPLICIT)
("GENERALIZED_ALPHA", GENERALIZED_ALPHA);

/*!
 * \brief type of time integration schemes
 */
enum ENUM_SPACE_ITE_FEA {
  NEWTON_RAPHSON = 1,			/*!< \brief Full Newton-Rapshon method. */
  MODIFIED_NEWTON_RAPHSON = 2   /*!< \brief Modified Newton-Raphson method. */
};
static const map<string, ENUM_SPACE_ITE_FEA> Space_Ite_Map_FEA = CCreateMap<string, ENUM_SPACE_ITE_FEA>
("NEWTON_RAPHSON", NEWTON_RAPHSON)
("MODIFIED_NEWTON_RAPHSON", MODIFIED_NEWTON_RAPHSON);

/*!
 * \brief types of schemes to compute the flow gradient
 */
enum ENUM_FLOW_GRADIENT {
  GREEN_GAUSS = 1,		/*!< \brief Gradients computation using Green Gauss theorem. */
  WEIGHTED_LEAST_SQUARES = 2	/*!< \brief Gradients computation using Weighted Least Squares. */
};
static const map<string, ENUM_FLOW_GRADIENT> Gradient_Map = CCreateMap<string, ENUM_FLOW_GRADIENT>
("GREEN_GAUSS", GREEN_GAUSS)
("WEIGHTED_LEAST_SQUARES", WEIGHTED_LEAST_SQUARES);

/*!
 * \brief types of action to take on a geometry structure
 */
enum GEOMETRY_ACTION {
  ALLOCATE = 0,     /*!<  \brief Allocate geometry structure. */
  UPDATE = 1       /*!<  \brief Update geometry structure (grid moving, adaptation, etc.). */
};

/*!
 * \brief types of action to perform when doing the geometry evaluation
 */
enum GEOMETRY_MODE {
  FUNCTION = 0,     /*!<  \brief Geometrical analysis. */
  GRADIENT = 1      /*!<  \brief Geometrical analysis and gradient using finite differences. */
};
static const map<string, GEOMETRY_MODE> GeometryMode_Map = CCreateMap<string, GEOMETRY_MODE>
("FUNCTION", FUNCTION)
("GRADIENT", GRADIENT);

/*!
 * \brief types of boundary conditions
 */
enum BC_TYPE {
  EULER_WALL = 1,		/*!< \brief Boundary Euler wall definition. */
  FAR_FIELD = 2,		/*!< \brief Boundary far-field definition. */
  SYMMETRY_PLANE = 3,   	/*!< \brief Boundary symmetry plane definition. */
  INLET_FLOW = 4,		/*!< \brief Boundary inlet flow definition. */
  OUTLET_FLOW = 5,		/*!< \brief Boundary outlet flow definition. */
  PERIODIC_BOUNDARY = 6,	/*!< \brief Periodic boundary definition. */
  NEARFIELD_BOUNDARY = 7,	/*!< \brief Near-Field boundary definition. */
  ELECTRODE_BOUNDARY = 8,	/*!< \brief Electrode boundary definition. */
  DIELEC_BOUNDARY = 9,	/*!< \brief Dipoisson boundary definition. */
  CUSTOM_BOUNDARY = 10,         /*!< \brief custom boundary definition. */
  INTERFACE_BOUNDARY = 11,	/*!< \brief Domain interface boundary definition. */
  DIRICHLET = 12,		/*!< \brief Boundary Euler wall definition. */
  NEUMANN = 13,		/*!< \brief Boundary Neumann definition. */
  DISPLACEMENT_BOUNDARY = 14,		/*!< \brief Boundary displacement definition. */
  LOAD_BOUNDARY = 15,		/*!< \brief Boundary Load definition. */
  FLOWLOAD_BOUNDARY = 16,		/*!< \brief Boundary Load definition. */
  SUPERSONIC_INLET = 19,		/*!< \brief Boundary supersonic inlet definition. */
  SUPERSONIC_OUTLET = 20,		/*!< \brief Boundary supersonic inlet definition. */
  ENGINE_INFLOW = 21,		/*!< \brief Boundary nacelle inflow. */
  ENGINE_EXHAUST = 22,		/*!< \brief Boundary nacelle exhaust. */
  RIEMANN_BOUNDARY= 24,   /*!< \brief Riemann Boundary definition. */
  ISOTHERMAL = 25,      /*!< \brief No slip isothermal wall boundary condition. */
  HEAT_FLUX  = 26,      /*!< \brief No slip constant heat flux wall boundary condition. */
  ACTDISK_INLET = 32,	/*!< \brief Actuator disk inlet boundary definition. */
  ACTDISK_OUTLET = 33,	/*!< \brief Actuator disk outlet boundary definition. */
  CLAMPED_BOUNDARY = 34,		/*!< \brief Clamped Boundary definition. */
  LOAD_DIR_BOUNDARY = 35,		/*!< \brief Boundary Load definition. */
  LOAD_SINE_BOUNDARY = 36,		/*!< \brief Sine-waveBoundary Load definition. */
  GILES_BOUNDARY= 37,   /*!< \brief Giles Boundary definition. */
  INTERNAL_BOUNDARY= 38,   /*!< \brief Internal Boundary definition. */
  FLUID_INTERFACE = 39,	/*!< \brief Domain interface definition. */
  DISP_DIR_BOUNDARY = 40,    /*!< \brief Boundary displacement definition. */
  DAMPER_BOUNDARY = 41,    /*!< \brief Damper. */
  CHT_WALL_INTERFACE = 50, /*!< \brief Domain interface definition. */
  SEND_RECEIVE = 99,		/*!< \brief Boundary send-receive definition. */
};


/*!
 * \brief different regime modes
 */
enum ENUM_2DFORM {
  PLANE_STRESS = 0,			/*!< \brief Definition of plane stress solver. */
  PLANE_STRAIN = 1			/*!< \brief Definition of plane strain solver. */
};
static const map<string, ENUM_2DFORM> ElasForm_2D = CCreateMap<string, ENUM_2DFORM>
("PLANE_STRESS", PLANE_STRESS)
("PLANE_STRAIN", PLANE_STRAIN);


/*!
 * \brief Kinds of relaxation for FSI problem
 */
enum ENUM_AITKEN {
  NO_RELAXATION = 0,			/*!< \brief No relaxation in the strongly coupled approach. */
  FIXED_PARAMETER = 1,			/*!< \brief Relaxation with a fixed parameter. */
  AITKEN_DYNAMIC = 2			/*!< \brief Relaxation using Aitken's dynamic parameter. */
};
static const map<string, ENUM_AITKEN> AitkenForm_Map = CCreateMap<string, ENUM_AITKEN>
("NONE", NO_RELAXATION)
("FIXED_PARAMETER", FIXED_PARAMETER)
("AITKEN_DYNAMIC", AITKEN_DYNAMIC);

/*!
 * \brief types of dynamic transfer methods
 */
enum ENUM_DYN_TRANSFER_METHOD {
  INSTANTANEOUS = 1,   /*!< \brief No ramp, load is transfer instantaneously. */
  POL_ORDER_1 = 2,     /*!< \brief The load is transferred using a ramp. */
  POL_ORDER_3 = 3,     /*!< \brief The load is transferred using an order 3 polynomial function */
  POL_ORDER_5 = 4,     /*!< \brief The load is transferred using an order 5 polynomial function */
  SIGMOID_10 = 5,      /*!< \brief The load is transferred using a sigmoid with parameter 10 */
  SIGMOID_20 = 6       /*!< \brief The load is transferred using a sigmoid with parameter 20 */
};
static const map<string, ENUM_DYN_TRANSFER_METHOD> Dyn_Transfer_Method_Map = CCreateMap<string, ENUM_DYN_TRANSFER_METHOD>
("INSTANTANEOUS", INSTANTANEOUS)
("RAMP", POL_ORDER_1)
("CUBIC", POL_ORDER_3)
("QUINTIC", POL_ORDER_5)
("SIGMOID_10", SIGMOID_10)
("SIGMOID_20", SIGMOID_20);


/*!
 * \brief Kinds of Design Variables for FEA problems 
 */
enum ENUM_DVFEA {
  NODV_FEA = 0,         /*!< \brief No design variable for FEA problems. */
  YOUNG_MODULUS = 1,		/*!< \brief Young modulus (E) as design variable. */
  POISSON_RATIO = 2,  	/*!< \brief Poisson ratio (Nu) as design variable. */
  DENSITY_VAL = 3,      /*!< \brief Density (Rho) as design variable. */
  DEAD_WEIGHT = 4,      /*!< \brief Dead Weight (Rho_DL) as design variable. */
  ELECTRIC_FIELD = 5    /*!< \brief Electric field (E) as design variable. */
};
static const map<string, ENUM_DVFEA> DVFEA_Map = CCreateMap<string, ENUM_DVFEA>
("NONE", NODV_FEA)
("YOUNG_MODULUS", YOUNG_MODULUS)
("POISSON_RATIO", POISSON_RATIO)
("DENSITY", DENSITY_VAL)
("DEAD_WEIGHT", DEAD_WEIGHT)
("ELECTRIC_FIELD", ELECTRIC_FIELD);


/*!
 * \brief types Riemann boundary treatments
 */
enum RIEMANN_TYPE {
  TOTAL_CONDITIONS_PT = 1,		/*!< \brief User specifies total pressure, total temperature, and flow direction. */
  DENSITY_VELOCITY = 2,         /*!< \brief User specifies density and velocity, and flow direction. */
  STATIC_PRESSURE = 3,           /*!< \brief User specifies static pressure. */
  TOTAL_SUPERSONIC_INFLOW = 4,	/*!< \brief User specifies total pressure, total temperature and Velocity components. */
  STATIC_SUPERSONIC_INFLOW_PT = 5, /*!< \brief User specifies static pressure, static temperature, and Mach components. */
  STATIC_SUPERSONIC_INFLOW_PD = 6, /*!< \brief User specifies static pressure, static temperature, and Mach components. */
  MIXING_IN = 7, /*!< \brief User does not specify anything information are retrieved from the other domain */
  MIXING_OUT = 8, /*!< \brief User does not specify anything information are retrieved from the other domain */
  SUPERSONIC_OUTFLOW = 9,
  RADIAL_EQUILIBRIUM = 10,
  TOTAL_CONDITIONS_PT_1D = 11,
  STATIC_PRESSURE_1D = 12,
  MIXING_IN_1D = 13,
  MIXING_OUT_1D =14
};

static const map<string, RIEMANN_TYPE> Riemann_Map = CCreateMap<string, RIEMANN_TYPE>
("TOTAL_CONDITIONS_PT", TOTAL_CONDITIONS_PT)
("DENSITY_VELOCITY", DENSITY_VELOCITY)
("STATIC_PRESSURE", STATIC_PRESSURE)
("TOTAL_SUPERSONIC_INFLOW", TOTAL_SUPERSONIC_INFLOW)
("STATIC_SUPERSONIC_INFLOW_PT", STATIC_SUPERSONIC_INFLOW_PT)
("STATIC_SUPERSONIC_INFLOW_PD", STATIC_SUPERSONIC_INFLOW_PD)
("MIXING_IN", MIXING_IN)
("MIXING_OUT", MIXING_OUT)
("MIXING_IN_1D", MIXING_IN_1D)
("MIXING_OUT_1D", MIXING_OUT_1D)
("SUPERSONIC_OUTFLOW", SUPERSONIC_OUTFLOW)
("RADIAL_EQUILIBRIUM", RADIAL_EQUILIBRIUM)
("TOTAL_CONDITIONS_PT_1D", TOTAL_CONDITIONS_PT_1D)
("STATIC_PRESSURE_1D", STATIC_PRESSURE_1D);


static const map<string, RIEMANN_TYPE> Giles_Map = CCreateMap<string, RIEMANN_TYPE>
("TOTAL_CONDITIONS_PT", TOTAL_CONDITIONS_PT)
("DENSITY_VELOCITY", DENSITY_VELOCITY)
("STATIC_PRESSURE", STATIC_PRESSURE)
("TOTAL_SUPERSONIC_INFLOW", TOTAL_SUPERSONIC_INFLOW)
("STATIC_SUPERSONIC_INFLOW_PT", STATIC_SUPERSONIC_INFLOW_PT)
("STATIC_SUPERSONIC_INFLOW_PD", STATIC_SUPERSONIC_INFLOW_PD)
("MIXING_IN", MIXING_IN)
("MIXING_OUT", MIXING_OUT)
("MIXING_IN_1D", MIXING_IN_1D)
("MIXING_OUT_1D", MIXING_OUT_1D)
("SUPERSONIC_OUTFLOW", SUPERSONIC_OUTFLOW)
("RADIAL_EQUILIBRIUM", RADIAL_EQUILIBRIUM)
("TOTAL_CONDITIONS_PT_1D", TOTAL_CONDITIONS_PT_1D)
("STATIC_PRESSURE_1D", STATIC_PRESSURE_1D);

/*!
 * \brief types of mixing process for averaging quantities at the boundaries.
 */
enum AVERAGEPROCESS_TYPE {
  ALGEBRAIC = 1,		/*!< \brief an algebraic average is computed at the boundary of interest. */
  AREA = 2,           /*!< \brief an area average is computed at the boundary of interest. */
  MIXEDOUT = 3,		 /*!< \brief an mixed-out average is computed at the boundary of interest. */
  MASSFLUX = 4           /*!< \brief a mass flow average is computed at the boundary of interest. */

};

static const map<string, AVERAGEPROCESS_TYPE> AverageProcess_Map = CCreateMap<string, AVERAGEPROCESS_TYPE>
("ALGEBRAIC", ALGEBRAIC)
("AREA", AREA)
("MIXEDOUT",  MIXEDOUT)
("MASSFLUX", MASSFLUX);

/*!
 * \brief types of mixing process for averaging quantities at the boundaries.
 */
enum MIXINGPLANE_INTERFACE_TYPE {
  MATCHING = 1,		/*!< \brief an algebraic average is computed at the boundary of interest. */
  NEAREST_SPAN = 2,           /*!< \brief an area average is computed at the boundary of interest. */
  LINEAR_INTERPOLATION = 3		 /*!< \brief an mixed-out average is computed at the boundary of interest. */
};

static const map<string, MIXINGPLANE_INTERFACE_TYPE> MixingPlaneInterface_Map = CCreateMap<string, MIXINGPLANE_INTERFACE_TYPE>
("MATCHING", MATCHING)
("NEAREST_SPAN",  NEAREST_SPAN)
("LINEAR_INTERPOLATION", LINEAR_INTERPOLATION);

/*!
 * \brief this option allow to compute the span-wise section in different ways.
 */
enum SPANWISE_TYPE {
  AUTOMATIC = 1,		/*!< \brief number of span-wise section are computed automatically */
  EQUISPACED = 2           /*!< \brief number of span-wise section are specified from the user */
};

static const map<string, SPANWISE_TYPE> SpanWise_Map = CCreateMap<string, SPANWISE_TYPE>
("AUTOMATIC", AUTOMATIC)
("EQUISPACED", EQUISPACED);

/*!
 * \brief types of mixing process for averaging quantities at the boundaries.
 */
enum TURBOMACHINERY_TYPE {
  AXIAL       = 1,		/*!< \brief axial turbomachinery. */
  CENTRIFUGAL = 2,    /*!< \brief centrifugal turbomachinery. */
  CENTRIPETAL = 3,		 /*!< \brief centripetal turbomachinery. */
  CENTRIPETAL_AXIAL = 4,		 /*!< \brief mixed flow turbine. */
  AXIAL_CENTRIFUGAL = 5		 /*!< \brief mixed flow turbine. */
};

static const map<string, TURBOMACHINERY_TYPE> TurboMachinery_Map = CCreateMap<string, TURBOMACHINERY_TYPE>
("AXIAL", AXIAL)
("CENTRIFUGAL", CENTRIFUGAL)
("CENTRIPETAL",  CENTRIPETAL)
("CENTRIPETAL_AXIAL",  CENTRIPETAL_AXIAL)
("AXIAL_CENTRIFUGAL",  AXIAL_CENTRIFUGAL);

///*!
// * \brief types of Turbomachinery performance indicators.
// */
//enum TURBO_PERFORMANCE_TYPE {
//  BLADE   = 1,		/*!< \brief Turbomachinery blade performances. */
//  STAGE = 2,      /*!< \brief Turbomachinery blade stage performances. */
//  TURBINE              = 3		/*!< \brief Turbomachinery turbine performances. */
//};
//
//static const map<string, TURBO_PERFORMANCE_TYPE> TurboPerformance_Map = CCreateMap<string, TURBO_PERFORMANCE_TYPE>
//("BLADE", BLADE)
//("STAGE", STAGE)
//("TURBINE", TURBINE);

/*!
 * \brief types of Turbomachinery performance flag.
 */
enum TURBO_MARKER_TYPE{
  INFLOW   = 1,		/*!< \brief flag for inflow marker for compute turboperformance. */
  OUTFLOW = 2     /*!< \brief flag for outflow marker for compute turboperformance. */
};

/*!
 * \brief types inlet boundary treatments
 */
enum INLET_TYPE {
  TOTAL_CONDITIONS = 1,		/*!< \brief User specifies total pressure, total temperature, and flow direction. */
  MASS_FLOW = 2,           /*!< \brief User specifies density and velocity (mass flow). */
  INPUT_FILE = 3,           /*!< \brief User specifies an input file. */
  VELOCITY_INLET = 4,       /*!< \brief Velocity inlet for an incompressible flow. */
  PRESSURE_INLET = 5        /*!< \brief Total pressure inlet for an incompressible flow. */
};
static const map<string, INLET_TYPE> Inlet_Map = CCreateMap<string, INLET_TYPE>
("TOTAL_CONDITIONS", TOTAL_CONDITIONS)
("MASS_FLOW", MASS_FLOW)
("INPUT_FILE", INPUT_FILE)
("VELOCITY_INLET", VELOCITY_INLET)
("PRESSURE_INLET", PRESSURE_INLET);

/*!
 * \brief types outlet boundary treatments
 */
enum OUTLET_TYPE {
  PRESSURE_OUTLET = 1,    /*!< \brief Gauge pressure outlet for incompressible flow */
  MASS_FLOW_OUTLET = 2,   /*!< \brief Mass flow outlet for incompressible flow. */
};
static const map<string, OUTLET_TYPE> Outlet_Map = CCreateMap<string, OUTLET_TYPE>
("PRESSURE_OUTLET", PRESSURE_OUTLET)
("MASS_FLOW_OUTLET", MASS_FLOW_OUTLET);

/*!
 * \brief types engine inflow boundary treatments
 */
enum ENGINE_INFLOW_TYPE {
  FAN_FACE_MACH = 1,	         /*!< \brief User specifies fan face mach number. */
  FAN_FACE_MDOT = 2,           /*!< \brief User specifies Static pressure. */
  FAN_FACE_PRESSURE = 3        /*!< \brief User specifies Static pressure. */
};
static const map<string, ENGINE_INFLOW_TYPE> Engine_Inflow_Map = CCreateMap<string, ENGINE_INFLOW_TYPE>
("FAN_FACE_MACH", FAN_FACE_MACH)
("FAN_FACE_MDOT", FAN_FACE_MDOT)
("FAN_FACE_PRESSURE", FAN_FACE_PRESSURE);

/*!
 * \brief types actuator disk boundary treatments
 */
enum ACTDISK_TYPE {
  VARIABLES_JUMP = 1,		/*!< \brief User specifies the variables jump. */
  BC_THRUST = 2,     /*!< \brief User specifies the BC thrust. */
  NET_THRUST = 3,     /*!< \brief User specifies the Net thrust. */
  DRAG_MINUS_THRUST = 4,     /*!< \brief User specifies the D-T. */
  MASSFLOW = 5,     /*!< \brief User specifies the massflow. */
  POWER = 6     /*!< \brief User specifies the power. */
};
static const map<string, ACTDISK_TYPE> ActDisk_Map = CCreateMap<string, ACTDISK_TYPE>
("VARIABLES_JUMP", VARIABLES_JUMP)
("BC_THRUST", BC_THRUST)
("NET_THRUST", NET_THRUST)
("DRAG_MINUS_THRUST", DRAG_MINUS_THRUST)
("MASSFLOW", MASSFLOW)
("POWER", POWER);

/*!
 * \brief types of geometric entities based on VTK nomenclature
 */
enum GEO_TYPE {
  VERTEX = 1,   		/*!< \brief VTK nomenclature for defining a vertex element. */
  LINE = 3,			/*!< \brief VTK nomenclature for defining a line element. */
  TRIANGLE = 5, 		/*!< \brief VTK nomenclature for defining a triangle element. */
  QUADRILATERAL = 9,		/*!< \brief VTK nomenclature for defining a quadrilateral element. */
  TETRAHEDRON = 10,     	/*!< \brief VTK nomenclature for defining a tetrahedron element. */
  HEXAHEDRON = 12,      	/*!< \brief VTK nomenclature for defining a hexahedron element. */
  PRISM = 13,     		/*!< \brief VTK nomenclature for defining a prism element. */
  PYRAMID = 14  		/*!< \brief VTK nomenclature for defining a pyramid element. */
};

/*!
 * \brief types of objective functions
 */
enum ENUM_OBJECTIVE {
  DRAG_COEFFICIENT = 1, 	      /*!< \brief Drag objective function definition. */
  LIFT_COEFFICIENT = 2, 	      /*!< \brief Lift objective function definition. */
  SIDEFORCE_COEFFICIENT = 3,	  /*!< \brief Side force objective function definition. */
  EFFICIENCY = 4,		            /*!< \brief Efficiency objective function definition. */
  INVERSE_DESIGN_PRESSURE = 5,	/*!< \brief Pressure objective function definition (inverse design). */
  INVERSE_DESIGN_HEATFLUX = 6,  /*!< \brief Heat flux objective function definition (inverse design). */
  TOTAL_HEATFLUX = 7,           /*!< \brief Total heat flux. */
  MAXIMUM_HEATFLUX = 8,         /*!< \brief Maximum heat flux. */
  TOTAL_AVG_TEMPERATURE = 70,   /*!< \brief Total averaged temperature. */
  MOMENT_X_COEFFICIENT = 9,	    /*!< \brief Pitching moment objective function definition. */
  MOMENT_Y_COEFFICIENT = 10,    /*!< \brief Rolling moment objective function definition. */
  MOMENT_Z_COEFFICIENT = 11,    /*!< \brief Yawing objective function definition. */
  EQUIVALENT_AREA = 12,		      /*!< \brief Equivalent area objective function definition. */
  NEARFIELD_PRESSURE = 13,	    /*!< \brief NearField Pressure objective function definition. */
  FORCE_X_COEFFICIENT = 14,	    /*!< \brief X-direction force objective function definition. */
  FORCE_Y_COEFFICIENT = 15,	    /*!< \brief Y-direction force objective function definition. */
  FORCE_Z_COEFFICIENT = 16,	    /*!< \brief Z-direction force objective function definition. */
  THRUST_COEFFICIENT = 17,		  /*!< \brief Thrust objective function definition. */
  TORQUE_COEFFICIENT = 18,		  /*!< \brief Torque objective function definition. */
  FIGURE_OF_MERIT = 19,		      /*!< \brief Rotor Figure of Merit objective function definition. */
  BUFFET_SENSOR = 20,             /*!< \brief Sensor for detecting separation. */
  SURFACE_TOTAL_PRESSURE = 28, 	    /*!< \brief Total Pressure objective function definition. */
  SURFACE_STATIC_PRESSURE = 29,      /*!< \brief Static Pressure objective function definition. */
  SURFACE_MASSFLOW = 30,           /*!< \brief Mass Flow Rate objective function definition. */
  SURFACE_MACH = 51,           /*!< \brief Mach number objective function definition. */
  SURFACE_UNIFORMITY = 52,           /*!< \brief Flow uniformity objective function definition. */
  SURFACE_SECONDARY = 53,           /*!< \brief Secondary flow strength objective function definition. */
  SURFACE_MOM_DISTORTION = 54,           /*!< \brief Momentum distortion objective function definition. */
  SURFACE_SECOND_OVER_UNIFORM = 55,   /*!< \brief Secondary over uniformity (relative secondary strength) objective function definition. */
  SURFACE_PRESSURE_DROP = 56, 	    /*!< \brief Pressure drop objective function definition. */
  CUSTOM_OBJFUNC = 31, 	           /*!< \brief Custom objective function definition. */
  TOTAL_PRESSURE_LOSS = 39,
  KINETIC_ENERGY_LOSS = 40,
  TOTAL_EFFICIENCY = 41,
  TOTAL_STATIC_EFFICIENCY = 42,
  EULERIAN_WORK = 43,
  TOTAL_ENTHALPY_IN = 44,
  FLOW_ANGLE_IN = 45,
  FLOW_ANGLE_OUT = 46,
  MASS_FLOW_IN = 47,
  MASS_FLOW_OUT = 48,
  PRESSURE_RATIO = 49,
  ENTROPY_GENERATION = 50,
  REFERENCE_GEOMETRY=60,          /*!<\brief Norm of displacements with respect to target geometry. */
  REFERENCE_NODE=61,              /*!<\brief Objective function defined as the difference of a particular node respect to a reference position. */
  VOLUME_FRACTION=62,             /*!<\brief Volume average physical density, for material-based topology optimization applications. */
  TOPOL_DISCRETENESS=63,          /*!<\brief Measure of the discreteness of the current topology. */
  TOPOL_COMPLIANCE=64             /*!<\brief Measure of the discreteness of the current topology. */
};

static const map<string, ENUM_OBJECTIVE> Objective_Map = CCreateMap<string, ENUM_OBJECTIVE>
("DRAG", DRAG_COEFFICIENT)
("LIFT", LIFT_COEFFICIENT)
("SIDEFORCE", SIDEFORCE_COEFFICIENT)
("EFFICIENCY", EFFICIENCY)
("INVERSE_DESIGN_PRESSURE", INVERSE_DESIGN_PRESSURE)
("INVERSE_DESIGN_HEATFLUX", INVERSE_DESIGN_HEATFLUX)
("MOMENT_X", MOMENT_X_COEFFICIENT)
("MOMENT_Y", MOMENT_Y_COEFFICIENT)
("MOMENT_Z", MOMENT_Z_COEFFICIENT)
("EQUIVALENT_AREA", EQUIVALENT_AREA)
("NEARFIELD_PRESSURE", NEARFIELD_PRESSURE)
("FORCE_X", FORCE_X_COEFFICIENT)
("FORCE_Y", FORCE_Y_COEFFICIENT)
("FORCE_Z", FORCE_Z_COEFFICIENT)
("THRUST", THRUST_COEFFICIENT)
("TORQUE", TORQUE_COEFFICIENT)
("TOTAL_HEATFLUX", TOTAL_HEATFLUX)
("MAXIMUM_HEATFLUX", MAXIMUM_HEATFLUX)
("TOTAL_AVG_TEMPERATURE", TOTAL_AVG_TEMPERATURE)
("FIGURE_OF_MERIT", FIGURE_OF_MERIT)
("BUFFET", BUFFET_SENSOR)
("SURFACE_TOTAL_PRESSURE", SURFACE_TOTAL_PRESSURE)
("SURFACE_STATIC_PRESSURE", SURFACE_STATIC_PRESSURE)
("SURFACE_MASSFLOW", SURFACE_MASSFLOW)
("SURFACE_MACH", SURFACE_MACH)
("SURFACE_UNIFORMITY", SURFACE_UNIFORMITY)
("SURFACE_SECONDARY", SURFACE_SECONDARY)
("SURFACE_MOM_DISTORTION", SURFACE_MOM_DISTORTION)
("SURFACE_SECOND_OVER_UNIFORM", SURFACE_SECOND_OVER_UNIFORM)
("SURFACE_PRESSURE_DROP", SURFACE_PRESSURE_DROP)
("CUSTOM_OBJFUNC", CUSTOM_OBJFUNC)
("TOTAL_EFFICIENCY", TOTAL_EFFICIENCY)
("TOTAL_STATIC_EFFICIENCY", TOTAL_STATIC_EFFICIENCY)
("TOTAL_PRESSURE_LOSS", TOTAL_PRESSURE_LOSS)
("EULERIAN_WORK", EULERIAN_WORK)
("TOTAL_ENTHALPY_IN", TOTAL_ENTHALPY_IN)
("FLOW_ANGLE_IN", FLOW_ANGLE_IN)
("FLOW_ANGLE_OUT", FLOW_ANGLE_OUT)
("MASS_FLOW_IN", MASS_FLOW_IN)
("MASS_FLOW_OUT", MASS_FLOW_OUT)
("PRESSURE_RATIO",  PRESSURE_RATIO)
("ENTROPY_GENERATION",  ENTROPY_GENERATION)
("KINETIC_ENERGY_LOSS", KINETIC_ENERGY_LOSS)
("REFERENCE_GEOMETRY", REFERENCE_GEOMETRY)
("REFERENCE_NODE", REFERENCE_NODE)
("VOLUME_FRACTION", VOLUME_FRACTION)
("TOPOL_DISCRETENESS", TOPOL_DISCRETENESS)
("TOPOL_COMPLIANCE", TOPOL_COMPLIANCE);

/*!
 * \brief types of residual criteria equations
 */

enum ENUM_RESIDUAL {
	RHO_RESIDUAL = 1, 	      /*!< \brief Rho equation residual criteria equation. */
	RHO_ENERGY_RESIDUAL = 2 	      /*!< \brief RhoE equation residual criteria equation. */
};

static const map<string, ENUM_RESIDUAL> Residual_Map = CCreateMap<string, ENUM_RESIDUAL>
("RHO", RHO_RESIDUAL)
("RHO_ENERGY", RHO_ENERGY_RESIDUAL);

/*!
 * \brief types of residual criteria for structural problems
 */

enum ENUM_RESFEM {
  RESFEM_RELATIVE = 1,         /*!< \brief Relative criteria: Res/Res0. */
  RESFEM_ABSOLUTE = 2          /*!< \brief Absolute criteria: abs(Res). */
};

static const map<string, ENUM_RESFEM> ResFem_Map = CCreateMap<string, ENUM_RESFEM>
("RELATIVE", RESFEM_RELATIVE)
("ABSOLUTE", RESFEM_ABSOLUTE);

/*!
 * \brief types of sensitivities to compute
 */
enum ENUM_SENS {
  SENS_GEOMETRY = 1,    	/*!< \brief Geometrical sensitivity. */
  SENS_MACH = 2,		/*!< \brief Mach number sensitivity. */
  SENS_AOA = 3, 		/*!< \brief Angle of attack sensitivity. */
  SENS_AOS = 4  		/*!< \brief Angle of Sideslip sensitivity. */
};
static const map<string, ENUM_SENS> Sens_Map = CCreateMap<string, ENUM_SENS>
("SENS_GEOMETRY", SENS_GEOMETRY)
("SENS_MACH", SENS_MACH)
("SENS_AOA", SENS_AOA)
("SENS_AOS", SENS_AOS);

/*!
 * \brief types of grid adaptation/refinement
 */
enum ENUM_ADAPT {
  NO_ADAPT = 0,                 /*!< \brief No grid adaptation. */
  FULL = 1,			/*!< \brief Do a complete grid refinement of all the computational grids. */
  FULL_FLOW = 2,		/*!< \brief Do a complete grid refinement of the flow grid. */
  FULL_ADJOINT = 3,		/*!< \brief Do a complete grid refinement of the adjoint grid. */
  GRAD_FLOW = 5,		/*!< \brief Do a gradient based grid adaptation of the flow grid. */
  GRAD_ADJOINT = 6,		/*!< \brief Do a gradient based grid adaptation of the adjoint grid. */
  GRAD_FLOW_ADJ = 7,		/*!< \brief Do a gradient based grid adaptation of the flow and adjoint grid. */
  COMPUTABLE = 9,		/*!< \brief Apply a computable error grid adaptation. */
  REMAINING = 10,		/*!< \brief Apply a remaining error grid adaptation. */
  WAKE = 12,			/*!< \brief Do a grid refinement on the wake. */
  SMOOTHING = 14,		/*!< \brief Do a grid smoothing of the geometry. */
  SUPERSONIC_SHOCK = 15,	/*!< \brief Do a grid smoothing. */
  PERIODIC = 17			/*!< \brief Add the periodic halo cells. */
};
static const map<string, ENUM_ADAPT> Adapt_Map = CCreateMap<string, ENUM_ADAPT>
("NONE", NO_ADAPT)
("FULL", FULL)
("FULL_FLOW", FULL_FLOW)
("FULL_ADJOINT", FULL_ADJOINT)
("GRAD_FLOW", GRAD_FLOW)
("GRAD_ADJOINT", GRAD_ADJOINT)
("GRAD_FLOW_ADJ", GRAD_FLOW_ADJ)
("COMPUTABLE", COMPUTABLE)
("REMAINING", REMAINING)
("WAKE", WAKE)
("SMOOTHING", SMOOTHING)
("SUPERSONIC_SHOCK", SUPERSONIC_SHOCK)
("PERIODIC", PERIODIC);

/*!
 * \brief types of input file formats
 */
enum ENUM_INPUT {
  SU2       = 1,  /*!< \brief SU2 input format. */
  CGNS_GRID = 2,  /*!< \brief CGNS input format for the computational grid. */
  RECTANGLE = 3,  /*!< \brief 2D rectangular mesh with N x M points of size Lx x Ly. */
  BOX       = 4   /*!< \brief 3D box mesh with N x M x L points of size Lx x Ly x Lz. */
};
static const map<string, ENUM_INPUT> Input_Map = CCreateMap<string, ENUM_INPUT>
("SU2", SU2)
("CGNS", CGNS_GRID)
("RECTANGLE", RECTANGLE)
("BOX", BOX);

/*!
 * \brief type of solution output file formats
 */
enum ENUM_OUTPUT {
<<<<<<< HEAD
  TECPLOT = 1,  		       /*!< \brief Tecplot format for the solution output. */
  TECPLOT_BINARY = 2,      /*!< \brief Tecplot binary format for the solution output. */
  FIELDVIEW = 3,  		     /*!< \brief FieldView format for the solution output. */
  FIELDVIEW_BINARY = 4,    /*!< \brief FieldView binary format for the solution output. */
  CSV = 5,			           /*!< \brief Comma-separated values format for the solution output. */
  CGNS_SOL = 6,  	      	 /*!< \brief CGNS format for the solution output. */
  PARAVIEW = 7,  		       /*!< \brief Paraview ASCII format for the solution output. */
  PARAVIEW_BINARY = 8,     /*!< \brief Paraview binary format for the solution output. */
  SU2_MESH      = 9,       /*!< \brief SU2 mesh format (only used internally). */
  SU2_RESTART_BINARY = 10, /*!< \brief SU2 binary restart format (only used internally). */
  SU2_RESTART_ASCII = 11,  /*!< \brief SU2 ASCII restart format (only used internally). */
  STL = 12,			           /*!< \brief STL ASCII format for surface solution output. */
  STL_BINARY = 13	         /*!< \brief STL binary format for surface solution output. */
=======
  TECPLOT = 1,  		     /*!< \brief Tecplot format for the solution output. */
  TECPLOT_BINARY = 2,    /*!< \brief Tecplot binary format for the solution output. */
  SURFACE_TECPLOT = 3,  		     /*!< \brief Tecplot format for the solution output. */
  SURFACE_TECPLOT_BINARY = 4,    /*!< \brief Tecplot binary format for the solution output. */
  CSV = 5,			         /*!< \brief Comma-separated values format for the solution output. */
  SURFACE_CSV = 6,			 /*!< \brief Comma-separated values format for the solution output. */  
  PARAVIEW = 7,  		     /*!< \brief Paraview ASCII format for the solution output. */
  PARAVIEW_BINARY = 8,   /*!< \brief Paraview binary format for the solution output. */
  SURFACE_PARAVIEW = 9,  		     /*!< \brief Paraview ASCII format for the solution output. */
  SURFACE_PARAVIEW_BINARY = 10,   /*!< \brief Paraview binary format for the solution output. */
  MESH      = 11,      /*!< \brief SU2 mesh format. */
  RESTART_BINARY = 12,/*!< \brief SU2 binary restart format. */
  RESTART_ASCII = 13,  /*!< \brief SU2 ASCII restart format. */
  CGNS = 14
>>>>>>> 5c58d5ed
};

static const map<string, ENUM_OUTPUT> Output_Map = CCreateMap<string, ENUM_OUTPUT>
("TECPLOT_ASCII", TECPLOT)
("TECPLOT", TECPLOT_BINARY)
("SURFACE_TECPLOT_ASCII", SURFACE_TECPLOT)
("SURFACE_TECPLOT", SURFACE_TECPLOT_BINARY)
("CSV", CSV)
<<<<<<< HEAD
("CGNS", CGNS_SOL)
("PARAVIEW", PARAVIEW)
("PARAVIEW_BINARY", PARAVIEW_BINARY)
("STL", STL)
("STL_BINARY", STL_BINARY);
=======
("SURFACE_CSV", SURFACE_CSV)
("PARAVIEW_ASCII", PARAVIEW)
("PARAVIEW", PARAVIEW_BINARY)
("SURFACE_PARAVIEW_ASCII", SURFACE_PARAVIEW)
("SURFACE_PARAVIEW", SURFACE_PARAVIEW_BINARY)
("RESTART_ASCII", RESTART_ASCII)
("RESTART", RESTART_BINARY)
("CGNS", CGNS);

/*!
 * \brief type of solution output file formats
 */
enum ENUM_TAB_OUTPUT {
  TAB_CSV = 1,			         /*!< \brief Comma-separated values format for the solution output. */
  TAB_TECPLOT = 2            /*!< \brief Tecplot format for the solution output. */
};

static const map<string, ENUM_TAB_OUTPUT> TabOutput_Map = CCreateMap<string, ENUM_TAB_OUTPUT>
("CSV", TAB_CSV)
("TECPLOT", TAB_TECPLOT);
>>>>>>> 5c58d5ed

/*!
 * \brief type of volume sensitivity file formats (inout to SU2_DOT)
 */
enum ENUM_SENSITIVITY {
  SU2_NATIVE = 1,           /*!< \brief SU2 native binary format for the volume sensitivity input. */
  UNORDERED_ASCII = 2           /*!< \brief Unordered ASCII list (x,y,z,dJ/dx,dJ/dy/dJ/dz) format for the volume sensitivity input. */
};

static const map<string, ENUM_SENSITIVITY> Sensitivity_Map = CCreateMap<string, ENUM_SENSITIVITY>
("SU2_NATIVE", SU2_NATIVE)
("UNORDERED_ASCII", UNORDERED_ASCII);

/*!
 * \brief type of jump definition
 */
enum JUMP_DEFINITION {
  DIFFERENCE = 1,     /*!< \brief Jump given by a difference in values. */
  RATIO = 2           /*!< \brief Jump given by a ratio. */
};
static const map<string, JUMP_DEFINITION> Jump_Map = CCreateMap<string, JUMP_DEFINITION>
("DIFFERENCE", DIFFERENCE)
("RATIO", RATIO);

/*!
 * \brief type of multigrid cycle
 */
enum MG_CYCLE {
  V_CYCLE = 0,  		/*!< \brief V cycle. */
  W_CYCLE = 1,			/*!< \brief W cycle. */
  FULLMG_CYCLE = 2  /*!< \brief FullMG cycle. */
};
static const map<string, MG_CYCLE> MG_Cycle_Map = CCreateMap<string, MG_CYCLE>
("V_CYCLE", V_CYCLE)
("W_CYCLE", W_CYCLE)
("FULLMG_CYCLE", FULLMG_CYCLE);

/*!
 * \brief type of solution output variables
 */
enum ENUM_OUTPUT_VARS {
  DENSITY = 1,      /*!< \brief Density. */
  VEL_X = 2,        /*!< \brief X-component of velocity. */
  VEL_Y = 3,        /*!< \brief Y-component of velocity. */
  VEL_Z = 4,        /*!< \brief Z-component of velocity. */
  PRESSURE = 5, 		/*!< \brief Static pressure. */
  MACH = 6,         /*!< \brief Mach number. */
  TEMPERATURE = 7,  /*!< \brief Temperature. */
  LAM_VISC = 8,     /*!< \brief Laminar viscosity. */
  EDDY_VISC = 9     /*!< \brief Eddy viscosity. */
};
static const map<string, ENUM_OUTPUT_VARS> Output_Vars_Map = CCreateMap<string, ENUM_OUTPUT_VARS>
("DENSITY", DENSITY)
("VEL_X", VEL_X)
("VEL_Y", VEL_Y)
("VEL_Z", VEL_Z)
("PRESSURE", PRESSURE)
("MACH", MACH)
("TEMPERATURE", TEMPERATURE)
("LAM_VISC", LAM_VISC)
("EDDY_VISC", EDDY_VISC);

/*!
 * \brief types of design parameterizations
 */
enum ENUM_PARAM {
  NO_DEFORMATION = 0,       /*!< \brief No deformation. */

  TRANSLATION = 1,		       /*!< \brief Surface movement as design variable. */
  ROTATION = 2,			         /*!< \brief Surface rotation as design variable. */
  SCALE = 3,			           /*!< \brief Surface rotation as design variable. */
  
  FFD_SETTING = 10,		       /*!< \brief No surface deformation. */
  FFD_CONTROL_POINT = 11,	   /*!< \brief Free form deformation for 3D design (change a control point). */
  FFD_NACELLE = 12,	         /*!< \brief Free form deformation for 3D design (change a control point). */
  FFD_GULL = 13,	             /*!< \brief Free form deformation for 3D design (change a control point). */
  FFD_CAMBER = 14,		         /*!< \brief Free form deformation for 3D design (camber change). */
  FFD_TWIST = 15,		         /*!< \brief Free form deformation for 3D design (change the twist angle of a section). */
  FFD_THICKNESS = 16,		     /*!< \brief Free form deformation for 3D design (thickness change). */
  FFD_ROTATION = 18,		     /*!< \brief Free form deformation for 3D design (rotation around a line). */
  FFD_CONTROL_POINT_2D = 19, /*!< \brief Free form deformation for 2D design (change a control point). */
  FFD_CAMBER_2D = 20,		     /*!< \brief Free form deformation for 3D design (camber change). */
  FFD_THICKNESS_2D = 21,		 /*!< \brief Free form deformation for 3D design (thickness change). */
  FFD_TWIST_2D = 22,		     /*!< \brief Free form deformation for 3D design (camber change). */
  FFD_CONTROL_SURFACE = 23,	 /*!< \brief Free form deformation for 3D design (control surface). */
  FFD_ANGLE_OF_ATTACK = 24,   /*!< \brief Angle of attack for FFD problem. */

  HICKS_HENNE = 30,	         /*!< \brief Hicks-Henne bump function for airfoil deformation. */
  PARABOLIC = 31,		         /*!< \brief Parabolic airfoil definition as design variables. */
  NACA_4DIGITS = 32,	       /*!< \brief The four digits NACA airfoil family as design variables. */
  AIRFOIL = 33,		           /*!< \brief Airfoil definition as design variables. */
  CST = 34,                  /*!< \brief CST method with Kulfan parameters for airfoil deformation. */
  SURFACE_BUMP = 35,	       /*!< \brief Surfacebump function for flat surfaces deformation. */
  SURFACE_FILE = 36,		     /*!< \brief Nodal coordinates for surface set using a file (external parameterization). */
  
  DV_EFIELD = 40,            /*!< \brief Electric field in deformable membranes. */
  DV_YOUNG = 41,
  DV_POISSON = 42,
  DV_RHO = 43,
  DV_RHO_DL = 44,
  
  TRANSLATE_GRID = 50,       /*!< \brief Translate the volume grid. */
  ROTATE_GRID = 51,          /*!< \brief Rotate the volume grid */
  SCALE_GRID = 52,           /*!< \brief Scale the volume grid. */
  
  ANGLE_OF_ATTACK = 101	   /*!< \brief Angle of attack for airfoils. */
};
static const map<string, ENUM_PARAM> Param_Map = CCreateMap<string, ENUM_PARAM>
("FFD_SETTING", FFD_SETTING)
("FFD_CONTROL_POINT_2D", FFD_CONTROL_POINT_2D)
("FFD_TWIST_2D", FFD_TWIST_2D)
("FFD_ANGLE_OF_ATTACK", FFD_ANGLE_OF_ATTACK)
("FFD_CAMBER_2D", FFD_CAMBER_2D)
("FFD_THICKNESS_2D", FFD_THICKNESS_2D)
("HICKS_HENNE", HICKS_HENNE)
("SURFACE_BUMP", SURFACE_BUMP)
("ANGLE_OF_ATTACK", ANGLE_OF_ATTACK)
("NACA_4DIGITS", NACA_4DIGITS)
("TRANSLATION", TRANSLATION)
("ROTATION", ROTATION)
("SCALE", SCALE)
("FFD_CONTROL_POINT", FFD_CONTROL_POINT)
("FFD_ROTATION", FFD_ROTATION)
("FFD_CONTROL_SURFACE", FFD_CONTROL_SURFACE)
("FFD_NACELLE", FFD_NACELLE)
("FFD_GULL", FFD_GULL)
("FFD_TWIST", FFD_TWIST)
("FFD_CAMBER", FFD_CAMBER)
("FFD_THICKNESS", FFD_THICKNESS)
("PARABOLIC", PARABOLIC)
("AIRFOIL", AIRFOIL)
("SURFACE_FILE", SURFACE_FILE)
("NO_DEFORMATION", NO_DEFORMATION)
("CST", CST)
("ELECTRIC_FIELD", DV_EFIELD)
("YOUNG_MODULUS", DV_YOUNG)
("POISSON_RATIO", DV_POISSON)
("STRUCTURAL_DENSITY", DV_RHO)
("DEAD_WEIGHT", DV_RHO_DL)
("TRANSLATE_GRID", TRANSLATE_GRID)
("ROTATE_GRID", ROTATE_GRID)
("SCALE_GRID", SCALE_GRID)
;


/*!
 * \brief types of FFD Blending function
 */
enum ENUM_FFD_BLENDING{
  BSPLINE_UNIFORM = 0,
  BEZIER = 1,
};
static const map<string, ENUM_FFD_BLENDING> Blending_Map = CCreateMap<string, ENUM_FFD_BLENDING>
("BSPLINE_UNIFORM", BSPLINE_UNIFORM)
("BEZIER", BEZIER);

/*!
 * \brief types of solvers for solving linear systems
 */
enum ENUM_LINEAR_SOLVER {
  STEEPEST_DESCENT = 1,		/*!< \brief Steepest descent method for point inversion algoritm (Free-Form). */
  NEWTON = 2,			/*!< \brief Newton method for point inversion algorithm (Free-Form). */
  QUASI_NEWTON = 3,		/*!< \brief Quasi Newton method for point inversion algorithm (Free-Form). */
  CONJUGATE_GRADIENT = 4,	/*!< \brief Preconditionated conjugate gradient method for grid deformation. */
  FGMRES = 5,    	/*!< \brief Flexible Generalized Minimal Residual method. */
  BCGSTAB = 6,	/*!< \brief BCGSTAB - Biconjugate Gradient Stabilized Method (main solver). */
  RESTARTED_FGMRES = 7,  /*!< \brief Flexible Generalized Minimal Residual method with restart. */
  SMOOTHER = 8,    /*!< \brief Iterative smoother. */
  PASTIX_LDLT = 9, /*!< \brief PaStiX LDLT (complete) factorization. */
  PASTIX_LU = 10,  /*!< \brief PaStiX LU (complete) factorization. */
};
static const map<string, ENUM_LINEAR_SOLVER> Linear_Solver_Map = CCreateMap<string, ENUM_LINEAR_SOLVER>
("STEEPEST_DESCENT", STEEPEST_DESCENT)
("NEWTON", NEWTON)
("QUASI_NEWTON", QUASI_NEWTON)
("CONJUGATE_GRADIENT", CONJUGATE_GRADIENT)
("BCGSTAB", BCGSTAB)
("FGMRES", FGMRES)
("RESTARTED_FGMRES", RESTARTED_FGMRES)
("SMOOTHER", SMOOTHER)
("PASTIX_LDLT", PASTIX_LDLT)
("PASTIX_LU", PASTIX_LU);

/*!
 * \brief types surface continuity at the intersection with the FFD
 */
enum ENUM_FFD_CONTINUITY {
  DERIVATIVE_NONE = 0,		/*!< \brief No derivative continuity. */
  DERIVATIVE_1ST = 1,		/*!< \brief First derivative continuity. */
  DERIVATIVE_2ND = 2,	/*!< \brief Second derivative continuity. */
  USER_INPUT = 3			      /*!< \brief User input. */
};
static const map<string, ENUM_FFD_CONTINUITY> Continuity_Map = CCreateMap<string, ENUM_FFD_CONTINUITY>
("NO_DERIVATIVE", DERIVATIVE_NONE)
("1ST_DERIVATIVE", DERIVATIVE_1ST)
("2ND_DERIVATIVE", DERIVATIVE_2ND)
("USER_INPUT", USER_INPUT);

/*!
 * \brief types of coordinates systems for the FFD
 */
enum ENUM_FFD_COORD_SYSTEM {
  CARTESIAN = 0,
  CYLINDRICAL = 1,
  SPHERICAL = 2,
  POLAR = 3
};
static const map<string, ENUM_FFD_COORD_SYSTEM> CoordSystem_Map = CCreateMap<string, ENUM_FFD_COORD_SYSTEM>
("CARTESIAN", CARTESIAN)
("CYLINDRICAL", CYLINDRICAL)
("SPHERICAL", SPHERICAL)
("POLAR", POLAR);

/*!
 * \brief types of sensitivity smoothing
 */
enum ENUM_SENS_SMOOTHING {
  NO_SMOOTH = 0,		/*!< \brief No smoothing. */
  SOBOLEV = 1,		/*!< \brief Sobolev gradient smoothing. */
  BIGRID = 2	/*!< \brief Bi-grid technique smoothing. */
};
static const map<string, ENUM_SENS_SMOOTHING> Sens_Smoothing_Map = CCreateMap<string, ENUM_SENS_SMOOTHING>
("NONE", NO_SMOOTH)
("SOBOLEV", SOBOLEV)
("BIGRID", BIGRID);

/*!
 * \brief types of preconditioners for the linear solver
 */
enum ENUM_LINEAR_SOLVER_PREC {
  JACOBI = 1,		/*!< \brief Jacobi preconditioner. */
  LU_SGS = 2,		/*!< \brief LU SGS preconditioner. */
  LINELET = 3,  /*!< \brief Line implicit preconditioner. */
  ILU = 4,      /*!< \brief ILU(k) preconditioner. */
  PASTIX_ILU= 5,  /*!< \brief PaStiX ILU(k) preconditioner. */
  PASTIX_LU_P= 6,  /*!< \brief PaStiX LU as preconditioner. */
  PASTIX_LDLT_P= 7, /*!< \brief PaStiX LDLT as preconditioner. */
};
static const map<string, ENUM_LINEAR_SOLVER_PREC> Linear_Solver_Prec_Map = CCreateMap<string, ENUM_LINEAR_SOLVER_PREC>
("JACOBI", JACOBI)
("LU_SGS", LU_SGS)
("LINELET", LINELET)
("ILU", ILU)
("PASTIX_ILU", PASTIX_ILU)
("PASTIX_LU", PASTIX_LU_P)
("PASTIX_LDLT", PASTIX_LDLT_P);

/*!
 * \brief types of analytic definitions for various geometries
 */
enum ENUM_GEO_ANALYTIC {
  NO_GEO_ANALYTIC = 0,          /*!< \brief No analytic definition of the geometry. */
  NACA0012_AIRFOIL = 1, 	/*!< \brief Use the analytical definition of the NACA0012 for doing the grid adaptation. */
  NACA4412_AIRFOIL = 2, 	/*!< \brief Use the analytical definition of the NACA4412 for doing the grid adaptation. */
  CYLINDER = 3, 		/*!< \brief Use the analytical definition of a cylinder for doing the grid adaptation. */
  BIPARABOLIC = 4       	/*!< \brief Use the analytical definition of a biparabolic airfoil for doing the grid adaptation. */
};
static const map<string, ENUM_GEO_ANALYTIC> Geo_Analytic_Map = CCreateMap<string, ENUM_GEO_ANALYTIC>
("NONE", NO_GEO_ANALYTIC)
("NACA0012_AIRFOIL", NACA0012_AIRFOIL)
("NACA4412_AIRFOIL", NACA4412_AIRFOIL)
("CYLINDER", CYLINDER)
("BIPARABOLIC", BIPARABOLIC);

/*!
 * \brief types of axis orientation
 */
enum ENUM_GEO_DESCRIPTION {
	TWOD_AIRFOIL = 0, /*!< \brief Airfoil analysis. */
  WING = 1, 	      /*!< \brief Wing analysis. */
  FUSELAGE = 2,    /*!< \brief Fuselage analysis. */
  NACELLE = 3      /*!< \brief Nacelle analysis. */
};
static const map<string, ENUM_GEO_DESCRIPTION> Geo_Description_Map = CCreateMap<string, ENUM_GEO_DESCRIPTION>
("AIRFOIL", TWOD_AIRFOIL)
("WING", WING)
("FUSELAGE", FUSELAGE)
("NACELLE", NACELLE);

/*!
 * \brief types of schemes for unsteady computations
 */
enum ENUM_UNSTEADY {
  STEADY = 0,            /*!< \brief A steady computation. */
  TIME_STEPPING = 1,		 /*!< \brief Use a time stepping strategy for unsteady computations. */
  DT_STEPPING_1ST = 2,	 /*!< \brief Use a dual time stepping strategy for unsteady computations (1st order). */
  DT_STEPPING_2ND = 3,	 /*!< \brief Use a dual time stepping strategy for unsteady computations (2nd order). */
  ROTATIONAL_FRAME = 4,  /*!< \brief Use a rotational source term. */
  HARMONIC_BALANCE = 5    /*!< \brief Use a harmonic balance source term. */

};
static const map<string, ENUM_UNSTEADY> TimeMarching_Map = CCreateMap<string, ENUM_UNSTEADY>
("NO", STEADY)
("TIME_STEPPING", TIME_STEPPING)
("DUAL_TIME_STEPPING-1ST_ORDER", DT_STEPPING_1ST)
("DUAL_TIME_STEPPING-2ND_ORDER", DT_STEPPING_2ND)
("HARMONIC_BALANCE", HARMONIC_BALANCE)
("ROTATIONAL_FRAME", ROTATIONAL_FRAME);

/*!
 * \brief types of criteria to determine when the solution is converged
 */
enum ENUM_CONVERGE_CRIT {
  CAUCHY = 1,			/*!< \brief Cauchy criteria to establish the convergence of the code. */
  RESIDUAL = 2			/*!< \brief Residual criteria to establish the convergence of the code. */
};
static const map<string, ENUM_CONVERGE_CRIT> Converge_Crit_Map = CCreateMap<string, ENUM_CONVERGE_CRIT>
("CAUCHY", CAUCHY)
("RESIDUAL", RESIDUAL);

/*!
 * \brief types of element stiffnesses imposed for FEA mesh deformation
 */
enum ENUM_DEFORM_STIFFNESS {
  CONSTANT_STIFFNESS = 0,       /*!< \brief Impose a constant stiffness for each element (steel). */
  INVERSE_VOLUME = 1,			      /*!< \brief Impose a stiffness for each element that is inversely proportional to cell volume. */
  SOLID_WALL_DISTANCE = 2			  /*!< \brief Impose a stiffness for each element that is proportional to the distance from the solid surface. */
};
static const map<string, ENUM_DEFORM_STIFFNESS> Deform_Stiffness_Map = CCreateMap<string, ENUM_DEFORM_STIFFNESS>
("CONSTANT_STIFFNESS", CONSTANT_STIFFNESS)
("INVERSE_VOLUME", INVERSE_VOLUME)
("WALL_DISTANCE", SOLID_WALL_DISTANCE);

/*!
 * \brief The direct differentation variables.
 */
enum ENUM_DIRECTDIFF_VAR {
  NO_DERIVATIVE = 0,
  D_MACH = 1,   /*!< \brief Derivative with respect to the mach number */
  D_AOA = 2,		 /*!< \brief Derivative with respect to the angle of attack */
  D_PRESSURE = 3, /*!< \brief Derivative with respect to the freestream pressure */
  D_TEMPERATURE = 4,/*!< \brief Derivative with respect to the freestream temperature */
  D_DENSITY = 5,
  D_TURB2LAM = 6,
  D_SIDESLIP = 7,
  D_VISCOSITY = 8,
  D_REYNOLDS = 9,
  D_DESIGN = 10,
  D_YOUNG = 11,
  D_POISSON = 12,
  D_RHO = 13,
  D_RHO_DL = 14,
  D_EFIELD = 15
};
static const map<string, ENUM_DIRECTDIFF_VAR> DirectDiff_Var_Map = CCreateMap<string, ENUM_DIRECTDIFF_VAR>
("NONE", NO_DERIVATIVE)
("MACH", D_MACH)
("AOA", D_AOA)
("PRESSURE", D_PRESSURE)
("TEMPERATURE", D_TEMPERATURE)
("DENSITY", D_DENSITY)
("TURB2LAM", D_TURB2LAM)
("SIDESLIP", D_SIDESLIP)
("VISCOSITY", D_VISCOSITY)
("REYNOLDS", D_REYNOLDS)
("DESIGN_VARIABLES", D_DESIGN)
("YOUNG_MODULUS", D_YOUNG)
("POISSON_RATIO", D_POISSON)
("STRUCTURAL_DENSITY", D_RHO)
("STRUCTURAL_DEAD_LOAD", D_RHO_DL)
("ELECTRIC_FIELD", D_EFIELD);


enum ENUM_RECORDING {
  FLOW_CONS_VARS   = 1,
  MESH_COORDS = 2,
  COMBINED    = 3,
  FEA_DISP_VARS = 4,
  FLOW_CROSS_TERM = 5,
  FEM_CROSS_TERM_GEOMETRY = 6,
  GEOMETRY_CROSS_TERM = 7,
  ALL_VARIABLES = 8,
  MESH_DEFORM = 9
};

/*!
 * \brief types of schemes for dynamic structural computations
 */
enum ENUM_DYNAMIC {
  STATIC = 0,             /*!< \brief A static structural computation. */
  DYNAMIC = 1		      /*!< \brief Use a time stepping strategy for dynamic computations. */
};
static const map<string, ENUM_DYNAMIC> Dynamic_Map = CCreateMap<string, ENUM_DYNAMIC>
("NO", STATIC)
("YES", DYNAMIC);

/*!
 * \brief types of input file formats
 */
enum ENUM_INPUT_REF {
  SU2_REF = 1,                     /*!< \brief SU2 input format (from a restart). */
  CUSTOM_REF = 2                   /*!< \brief CGNS input format for the computational grid. */
};
static const map<string, ENUM_INPUT_REF> Input_Ref_Map = CCreateMap<string, ENUM_INPUT_REF>
("SU2", SU2_REF)
("CUSTOM", CUSTOM_REF);

/*!
 * \brief Vertex-based quantities exchanged during periodic marker communications.
 */
enum PERIODIC_QUANTITIES {
  PERIODIC_VOLUME     =  1,  /*!< \brief Volume communication for summing total CV (periodic only). */
  PERIODIC_NEIGHBORS  =  2,  /*!< \brief Communication of the number of neighbors for centered schemes (periodic only). */
  PERIODIC_RESIDUAL   =  3,  /*!< \brief Residual and Jacobian communication (periodic only). */
  PERIODIC_LAPLACIAN  =  4,  /*!< \brief Undivided Laplacian communication for JST (periodic only). */
  PERIODIC_MAX_EIG    =  5,  /*!< \brief Maximum eigenvalue communication (periodic only). */
  PERIODIC_SENSOR     =  6,  /*!< \brief Dissipation sensor communication (periodic only). */
  PERIODIC_SOL_GG     =  7,  /*!< \brief Solution gradient communication for Green-Gauss (periodic only). */
  PERIODIC_PRIM_GG    =  8,  /*!< \brief Primitive gradient communication for Green-Gauss (periodic only). */
  PERIODIC_SOL_LS     =  9,  /*!< \brief Solution gradient communication for Least Squares (periodic only). */
  PERIODIC_PRIM_LS    = 10,  /*!< \brief Primitive gradient communication for Least Squares (periodic only). */
  PERIODIC_LIM_SOL_1  = 11,  /*!< \brief Solution limiter communication phase 1 of 2 (periodic only). */
  PERIODIC_LIM_SOL_2  = 12,  /*!< \brief Solution limiter communication phase 2 of 2 (periodic only). */
  PERIODIC_LIM_PRIM_1 = 13,  /*!< \brief Primitive limiter communication phase 1 of 2 (periodic only). */
  PERIODIC_LIM_PRIM_2 = 14,  /*!< \brief Primitive limiter communication phase 2 of 2 (periodic only). */
  PERIODIC_IMPLICIT   = 15   /*!< \brief Implicit update communication to ensure consistency across periodic boundaries. */
};

/*!
 * \brief Vertex-based quantities exchanged in MPI point-to-point communications.
 */
enum MPI_QUANTITIES {
  SOLUTION             =  0,  /*!< \brief Conservative solution communication. */
  SOLUTION_OLD         =  1,  /*!< \brief Conservative solution old communication. */
  SOLUTION_GRADIENT    =  2,  /*!< \brief Conservative solution gradient communication. */
  SOLUTION_LIMITER     =  3,  /*!< \brief Conservative solution limiter communication. */
  SOLUTION_DISPONLY    =  4,  /*!< \brief Solution displacement only communication. */
  SOLUTION_PRED        =  5,  /*!< \brief Solution predicted communication. */
  SOLUTION_PRED_OLD    =  6,  /*!< \brief Solution predicted old communication. */
  SOLUTION_GEOMETRY    =  7,  /*!< \brief Geometry solution communication. */
  PRIMITIVE_GRADIENT   =  8,  /*!< \brief Primitive gradient communication. */
  PRIMITIVE_LIMITER    =  9,  /*!< \brief Primitive limiter communication. */
  UNDIVIDED_LAPLACIAN  = 10,  /*!< \brief Undivided Laplacian communication. */
  MAX_EIGENVALUE       = 11,  /*!< \brief Maximum eigenvalue communication. */
  SENSOR               = 12,  /*!< \brief Dissipation sensor communication. */
  AUXVAR_GRADIENT      = 13,  /*!< \brief Auxiliary variable gradient communication. */
  COORDINATES          = 14,  /*!< \brief Vertex coordinates communication. */
  COORDINATES_OLD      = 15,  /*!< \brief Old vertex coordinates communication. */
  MAX_LENGTH           = 16,  /*!< \brief Maximum length communication. */
  GRID_VELOCITY        = 17,  /*!< \brief Grid velocity communication. */
  CROSS_TERM           = 18,  /*!< \brief Cross term communication. */
  CROSS_TERM_GEOMETRY  = 19,  /*!< \brief Geometric cross term communication. */
  REF_GEOMETRY         = 20,  /*!< \brief Reference geometry communication. */
  SOLUTION_EDDY        = 21,  /*!< \brief Turbulent solution plus eddy viscosity communication. */
  SOLUTION_MATRIX      = 22,  /*!< \brief Matrix solution communication. */
  SOLUTION_MATRIXTRANS = 23,  /*!< \brief Matrix transposed solution communication. */
  NEIGHBORS            = 24,  /*!< \brief Neighbor point count communication (for JST). */
  SOLUTION_FEA         = 25,  /*!< \brief FEA solution communication. */
  SOLUTION_FEA_OLD     = 26,  /*!< \brief FEA solution old communication. */
  MESH_DISPLACEMENTS   = 27,  /*!< \brief Mesh displacements at the interface. */
  SOLUTION_TIME_N      = 28,  /*!< \brief Solution at time n. */
  SOLUTION_TIME_N1     = 29   /*!< \brief Solution at time n-1. */
};

/*!
 * \brief MPI communication level
 */
enum COMM_LEVEL {
  COMM_NONE    = 0,   /*!< \brief Disable all MPI comms. Purely for testing, as results are incorrect. */
  COMM_MINIMAL = 1,   /*!< \brief Perform only the minimal set of MPI communications for correctness. Disables many console and output comms. */
  COMM_FULL    = 2    /*!< \brief Perform all MPI communications. */
};
static const map<string, COMM_LEVEL> Comm_Map = CCreateMap<string, COMM_LEVEL>
("NONE",    COMM_NONE)
("MINIMAL", COMM_MINIMAL)
("FULL",    COMM_FULL);

/*
 * \brief types of filter kernels, initially intended for structural topology optimization applications
 */
enum ENUM_FILTER_KERNEL {
  CONSTANT_WEIGHT_FILTER = 0,      /*!< \brief Uniform weight. */
  CONICAL_WEIGHT_FILTER  = 1,      /*!< \brief Linear decay with distance from center point [Bruns and Tortorelli, 2001]. */
  GAUSSIAN_WEIGHT_FILTER = 2,      /*!< \brief Bell shape around center point [Bruns and Tortorelli, 2003]. */
  DILATE_MORPH_FILTER    = 3,      /*!< \brief Continuous version of the dilate morphology operator [Sigmund 2007]. */
  ERODE_MORPH_FILTER     = 4,      /*!< \brief Continuous version of the erode morphology operator [Sigmund 2007].*/
};
static const map<string, ENUM_FILTER_KERNEL> Filter_Kernel_Map = CCreateMap<string, ENUM_FILTER_KERNEL>
("CONSTANT", CONSTANT_WEIGHT_FILTER)
("CONICAL" , CONICAL_WEIGHT_FILTER)
("GAUSSIAN", GAUSSIAN_WEIGHT_FILTER)
("DILATE"  , DILATE_MORPH_FILTER)
("ERODE"   , ERODE_MORPH_FILTER);

/*!
 * \brief types of projection function, initially intended for structural topology optimization applications
 */
enum ENUM_PROJECTION_FUNCTION {
  NO_PROJECTION  = 0,      /*!< \brief No projection. */
  HEAVISIDE_UP   = 1,      /*!< \brief Project values towards 1. */
  HEAVISIDE_DOWN = 2,      /*!< \brief Project values towards 0. */
};
static const map<string, ENUM_PROJECTION_FUNCTION> Projection_Function_Map = CCreateMap<string, ENUM_PROJECTION_FUNCTION>
("NO_PROJECTION" , NO_PROJECTION)
("HEAVISIDE_UP"  , HEAVISIDE_UP)
("HEAVISIDE_DOWN", HEAVISIDE_DOWN);

/*!
 * \brief the different validation solution
 */
enum ENUM_VERIFICATION_SOLUTIONS {
  NO_VERIFICATION_SOLUTION =  0,       /*!< \brief No verification solution, standard solver mode. */
  INVISCID_VORTEX          =  1,       /*!< \brief Inviscid vortex. Exact solution of the unsteady Euler equations. */
  RINGLEB                  =  2,       /*!< \brief Ringleb flow. Exact solution of the steady Euler equations. */
  NS_UNIT_QUAD             = 31,       /*!< \brief Exact solution of the laminar Navier Stokes equations without heat conduction. */
  TAYLOR_GREEN_VORTEX      = 32,       /*!< \brief Taylor Green Vortex. */
  INC_TAYLOR_GREEN_VORTEX  = 33,       /*!< \brief Incompressible Taylor Green Vortex (2D). */
  MMS_NS_UNIT_QUAD         = 61,       /*!< \brief Manufactured solution of the laminar Navier Stokes equations on a unit quad. */
  MMS_NS_UNIT_QUAD_WALL_BC = 62,       /*!< \brief Manufactured solution of the laminar Navier Stokes equations on a unit quad with wall BC's. */
  MMS_NS_TWO_HALF_CIRCLES  = 63,       /*!< \brief Manufactured solution of the laminar Navier Stokes equations between two half circles. */
  MMS_NS_TWO_HALF_SPHERES  = 64,       /*!< \brief Manufactured solution of the laminar Navier Stokes equations between two half spheres. */
  MMS_INC_EULER            = 65,       /*!< \brief Manufactured solution of the incompressible Euler equations. */
  MMS_INC_NS               = 66,       /*!< \brief Manufactured solution of the laminar incompressible Navier Stokes equations. */
  USER_DEFINED_SOLUTION    = 99,       /*!< \brief User defined solution. */
};
static const map<string, ENUM_VERIFICATION_SOLUTIONS> Verification_Solution_Map = CCreateMap<string, ENUM_VERIFICATION_SOLUTIONS>
("NO_VERIFICATION_SOLUTION", NO_VERIFICATION_SOLUTION)
("INVISCID_VORTEX",          INVISCID_VORTEX)
("RINGLEB",                  RINGLEB)
("NS_UNIT_QUAD",             NS_UNIT_QUAD)
("TAYLOR_GREEN_VORTEX",      TAYLOR_GREEN_VORTEX)
("INC_TAYLOR_GREEN_VORTEX",  INC_TAYLOR_GREEN_VORTEX)
("MMS_NS_UNIT_QUAD",         MMS_NS_UNIT_QUAD)
("MMS_NS_UNIT_QUAD_WALL_BC", MMS_NS_UNIT_QUAD_WALL_BC)
("MMS_NS_TWO_HALF_CIRCLES",  MMS_NS_TWO_HALF_CIRCLES)
("MMS_NS_TWO_HALF_SPHERES",  MMS_NS_TWO_HALF_SPHERES)
("MMS_INC_EULER",            MMS_INC_EULER)
("MMS_INC_NS",               MMS_INC_NS)
("USER_DEFINED_SOLUTION",    USER_DEFINED_SOLUTION);

/* END_CONFIG_ENUMS */

class COptionBase {
private:
  vector<string> value;
public:
  COptionBase() {};
  virtual  ~COptionBase() = 0;

  virtual string SetValue(vector<string> value){this->value = value; return "";}
  vector<string> GetValue() {return value;}
  virtual void SetDefault() = 0;

  string optionCheckMultipleValues(vector<string> & option_value, string type_id, string option_name) {
    if (option_value.size() != 1) {
      string newString;
      newString.append(option_name);
      newString.append(": multiple values for type ");
      newString.append(type_id);
      return newString;
    }
    return "";
  }

  string badValue(vector<string> & option_value, string type_id, string option_name) {
    string newString;
    newString.append(option_name);
    newString.append(": improper option value for type ");
    newString.append(type_id);
    return newString;
  }
};

inline COptionBase::~COptionBase() {}


template <class Tenum>
class COptionEnum : public COptionBase {

  map<string, Tenum> m;
  unsigned short & field; // Reference to the feildname
  Tenum def; // Default value
  string name; // identifier for the option

public:
  COptionEnum(string option_field_name, const map<string, Tenum> m, unsigned short & option_field, Tenum default_value) : field(option_field) {
    this->m = m;
    this->def = default_value;
    this->name = option_field_name;
  }

  ~COptionEnum() {};
  string SetValue(vector<string> option_value) {
    COptionBase::SetValue(option_value);
    // Check if there is more than one string
    string out = optionCheckMultipleValues(option_value, "enum", this->name);
    if (out.compare("") != 0) {
      return out;
    }

    // Check to see if the enum value is in the map
    if (this->m.find(option_value[0]) == m.end()) {
      string str;
      str.append(this->name);
      str.append(": invalid option value ");
      str.append(option_value[0]);
      str.append(". Check current SU2 options in config_template.cfg.");
      return str;
    }
    // If it is there, set the option value
    Tenum val = this->m[option_value[0]];
    this->field = val;
    return "";
  }

  void SetDefault() {
    this->field = this->def;
  }
};

class COptionDouble : public COptionBase {
  su2double & field; // Reference to the fieldname
  su2double def; // Default value
  string name; // identifier for the option

public:
  COptionDouble(string option_field_name, su2double & option_field, su2double default_value) : field(option_field) {
    this->def = default_value;
    this->name = option_field_name;
  }

  ~COptionDouble() {};
  string SetValue(vector<string> option_value) {
    COptionBase::SetValue(option_value);
    // check if there is more than one value
    string out = optionCheckMultipleValues(option_value, "su2double", this->name);
    if (out.compare("") != 0) {
      return out;
    }
    istringstream is(option_value[0]);
    su2double val;
    if (is >> val) {
      this->field = val;
      return "";
    }
    return badValue(option_value, "su2double", this->name);
  }
  void SetDefault() {
    this->field = this->def;
  }
};

class COptionString : public COptionBase {
  string & field; // Reference to the fieldname
  string def; // Default value
  string name; // identifier for the option

public:
  COptionString(string option_field_name, string & option_field, string default_value) : field(option_field) {
    this->def = default_value;
    this->name = option_field_name;
  }

  ~COptionString() {};
  string SetValue(vector<string> option_value) {
    COptionBase::SetValue(option_value);
    // check if there is more than one value
    string out = optionCheckMultipleValues(option_value, "su2double", this->name);
    if (out.compare("") != 0) {
      return out;
    }
    this->field.assign(option_value[0]);
    return "";
  }
  void SetDefault() {
    this->field = this->def;
  }
};

class COptionInt : public COptionBase {
  int & field; // Reference to the feildname
  int def; // Default value
  string name; // identifier for the option

public:
  COptionInt(string option_field_name, int & option_field, int default_value) : field(option_field) {
    this->def = default_value;
    this->name = option_field_name;
  }

  ~COptionInt() {};
  string SetValue(vector<string> option_value) {
    COptionBase::SetValue(option_value);
    string out = optionCheckMultipleValues(option_value, "int", this->name);
    if (out.compare("") != 0) {
      return out;
    }
    istringstream is(option_value[0]);
    int val;
    if (is >> val) {
      this->field = val;
      return "";
    }
    return badValue(option_value, "int", this->name);
  }
  void SetDefault() {
    this->field = this->def;
  }
};

class COptionULong : public COptionBase {
  unsigned long & field; // Reference to the feildname
  unsigned long def; // Default value
  string name; // identifier for the option

public:
  COptionULong(string option_field_name, unsigned long & option_field, unsigned long default_value) : field(option_field) {
    this->def = default_value;
    this->name = option_field_name;
  }

  ~COptionULong() {};
  string SetValue(vector<string> option_value) {
    COptionBase::SetValue(option_value);
    string out = optionCheckMultipleValues(option_value, "unsigned long", this->name);
    if (out.compare("") != 0) {
      return out;
    }
    istringstream is(option_value[0]);
    unsigned long val;
    if (is >> val) {
      this->field = val;
      return "";
    }
    return badValue(option_value, "unsigned long", this->name);
  }
  void SetDefault() {
    this->field = this->def;
  }
};

class COptionUShort : public COptionBase {
  unsigned short & field; // Reference to the feildname
  unsigned short def; // Default value
  string name; // identifier for the option

public:
  COptionUShort(string option_field_name, unsigned short & option_field, unsigned short default_value) : field(option_field) {
    this->def = default_value;
    this->name = option_field_name;
  }

  ~COptionUShort() {};
  string SetValue(vector<string> option_value) {
    COptionBase::SetValue(option_value);
    string out = optionCheckMultipleValues(option_value, "unsigned short", this->name);
    if (out.compare("") != 0) {
      return out;
    }
    istringstream is(option_value[0]);
    unsigned short val;
    if (is >> val) {
      this->field = val;
      return "";
    }
    return badValue(option_value, "unsigned short", this->name);
  }
  void SetDefault() {
    this->field = this->def;
  }
};

class COptionLong : public COptionBase {
  long & field; // Reference to the feildname
  long def; // Default value
  string name; // identifier for the option

public:
  COptionLong(string option_field_name, long & option_field, long default_value) : field(option_field) {
    this->def = default_value;
    this->name = option_field_name;
  }

  ~COptionLong() {};
  string SetValue(vector<string> option_value) {
    COptionBase::SetValue(option_value);
    string out = optionCheckMultipleValues(option_value, "long", this->name);
    if (out.compare("") != 0) {
      return out;
    }
    istringstream is(option_value[0]);
    long val;
    if (is >> val) {
      this->field = val;
      return "";
    }
    return badValue(option_value, "long", this->name);
  }
  void SetDefault() {
    this->field = this->def;
  }
};


class COptionBool : public COptionBase {
  bool & field; // Reference to the feildname
  bool def; // Default value
  string name; // identifier for the option

public:
  COptionBool(string option_field_name, bool & option_field, bool default_value) : field(option_field) {
    this->def = default_value;
    this->name = option_field_name;
  }

  ~COptionBool() {};
  string SetValue(vector<string> option_value) {
    COptionBase::SetValue(option_value);
    // check if there is more than one value
    string out = optionCheckMultipleValues(option_value, "bool", this->name);
    if (out.compare("") != 0) {
      return out;
    }
    if (option_value[0].compare("YES") == 0) {
      this->field = true;
      return "";
    }
    if (option_value[0].compare("NO") == 0) {
      this->field = false;
      return "";
    }
    return badValue(option_value, "bool", this->name);
  }
  void SetDefault() {
    this->field = this->def;
  }
};

template <class Tenum>
class COptionEnumList : public COptionBase {

  map<string, Tenum> m;
  unsigned short * & field; // Reference to the feildname
  string name; // identifier for the option
  unsigned short & size;

public:
  COptionEnumList(string option_field_name, const map<string, Tenum> m, unsigned short * & option_field, unsigned short & list_size) : field(option_field) , size(list_size) {
    this->m = m;
    this->name = option_field_name;
  }

  ~COptionEnumList() {};
  string SetValue(vector<string> option_value) {
    COptionBase::SetValue(option_value);
    if (option_value.size() == 1 && option_value[0].compare("NONE") == 0) {
      this->size = 0;
      return "";
    }
    // size is the length of the option list
    this->size = option_value.size();
    unsigned short * enums = new unsigned short[size];
    for (int i  = 0; i < this->size; i++) {
      // Check to see if the enum value is in the map
      if (this->m.find(option_value[i]) == m.end()) {
        string str;
        str.append(this->name);
        str.append(": invalid option value ");
        str.append(option_value[i]);
        str.append(". Check current SU2 options in config_template.cfg.");
        return str;
      }
      // If it is there, set the option value
      enums[i] = this->m[option_value[i]];
    }
    this->field = enums;
    return "";
  }

  void SetDefault() {
    // No default to set
    size = 0;
  }
};

class COptionDoubleArray : public COptionBase {
  su2double * & field; // Reference to the feildname
  string name; // identifier for the option
  const int size;
  su2double * def;
  su2double * vals;
  su2double * default_value;

public:
  COptionDoubleArray(string option_field_name, const int list_size, su2double * & option_field, su2double * default_value) : field(option_field), size(list_size) {
    this->name = option_field_name;
    this->default_value = default_value;
    def  = NULL;
    vals = NULL;
  }

  ~COptionDoubleArray() {
     if(def  != NULL) delete [] def; 
     if(vals != NULL) delete [] vals; 
  };
  string SetValue(vector<string> option_value) {
    COptionBase::SetValue(option_value);
    // Check that the size is correct
    if (option_value.size() != (unsigned long)this->size) {
      string newstring;
      newstring.append(this->name);
      newstring.append(": wrong number of arguments: ");
      stringstream ss;
      ss << this->size;
      newstring.append(ss.str());
      newstring.append(" expected, ");
      stringstream ss2;
      ss2 << option_value.size();
      newstring.append(ss2.str());
      newstring.append(" found");
      return newstring;
    }
    vals = new su2double[this->size];
    for (int i  = 0; i < this->size; i++) {
      istringstream is(option_value[i]);
      su2double val;
      if (!(is >> val)) {
        delete [] vals;
        return badValue(option_value, "su2double array", this->name);
      }
      vals[i] = val;
    }
    this->field = vals;
    return "";
  }

  void SetDefault() {
    def = new su2double [size];
    for (int i = 0; i < size; i++) {
      def[i] = default_value[i];
    }
    this->field = def;
  }
};

class COptionDoubleList : public COptionBase {
  su2double * & field; // Reference to the feildname
  string name; // identifier for the option
  unsigned short & size;

public:
  COptionDoubleList(string option_field_name, unsigned short & list_size, su2double * & option_field) : field(option_field), size(list_size) {
    this->name = option_field_name;
  }

  ~COptionDoubleList() {};
  string SetValue(vector<string> option_value) {
    COptionBase::SetValue(option_value);
    // The size is the length of option_value
    unsigned short option_size = option_value.size();
    if (option_size == 1 && option_value[0].compare("NONE") == 0) {
      // No options
      this->size = 0;
      return "";
    }

    this->size = option_size;

    // Parse all of the options
    su2double * vals = new su2double[option_size];
    for (unsigned long i  = 0; i < option_size; i++) {
      istringstream is(option_value[i]);
      su2double val;
      if (!(is >> val)) {
        delete [] vals;
        return badValue(option_value, "su2double list", this->name);
      }
      vals[i] = val;
    }
    this->field = vals;
    return "";
  }

  void SetDefault() {
    this->size = 0; // There is no default value for list
  }
};

class COptionShortList : public COptionBase {
  short * & field; // Reference to the feildname
  string name; // identifier for the option
  unsigned short & size;
  
public:
  COptionShortList(string option_field_name, unsigned short & list_size,  short * & option_field) : field(option_field), size(list_size) {
    this->name = option_field_name;
  }
  
  ~COptionShortList() {};
  string SetValue(vector<string> option_value) {
    COptionBase::SetValue(option_value);
    // The size is the length of option_value
    unsigned short option_size = option_value.size();
    if (option_size == 1 && option_value[0].compare("NONE") == 0) {
      // No options
      this->size = 0;
      return "";
    }
    this->size = option_size;
    
    // Parse all of the options
    short * vals = new  short[option_size];
    for (unsigned long i  = 0; i < option_size; i++) {
      istringstream is(option_value[i]);
      unsigned short val;
      if (!(is >> val)) {
        delete [] vals;
        return badValue(option_value, "short", this->name);
      }
      vals[i] = val;
    }
    this->field = vals;
    return "";
  }
  
  void SetDefault() {
    this->size = 0; // There is no default value for list
  }
};

class COptionUShortList : public COptionBase {
  unsigned short * & field; // Reference to the feildname
  string name; // identifier for the option
  unsigned short & size;

public:
  COptionUShortList(string option_field_name, unsigned short & list_size, unsigned short * & option_field) : field(option_field), size(list_size) {
    this->name = option_field_name;
  }

  ~COptionUShortList() {};
  string SetValue(vector<string> option_value) {
    COptionBase::SetValue(option_value);
    // The size is the length of option_value
    unsigned short option_size = option_value.size();
    if (option_size == 1 && option_value[0].compare("NONE") == 0) {
      // No options
      this->size = 0;
      return "";
    }
    this->size = option_size;

    // Parse all of the options
    unsigned short * vals = new unsigned short[option_size];
    for (unsigned long i  = 0; i < option_size; i++) {
      istringstream is(option_value[i]);
      unsigned short val;
      if (!(is >> val)) {
        delete [] vals;
        return badValue(option_value, "unsigned short", this->name);
      }
      vals[i] = val;
    }
    this->field = vals;
    return "";
  }

  void SetDefault() {
    this->size = 0; // There is no default value for list
  }
};

class COptionStringList : public COptionBase {
  string * & field; // Reference to the feildname
  string name; // identifier for the option
  unsigned short & size;

public:
  COptionStringList(string option_field_name, unsigned short & list_size, string * & option_field) : field(option_field), size(list_size) {
    this->name = option_field_name;
  }

  ~COptionStringList() {};
  string SetValue(vector<string> option_value) {
    COptionBase::SetValue(option_value);
    // The size is the length of option_value
    unsigned short option_size = option_value.size();
    if (option_size == 1 && option_value[0].compare("NONE") == 0) {
      this->size = 0;
      return "";
    }
    this->size = option_size;

    // Parse all of the options
    string * vals = new string[option_size];
    for (unsigned long i  = 0; i < option_size; i++) {
      vals[i].assign(option_value[i]);
    }
    this->field = vals;
    return "";
  }

  void SetDefault() {
    this->size = 0; // There is no default value for list
  }
};

class COptionConvect : public COptionBase {
  string name; // identifier for the option
  unsigned short & space;
  unsigned short & centered;
  unsigned short & upwind;

public:
  COptionConvect(string option_field_name, unsigned short & space_field, unsigned short & centered_field, unsigned short & upwind_field) : space(space_field), centered(centered_field), upwind(upwind_field) {
    this->name = option_field_name;
  }

  ~COptionConvect() {};
  string SetValue(vector<string> option_value) {
    COptionBase::SetValue(option_value);

    string out = optionCheckMultipleValues(option_value, "unsigned short", this->name);
    if (out.compare("") != 0) {
      return out;
    }

    if (Centered_Map.count(option_value[0])) {
      this->space = Space_Map.find("SPACE_CENTERED")->second;
      this->centered = Centered_Map.find(option_value[0])->second;
      this->upwind = NO_UPWIND;
      return "";
    }
    if (Upwind_Map.count(option_value[0])) {
      this->space = Space_Map.find("SPACE_UPWIND")->second;
      this->upwind = Upwind_Map.find(option_value[0])->second;
      this->centered = NO_CENTERED;
      return "";
    }
    // Make them defined in case something weird happens
    this->centered = NO_CENTERED;
    this->upwind = NO_UPWIND;
    this->space = SPACE_CENTERED;
    return badValue(option_value, "convect", this->name);

  }

  void SetDefault() {
    this->centered = NO_CENTERED;
    this->upwind = NO_UPWIND;
    this->space = SPACE_CENTERED;
  }
};

class COptionFEMConvect : public COptionBase{
  string name; // identifier for the option
  unsigned short & space;
  unsigned short & fem;

public:
  COptionFEMConvect(string option_field_name, unsigned short & space_field, unsigned short & fem_field) : space(space_field), fem(fem_field) {
    this->name = option_field_name;
  }

  ~COptionFEMConvect() {};
  string SetValue(vector<string> option_value) {
    COptionBase::SetValue(option_value);

    string out = optionCheckMultipleValues(option_value, "unsigned short", this->name);
    if (out.compare("") != 0) {
      return out;
    }

    if (FEM_Map.count(option_value[0])) {
      this->space = Space_Map.find("FINITE_ELEMENT")->second;
      this->fem = FEM_Map.find(option_value[0])->second;
      return "";
    }

    // Make them defined in case something weird happens
    this->fem = NO_FEM;
    return badValue(option_value, "convect", this->name);

  }

  void SetDefault() {
    this->fem = NO_FEM;
  }
};

class COptionMathProblem : public COptionBase {
  string name; // identifier for the option
  bool & cont_adjoint;
  bool cont_adjoint_def;
  bool & disc_adjoint;
  bool disc_adjoint_def;
  bool & restart;
  bool restart_def;

public:
  COptionMathProblem(string option_field_name, bool & cont_adjoint_field, bool cont_adjoint_default, bool & disc_adjoint_field, bool disc_adjoint_default, bool & restart_field, bool restart_default) : cont_adjoint(cont_adjoint_field), disc_adjoint(disc_adjoint_field), restart(restart_field) {
    this->name = option_field_name;
    this->cont_adjoint_def = cont_adjoint_default;
    this->disc_adjoint_def = disc_adjoint_default;
    this->restart_def = restart_default;
  }

  ~COptionMathProblem() {};
  string SetValue(vector<string> option_value) {
    COptionBase::SetValue(option_value);
    string out = optionCheckMultipleValues(option_value, "unsigned short", this->name);
    if (out.compare("") != 0) {
      return out;
    }
    if (option_value[0] == "ADJOINT") {
      return badValue(option_value, "math problem (try CONTINUOUS_ADJOINT)", this->name);
    }
    if (Math_Problem_Map.find(option_value[0]) == Math_Problem_Map.end()) {
      return badValue(option_value, "math problem", this->name);
    }
    if (option_value[0] == "DIRECT") {
      this->cont_adjoint = false;
      this->disc_adjoint = false;
      this->restart = false;
      return "";
    }
    if (option_value[0] == "CONTINUOUS_ADJOINT") {
      this->cont_adjoint= true;
      this->disc_adjoint = false;
      this->restart= true;
      return "";
    }
    if (option_value[0] == "DISCRETE_ADJOINT") {
      this->disc_adjoint = true;
      this->cont_adjoint= false;
      this->restart = true;
      return "";
    }
    return "option in math problem map not considered in constructor";
  }

  void SetDefault() {
    this->cont_adjoint = this->cont_adjoint_def;
    this->disc_adjoint = this->disc_adjoint_def;
    this->restart = this->restart_def;
  }
  
};

class COptionDVParam : public COptionBase {
  string name; // identifier for the option
  unsigned short & nDV;
  su2double ** & paramDV;
  string * & FFDTag;
  unsigned short* & design_variable;

public:
  COptionDVParam(string option_field_name, unsigned short & nDV_field, su2double** & paramDV_field, string* & FFDTag_field, unsigned short * & design_variable_field) : nDV(nDV_field), paramDV(paramDV_field), FFDTag(FFDTag_field), design_variable(design_variable_field) {
    this->name = option_field_name;
  }

  ~COptionDVParam() {};
  
  string SetValue(vector<string> option_value) {
    COptionBase::SetValue(option_value);
    if ((option_value.size() == 1) && (option_value[0].compare("NONE") == 0)) {
      this->nDV = 0;
      return "";
    }

    // Cannot have ; at the beginning or the end
    if (option_value[0].compare(";") == 0) {
      string newstring;
      newstring.append(this->name);
      newstring.append(": may not have beginning semicolon");
      return newstring;
    }
    if (option_value[option_value.size()-1].compare(";") == 0) {
      string newstring;
      newstring.append(this->name);
      newstring.append(": may not have ending semicolon");
      return newstring;
    }


    // use the ";" token to determine the number of design variables
    // This works because semicolon is not one of the delimiters in tokenize string
    this->nDV = 0;
    //unsigned int num_semi = 0;
    for (unsigned int i = 0; i < static_cast<unsigned int>(option_value.size()); i++) {
      if (option_value[i].compare(";") == 0) {
        this->nDV++;
        //        num_semi++;
      }
    }

    // One more design variable than semicolon
    this->nDV++;

    if ( (this->nDV > 0) && (this->design_variable == NULL) ) {
      string newstring;
      newstring.append(this->name);
      newstring.append(": Design_Variable array has not been allocated. Check that DV_KIND appears before DV_PARAM in configuration file.");
      return newstring;
    }

    this->paramDV = new su2double*[this->nDV];
    for (unsigned short iDV = 0; iDV < this->nDV; iDV++) {
      this->paramDV[iDV] = new su2double[MAX_PARAMETERS];
    }

    this->FFDTag = new string[this->nDV];

   vector<unsigned short> nParamDV(nDV, 0);
   unsigned short totalnParamDV = 0;
   stringstream ss;
   unsigned int i = 0;
    
    for (unsigned short iDV = 0; iDV < this->nDV; iDV++) {
      switch (this->design_variable[iDV]) {
        case NO_DEFORMATION:       nParamDV[iDV] = 0; break;
        case FFD_SETTING:          nParamDV[iDV] = 0; break;
        case FFD_CONTROL_POINT_2D: nParamDV[iDV] = 5; break;
        case FFD_CAMBER_2D:        nParamDV[iDV] = 2; break;
        case FFD_THICKNESS_2D:     nParamDV[iDV] = 2; break;
        case FFD_TWIST_2D:         nParamDV[iDV] = 3; break;
        case HICKS_HENNE:          nParamDV[iDV] = 2; break;
        case SURFACE_BUMP:         nParamDV[iDV] = 3; break;
        case CST:                  nParamDV[iDV] = 3; break;
        case ANGLE_OF_ATTACK:      nParamDV[iDV] = 1; break;
        case SCALE:                nParamDV[iDV] = 0; break;
        case TRANSLATION:          nParamDV[iDV] = 3; break;
        case ROTATION:             nParamDV[iDV] = 6; break;
        case NACA_4DIGITS:         nParamDV[iDV] = 3; break;
        case PARABOLIC:            nParamDV[iDV] = 2; break;
        case AIRFOIL:              nParamDV[iDV] = 2; break;
        case FFD_CONTROL_POINT:    nParamDV[iDV] = 7; break;
        case FFD_NACELLE:          nParamDV[iDV] = 6; break;
        case FFD_GULL:             nParamDV[iDV] = 2; break;
        case FFD_TWIST:            nParamDV[iDV] = 8; break;
        case FFD_ROTATION:         nParamDV[iDV] = 7; break;
        case FFD_CONTROL_SURFACE:  nParamDV[iDV] = 7; break;
        case FFD_CAMBER:           nParamDV[iDV] = 3; break;
        case FFD_THICKNESS:        nParamDV[iDV] = 3; break;
        case FFD_ANGLE_OF_ATTACK:  nParamDV[iDV] = 2; break;
        case SURFACE_FILE:         nParamDV[iDV] = 0; break;
        case DV_EFIELD:            nParamDV[iDV] = 2; break;
        case DV_YOUNG:             nParamDV[iDV] = 0; break;
        case DV_POISSON:           nParamDV[iDV] = 0; break;
        case DV_RHO:               nParamDV[iDV] = 0; break;
        case DV_RHO_DL:            nParamDV[iDV] = 0; break;
        case SCALE_GRID:           nParamDV[iDV] = 0; break;
        case TRANSLATE_GRID:       nParamDV[iDV] = 3; break;
        case ROTATE_GRID:          nParamDV[iDV] = 6; break;
        default : {
          string newstring;
          newstring.append(this->name);
          newstring.append(": undefined design variable type found in configuration file.");
          return newstring;
        }
      }
      totalnParamDV += nParamDV[iDV];
    }
    
    if (totalnParamDV > option_value.size()){
      SU2_MPI::Error("Wrong number of arguments for DV_PARAM!", CURRENT_FUNCTION);
    }
    
    for (unsigned short iDV = 0; iDV < this->nDV; iDV++) { 
      for (unsigned short iParamDV = 0; iParamDV < nParamDV[iDV]; iParamDV++) {

        ss << option_value[i] << " ";

        if ((iParamDV == 0) &&
            ((this->design_variable[iDV] == NO_DEFORMATION) ||
             (this->design_variable[iDV] == FFD_SETTING) ||
             (this->design_variable[iDV] == FFD_ANGLE_OF_ATTACK)||
             (this->design_variable[iDV] == FFD_CONTROL_POINT_2D) ||
             (this->design_variable[iDV] == FFD_CAMBER_2D) ||
             (this->design_variable[iDV] == FFD_TWIST_2D) ||
             (this->design_variable[iDV] == FFD_THICKNESS_2D) ||
             (this->design_variable[iDV] == FFD_CONTROL_POINT) ||
             (this->design_variable[iDV] == FFD_NACELLE) ||
             (this->design_variable[iDV] == FFD_GULL) ||
             (this->design_variable[iDV] == FFD_TWIST) ||
             (this->design_variable[iDV] == FFD_ROTATION) ||
             (this->design_variable[iDV] == FFD_CONTROL_SURFACE) ||
             (this->design_variable[iDV] == FFD_CAMBER) ||
             (this->design_variable[iDV] == FFD_THICKNESS))) {
              ss >> this->FFDTag[iDV];
              this->paramDV[iDV][iParamDV] = 0;
            }
        else
          ss >> this->paramDV[iDV][iParamDV];

        i++;
      }
      if (iDV < (this->nDV-1)) {
        if (option_value[i].compare(";") != 0) {
          string newstring;
          newstring.append(this->name);
          newstring.append(": a design variable in the configuration file has the wrong number of parameters");
          return newstring;
        }
        i++;
      }
    }

    // Need to return something...
    return "";
  }

  void SetDefault() {
    this->nDV = 0;
    this->paramDV = NULL;
    this->FFDTag = NULL;
    // Don't mess with the Design_Variable because it's an input, not modified
  }
};

class COptionDVValue : public COptionBase {
  string name; // identifier for the option
  unsigned short* & nDV_Value;
  su2double ** & valueDV;
  unsigned short & nDV;
  su2double ** & paramDV;
  unsigned short* & design_variable;

public:
  COptionDVValue(string option_field_name, unsigned short* & nDVValue_field, su2double** & valueDV_field, unsigned short & nDV_field,  su2double** & paramDV_field, unsigned short * & design_variable_field) : nDV_Value(nDVValue_field), valueDV(valueDV_field), nDV(nDV_field), paramDV(paramDV_field), design_variable(design_variable_field) {
    this->name = option_field_name;
  }

  ~COptionDVValue() {};

  string SetValue(vector<string> option_value) {
    COptionBase::SetValue(option_value);
    if ((option_value.size() == 1) && (option_value[0].compare("NONE") == 0)) {
      this->nDV_Value = NULL;
      return "";
    }

    if ( (this->nDV > 0) && (this->design_variable == NULL) ) {
      string newstring;
      newstring.append(this->name);
      newstring.append(": Design_Variable array has not been allocated. Check that DV_KIND appears before DV_VALUE in configuration file.");
      return newstring;
    }
    if ( (this->nDV > 0) && (this->paramDV == NULL) ) {
      string newstring;
      newstring.append(this->name);
      newstring.append(": Design_Parameter array has not been allocated. Check that DV_PARAM appears before DV_VALUE in configuration file.");
      return newstring;
    }

    this->valueDV = new su2double*[this->nDV];
    this->nDV_Value = new unsigned short[this->nDV];

    for (unsigned short iDV = 0; iDV < this->nDV; iDV++) {
      this->valueDV[iDV] = new su2double[3];
    }

    unsigned short nValueDV = 0;
    unsigned short totalnValueDV = 0;
    stringstream ss;
    unsigned int i = 0;
    for (unsigned short iDV = 0; iDV < this->nDV; iDV++) {
      switch (this->design_variable[iDV]) {
        case FFD_CONTROL_POINT:
          if((this->paramDV[iDV][4] == 0) &&
             (this->paramDV[iDV][5] == 0) &&
             (this->paramDV[iDV][6] == 0)) {
            nValueDV = 3;
          } else {
            nValueDV = 1;
          }
          break;
        case FFD_CONTROL_POINT_2D:
          if((this->paramDV[iDV][3] == 0) &&
             (this->paramDV[iDV][4] == 0)) {
            nValueDV = 2;
          } else {
            nValueDV = 1;
          }
          break;
        default :
          nValueDV = 1;
      }

      this->nDV_Value[iDV] = nValueDV;

      totalnValueDV += nValueDV;

      for (unsigned short iValueDV = 0; iValueDV < nValueDV; iValueDV++) {

        if (i >= option_value.size()) {
          string newstring;
          newstring.append(this->name);
          newstring.append(": DV_VALUE does not contain enough entries to match DV_KIND or DV_PARAM.");
          return newstring;
        }
        
        ss << option_value[i] << " ";

        ss >> this->valueDV[iDV][iValueDV];

        i++;
      }
    }

    if (i != totalnValueDV) {
      string newstring;
      newstring.append(this->name);
      newstring.append(": a design variable in the configuration file has the wrong number of values");
      return newstring;
    }

    // Need to return something...
    return "";
  }

  void SetDefault() {
    this->nDV_Value = 0;
    this->valueDV = NULL;
    // Don't mess with the Design_Variable because it's an input, not modified
  }
};

class COptionFFDDef : public COptionBase {
  string name;
  unsigned short & nFFD;
  su2double ** & CoordFFD;
  string * & FFDTag;
  
public:
  COptionFFDDef(string option_field_name, unsigned short & nFFD_field, su2double** & coordFFD_field, string* & FFDTag_field) : nFFD(nFFD_field), CoordFFD(coordFFD_field), FFDTag(FFDTag_field) {
    this->name = option_field_name;
  }
  
  ~COptionFFDDef() {};
  
  string SetValue(vector<string> option_value) {
    COptionBase::SetValue(option_value);
    if ((option_value.size() == 1) && (option_value[0].compare("NONE") == 0)) {
      this->nFFD = 0;
      return "";
    }
    
    // Cannot have ; at the beginning or the end
    if (option_value[0].compare(";") == 0) {
      string newstring;
      newstring.append(this->name);
      newstring.append(": may not have beginning semicolon");
      return newstring;
    }
    if (option_value[option_value.size()-1].compare(";") == 0) {
      string newstring;
      newstring.append(this->name);
      newstring.append(": may not have ending semicolon");
      return newstring;
    }
    
    
    // use the ";" token to determine the number of design variables
    // This works because semicolon is not one of the delimiters in tokenize string
    this->nFFD = 0;
    for (unsigned int i = 0; i < static_cast<unsigned int>(option_value.size()); i++) {
      if (option_value[i].compare(";") == 0) {
        this->nFFD++;
      }
    }
    
    // One more design variable than semicolon
    this->nFFD++;
    
    this->CoordFFD = new su2double*[this->nFFD];
    for (unsigned short iFFD = 0; iFFD < this->nFFD; iFFD++) {
      this->CoordFFD[iFFD] = new su2double[25];
    }
    
    this->FFDTag = new string[this->nFFD];
    
    unsigned short nCoordFFD = 0;
    stringstream ss;
    unsigned int i = 0;
    
    for (unsigned short iFFD = 0; iFFD < this->nFFD; iFFD++) {
      
      nCoordFFD = 25;
      
      for (unsigned short iCoordFFD = 0; iCoordFFD < nCoordFFD; iCoordFFD++) {
        
        ss << option_value[i] << " ";
        
        if (iCoordFFD == 0) ss >> this->FFDTag[iFFD];
        else ss >> this->CoordFFD[iFFD][iCoordFFD-1];
        
        i++;
      }
      
      if (iFFD < (this->nFFD-1)) {
        if (option_value[i].compare(";") != 0) {
          string newstring;
          newstring.append(this->name);
          newstring.append(": a FFD box in the configuration file has the wrong number of parameters");
          return newstring;
        }
        i++;
      }
      
    }
    
    // Need to return something...
    return "";
  }
  
  void SetDefault() {
    this->nFFD = 0;
    this->CoordFFD = NULL;
    this->FFDTag = NULL;
  }
  
};

class COptionFFDDegree : public COptionBase {
  string name;
  unsigned short & nFFD;
  unsigned short ** & DegreeFFD;
  
public:
  COptionFFDDegree(string option_field_name, unsigned short & nFFD_field, unsigned short** & degreeFFD_field) : nFFD(nFFD_field), DegreeFFD(degreeFFD_field) {
    this->name = option_field_name;
  }
  
  ~COptionFFDDegree() {};
  
  string SetValue(vector<string> option_value) {
    COptionBase::SetValue(option_value);
    if ((option_value.size() == 1) && (option_value[0].compare("NONE") == 0)) {
      this->nFFD = 0;
      return "";
    }
    
    // Cannot have ; at the beginning or the end
    if (option_value[0].compare(";") == 0) {
      string newstring;
      newstring.append(this->name);
      newstring.append(": may not have beginning semicolon");
      return newstring;
    }
    if (option_value[option_value.size()-1].compare(";") == 0) {
      string newstring;
      newstring.append(this->name);
      newstring.append(": may not have ending semicolon");
      return newstring;
    }
    
    
    // use the ";" token to determine the number of design variables
    // This works because semicolon is not one of the delimiters in tokenize string
    this->nFFD = 0;
    for (unsigned int i = 0; i < static_cast<unsigned int>(option_value.size()); i++) {
      if (option_value[i].compare(";") == 0) {
        this->nFFD++;
      }
    }
    
    // One more design variable than semicolon
    this->nFFD++;
    
    this->DegreeFFD = new unsigned short*[this->nFFD];
    for (unsigned short iFFD = 0; iFFD < this->nFFD; iFFD++) {
      this->DegreeFFD[iFFD] = new unsigned short[3];
    }
    
    unsigned short nDegreeFFD = 0;
    stringstream ss;
    unsigned int i = 0;
    
    for (unsigned short iFFD = 0; iFFD < this->nFFD; iFFD++) {
      
      nDegreeFFD = 3;
      
      for (unsigned short iDegreeFFD = 0; iDegreeFFD < nDegreeFFD; iDegreeFFD++) {
        ss << option_value[i] << " ";
        ss >> this->DegreeFFD[iFFD][iDegreeFFD];
        i++;
      }
      
      if (iFFD < (this->nFFD-1)) {
        if (option_value[i].compare(";") != 0) {
          string newstring;
          newstring.append(this->name);
          newstring.append(": a FFD degree in the configuration file has the wrong number of parameters");
          return newstring;
        }
        i++;
      }
      
    }
    
    // Need to return something...
    return "";
  }
  
  void SetDefault() {
    this->nFFD = 0;
    this->DegreeFFD = NULL;
  }
  
};

// Class where the option is represented by (String, su2double, string, su2double, ...)
class COptionStringDoubleList : public COptionBase {
  string name; // identifier for the option
  unsigned short & size; // how many strings are there (same as number of su2doubles)

  string * & s_f; // Reference to the string fields
  su2double* & d_f; // reference to the su2double fields

public:
  COptionStringDoubleList(string option_field_name, unsigned short & list_size, string * & string_field, su2double* & double_field) : size(list_size), s_f(string_field), d_f(double_field) {
    this->name = option_field_name;
  }

  ~COptionStringDoubleList() {};
  string SetValue(vector<string> option_value) {
    COptionBase::SetValue(option_value);
    // There must be an even number of entries (same number of strings and doubles
    unsigned short totalVals = option_value.size();
    if ((totalVals % 2) != 0) {
      if ((totalVals == 1) && (option_value[0].compare("NONE") == 0)) {
        // It's okay to say its NONE
        this->size = 0;
        return "";
      }
      string newstring;
      newstring.append(this->name);
      newstring.append(": must have an even number of entries");
      return newstring;
    }
    unsigned short nVals = totalVals / 2;
    this->size = nVals;
    this->s_f = new string[nVals];
    this->d_f = new su2double[nVals];

    for (unsigned long i = 0; i < nVals; i++) {
      this->s_f[i].assign(option_value[2*i]); // 2 because have su2double and string
      istringstream is(option_value[2*i + 1]);
      su2double val;
      if (!(is >> val)) {
        return badValue(option_value, "string su2double", this->name);
      }
      this->d_f[i] = val;
    }
    // Need to return something...
    return "";
  }

  void SetDefault() {
    this->size = 0; // There is no default value for list
  }
};

class COptionInlet : public COptionBase {
  string name; // identifier for the option
  unsigned short & size;
  string * & marker;
  su2double * & ttotal;
  su2double * & ptotal;
  su2double ** & flowdir;

public:
  COptionInlet(string option_field_name, unsigned short & nMarker_Inlet, string* & Marker_Inlet, su2double* & Ttotal, su2double* & Ptotal, su2double** & FlowDir) : size(nMarker_Inlet), marker(Marker_Inlet), ttotal(Ttotal), ptotal(Ptotal), flowdir(FlowDir) {
    this->name = option_field_name;
  }

  ~COptionInlet() {};
  string SetValue(vector<string> option_value) {
    COptionBase::SetValue(option_value);
    unsigned short totalVals = option_value.size();
    if ((totalVals == 1) && (option_value[0].compare("NONE") == 0)) {
      this->size = 0;
      this->marker = NULL;
      this->ttotal = NULL;
      this->ptotal = NULL;
      this->flowdir = NULL;
      return "";
    }

    if (totalVals % 6 != 0) {
      string newstring;
      newstring.append(this->name);
      newstring.append(": must have a number of entries divisible by 6");
      this->size = 0;
      this->marker = NULL;
      this->ttotal = NULL;
      this->ptotal = NULL;
      this->flowdir = NULL;
      return newstring;
    }

    unsigned short nVals = totalVals / 6;
    this->size = nVals;
    this->marker = new string[nVals];
    this->ttotal = new su2double[nVals];
    this->ptotal = new su2double[nVals];
    this->flowdir = new su2double*[nVals];
    for (unsigned long i = 0; i < nVals; i++) {
      this->flowdir[i] = new su2double[3];
    }

    for (unsigned long i = 0; i < nVals; i++) {
      this->marker[i].assign(option_value[6*i]);
      istringstream ss_1st(option_value[6*i + 1]);
      if (!(ss_1st >> this->ttotal[i])) {
        return badValue(option_value, "inlet", this->name);
      }
      istringstream ss_2nd(option_value[6*i + 2]);
      if (!(ss_2nd >> this->ptotal[i])) {
        return badValue(option_value, "inlet", this->name);
      }
      istringstream ss_3rd(option_value[6*i + 3]);
      if (!(ss_3rd >> this->flowdir[i][0])) {
        return badValue(option_value, "inlet", this->name);
      }
      istringstream ss_4th(option_value[6*i + 4]);
      if (!(ss_4th >> this->flowdir[i][1])) {
        return badValue(option_value, "inlet", this->name);
      }
      istringstream ss_5th(option_value[6*i + 5]);
      if (!(ss_5th >> this->flowdir[i][2])) {
        return badValue(option_value, "inlet", this->name);
      }
    }

    return "";
  }

  void SetDefault() {
    this->marker = NULL;
    this->ttotal = NULL;
    this->ptotal = NULL;
    this->flowdir = NULL;
    this->size = 0; // There is no default value for list
  }
};

template <class Tenum>
class COptionRiemann : public COptionBase {

protected:
  map<string, Tenum> m;
  string name; // identifier for the option
  unsigned short & size;
  string * & marker;
  unsigned short* & field; // Reference to the field name
  su2double * & var1;
  su2double * & var2;
  su2double ** & flowdir;

public:
  COptionRiemann(string option_field_name, unsigned short & nMarker_Riemann, string* & Marker_Riemann, unsigned short* & option_field, const map<string, Tenum> m, su2double* & var1, su2double* & var2, su2double** & FlowDir) : size(nMarker_Riemann),
  	  	  	  	  marker(Marker_Riemann), field(option_field), var1(var1), var2(var2), flowdir(FlowDir) {
    this->name = option_field_name;
    this->m = m;
  }
  ~COptionRiemann() {};

  string SetValue(vector<string> option_value) {
    COptionBase::SetValue(option_value);
    unsigned short totalVals = option_value.size();
    if ((totalVals == 1) && (option_value[0].compare("NONE") == 0)) {
      this->size = 0;
      this->marker = NULL;
      this->field = 0;
      this->var1 = NULL;
      this->var2 = NULL;
      this->flowdir = NULL;
      return "";
    }

    if (totalVals % 7 != 0) {
      string newstring;
      newstring.append(this->name);
      newstring.append(": must have a number of entries divisible by 7");
      this->size = 0;
      this->marker = NULL;
      this->var1 = NULL;
      this->var2 = NULL;
      this->flowdir = NULL;
      this->field = NULL;
      return newstring;
    }

    unsigned short nVals = totalVals / 7;
    this->size = nVals;
    this->marker = new string[nVals];
    this->var1 = new su2double[nVals];
    this->var2 = new su2double[nVals];
    this->flowdir = new su2double*[nVals];
    this->field = new unsigned short[nVals];

    for (unsigned long i = 0; i < nVals; i++) {
      this->flowdir[i] = new su2double[3];
    }

    for (unsigned long i = 0; i < nVals; i++) {
      this->marker[i].assign(option_value[7*i]);
        // Check to see if the enum value is in the map
    if (this->m.find(option_value[7*i + 1]) == m.end()) {
      string str;
      str.append(this->name);
      str.append(": invalid option value ");
      str.append(option_value[0]);
      str.append(". Check current SU2 options in config_template.cfg.");
      return str;
    }
      Tenum val = this->m[option_value[7*i + 1]];
      this->field[i] = val;

      istringstream ss_1st(option_value[7*i + 2]);
      if (!(ss_1st >> this->var1[i])) {
        return badValue(option_value, "Riemann", this->name);
      }
      istringstream ss_2nd(option_value[7*i + 3]);
      if (!(ss_2nd >> this->var2[i])) {
        return badValue(option_value, "Riemann", this->name);
      }
      istringstream ss_3rd(option_value[7*i + 4]);
      if (!(ss_3rd >> this->flowdir[i][0])) {
        return badValue(option_value, "Riemann", this->name);
      }
      istringstream ss_4th(option_value[7*i + 5]);
      if (!(ss_4th >> this->flowdir[i][1])) {
        return badValue(option_value, "Riemann", this->name);
      }
      istringstream ss_5th(option_value[7*i + 6]);
      if (!(ss_5th >> this->flowdir[i][2])) {
        return badValue(option_value, "Riemann", this->name);
      }
    }

    return "";
  }

  void SetDefault() {
    this->marker = NULL;
    this->var1 = NULL;
    this->var2 = NULL;
    this->flowdir = NULL;
    this->size = 0; // There is no default value for list
  }
};

template <class Tenum>
class COptionGiles : public COptionBase{

  map<string, Tenum> m;
  unsigned short & size;
  string * & marker;
  unsigned short* & field; // Reference to the fieldname
  string name; // identifier for the option
  su2double * & var1;
  su2double * & var2;
  su2double ** & flowdir;
  su2double * & relfac1;
  su2double * & relfac2;

public:
  COptionGiles(string option_field_name, unsigned short & nMarker_Giles, string* & Marker_Giles, unsigned short* & option_field, const map<string, Tenum> m, su2double* & var1, su2double* & var2, su2double** & FlowDir, su2double* & relfac1, su2double* & relfac2) : size(nMarker_Giles),
  	  	  	  	  marker(Marker_Giles), field(option_field), var1(var1), var2(var2), flowdir(FlowDir), relfac1(relfac1), relfac2(relfac2) {
    this->name = option_field_name;
    this->m = m;
  }
  ~COptionGiles() {};

  string SetValue(vector<string> option_value) {
    COptionBase::SetValue(option_value);
    unsigned long totalVals = option_value.size();
    if ((totalVals == 1) && (option_value[0].compare("NONE") == 0)) {
      this->size = 0;
      this->marker = NULL;
      this->field = 0;
      this->var1 = NULL;
      this->var2 = NULL;
      this->flowdir = NULL;
      this->relfac1 = NULL;
      this->relfac2 = NULL;
      return "";
    }

    if (totalVals % 9 != 0) {
      string newstring;
      newstring.append(this->name);
      newstring.append(": must have a number of entries divisible by 9");
      this->size = 0;
      this->marker = NULL;
      this->var1 = NULL;
      this->var2 = NULL;
      this->flowdir = NULL;
      this->field = NULL;
      this->relfac1 = NULL;
      this->relfac2 = NULL;
      return newstring;
    }

    unsigned long nVals = totalVals / 9;
    this->size = nVals;
    this->marker = new string[nVals];
    this->var1 = new su2double[nVals];
    this->var2 = new su2double[nVals];
    this->flowdir = new su2double*[nVals];
    this->field = new unsigned short[nVals];
    this->relfac1 = new su2double[nVals];
    this->relfac2 = new su2double[nVals];

    for (unsigned int i = 0; i < nVals; i++) {
      this->flowdir[i] = new su2double[3];
    }

    for (unsigned int i = 0; i < nVals; i++) {
      this->marker[i].assign(option_value[9*i]);
        // Check to see if the enum value is in the map
    if (this->m.find(option_value[9*i + 1]) == m.end()) {
      string str;
      str.append(this->name);
      str.append(": invalid option value ");
      str.append(option_value[0]);
      str.append(". Check current SU2 options in config_template.cfg.");
      return str;
    }
      Tenum val = this->m[option_value[9*i + 1]];
      this->field[i] = val;

      istringstream ss_1st(option_value[9*i + 2]);
      if (!(ss_1st >> this->var1[i])) {
        return badValue(option_value, "Giles BC", this->name);
      }
      istringstream ss_2nd(option_value[9*i + 3]);
      if (!(ss_2nd >> this->var2[i])) {
        return badValue(option_value, "Giles BC", this->name);
      }
      istringstream ss_3rd(option_value[9*i + 4]);
      if (!(ss_3rd >> this->flowdir[i][0])) {
        return badValue(option_value, "Giles BC", this->name);
      }
      istringstream ss_4th(option_value[9*i + 5]);
      if (!(ss_4th >> this->flowdir[i][1])) {
        return badValue(option_value, "Giles BC", this->name);
      }
      istringstream ss_5th(option_value[9*i + 6]);
      if (!(ss_5th >> this->flowdir[i][2])) {
        return badValue(option_value, "Giles BC", this->name);
      }
      istringstream ss_6th(option_value[9*i + 7]);
      if (!(ss_6th >> this->relfac1[i])) {
        return badValue(option_value, "Giles BC", this->name);
      }
      istringstream ss_7th(option_value[9*i + 8]);
      if (!(ss_7th >> this->relfac2[i])) {
        return badValue(option_value, "Giles BC", this->name);
      }
    }

    return "";
  }

  void SetDefault() {
    this->marker = NULL;
    this->var1 = NULL;
    this->var2 = NULL;
    this->relfac1 = NULL;
    this->relfac2 = NULL;
    this->flowdir = NULL;
    this->size = 0; // There is no default value for list
  }
};






//Inlet condition where the input direction is assumed
class COptionExhaust : public COptionBase {
  string name; // identifier for the option
  unsigned short & size;
  string * & marker;
  su2double * & ttotal;
  su2double * & ptotal;

public:
  COptionExhaust(string option_field_name, unsigned short & nMarker_Exhaust, string* & Marker_Exhaust, su2double* & Ttotal, su2double* & Ptotal) : size(nMarker_Exhaust), marker(Marker_Exhaust), ttotal(Ttotal), ptotal(Ptotal) {
    this->name = option_field_name;
  }

  ~COptionExhaust() {};
  
  string SetValue(vector<string> option_value) {
    COptionBase::SetValue(option_value);
    unsigned short totalVals = option_value.size();
    if ((totalVals == 1) && (option_value[0].compare("NONE") == 0)) {
      this->size = 0;
      this->marker = NULL;
      this->ttotal = NULL;
      this->ptotal = NULL;
      return "";
    }

    if (totalVals % 3 != 0) {
      string newstring;
      newstring.append(this->name);
      newstring.append(": must have a number of entries divisible by 3");
      this->size = 0;
      this->marker = NULL;
      this->ttotal = NULL;
      this->ptotal = NULL;
      return newstring;
    }

    unsigned short nVals = totalVals / 3;
    this->size = nVals;
    this->marker = new string[nVals];
    this->ttotal = new su2double[nVals];
    this->ptotal = new su2double[nVals];

    for (unsigned long i = 0; i < nVals; i++) {
      this->marker[i].assign(option_value[3*i]);
      istringstream ss_1st(option_value[3*i + 1]);
      if (!(ss_1st >> this->ttotal[i]))
        return badValue(option_value, "exhaust fixed", this->name);
      istringstream ss_2nd(option_value[3*i + 2]);
      if (!(ss_2nd >> this->ptotal[i]))
        return badValue(option_value, "exhaust fixed", this->name);
    }
    
    return "";
  }

  void SetDefault() {
    this->marker = NULL;
    this->ttotal = NULL;
    this->ptotal = NULL;
    this->size = 0; // There is no default value for list
  }
  
};

class COptionPeriodic : public COptionBase {
  string name; // identifier for the option
  unsigned short & size;
  string * & marker_bound;
  string * & marker_donor;
  su2double ** & rot_center;
  su2double ** & rot_angles;
  su2double ** & translation;

public:
  COptionPeriodic(const string option_field_name, unsigned short & nMarker_PerBound,
                  string* & Marker_PerBound, string* & Marker_PerDonor,
                  su2double** & RotCenter, su2double** & RotAngles, su2double** & Translation) : size(nMarker_PerBound), marker_bound(Marker_PerBound), marker_donor(Marker_PerDonor), rot_center(RotCenter), rot_angles(RotAngles), translation(Translation) {
    this->name = option_field_name;
  }

  ~COptionPeriodic() {};
  string SetValue(vector<string> option_value) {
    COptionBase::SetValue(option_value);
    const int mod_num = 11;

    unsigned short totalVals = option_value.size();
    if ((totalVals == 1) && (option_value[0].compare("NONE") == 0)) {
      this->size = 0;
      this->marker_bound = NULL;
      this->marker_donor = NULL;
      this->rot_center = NULL;
      this->rot_angles = NULL;
      this->translation = NULL;
      return "";
    }

    if (totalVals % mod_num != 0) {
      string newstring;
      newstring.append(this->name);
      newstring.append(": must have a number of entries divisible by 11");
      this->size = 0;
      this->marker_bound = NULL;
      this->marker_donor = NULL;
      this->rot_center = NULL;
      this->rot_angles = NULL;
      this->translation = NULL;
      return newstring;
    }

    unsigned short nVals = 2 * (totalVals / mod_num); // To account for periodic and donor
    this->size = nVals;
    this->marker_bound = new string[nVals];
    this->marker_donor = new string[nVals];
    this->rot_center = new su2double*[nVals];
    this->rot_angles = new su2double*[nVals];
    this->translation = new su2double*[nVals];
    for (unsigned long i = 0; i < nVals; i++) {
      this->rot_center[i] = new su2double[3];
      this->rot_angles[i] = new su2double[3];
      this->translation[i] = new su2double[3];
    }

    su2double deg2rad = PI_NUMBER/180.0;

    for (unsigned long i = 0; i < (nVals/2); i++) {
      this->marker_bound[i].assign(option_value[mod_num*i]);
      this->marker_donor[i].assign(option_value[mod_num*i+1]);
      istringstream ss_1st(option_value[mod_num*i + 2]);
      if (!(ss_1st >> this->rot_center[i][0])) {
        return badValue(option_value, "periodic", this->name);
      }
      istringstream ss_2nd(option_value[mod_num*i + 3]);
      if (!(ss_2nd >> this->rot_center[i][1])) {
        return badValue(option_value, "periodic", this->name);
      }
      istringstream ss_3rd(option_value[mod_num*i + 4]);
      if (!(ss_3rd >> this->rot_center[i][2])) {
        return badValue(option_value, "periodic", this->name);
      }
      istringstream ss_4th(option_value[mod_num*i + 5]);
      if (!(ss_4th >> this->rot_angles[i][0])) {
        return badValue(option_value, "periodic", this->name);
      }
      istringstream ss_5th(option_value[mod_num*i + 6]);
      if (!(ss_5th >> this->rot_angles[i][1])) {
        return badValue(option_value, "periodic", this->name);
      }
      istringstream ss_6th(option_value[mod_num*i + 7]);
      if (!(ss_6th >> this->rot_angles[i][2])) {
        return badValue(option_value, "periodic", this->name);
      }
      istringstream ss_7th(option_value[mod_num*i + 8]);
      if (!(ss_7th >> this->translation[i][0])) {
        return badValue(option_value, "periodic", this->name);
      }
      istringstream ss_8th(option_value[mod_num*i + 9]);
      if (!(ss_8th >> this->translation[i][1])) {
        return badValue(option_value, "periodic", this->name);
      }
      istringstream ss_9th(option_value[mod_num*i + 10]);
      if (!(ss_9th >> this->translation[i][2])) {
        return badValue(option_value, "periodic", this->name);
      }
      this->rot_angles[i][0] *= deg2rad;
      this->rot_angles[i][1] *= deg2rad;
      this->rot_angles[i][2] *= deg2rad;
    }

    for (unsigned long i = (nVals/2); i < nVals; i++) {
      this->marker_bound[i].assign(option_value[mod_num*(i-nVals/2)+1]);
      this->marker_donor[i].assign(option_value[mod_num*(i-nVals/2)]);
      istringstream ss_1st(option_value[mod_num*(i-nVals/2) + 2]);
      if (!(ss_1st >> this->rot_center[i][0])) {
        return badValue(option_value, "periodic", this->name);
      }
      istringstream ss_2nd(option_value[mod_num*(i-nVals/2) + 3]);
      if (!(ss_2nd >> this->rot_center[i][1])) {
        return badValue(option_value, "periodic", this->name);
      }
      istringstream ss_3rd(option_value[mod_num*(i-nVals/2) + 4]);
      if (!(ss_3rd >> this->rot_center[i][2])) {
        return badValue(option_value, "periodic", this->name);
      }
      istringstream ss_4th(option_value[mod_num*(i-nVals/2) + 5]);
      if (!(ss_4th >> this->rot_angles[i][0])) {
        return badValue(option_value, "periodic", this->name);
      }
      istringstream ss_5th(option_value[mod_num*(i-nVals/2) + 6]);
      if (!(ss_5th >> this->rot_angles[i][1])) {
        return badValue(option_value, "periodic", this->name);
      }
      istringstream ss_6th(option_value[mod_num*(i-nVals/2) + 7]);
      if (!(ss_6th >> this->rot_angles[i][2])) {
        return badValue(option_value, "periodic", this->name);
      }
      istringstream ss_7th(option_value[mod_num*(i-nVals/2) + 8]);
      if (!(ss_7th >> this->translation[i][0])) {
        return badValue(option_value, "periodic", this->name);
      }
      istringstream ss_8th(option_value[mod_num*(i-nVals/2) + 9]);
      if (!(ss_8th >> this->translation[i][1])) {
        return badValue(option_value, "periodic", this->name);
      }
      istringstream ss_9th(option_value[mod_num*(i-nVals/2) + 10]);
      if (!(ss_9th >> this->translation[i][2])) {
        return badValue(option_value, "periodic", this->name);
      }
      /*--- Mirror the rotational angles and translation vector (rotational
       center does not need to move) ---*/
      this->rot_center[i][0] *= 1.0;
      this->rot_center[i][1] *= 1.0;
      this->rot_center[i][2] *= 1.0;
      this->rot_angles[i][0] *= -deg2rad;
      this->rot_angles[i][1] *= -deg2rad;
      this->rot_angles[i][2] *= -deg2rad;
      this->translation[i][0] *= -1.0;
      this->translation[i][1] *= -1.0;
      this->translation[i][2] *= -1.0;
    }

    return "";
  }

  void SetDefault() {
    this->size = 0;
    this->marker_bound = NULL;
    this->marker_donor = NULL;
    this->rot_center = NULL;
    this->rot_angles = NULL;
    this->translation = NULL;
  }
};

class COptionTurboPerformance : public COptionBase {
  string name; // identifier for the option
  unsigned short & size;
  string * & marker_turboIn;
  string * & marker_turboOut;

public:
  COptionTurboPerformance(const string option_field_name, unsigned short & nMarker_TurboPerf,
                          string* & Marker_TurboBoundIn, string* & Marker_TurboBoundOut) : size(nMarker_TurboPerf), marker_turboIn(Marker_TurboBoundIn), marker_turboOut(Marker_TurboBoundOut){
    this->name = option_field_name;
  }

  ~COptionTurboPerformance() {};
  string SetValue(vector<string> option_value) {
    COptionBase::SetValue(option_value);
    const int mod_num = 2;

    unsigned long totalVals = option_value.size();
    if ((totalVals == 1) && (option_value[0].compare("NONE") == 0)) {
      this->size = 0;
      this->marker_turboIn= NULL;
      this->marker_turboOut = NULL;
      return "";
    }

    if (totalVals % mod_num != 0) {
      string newstring;
      newstring.append(this->name);
      newstring.append(": must have a number of entries divisible by 2");
      this->size = 0;
      this->marker_turboIn= NULL;
      this->marker_turboOut = NULL;;
      return newstring;
    }

    unsigned long nVals = totalVals / mod_num;
    this->size = nVals;
    this->marker_turboIn = new string[nVals];
    this->marker_turboOut = new string[nVals];
    for (unsigned long i = 0; i < nVals; i++) {
      this->marker_turboIn[i].assign(option_value[mod_num*i]);
      this->marker_turboOut[i].assign(option_value[mod_num*i+1]);
     }


    return "";
  }

  void SetDefault() {
    this->size = 0;
    this->marker_turboIn= NULL;
    this->marker_turboOut = NULL;
  }
};


class COptionPython : public COptionBase {
  string name;
public:
  COptionPython(const string name) {
    this->name = name;
  }
  ~COptionPython() {};
  // No checking happens with python options
  string SetValue(vector<string> option_value) {
    COptionBase::SetValue(option_value);
    return "";
  }
  // No defaults with python options
  void SetDefault() {
    return;
  };
};



class COptionActDisk : public COptionBase {
  string name; // identifier for the option
  unsigned short & inlet_size;
  unsigned short & outlet_size;
  string * & marker_inlet;
  string * & marker_outlet;
  su2double ** & press_jump;
  su2double ** & temp_jump;
  su2double ** & omega;
  
public:
  COptionActDisk(const string name,
                 unsigned short & nMarker_ActDiskInlet, unsigned short & nMarker_ActDiskOutlet, string * & Marker_ActDiskInlet, string * & Marker_ActDiskOutlet,
                 su2double ** & ActDisk_PressJump, su2double ** & ActDisk_TempJump, su2double ** & ActDisk_Omega) :
  inlet_size(nMarker_ActDiskInlet), outlet_size(nMarker_ActDiskOutlet), marker_inlet(Marker_ActDiskInlet), marker_outlet(Marker_ActDiskOutlet),
  press_jump(ActDisk_PressJump), temp_jump(ActDisk_TempJump), omega(ActDisk_Omega) {
    this->name = name;
  }
  
  ~COptionActDisk() {};
  string SetValue(vector<string> option_value) {
    COptionBase::SetValue(option_value);
    const int mod_num = 8;
    unsigned short totalVals = option_value.size();
    if ((totalVals == 1) && (option_value[0].compare("NONE") == 0)) {
      this->SetDefault();
      return "";
    }
    
    if (totalVals % mod_num != 0) {
      string newstring;
      newstring.append(this->name);
      newstring.append(": must have a number of entries divisible by 8");
      this->SetDefault();
      return newstring;
    }
    
    unsigned short nVals = totalVals / mod_num;
    this->inlet_size = nVals;
    this->outlet_size = nVals;
    this->marker_inlet = new string[this->inlet_size];
    this->marker_outlet = new string[this->outlet_size];
    
    this->press_jump = new su2double*[this->inlet_size];
    this->temp_jump = new su2double*[this->inlet_size];
    this->omega = new su2double*[this->inlet_size];
    for (int i = 0; i < this->inlet_size; i++) {
      this->press_jump[i] = new su2double[2];
      this->temp_jump[i] = new su2double[2];
      this->omega[i] = new su2double[2];
    }
    
    string tname = "actuator disk";
    
    for (int i = 0; i < this->inlet_size; i++) {
      this->marker_inlet[i].assign(option_value[mod_num*i]);
      this->marker_outlet[i].assign(option_value[mod_num*i+1]);
      istringstream ss_1st(option_value[mod_num*i + 2]);
      if (!(ss_1st >> this->press_jump[i][0])) {
        return badValue(option_value, tname, this->name);
      }
      istringstream ss_2nd(option_value[mod_num*i + 3]);
      if (!(ss_2nd >> this->temp_jump[i][0])) {
        return badValue(option_value, tname, this->name);
      }
      istringstream ss_3rd(option_value[mod_num*i + 4]);
      if (!(ss_3rd >> this->omega[i][0])) {
        return badValue(option_value, tname, this->name);
      }
      istringstream ss_4th(option_value[mod_num*i + 5]);
      if (!(ss_4th >> this->press_jump[i][1])) {
        return badValue(option_value, tname, this->name);
      }
      istringstream ss_5th(option_value[mod_num*i + 6]);
      if (!(ss_5th >> this->temp_jump[i][1])) {
        return badValue(option_value, tname, this->name);
      }
      istringstream ss_6th(option_value[mod_num*i + 7]);
      if (!(ss_6th >> this->omega[i][1])) {
        return badValue(option_value, tname, this->name);
      }
    }
    return "";
  }
  void SetDefault() {
    this->inlet_size = 0;
    this->outlet_size = 0;
    this->marker_inlet = NULL;
    this->marker_outlet = NULL;
    this->press_jump = NULL;
    this->temp_jump = NULL;
    this->omega = NULL;
  }
};


class COptionWallFunction : public COptionBase {
  string name; // identifier for the option
  unsigned short &nMarkers;
  string* &markers;
  unsigned short*  &walltype;
  unsigned short** &intInfo;
  su2double**      &doubleInfo;

public:
  COptionWallFunction(const string name, unsigned short &nMarker_WF, 
                      string* &Marker_WF, unsigned short* &type_WF,
                      unsigned short** &intInfo_WF, su2double** &doubleInfo_WF) :
  nMarkers(nMarker_WF), markers(Marker_WF), walltype(type_WF),
  intInfo(intInfo_WF), doubleInfo(doubleInfo_WF) {
    this->name = name;
  }

  ~COptionWallFunction(){}

  string SetValue(vector<string> option_value) {
    COptionBase::SetValue(option_value);
    /*--- First check if NONE is specified. ---*/
    unsigned short totalSize = option_value.size();
    if ((totalSize == 1) && (option_value[0].compare("NONE") == 0)) {
      this->SetDefault();
      return "";
    }

    /*--- Determine the number of markers, for which a wall
          function treatment has been specified. ---*/
    unsigned short counter = 0, nVals = 0;
    while (counter < totalSize ) {

      /* Update the counter for the number of markers specified
         and store the current index for possible error messages. */
      ++nVals;
      const unsigned short indMarker = counter;

      /* Check if a wall function type has been specified for this marker.
         If not, create an error message and return. */
      ++counter;
      const unsigned short indWallType = counter;
      unsigned short typeWF = NO_WALL_FUNCTION;
      bool validWF = true;
      if (counter == totalSize) validWF = false;
      else {
        map<string, ENUM_WALL_FUNCTIONS>::const_iterator it;
        it = Wall_Functions_Map.find(option_value[counter]);
        if(it == Wall_Functions_Map.end()) validWF = false;
        else                               typeWF  = it->second;
      }

      if (!validWF ) {
        string newstring;
        newstring.append(this->name);
        newstring.append(": Invalid wall function type, ");
        newstring.append(option_value[counter]);
        newstring.append(", encountered for marker ");
        newstring.append(option_value[indMarker]);
        return newstring;
      }

      /* Update the counter, as the wall function type is valid. */
      ++counter;

      /*--- For some wall function types some additional info
            must be specified. Hence the counter must be updated
            accordingly. ---*/
      switch( typeWF ) {
        case EQUILIBRIUM_WALL_MODEL:    counter += 3; break;
        case NONEQUILIBRIUM_WALL_MODEL: counter += 2; break;
        case LOGARITHMIC_WALL_MODEL: counter += 3; break;
        default: break;
      }

      /* In case the counter is larger than totalSize, the data for
         this wall function type has not been specified correctly. */
      if (counter > totalSize) {
        string newstring;
        newstring.append(this->name);
        newstring.append(", marker ");
        newstring.append(option_value[indMarker]);
        newstring.append(", wall function type ");
        newstring.append(option_value[indWallType]);
        newstring.append(": Additional information is missing.");
        return newstring;
      }
    }

    /* Allocate the memory to store the data for the wall function markers. */
    this->nMarkers   = nVals;
    this->markers    = new string[nVals];
    this->walltype   = new unsigned short[nVals];
    this->intInfo    = new unsigned short*[nVals];
    this->doubleInfo = new su2double*[nVals];

    for (unsigned short i=0; i<nVals; i++) {
      this->intInfo[i]    = NULL;
      this->doubleInfo[i] = NULL;
    }

    /*--- Loop over the wall markers and store the info in the
          appropriate arrays. ---*/
    counter = 0;
    for (unsigned short i=0; i<nVals; i++) {

      /* Set the name of the wall function marker. */
      this->markers[i].assign(option_value[counter++]);

      /* Determine the wall function type. As their validaties have
         already been tested, there is no need to do so again. */
      map<string, ENUM_WALL_FUNCTIONS>::const_iterator it;
      it = Wall_Functions_Map.find(option_value[counter++]);

      this->walltype[i] = it->second;

      /*--- For some wall function types, some additional info
            is needed, which is extracted from option_value. ---*/
      switch( this->walltype[i] ) {

        case EQUILIBRIUM_WALL_MODEL: {

          /* LES equilibrium wall model. The exchange distance, stretching
             factor and number of points in the wall model must be specified. */
          this->intInfo[i]    = new unsigned short[1];
          this->doubleInfo[i] = new su2double[2];

          istringstream ss_1st(option_value[counter++]);
          if (!(ss_1st >> this->doubleInfo[i][0])) {
            return badValue(option_value, "su2double", this->name);
          }

          istringstream ss_2nd(option_value[counter++]);
          if (!(ss_2nd >> this->doubleInfo[i][1])) {
            return badValue(option_value, "su2double", this->name);
          }

          istringstream ss_3rd(option_value[counter++]);
          if (!(ss_3rd >> this->intInfo[i][0])) {
            return badValue(option_value, "unsigned short", this->name);
          }

          break;
        }

        case NONEQUILIBRIUM_WALL_MODEL: {

          /* LES non-equilibrium model. The RANS turbulence model and
             the exchange distance need to be specified. */
          this->intInfo[i]    = new unsigned short[1];
          this->doubleInfo[i] = new su2double[1];

          /* Check for a valid RANS turbulence model. */
          map<string, ENUM_TURB_MODEL>::const_iterator iit;
          iit = Turb_Model_Map.find(option_value[counter++]);
          if(iit == Turb_Model_Map.end()) {
            string newstring;
            newstring.append(this->name);
            newstring.append(", marker ");
            newstring.append(this->markers[i]);
            newstring.append(", wall function type ");
            newstring.append(option_value[counter-2]);
            newstring.append(": Invalid RANS turbulence model, ");
            newstring.append(option_value[counter-1]);
            newstring.append(", specified");
            return newstring;
          }

          this->intInfo[i][0] = iit->second;

          /* Extract the exchange distance. */
          istringstream ss_1st(option_value[counter++]);
          if (!(ss_1st >> this->doubleInfo[i][0])) {
            return badValue(option_value, "su2double", this->name);
          }

          break;
        }
        case LOGARITHMIC_WALL_MODEL: {
          
          /* LES Logarithmic law-of-the-wall model. The exchange distance, stretching
           factor and number of points in the wall model must be specified. */
          this->intInfo[i]    = new unsigned short[1];
          this->doubleInfo[i] = new su2double[2];
          
          istringstream ss_1st(option_value[counter++]);
          if (!(ss_1st >> this->doubleInfo[i][0])) {
            return badValue(option_value, "su2double", this->name);
          }
          
          istringstream ss_2nd(option_value[counter++]);
          if (!(ss_2nd >> this->doubleInfo[i][1])) {
            return badValue(option_value, "su2double", this->name);
          }
          
          istringstream ss_3rd(option_value[counter++]);
          if (!(ss_3rd >> this->intInfo[i][0])) {
            return badValue(option_value, "unsigned short", this->name);
          }
          
          break;
        }

        default: // Just to avoid a compiler warning.
          break;
      }
    }

    // Need to return something...
    return "";
  }

  void SetDefault() {
    this->nMarkers   = 0;
    this->markers    = NULL;
    this->walltype   = NULL;
    this->intInfo    = NULL;
    this->doubleInfo = NULL;
  }
};<|MERGE_RESOLUTION|>--- conflicted
+++ resolved
@@ -1536,21 +1536,6 @@
  * \brief type of solution output file formats
  */
 enum ENUM_OUTPUT {
-<<<<<<< HEAD
-  TECPLOT = 1,  		       /*!< \brief Tecplot format for the solution output. */
-  TECPLOT_BINARY = 2,      /*!< \brief Tecplot binary format for the solution output. */
-  FIELDVIEW = 3,  		     /*!< \brief FieldView format for the solution output. */
-  FIELDVIEW_BINARY = 4,    /*!< \brief FieldView binary format for the solution output. */
-  CSV = 5,			           /*!< \brief Comma-separated values format for the solution output. */
-  CGNS_SOL = 6,  	      	 /*!< \brief CGNS format for the solution output. */
-  PARAVIEW = 7,  		       /*!< \brief Paraview ASCII format for the solution output. */
-  PARAVIEW_BINARY = 8,     /*!< \brief Paraview binary format for the solution output. */
-  SU2_MESH      = 9,       /*!< \brief SU2 mesh format (only used internally). */
-  SU2_RESTART_BINARY = 10, /*!< \brief SU2 binary restart format (only used internally). */
-  SU2_RESTART_ASCII = 11,  /*!< \brief SU2 ASCII restart format (only used internally). */
-  STL = 12,			           /*!< \brief STL ASCII format for surface solution output. */
-  STL_BINARY = 13	         /*!< \brief STL binary format for surface solution output. */
-=======
   TECPLOT = 1,  		     /*!< \brief Tecplot format for the solution output. */
   TECPLOT_BINARY = 2,    /*!< \brief Tecplot binary format for the solution output. */
   SURFACE_TECPLOT = 3,  		     /*!< \brief Tecplot format for the solution output. */
@@ -1564,8 +1549,9 @@
   MESH      = 11,      /*!< \brief SU2 mesh format. */
   RESTART_BINARY = 12,/*!< \brief SU2 binary restart format. */
   RESTART_ASCII = 13,  /*!< \brief SU2 ASCII restart format. */
-  CGNS = 14
->>>>>>> 5c58d5ed
+  CGNS = 14,
+  STL = 15,			           /*!< \brief STL ASCII format for surface solution output. */
+  STL_BINARY = 16	         /*!< \brief STL binary format for surface solution output. */
 };
 
 static const map<string, ENUM_OUTPUT> Output_Map = CCreateMap<string, ENUM_OUTPUT>
@@ -1574,13 +1560,6 @@
 ("SURFACE_TECPLOT_ASCII", SURFACE_TECPLOT)
 ("SURFACE_TECPLOT", SURFACE_TECPLOT_BINARY)
 ("CSV", CSV)
-<<<<<<< HEAD
-("CGNS", CGNS_SOL)
-("PARAVIEW", PARAVIEW)
-("PARAVIEW_BINARY", PARAVIEW_BINARY)
-("STL", STL)
-("STL_BINARY", STL_BINARY);
-=======
 ("SURFACE_CSV", SURFACE_CSV)
 ("PARAVIEW_ASCII", PARAVIEW)
 ("PARAVIEW", PARAVIEW_BINARY)
@@ -1588,7 +1567,9 @@
 ("SURFACE_PARAVIEW", SURFACE_PARAVIEW_BINARY)
 ("RESTART_ASCII", RESTART_ASCII)
 ("RESTART", RESTART_BINARY)
-("CGNS", CGNS);
+("CGNS", CGNS)
+("STL", STL)
+("STL_BINARY", STL_BINARY);
 
 /*!
  * \brief type of solution output file formats
@@ -1601,7 +1582,6 @@
 static const map<string, ENUM_TAB_OUTPUT> TabOutput_Map = CCreateMap<string, ENUM_TAB_OUTPUT>
 ("CSV", TAB_CSV)
 ("TECPLOT", TAB_TECPLOT);
->>>>>>> 5c58d5ed
 
 /*!
  * \brief type of volume sensitivity file formats (inout to SU2_DOT)
