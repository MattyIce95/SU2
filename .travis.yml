# Continous Integration setup for SU2.
# Tests on the develop branch in both serial and parallel.

dist: trusty
sudo: required

language: python

compiler:
    - gcc

notifications:
    email:
        recipients:
            - molinaedu85@gmail.com
  
branches:
    only:
        - feature_FV_WMLES

python:
<<<<<<< HEAD
    - 2.7
    #- 3.6
=======
    - 3.6
>>>>>>> 2c5583fc

env:
    global:
        CXXFLAGS="-O3 -Wall -Wextra -Wno-unused-parameter -Wno-empty-body -Wno-format-security" 
    matrix:
        # Serial build and test
        - CONFIGURE_COMMAND="./preconfigure.py --prefix=$TRAVIS_BUILD_DIR --enable-PY_WRAPPER --disable-tecio"
          TEST_SCRIPT=serial_regression.py

        # Parallel build and test
        - CONFIGURE_COMMAND="./preconfigure.py --enable-mpi --with-cc=mpicc --with-cxx=mpicxx --prefix=$TRAVIS_BUILD_DIR --enable-PY_WRAPPER --disable-tecio"
          TEST_SCRIPT=parallel_regression.py

        # Serial build and test for AD
        - CONFIGURE_COMMAND="./preconfigure.py --with-cc=gcc --with-cxx=g++ --prefix=$TRAVIS_BUILD_DIR --enable-autodiff --enable-direct-diff --disable-tecio"
          TEST_SCRIPT=serial_regression_AD.py

        # Parallel build and test for AD:
        - CONFIGURE_COMMAND="./preconfigure.py --enable-mpi --with-cc=mpicc --with-cxx=mpicxx --prefix=$TRAVIS_BUILD_DIR --enable-autodiff --enable-direct-diff --disable-tecio"
          TEST_SCRIPT=parallel_regression_AD.py

before_install:
    # Temporarily fixes Travis CI issue with paths for Python packages
    - export PATH=/usr/bin:$PATH

    # Install the necessary packages using apt-get with sudo
    - sudo apt-get update -qq
    - sudo apt-get install -qq build-essential libopenmpi-dev
 
    # Install Python dependencies
    # http://conda.pydata.org/docs/travis.html#the-travis-yml-file
    - wget https://repo.continuum.io/miniconda/Miniconda3-latest-Linux-x86_64.sh -O miniconda.sh
    - bash miniconda.sh -b -p $HOME/miniconda
    - export PATH="$HOME/miniconda/bin:$PATH"
    - hash -r
    - conda config --set always_yes yes --set changeps1 no
    - conda update -q conda
    - conda install -q python=$TRAVIS_PYTHON_VERSION numpy scipy mpi4py swig

    # to avoid interference with MPI
    - test -n $CC  && unset CC
    - test -n $CXX && unset CXX

install:
    # Configure, make, and install SU2
    - echo $TRAVIS_BUILD_DIR
    - echo $CONFIGURE_COMMAND
    - ./bootstrap
    - autoreconf -f -i
    - $CONFIGURE_COMMAND
    - make -j 4
    - make install

    # Add environmental variables according to the configure step
    - export SU2_RUN=$TRAVIS_BUILD_DIR/bin
    - export SU2_HOME=$TRAVIS_BUILD_DIR
    - export PATH=$PATH:$SU2_RUN
    - export PYTHONPATH=$PYTHONPATH:$SU2_RUN

before_script:
    # Get the test cases
    - git clone -b develop https://github.com/su2code/TestCases.git ./TestData
    - cp -R ./TestData/* ./TestCases/

    # Get the tutorial cases
    - git clone -b develop https://github.com/su2code/su2code.github.io ./Tutorials
    
    # Enter the SU2/TestCases/ directory, which is now ready to run
    - cd TestCases/

script: 
    # Run the tests via the Python scripts
    - python $TEST_SCRIPT<|MERGE_RESOLUTION|>--- conflicted
+++ resolved
@@ -19,12 +19,7 @@
         - feature_FV_WMLES
 
 python:
-<<<<<<< HEAD
-    - 2.7
-    #- 3.6
-=======
     - 3.6
->>>>>>> 2c5583fc
 
 env:
     global:
