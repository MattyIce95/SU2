# Continous Integration setup for SU2.
# Tests on the develop branch in both serial and parallel.

dist: trusty
sudo: required

language: python

compiler:
    - gcc

notifications:
    email:
        recipients:
            - filipeabperes@gmail.com
  
branches:
    only:
<<<<<<< HEAD
        - feature_pytorch
=======
        - feature_python_AD
>>>>>>> 85dc4a16

python:
    - 3.6

env:
    global:
        CXXFLAGS="-O3 -Wall -Wextra -Wno-unused-parameter -Wno-empty-body -Wno-format-security" 
    matrix:
        # Serial build and test
        - CONFIGURE_COMMAND="./preconfigure.py --prefix=$TRAVIS_BUILD_DIR --enable-PY_WRAPPER --disable-tecio"
          TEST_SCRIPT=serial_regression.py

        # Parallel build and test
        - CONFIGURE_COMMAND="./preconfigure.py --enable-mpi --with-cc=mpicc --with-cxx=mpicxx --prefix=$TRAVIS_BUILD_DIR --enable-PY_WRAPPER --disable-tecio"
          TEST_SCRIPT=parallel_regression.py

        # Serial build and test for AD
        - CONFIGURE_COMMAND="./preconfigure.py --with-cc=gcc --with-cxx=g++ --prefix=$TRAVIS_BUILD_DIR --enable-autodiff --enable-direct-diff --enable-PY_WRAPPER --disable-tecio"
          TEST_SCRIPT=serial_regression_AD.py

        # Parallel build and test for AD:
        - CONFIGURE_COMMAND="./preconfigure.py --enable-mpi --with-cc=mpicc --with-cxx=mpicxx --prefix=$TRAVIS_BUILD_DIR --enable-autodiff --enable-direct-diff --disable-tecio"
          TEST_SCRIPT=parallel_regression_AD.py

before_install:
    # Temporarily fixes Travis CI issue with paths for Python packages
    - export PATH=/usr/bin:$PATH

    # Install the necessary packages using apt-get with sudo
    - sudo apt-get update -qq
    - sudo apt-get install -qq build-essential libopenmpi-dev
 
    # Install Python dependencies
    # http://conda.pydata.org/docs/travis.html#the-travis-yml-file
    - wget https://repo.continuum.io/miniconda/Miniconda3-latest-Linux-x86_64.sh -O miniconda.sh
    - bash miniconda.sh -b -p $HOME/miniconda
    - export PATH="$HOME/miniconda/bin:$PATH"
    - hash -r
    - conda config --set always_yes yes --set changeps1 no
    - conda update -q conda
    - conda install -q -c anaconda python=$TRAVIS_PYTHON_VERSION numpy scipy mpi4py swig

    # to avoid interference with MPI
    - test -n $CC  && unset CC
    - test -n $CXX && unset CXX

install:
    # Configure, make, and install SU2
    - echo $TRAVIS_BUILD_DIR
    - echo $CONFIGURE_COMMAND
    - ./bootstrap
    - autoreconf -f -i
    - $CONFIGURE_COMMAND
    - make -j 4
    - make install

    # Add environmental variables according to the configure step
    - export SU2_RUN=$TRAVIS_BUILD_DIR/bin
    - export SU2_HOME=$TRAVIS_BUILD_DIR
    - export PATH=$PATH:$SU2_RUN
    - export PYTHONPATH=$PYTHONPATH:$SU2_RUN

before_script:
    # Get the test cases
    - git clone -b feature_python_AD https://github.com/su2code/TestCases.git ./TestData
    - cp -R ./TestData/* ./TestCases/

    # Get the tutorial cases
    - git clone -b develop https://github.com/su2code/su2code.github.io ./Tutorials
    
    # Enter the SU2/TestCases/ directory, which is now ready to run
    - cd TestCases/

script: 
    # Run the tests via the Python scripts
    - python $TEST_SCRIPT<|MERGE_RESOLUTION|>--- conflicted
+++ resolved
@@ -16,11 +16,7 @@
   
 branches:
     only:
-<<<<<<< HEAD
         - feature_pytorch
-=======
-        - feature_python_AD
->>>>>>> 85dc4a16
 
 python:
     - 3.6
