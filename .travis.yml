--- conflicted
+++ resolved
@@ -16,11 +16,8 @@
   
 branches:
     only:
-<<<<<<< HEAD
         - feature_pyWrapper
-=======
-        - develop  
->>>>>>> b307a941
+
 
 python:
     - 2.7
